--- conflicted
+++ resolved
@@ -58,11 +58,7 @@
       },
       style: {
         style: 'Style',
-<<<<<<< HEAD
-        p: 'p',
-=======
         p: 'Normal',
->>>>>>> 08d03d94
         blockquote: 'Citation',
         pre: 'Code source',
         h1: 'Titre 1',
