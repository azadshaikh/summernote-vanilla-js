/**
 * Super simple wysiwyg editor on Bootstrap v0.5.3
 * http://hackerwins.github.io/summernote/
 *
 * summernote.js
 * Copyright 2013 Alan Hong. and outher contributors
 * summernote may be freely distributed under the MIT license./
 *
<<<<<<< HEAD
 * Date: 2014-07-13T20:09Z
=======
 * Date: 2014-08-02T04:33Z
>>>>>>> 2ce336f1
 */
(function (factory) {
  /* global define */
  if (typeof define === 'function' && define.amd) {
    // AMD. Register as an anonymous module.
    define(['jquery'], factory);
  } else {
    // Browser globals: jQuery
    factory(window.jQuery);
  }
}(function ($) {
  


  if ('function' !== typeof Array.prototype.reduce) {
    /**
     * Array.prototype.reduce fallback
     *
     * https://developer.mozilla.org/en-US/docs/Web/JavaScript/Reference/Global_Objects/Array/Reduce
     */
    Array.prototype.reduce = function (callback, optInitialValue) {
      var idx, value, length = this.length >>> 0, isValueSet = false;
      if (1 < arguments.length) {
        value = optInitialValue;
        isValueSet = true;
      }
      for (idx = 0; length > idx; ++idx) {
        if (this.hasOwnProperty(idx)) {
          if (isValueSet) {
            value = callback(value, this[idx], idx, this);
          } else {
            value = this[idx];
            isValueSet = true;
          }
        }
      }
      if (!isValueSet) {
        throw new TypeError('Reduce of empty array with no initial value');
      }
      return value;
    };
  }

  var isSupportAmd = typeof define === 'function' && define.amd;

  /**
   * returns whether font is installed or not.
   * @param {String} fontName
   * @return {Boolean}
   */
  var isFontInstalled = function (fontName) {
    var testFontName = fontName === 'Comic Sans MS' ? 'Courier New' : 'Comic Sans MS';
    var $tester = $('<div>').css({
      position: 'absolute',
      left: '-9999px',
      top: '-9999px',
      fontSize: '200px'
    }).text('mmmmmmmmmwwwwwww').appendTo(document.body);

    var originalWidth = $tester.css('fontFamily', testFontName).width();
    var width = $tester.css('fontFamily', fontName + ',' + testFontName).width();

    $tester.remove();

    return originalWidth !== width;
  };

  /**
   * Object which check platform and agent
   */
  var agent = {
    isMac: navigator.appVersion.indexOf('Mac') > -1,
    isMSIE: navigator.userAgent.indexOf('MSIE') > -1 || navigator.userAgent.indexOf('Trident') > -1,
    isFF: navigator.userAgent.indexOf('Firefox') > -1,
    jqueryVersion: parseFloat($.fn.jquery),
    isSupportAmd: isSupportAmd,
    hasCodeMirror: isSupportAmd ? require.specified('CodeMirror') : !!window.CodeMirror,
    isFontInstalled: isFontInstalled
  };

  /**
   * func utils (for high-order func's arg)
   */
  var func = (function () {
    var eq = function (elA) {
      return function (elB) {
        return elA === elB;
      };
    };

    var eq2 = function (elA, elB) {
      return elA === elB;
    };

    var ok = function () {
      return true;
    };

    var fail = function () {
      return false;
    };

    var not = function (f) {
      return function () {
        return !f.apply(f, arguments);
      };
    };

    var self = function (a) {
      return a;
    };

    var idCounter = 0;

    /**
     * generate a globally-unique id
     *
     * @param {String} [prefix]
     */
    var uniqueId = function (prefix) {
      var id = ++idCounter + '';
      return prefix ? prefix + id : id;
    };

    /**
     * returns bnd (bounds) from rect
     *
     * - IE Compatability Issue: http://goo.gl/sRLOAo
     * - Scroll Issue: http://goo.gl/sNjUc
     *
     * @param {Rect} rect
     * @return {Object} bounds
     * @return {Number} bounds.top
     * @return {Number} bounds.left
     * @return {Number} bounds.width
     * @return {Number} bounds.height
     */
    var rect2bnd = function (rect) {
      var $document = $(document);
      return {
        top: rect.top + $document.scrollTop(),
        left: rect.left + $document.scrollLeft(),
        width: rect.right - rect.left,
        height: rect.bottom - rect.top
      };
    };

    /**
     * returns a copy of the object where the keys have become the values and the values the keys.
     * @param {Object} obj
     * @return {Object}
     */
    var invertObject = function (obj) {
      var inverted = {};
      for (var key in obj) {
        if (obj.hasOwnProperty(key)) {
          inverted[obj[key]] = key;
        }
      }
      return inverted;
    };

    return {
      eq: eq,
      eq2: eq2,
      ok: ok,
      fail: fail,
      not: not,
      self: self,
      uniqueId: uniqueId,
      rect2bnd: rect2bnd,
      invertObject: invertObject
    };
  })();

  /**
   * list utils
   */
  var list = (function () {
    /**
     * returns the first element of an array.
     * @param {Array} array
     */
    var head = function (array) {
      return array[0];
    };

    /**
     * returns the last element of an array.
     * @param {Array} array
     */
    var last = function (array) {
      return array[array.length - 1];
    };

    /**
     * returns everything but the last entry of the array.
     * @param {Array} array
     */
    var initial = function (array) {
      return array.slice(0, array.length - 1);
    };

    /**
     * returns the rest of the elements in an array.
     * @param {Array} array
     */
    var tail = function (array) {
      return array.slice(1);
    };

    /**
     * returns next item.
     * @param {Array} array
     */
    var next = function (array, item) {
      var idx = array.indexOf(item);
      if (idx === -1) { return null; }

      return array[idx + 1];
    };

    /**
     * returns prev item.
     * @param {Array} array
     */
    var prev = function (array, item) {
      var idx = array.indexOf(item);
      if (idx === -1) { return null; }

      return array[idx - 1];
    };
  
    /**
     * get sum from a list
     * @param {Array} array - array
     * @param {Function} fn - iterator
     */
    var sum = function (array, fn) {
      fn = fn || func.self;
      return array.reduce(function (memo, v) {
        return memo + fn(v);
      }, 0);
    };
  
    /**
     * returns a copy of the collection with array type.
     * @param {Collection} collection - collection eg) node.childNodes, ...
     */
    var from = function (collection) {
      var result = [], idx = -1, length = collection.length;
      while (++idx < length) {
        result[idx] = collection[idx];
      }
      return result;
    };
  
    /**
     * cluster elements by predicate function.
     * @param {Array} array - array
     * @param {Function} fn - predicate function for cluster rule
     * @param {Array[]}
     */
    var clusterBy = function (array, fn) {
      if (!array.length) { return []; }
      var aTail = tail(array);
      return aTail.reduce(function (memo, v) {
        var aLast = last(memo);
        if (fn(last(aLast), v)) {
          aLast[aLast.length] = v;
        } else {
          memo[memo.length] = [v];
        }
        return memo;
      }, [[head(array)]]);
    };
  
    /**
     * returns a copy of the array with all falsy values removed
     * @param {Array} array - array
     * @param {Function} fn - predicate function for cluster rule
     */
    var compact = function (array) {
      var aResult = [];
      for (var idx = 0, sz = array.length; idx < sz; idx ++) {
        if (array[idx]) { aResult.push(array[idx]); }
      }
      return aResult;
    };
  
    return { head: head, last: last, initial: initial, tail: tail,
             prev: prev, next: next, sum: sum, from: from,
             compact: compact, clusterBy: clusterBy };
  })();

  /**
   * Dom functions
   */
  var dom = (function () {
    /**
     * returns whether node is `note-editable` or not.
     *
     * @param {Element} node
     * @return {Boolean}
     */
    var isEditable = function (node) {
      return node && $(node).hasClass('note-editable');
    };
  
    var isControlSizing = function (node) {
      return node && $(node).hasClass('note-control-sizing');
    };

    /**
     * build layoutInfo from $editor(.note-editor)
     *
     * @param {jQuery} $editor
     * @return {Object}
     */
    var buildLayoutInfo = function ($editor) {
      var makeFinder;

      // air mode
      if ($editor.hasClass('note-air-editor')) {
        var id = list.last($editor.attr('id').split('-'));
        makeFinder = function (sIdPrefix) {
          return function () { return $(sIdPrefix + id); };
        };

        return {
          editor: function () { return $editor; },
          editable: function () { return $editor; },
          popover: makeFinder('#note-popover-'),
          handle: makeFinder('#note-handle-'),
          dialog: makeFinder('#note-dialog-')
        };

      // frame mode
      } else {
        makeFinder = function (sClassName) {
          return function () { return $editor.find(sClassName); };
        };
        return {
          editor: function () { return $editor; },
          dropzone: makeFinder('.note-dropzone'),
          toolbar: makeFinder('.note-toolbar'),
          editable: makeFinder('.note-editable'),
          codable: makeFinder('.note-codable'),
          statusbar: makeFinder('.note-statusbar'),
          popover: makeFinder('.note-popover'),
          handle: makeFinder('.note-handle'),
          dialog: makeFinder('.note-dialog')
        };
      }
    };

    /**
     * returns predicate which judge whether nodeName is same
     * @param {String} sNodeName
     */
    var makePredByNodeName = function (sNodeName) {
      // nodeName is always uppercase.
      return function (node) {
        return node && node.nodeName === sNodeName;
      };
    };
  
    var isPara = function (node) {
      // Chrome(v31.0), FF(v25.0.1) use DIV for paragraph
      return node && /^DIV|^P|^LI|^H[1-7]/.test(node.nodeName);
    };
  
    var isList = function (node) {
      return node && /^UL|^OL/.test(node.nodeName);
    };

    var isCell = function (node) {
      return node && /^TD|^TH/.test(node.nodeName);
    };
  
    /**
     * find nearest ancestor predicate hit
     *
     * @param {Element} node
     * @param {Function} pred - predicate function
     */
    var ancestor = function (node, pred) {
      while (node) {
        if (pred(node)) { return node; }
        if (isEditable(node)) { break; }

        node = node.parentNode;
      }
      return null;
    };
  
    /**
     * returns new array of ancestor nodes (until predicate hit).
     *
     * @param {Element} node
     * @param {Function} [optional] pred - predicate function
     */
    var listAncestor = function (node, pred) {
      pred = pred || func.fail;
  
      var aAncestor = [];
      ancestor(node, function (el) {
        aAncestor.push(el);
        return pred(el);
      });
      return aAncestor;
    };
  
    /**
     * returns common ancestor node between two nodes.
     *
     * @param {Element} nodeA
     * @param {Element} nodeB
     */
    var commonAncestor = function (nodeA, nodeB) {
      var aAncestor = listAncestor(nodeA);
      for (var n = nodeB; n; n = n.parentNode) {
        if ($.inArray(n, aAncestor) > -1) { return n; }
      }
      return null; // difference document area
    };
  
    /**
     * listing all Nodes between two nodes.
     * FIXME: nodeA and nodeB must be sorted, use comparePoints later.
     *
     * @param {Element} nodeA
     * @param {Element} nodeB
     */
    var listBetween = function (nodeA, nodeB) {
      var aNode = [];
  
      var isStart = false, isEnd = false;

      // DFS(depth first search) with commonAcestor.
      (function fnWalk(node) {
        if (!node) { return; } // traverse fisnish
        if (node === nodeA) { isStart = true; } // start point
        if (isStart && !isEnd) { aNode.push(node); } // between
        if (node === nodeB) { isEnd = true; return; } // end point

        for (var idx = 0, sz = node.childNodes.length; idx < sz; idx++) {
          fnWalk(node.childNodes[idx]);
        }
      })(commonAncestor(nodeA, nodeB));
  
      return aNode;
    };
  
    /**
     * listing all previous siblings (until predicate hit).
     * @param {Element} node
     * @param {Function} [optional] pred - predicate function
     */
    var listPrev = function (node, pred) {
      pred = pred || func.fail;
  
      var aNext = [];
      while (node) {
        if (pred(node)) { break; }
        aNext.push(node);
        node = node.previousSibling;
      }
      return aNext;
    };
  
    /**
     * listing next siblings (until predicate hit).
     *
     * @param {Element} node
     * @param {Function} [pred] - predicate function
     */
    var listNext = function (node, pred) {
      pred = pred || func.fail;
  
      var aNext = [];
      while (node) {
        if (pred(node)) { break; }
        aNext.push(node);
        node = node.nextSibling;
      }
      return aNext;
    };

    /**
     * listing descendant nodes
     *
     * @param {Element} node
     * @param {Function} [pred] - predicate function
     */
    var listDescendant = function (node, pred) {
      var aDescendant = [];
      pred = pred || func.ok;

      // start DFS(depth first search) with node
      (function fnWalk(current) {
        if (node !== current && pred(current)) {
          aDescendant.push(current);
        }
        for (var idx = 0, sz = current.childNodes.length; idx < sz; idx++) {
          fnWalk(current.childNodes[idx]);
        }
      })(node);

      return aDescendant;
    };

    /**
     * wrap node with new tag.
     *
     * @param {Element} node
     * @param {Element} tagName of wrapper
     * @return {Element} - wrapper
     */
    var wrap = function (node, wrapperName) {
      var parent = node.parentNode;
      var wrapper = $('<' + wrapperName + '>')[0];

      parent.insertBefore(wrapper, node);
      wrapper.appendChild(node);

      return wrapper;
    };
  
    /**
     * insert node after preceding
     *
     * @param {Element} node
     * @param {Element} preceding - predicate function
     */
    var insertAfter = function (node, preceding) {
      var next = preceding.nextSibling, parent = preceding.parentNode;
      if (next) {
        parent.insertBefore(node, next);
      } else {
        parent.appendChild(node);
      }
      return node;
    };
  
    /**
     * append elements.
     *
     * @param {Element} node
     * @param {Collection} aChild
     */
    var appends = function (node, aChild) {
      $.each(aChild, function (idx, child) {
        node.appendChild(child);
      });
      return node;
    };
  
    var isText = makePredByNodeName('#text');

    /**
     * returns whether node is textNode on `note-editable` or not.
     *
     * @param {Element} node
     */
    var isRootText = function (node) {
      return dom.isText(node) && isEditable(node.parentNode);
    };
  
    /**
     * returns #text's text size or element's childNodes size
     *
     * @param {Element} node
     */
    var length = function (node) {
      if (isText(node)) { return node.nodeValue.length; }
      return node.childNodes.length;
    };

    /**
     * returns whether boundaryPoint is edge or not.
     *
     * @param {BoundaryPoint} boundaryPoitn
     * @return {Boolean}
     */
    var isEdgeBP = function (boundaryPoint) {
      return boundaryPoint.offset === 0 ||
             boundaryPoint.offset === length(boundaryPoint.node);
    };

    /**
     * returns offset from parent.
     *
     * @param {Element} node
     */
    var position = function (node) {
      var offset = 0;
      while ((node = node.previousSibling)) { offset += 1; }
      return offset;
    };

    var hasChildren = function (node) {
      return node && node.childNodes && node.childNodes.length;
    };

    /**
     * returns previous boundaryPoint
     *
     * @param {BoundaryPoint} boundaryPoitn
     * @return {BoundaryPoint}
     */
    var prevBP = function (boundaryPoint) {
      var node = boundaryPoint.node,
          offset = boundaryPoint.offset;

      if (offset === 0) {
        if (isEditable(node)) { return null; }
        return {node: node.parentNode, offset: position(node)};
      } else {
        if (hasChildren(node)) {
          var child = node.childNodes[offset - 1];
          return {node: child, offset: length(child)};
        } else {
          return {node: node, offset: offset - 1};
        }
      }
    };
  
    /**
     * return offsetPath(array of offset) from ancestor
     *
     * @param {Element} ancestor - ancestor node
     * @param {Element} node
     */
    var makeOffsetPath = function (ancestor, node) {
      var aAncestor = list.initial(listAncestor(node, func.eq(ancestor)));
      return $.map(aAncestor, position).reverse();
    };
  
    /**
     * return element from offsetPath(array of offset)
     *
     * @param {Element} ancestor - ancestor node
     * @param {array} aOffset - offsetPath
     */
    var fromOffsetPath = function (ancestor, aOffset) {
      var current = ancestor;
      for (var i = 0, sz = aOffset.length; i < sz; i++) {
        current = current.childNodes[aOffset[i]];
      }
      return current;
    };
  
    /**
     * split element or #text
     *
     * @param {Element} node
     * @param {Number} offset
     */
    var split = function (node, offset) {
      if (offset === 0) { return node; }
      if (offset >= length(node)) { return node.nextSibling; }
  
      // splitText
      if (isText(node)) { return node.splitText(offset); }
  
      // splitElement
      var child = node.childNodes[offset];
      node = insertAfter(node.cloneNode(false), node);
      return appends(node, listNext(child));
    };
  
    /**
     * split dom tree by boundaryPoint(pivot and offset)
     *
     * @param {Element} root
     * @param {Element} pivot - this will be boundaryPoint's node
     * @param {Number} offset - this will be boundaryPoint's offset
     */
    var splitTree = function (root, pivot, offset) {
      var aAncestor = listAncestor(pivot, func.eq(root));
      if (aAncestor.length === 1) { return split(pivot, offset); }
      return aAncestor.reduce(function (node, parent) {
        var clone = parent.cloneNode(false);
        insertAfter(clone, parent);
        if (node === pivot) {
          node = split(node, offset);
        }
        appends(clone, listNext(node));
        return clone;
      });
    };

    /**
     * remove node, (bRemoveChild: remove child or not)
     * @param {Element} node
     * @param {Boolean} bRemoveChild
     */
    var remove = function (node, bRemoveChild) {
      if (!node || !node.parentNode) { return; }
      if (node.removeNode) { return node.removeNode(bRemoveChild); }
  
      var elParent = node.parentNode;
      if (!bRemoveChild) {
        var aNode = [];
        var i, sz;
        for (i = 0, sz = node.childNodes.length; i < sz; i++) {
          aNode.push(node.childNodes[i]);
        }
  
        for (i = 0, sz = aNode.length; i < sz; i++) {
          elParent.insertBefore(aNode[i], node);
        }
      }
  
      elParent.removeChild(node);
    };
  
    var html = function ($node) {
      return dom.isTextarea($node[0]) ? $node.val() : $node.html();
    };
  
    return {
      blank: agent.isMSIE ? '&nbsp;' : '<br/>',
      emptyPara: '<p><br/></p>',
      isEditable: isEditable,
      isControlSizing: isControlSizing,
      buildLayoutInfo: buildLayoutInfo,
      isText: isText,
      isRootText: isRootText,
      isPara: isPara,
      isList: isList,
      isTable: makePredByNodeName('TABLE'),
      isCell: isCell,
      isAnchor: makePredByNodeName('A'),
      isDiv: makePredByNodeName('DIV'),
      isLi: makePredByNodeName('LI'),
      isSpan: makePredByNodeName('SPAN'),
      isB: makePredByNodeName('B'),
      isU: makePredByNodeName('U'),
      isS: makePredByNodeName('S'),
      isI: makePredByNodeName('I'),
      isImg: makePredByNodeName('IMG'),
      isTextarea: makePredByNodeName('TEXTAREA'),
      length: length,
      isEdgeBP: isEdgeBP,
      prevBP: prevBP,
      ancestor: ancestor,
      listAncestor: listAncestor,
      listNext: listNext,
      listPrev: listPrev,
      listDescendant: listDescendant,
      commonAncestor: commonAncestor,
      listBetween: listBetween,
      wrap: wrap,
      insertAfter: insertAfter,
      position: position,
      makeOffsetPath: makeOffsetPath,
      fromOffsetPath: fromOffsetPath,
      splitTree: splitTree,
      remove: remove,
      html: html
    };
  })();

  var settings = {
    // version
    version: '0.5.3',

    /**
     * options
     */
    options: {
      width: null,                  // set editor width
      height: null,                 // set editor height, ex) 300

      minHeight: null,              // set minimum height of editor
      maxHeight: null,              // set maximum height of editor

      focus: false,                 // set focus to editable area after initializing summernote

      tabsize: 4,                   // size of tab ex) 2 or 4
      styleWithSpan: true,          // style with span (Chrome and FF only)

      disableLinkTarget: false,     // hide link Target Checkbox
      disableDragAndDrop: false,    // disable drag and drop event
      disableResizeEditor: false,   // disable resizing editor

      codemirror: {                 // codemirror options
        mode: 'text/html',
        htmlMode: true,
        lineNumbers: true,
        autoFormatOnStart: false
      },

      // language
      lang: 'en-US',                // language 'en-US', 'ko-KR', ...
      direction: null,              // text direction, ex) 'rtl'

      // toolbar
      toolbar: [
        ['style', ['style']],
        ['font', ['bold', 'italic', 'underline', 'superscript', 'subscript', 'strikethrough', 'clear']],
        ['fontname', ['fontname']],
        // ['fontsize', ['fontsize']], // Still buggy
        ['color', ['color']],
        ['para', ['ul', 'ol', 'paragraph']],
        ['height', ['height']],
        ['table', ['table']],
        ['insert', ['link', 'picture', 'video', 'hr']],
        ['view', ['fullscreen', 'codeview']],
        ['help', ['help']]
      ],

      // air mode: inline editor
      airMode: false,
      // airPopover: [
      //   ['style', ['style']],
      //   ['font', ['bold', 'italic', 'underline', 'clear']],
      //   ['fontname', ['fontname']],
      //   ['fontsize', ['fontsize']], // Still buggy
      //   ['color', ['color']],
      //   ['para', ['ul', 'ol', 'paragraph']],
      //   ['height', ['height']],
      //   ['table', ['table']],
      //   ['insert', ['link', 'picture', 'video']],
      //   ['help', ['help']]
      // ],
      airPopover: [
        ['color', ['color']],
        ['font', ['bold', 'underline', 'clear']],
        ['para', ['ul', 'paragraph']],
        ['table', ['table']],
        ['insert', ['link', 'picture']]
      ],

      // style tag
      styleTags: ['p', 'blockquote', 'pre', 'h1', 'h2', 'h3', 'h4', 'h5', 'h6'],

      // default fontName
      defaultFontName: 'Helvetica Neue',

      // fontName
      fontNames: [
        'Arial', 'Arial Black', 'Comic Sans MS', 'Courier New',
        'Helvetica Neue', 'Impact', 'Lucida Grande',
        'Tahoma', 'Times New Roman', 'Verdana'
      ],

      // pallete colors(n x n)
      colors: [
        ['#000000', '#424242', '#636363', '#9C9C94', '#CEC6CE', '#EFEFEF', '#F7F7F7', '#FFFFFF'],
        ['#FF0000', '#FF9C00', '#FFFF00', '#00FF00', '#00FFFF', '#0000FF', '#9C00FF', '#FF00FF'],
        ['#F7C6CE', '#FFE7CE', '#FFEFC6', '#D6EFD6', '#CEDEE7', '#CEE7F7', '#D6D6E7', '#E7D6DE'],
        ['#E79C9C', '#FFC69C', '#FFE79C', '#B5D6A5', '#A5C6CE', '#9CC6EF', '#B5A5D6', '#D6A5BD'],
        ['#E76363', '#F7AD6B', '#FFD663', '#94BD7B', '#73A5AD', '#6BADDE', '#8C7BC6', '#C67BA5'],
        ['#CE0000', '#E79439', '#EFC631', '#6BA54A', '#4A7B8C', '#3984C6', '#634AA5', '#A54A7B'],
        ['#9C0000', '#B56308', '#BD9400', '#397B21', '#104A5A', '#085294', '#311873', '#731842'],
        ['#630000', '#7B3900', '#846300', '#295218', '#083139', '#003163', '#21104A', '#4A1031']
      ],

      // fontSize
      fontSizes: ['8', '9', '10', '11', '12', '14', '18', '24', '36'],

      // lineHeight
      lineHeights: ['1.0', '1.2', '1.4', '1.5', '1.6', '1.8', '2.0', '3.0'],

      // insertTable max size
      insertTableMaxSize: {
        col: 10,
        row: 10
      },

      // callbacks
      oninit: null,             // initialize
      onfocus: null,            // editable has focus
      onblur: null,             // editable out of focus
      onenter: null,            // enter key pressed
      onkeyup: null,            // keyup
      onkeydown: null,          // keydown
      onImageUpload: null,      // imageUpload
      onImageUploadError: null, // imageUploadError
      onToolbarClick: null,

      /**
       * manipulate link address when user create link
       * @param {String} sLinkUrl
       * @return {String}
       */
      onCreateLink: function (sLinkUrl) {
        if (sLinkUrl.indexOf('@') !== -1 && sLinkUrl.indexOf(':') === -1) {
          sLinkUrl =  'mailto:' + sLinkUrl;
        } else if (sLinkUrl.indexOf('://') === -1) {
          sLinkUrl = 'http://' + sLinkUrl;
        }

        return sLinkUrl;
      },

      keyMap: {
        pc: {
          'CTRL+Z': 'undo',
          'CTRL+Y': 'redo',
          'TAB': 'tab',
          'SHIFT+TAB': 'untab',
          'CTRL+B': 'bold',
          'CTRL+I': 'italic',
          'CTRL+U': 'underline',
          'CTRL+SHIFT+S': 'strikethrough',
          'CTRL+BACKSLASH': 'removeFormat',
          'CTRL+SHIFT+L': 'justifyLeft',
          'CTRL+SHIFT+E': 'justifyCenter',
          'CTRL+SHIFT+R': 'justifyRight',
          'CTRL+SHIFT+J': 'justifyFull',
          'CTRL+SHIFT+NUM7': 'insertUnorderedList',
          'CTRL+SHIFT+NUM8': 'insertOrderedList',
          'CTRL+LEFTBRACKET': 'outdent',
          'CTRL+RIGHTBRACKET': 'indent',
          'CTRL+NUM0': 'formatPara',
          'CTRL+NUM1': 'formatH1',
          'CTRL+NUM2': 'formatH2',
          'CTRL+NUM3': 'formatH3',
          'CTRL+NUM4': 'formatH4',
          'CTRL+NUM5': 'formatH5',
          'CTRL+NUM6': 'formatH6',
          'CTRL+ENTER': 'insertHorizontalRule',
          'CTRL+K': 'showLinkDialog'
        },

        mac: {
          'CMD+Z': 'undo',
          'CMD+SHIFT+Z': 'redo',
          'TAB': 'tab',
          'SHIFT+TAB': 'untab',
          'CMD+B': 'bold',
          'CMD+I': 'italic',
          'CMD+U': 'underline',
          'CMD+SHIFT+S': 'strikethrough',
          'CMD+BACKSLASH': 'removeFormat',
          'CMD+SHIFT+L': 'justifyLeft',
          'CMD+SHIFT+E': 'justifyCenter',
          'CMD+SHIFT+R': 'justifyRight',
          'CMD+SHIFT+J': 'justifyFull',
          'CMD+SHIFT+NUM7': 'insertUnorderedList',
          'CMD+SHIFT+NUM8': 'insertOrderedList',
          'CMD+LEFTBRACKET': 'outdent',
          'CMD+RIGHTBRACKET': 'indent',
          'CMD+NUM0': 'formatPara',
          'CMD+NUM1': 'formatH1',
          'CMD+NUM2': 'formatH2',
          'CMD+NUM3': 'formatH3',
          'CMD+NUM4': 'formatH4',
          'CMD+NUM5': 'formatH5',
          'CMD+NUM6': 'formatH6',
          'CMD+ENTER': 'insertHorizontalRule',
          'CMD+K': 'showLinkDialog'
        }
      }
    },

    // default language: en-US
    lang: {
      'en-US': {
        font: {
          bold: 'Bold',
          italic: 'Italic',
          underline: 'Underline',
          strikethrough: 'Strikethrough',
          subscript: 'Subscript',
          superscript: 'Superscript',
          clear: 'Remove Font Style',
          height: 'Line Height',
          name: 'Font Family',
          size: 'Font Size'
        },
        image: {
          image: 'Picture',
          insert: 'Insert Image',
          resizeFull: 'Resize Full',
          resizeHalf: 'Resize Half',
          resizeQuarter: 'Resize Quarter',
          floatLeft: 'Float Left',
          floatRight: 'Float Right',
          floatNone: 'Float None',
          dragImageHere: 'Drag an image here',
          selectFromFiles: 'Select from files',
          url: 'Image URL',
          remove: 'Remove Image'
        },
        link: {
          link: 'Link',
          insert: 'Insert Link',
          unlink: 'Unlink',
          edit: 'Edit',
          textToDisplay: 'Text to display',
          url: 'To what URL should this link go?',
          openInNewWindow: 'Open in new window'
        },
        video: {
          video: 'Video',
          videoLink: 'Video Link',
          insert: 'Insert Video',
          url: 'Video URL?',
          providers: '(YouTube, Vimeo, Vine, Instagram, DailyMotion or Youku)'
        },
        table: {
          table: 'Table'
        },
        hr: {
          insert: 'Insert Horizontal Rule'
        },
        style: {
          style: 'Style',
          normal: 'Normal',
          blockquote: 'Quote',
          pre: 'Code',
          h1: 'Header 1',
          h2: 'Header 2',
          h3: 'Header 3',
          h4: 'Header 4',
          h5: 'Header 5',
          h6: 'Header 6'
        },
        lists: {
          unordered: 'Unordered list',
          ordered: 'Ordered list'
        },
        options: {
          help: 'Help',
          fullscreen: 'Full Screen',
          codeview: 'Code View'
        },
        paragraph: {
          paragraph: 'Paragraph',
          outdent: 'Outdent',
          indent: 'Indent',
          left: 'Align left',
          center: 'Align center',
          right: 'Align right',
          justify: 'Justify full'
        },
        color: {
          recent: 'Recent Color',
          more: 'More Color',
          background: 'Background Color',
          foreground: 'Foreground Color',
          transparent: 'Transparent',
          setTransparent: 'Set transparent',
          reset: 'Reset',
          resetToDefault: 'Reset to default'
        },
        shortcut: {
          shortcuts: 'Keyboard shortcuts',
          close: 'Close',
          textFormatting: 'Text formatting',
          action: 'Action',
          paragraphFormatting: 'Paragraph formatting',
          documentStyle: 'Document Style'
        },
        history: {
          undo: 'Undo',
          redo: 'Redo'
        }
      }
    }
  };

  /**
   * Async functions which returns `Promise`
   */
  var async = (function () {
    /**
     * read contents of file as representing URL
     *
     * @param {File} file
     * @return {Promise} - then: sDataUrl
     */
    var readFileAsDataURL = function (file) {
      return $.Deferred(function (deferred) {
        $.extend(new FileReader(), {
          onload: function (e) {
            var sDataURL = e.target.result;
            deferred.resolve(sDataURL);
          },
          onerror: function () {
            deferred.reject(this);
          }
        }).readAsDataURL(file);
      }).promise();
    };
  
    /**
     * create `<image>` from url string
     *
     * @param {String} sUrl
     * @return {Promise} - then: $image
     */
    var createImage = function (sUrl, filename) {
      return $.Deferred(function (deferred) {
        $('<img>').one('load', function () {
          deferred.resolve($(this));
        }).one('error abort', function () {
          deferred.reject($(this));
        }).css({
          display: 'none'
        }).appendTo(document.body)
          .attr('src', sUrl)
          .attr('data-filename', filename);
      }).promise();
    };

    return {
      readFileAsDataURL: readFileAsDataURL,
      createImage: createImage
    };
  })();

  /**
   * Object for keycodes.
   */
  var key = {
    isEdit: function (keyCode) {
      return [8, 9, 13, 32].indexOf(keyCode) !== -1;
    },
    nameFromCode: {
      '8': 'BACKSPACE',
      '9': 'TAB',
      '13': 'ENTER',
      '32': 'SPACE',

      // Number: 0-9
      '48': 'NUM0',
      '49': 'NUM1',
      '50': 'NUM2',
      '51': 'NUM3',
      '52': 'NUM4',
      '53': 'NUM5',
      '54': 'NUM6',
      '55': 'NUM7',
      '56': 'NUM8',

      // Alphabet: a-z
      '66': 'B',
      '69': 'E',
      '73': 'I',
      '74': 'J',
      '75': 'K',
      '76': 'L',
      '82': 'R',
      '83': 'S',
      '85': 'U',
      '89': 'Y',
      '90': 'Z',

      '191': 'SLASH',
      '219': 'LEFTBRACKET',
      '220': 'BACKSLASH',
      '221': 'RIGHTBRACKET'
    }
  };

  /**
   * Style
   * @class
   */
  var Style = function () {
    /**
     * passing an array of style properties to .css()
     * will result in an object of property-value pairs.
     * (compability with version < 1.9)
     *
     * @param  {jQuery} $obj
     * @param  {Array} propertyNames - An array of one or more CSS properties.
     * @returns {Object}
     */
    var jQueryCSS = function ($obj, propertyNames) {
      if (agent.jqueryVersion < 1.9) {
        var result = {};
        $.each(propertyNames, function (idx, propertyName) {
          result[propertyName] = $obj.css(propertyName);
        });
        return result;
      }
      return $obj.css.call($obj, propertyNames);
    };

    /**
     * paragraph level style
     *
     * @param {WrappedRange} rng
     * @param {Object} oStyle
     */
    this.stylePara = function (rng, oStyle) {
      $.each(rng.nodes(dom.isPara), function (idx, elPara) {
        $(elPara).css(oStyle);
      });
    };

    /**
     * get current style on cursor
     *
     * @param {WrappedRange} rng
     * @param {Element} elTarget - target element on event
     * @return {Object} - object contains style properties.
     */
    this.current = function (rng, elTarget) {
      var $cont = $(dom.isText(rng.sc) ? rng.sc.parentNode : rng.sc);
      var properties = ['font-family', 'font-size', 'text-align', 'list-style-type', 'line-height'];
      var oStyle = jQueryCSS($cont, properties) || {};

      oStyle['font-size'] = parseInt(oStyle['font-size'], 10);

      // document.queryCommandState for toggle state
      oStyle['font-bold'] = document.queryCommandState('bold') ? 'bold' : 'normal';
      oStyle['font-italic'] = document.queryCommandState('italic') ? 'italic' : 'normal';
      oStyle['font-underline'] = document.queryCommandState('underline') ? 'underline' : 'normal';
      oStyle['font-strikethrough'] = document.queryCommandState('strikeThrough') ? 'strikethrough' : 'normal';
      oStyle['font-superscript'] = document.queryCommandState('superscript') ? 'superscript' : 'normal';
      oStyle['font-subscript'] = document.queryCommandState('subscript') ? 'subscript' : 'normal';

      // list-style-type to list-style(unordered, ordered)
      if (!rng.isOnList()) {
        oStyle['list-style'] = 'none';
      } else {
        var aOrderedType = ['circle', 'disc', 'disc-leading-zero', 'square'];
        var isUnordered = $.inArray(oStyle['list-style-type'], aOrderedType) > -1;
        oStyle['list-style'] = isUnordered ? 'unordered' : 'ordered';
      }

      var elPara = dom.ancestor(rng.sc, dom.isPara);
      if (elPara && elPara.style['line-height']) {
        oStyle['line-height'] = elPara.style.lineHeight;
      } else {
        var lineHeight = parseInt(oStyle['line-height'], 10) / parseInt(oStyle['font-size'], 10);
        oStyle['line-height'] = lineHeight.toFixed(1);
      }

      oStyle.image = dom.isImg(elTarget) && elTarget;
      oStyle.anchor = rng.isOnAnchor() && dom.ancestor(rng.sc, dom.isAnchor);
      oStyle.aAncestor = dom.listAncestor(rng.sc, dom.isEditable);
      oStyle.range = rng;

      return oStyle;
    };
  };

  /**
   * range module
   */
  var range = (function () {
    var isW3CRangeSupport = !!document.createRange;
     
    /**
     * return boundaryPoint from TextRange, inspired by Andy Na's HuskyRange.js
     * @param {TextRange} textRange
     * @param {Boolean} isStart
     * @return {BoundaryPoint}
     */
    var textRange2bp = function (textRange, isStart) {
      var elCont = textRange.parentElement(), nOffset;
  
      var tester = document.body.createTextRange(), elPrevCont;
      var aChild = list.from(elCont.childNodes);
      for (nOffset = 0; nOffset < aChild.length; nOffset++) {
        if (dom.isText(aChild[nOffset])) { continue; }
        tester.moveToElementText(aChild[nOffset]);
        if (tester.compareEndPoints('StartToStart', textRange) >= 0) { break; }
        elPrevCont = aChild[nOffset];
      }
  
      if (nOffset !== 0 && dom.isText(aChild[nOffset - 1])) {
        var textRangeStart = document.body.createTextRange(), elCurText = null;
        textRangeStart.moveToElementText(elPrevCont || elCont);
        textRangeStart.collapse(!elPrevCont);
        elCurText = elPrevCont ? elPrevCont.nextSibling : elCont.firstChild;
  
        var pointTester = textRange.duplicate();
        pointTester.setEndPoint('StartToStart', textRangeStart);
        var nTextCount = pointTester.text.replace(/[\r\n]/g, '').length;
  
        while (nTextCount > elCurText.nodeValue.length && elCurText.nextSibling) {
          nTextCount -= elCurText.nodeValue.length;
          elCurText = elCurText.nextSibling;
        }
  
        /* jshint ignore:start */
        var sDummy = elCurText.nodeValue; //enforce IE to re-reference elCurText, hack
        /* jshint ignore:end */
  
        if (isStart && elCurText.nextSibling && dom.isText(elCurText.nextSibling) &&
            nTextCount === elCurText.nodeValue.length) {
          nTextCount -= elCurText.nodeValue.length;
          elCurText = elCurText.nextSibling;
        }
  
        elCont = elCurText;
        nOffset = nTextCount;
      }
  
      return {cont: elCont, offset: nOffset};
    };
    
    /**
     * return TextRange from boundary point (inspired by google closure-library)
     * @param {BoundaryPoint} bp
     * @return {TextRange}
     */
    var bp2textRange = function (bp) {
      var textRangeInfo = function (elCont, nOffset) {
        var elNode, isCollapseToStart;
  
        if (dom.isText(elCont)) {
          var aPrevText = dom.listPrev(elCont, func.not(dom.isText));
          var elPrevCont = list.last(aPrevText).previousSibling;
          elNode =  elPrevCont || elCont.parentNode;
          nOffset += list.sum(list.tail(aPrevText), dom.length);
          isCollapseToStart = !elPrevCont;
        } else {
          elNode = elCont.childNodes[nOffset] || elCont;
          if (dom.isText(elNode)) {
            return textRangeInfo(elNode, 0);
          }
  
          nOffset = 0;
          isCollapseToStart = false;
        }
  
        return {cont: elNode, collapseToStart: isCollapseToStart, offset: nOffset};
      };
  
      var textRange = document.body.createTextRange();
      var info = textRangeInfo(bp.cont, bp.offset);
  
      textRange.moveToElementText(info.cont);
      textRange.collapse(info.collapseToStart);
      textRange.moveStart('character', info.offset);
      return textRange;
    };
    
    /**
     * Wrapped Range
     *
     * @param {Element} sc - start container
     * @param {Number} so - start offset
     * @param {Element} ec - end container
     * @param {Number} eo - end offset
     */
    var WrappedRange = function (sc, so, ec, eo) {
      this.sc = sc;
      this.so = so;
      this.ec = ec;
      this.eo = eo;
  
      // nativeRange: get nativeRange from sc, so, ec, eo
      var nativeRange = function () {
        if (isW3CRangeSupport) {
          var w3cRange = document.createRange();
          w3cRange.setStart(sc, so);
          w3cRange.setEnd(ec, eo);
          return w3cRange;
        } else {
          var textRange = bp2textRange({cont: sc, offset: so});
          textRange.setEndPoint('EndToEnd', bp2textRange({cont: ec, offset: eo}));
          return textRange;
        }
      };

      this.getBPs = function () {
        return {
          sc: sc,
          so: so,
          ec: ec,
          eo: eo
        };
      };

      this.getStartBP = function () {
        return {
          node: sc,
          offset: so
        };
      };

      this.getEndBP = function () {
        return {
          node: ec,
          offset: eo
        };
      };

      /**
       * select update visible range
       */
      this.select = function () {
        var nativeRng = nativeRange();
        if (isW3CRangeSupport) {
          var selection = document.getSelection();
          if (selection.rangeCount > 0) { selection.removeAllRanges(); }
          selection.addRange(nativeRng);
        } else {
          nativeRng.select();
        }
      };

      /**
       * returns matched nodes on range
       *
       * @param {Function} [pred] - predicate function
       * @return {Element[]}
       */
      this.nodes = function (pred) {
        pred = pred || func.ok;

        var aNode = dom.listBetween(sc, ec);
        var aMatched = list.compact($.map(aNode, function (node) {
          return dom.ancestor(node, pred);
        }));
        return $.map(list.clusterBy(aMatched, func.eq2), list.head);
      };

      /**
       * returns commonAncestor of range
       * @return {Element} - commonAncestor
       */
      this.commonAncestor = function () {
        return dom.commonAncestor(sc, ec);
      };

      /**
       * returns expanded range by pred
       *
       * @param {Function} pred - predicate function
       * @return {WrappedRange}
       */
      this.expand = function (pred) {
        var startAncestor = dom.ancestor(sc, pred);
        var endAncestor = dom.ancestor(ec, pred);

        if (!startAncestor && !endAncestor) {
          return new WrappedRange(sc, so, ec, eo);
        }

        var boundaryPoints = this.getBPs();

        if (startAncestor) {
          boundaryPoints.sc = startAncestor;
          boundaryPoints.so = 0;
        }

        if (endAncestor) {
          boundaryPoints.ec = endAncestor;
          boundaryPoints.eo = dom.length(endAncestor);
        }

        return new WrappedRange(
          boundaryPoints.sc,
          boundaryPoints.so,
          boundaryPoints.ec,
          boundaryPoints.eo
        );
      };

      /**
       * @param {Boolean} isCollapseToStart
       * @return {WrappedRange}
       */
      this.collapse = function (isCollapseToStart) {
        if (isCollapseToStart) {
          return new WrappedRange(sc, so, sc, so);
        } else {
          return new WrappedRange(ec, eo, ec, eo);
        }
      };

      /**
       * splitText on range
       */
      this.splitText = function () {
        var isSameContainer = sc === ec;
        var boundaryPoints = this.getBPs();

        if (dom.isText(ec) && !dom.isEdgeBP(this.getEndBP())) {
          ec.splitText(eo);
        }

        if (dom.isText(sc) && !dom.isEdgeBP(this.getStartBP())) {
          boundaryPoints.sc = sc.splitText(so);
          boundaryPoints.so = 0;

          if (isSameContainer) {
            boundaryPoints.ec = boundaryPoints.sc;
            boundaryPoints.eo = eo - so;
          }
        }

        return new WrappedRange(
          boundaryPoints.sc,
          boundaryPoints.so,
          boundaryPoints.ec,
          boundaryPoints.eo
        );
      };

      /**
       * delete contents on range
       * @return {WrappedRange}
       */
      this.deleteContents = function () {
        if (this.isCollapsed()) {
          return this;
        }

        var rng = this.splitText();
        var prevBP = dom.prevBP(rng.getStartBP());

        $.each(rng.nodes(), function (idx, node) {
          dom.remove(node, !dom.isPara(node));
        });

        return new WrappedRange(
          prevBP.node,
          prevBP.offset,
          prevBP.node,
          prevBP.offset
        );
      };
      
      /**
       * makeIsOn: return isOn(pred) function
       */
      var makeIsOn = function (pred) {
        return function () {
          var elAncestor = dom.ancestor(sc, pred);
          return !!elAncestor && (elAncestor === dom.ancestor(ec, pred));
        };
      };
  
      // isOnEditable: judge whether range is on editable or not
      this.isOnEditable = makeIsOn(dom.isEditable);
      // isOnList: judge whether range is on list node or not
      this.isOnList = makeIsOn(dom.isList);
      // isOnAnchor: judge whether range is on anchor node or not
      this.isOnAnchor = makeIsOn(dom.isAnchor);
      // isOnAnchor: judge whether range is on cell node or not
      this.isOnCell = makeIsOn(dom.isCell);
      // isCollapsed: judge whether range was collapsed
      this.isCollapsed = function () { return sc === ec && so === eo; };

      /**
       * insert node at current cursor
       * @param {Element} node
       */
      this.insertNode = function (node) {
        var nativeRng = nativeRange();
        if (isW3CRangeSupport) {
          nativeRng.insertNode(node);
        } else {
          var tmpId = 'node-insert-node-target';
          node.id = tmpId;

          // NOTE: missing node reference.
          nativeRng.pasteHTML(node.outerHTML);
          node = $('#' + tmpId)[0];
        }

        return node;
      };
  
      this.toString = function () {
        var nativeRng = nativeRange();
        return isW3CRangeSupport ? nativeRng.toString() : nativeRng.text;
      };
  
      /**
       * create offsetPath bookmark
       * @param {Element} elEditable
       */
      this.bookmark = function (elEditable) {
        return {
          s: { path: dom.makeOffsetPath(elEditable, sc), offset: so },
          e: { path: dom.makeOffsetPath(elEditable, ec), offset: eo }
        };
      };

      /**
       * getClientRects
       * @return {Rect[]}
       */
      this.getClientRects = function () {
        var nativeRng = nativeRange();
        return nativeRng.getClientRects();
      };
    };
  
    return {
      /**
       * create Range Object From arguments or Browser Selection
       *
       * @param {Element} sc - start container
       * @param {Number} so - start offset
       * @param {Element} ec - end container
       * @param {Number} eo - end offset
       */
      create : function (sc, so, ec, eo) {
        if (!arguments.length) { // from Browser Selection
          if (isW3CRangeSupport) { // webkit, firefox
            var selection = document.getSelection();
            if (selection.rangeCount === 0) { return null; }
  
            var nativeRng = selection.getRangeAt(0);
            sc = nativeRng.startContainer;
            so = nativeRng.startOffset;
            ec = nativeRng.endContainer;
            eo = nativeRng.endOffset;
          } else { // IE8: TextRange
            var textRange = document.selection.createRange();
            var textRangeEnd = textRange.duplicate();
            textRangeEnd.collapse(false);
            var textRangeStart = textRange;
            textRangeStart.collapse(true);
  
            var bpStart = textRange2bp(textRangeStart, true),
            bpEnd = textRange2bp(textRangeEnd, false);
  
            sc = bpStart.cont;
            so = bpStart.offset;
            ec = bpEnd.cont;
            eo = bpEnd.offset;
          }
        } else if (arguments.length === 2) { //collapsed
          ec = sc;
          eo = so;
        }
        return new WrappedRange(sc, so, ec, eo);
      },

      /**
       * create WrappedRange from node
       *
       * @param {Element} node
       * @return {WrappedRange}
       */
      createFromNode: function (node) {
        return this.create(node, 0, node, 1);
      },

      /**
       * create WrappedRange from Bookmark
       *
       * @param {Element} elEditable
       * @param {Obkect} bookmark
       * @return {WrappedRange}
       */
      createFromBookmark : function (elEditable, bookmark) {
        var sc = dom.fromOffsetPath(elEditable, bookmark.s.path);
        var so = bookmark.s.offset;
        var ec = dom.fromOffsetPath(elEditable, bookmark.e.path);
        var eo = bookmark.e.offset;
        return new WrappedRange(sc, so, ec, eo);
      }
    };
  })();

  /**
   * Table
   * @class
   */
  var Table = function () {
    /**
     * handle tab key
     *
     * @param {WrappedRange} rng
     * @param {Boolean} isShift
     */
    this.tab = function (rng, isShift) {
      var elCell = dom.ancestor(rng.commonAncestor(), dom.isCell);
      var elTable = dom.ancestor(elCell, dom.isTable);
      var aCell = dom.listDescendant(elTable, dom.isCell);

      var elNext = list[isShift ? 'prev' : 'next'](aCell, elCell);
      if (elNext) {
        range.create(elNext, 0).select();
      }
    };

    /**
     * create empty table element
     *
     * @param {Number} nRow
     * @param {Number} nCol
     */
    this.createTable = function (nCol, nRow) {
      var aTD = [], sTD;
      for (var idxCol = 0; idxCol < nCol; idxCol++) {
        aTD.push('<td>' + dom.blank + '</td>');
      }
      sTD = aTD.join('');

      var aTR = [], sTR;
      for (var idxRow = 0; idxRow < nRow; idxRow++) {
        aTR.push('<tr>' + sTD + '</tr>');
      }
      sTR = aTR.join('');
      var sTable = '<table class="table table-bordered">' + sTR + '</table>';

      return $(sTable)[0];
    };
  };

  /**
   * Editor
   * @class
   */
  var Editor = function () {

    var style = new Style();
    var table = new Table();

    /**
     * save current range
     *
     * @param {jQuery} $editable
     */
    this.saveRange = function ($editable) {
      $editable.focus();
      $editable.data('range', range.create());
    };

    /**
     * restore lately range
     *
     * @param {jQuery} $editable
     */
    this.restoreRange = function ($editable) {
      var rng = $editable.data('range');
      if (rng) {
        rng.select();
        $editable.focus();
      }
    };

    /**
     * current style
     * @param {Element} elTarget
     */
    this.currentStyle = function (elTarget) {
      var rng = range.create();
      return rng ? rng.isOnEditable() && style.current(rng, elTarget) : false;
    };

    /**
     * undo
     * @param {jQuery} $editable
     */
    this.undo = function ($editable) {
      $editable.data('NoteHistory').undo($editable);
    };

    /**
     * redo
     * @param {jQuery} $editable
     */
    this.redo = function ($editable) {
      $editable.data('NoteHistory').redo($editable);
    };

    /**
     * record Undo
     * @param {jQuery} $editable
     */
    var recordUndo = this.recordUndo = function ($editable) {
      $editable.data('NoteHistory').recordUndo($editable);
    };

    /* jshint ignore:start */
    // native commands(with execCommand), generate function for execCommand
    var aCmd = ['bold', 'italic', 'underline', 'strikethrough', 'superscript', 'subscript',
                'justifyLeft', 'justifyCenter', 'justifyRight', 'justifyFull',
                'insertOrderedList', 'insertUnorderedList',
                'indent', 'outdent', 'formatBlock', 'removeFormat',
                'backColor', 'foreColor', 'insertHorizontalRule', 'fontName'];

    for (var idx = 0, len = aCmd.length; idx < len; idx ++) {
      this[aCmd[idx]] = (function (sCmd) {
        return function ($editable, sValue) {
          recordUndo($editable);
          document.execCommand(sCmd, false, sValue);
        };
      })(aCmd[idx]);
    }
    /* jshint ignore:end */

    /**
     * @param {jQuery} $editable 
     * @param {WrappedRange} rng
     * @param {Number} nTabsize
     */
    var insertTab = function ($editable, rng, nTabsize) {
      recordUndo($editable);
      var sNbsp = new Array(nTabsize + 1).join('&nbsp;');
      rng.insertNode($('<span id="noteTab">' + sNbsp + '</span>')[0]);
      var $tab = $('#noteTab').removeAttr('id');
      rng = range.create($tab[0], 1);
      rng.select();
      dom.remove($tab[0]);
    };

    /**
     * handle tab key
     * @param {jQuery} $editable 
     * @param {Object} options
     */
    this.tab = function ($editable, options) {
      var rng = range.create();
      if (rng.isCollapsed() && rng.isOnCell()) {
        table.tab(rng);
      } else {
        insertTab($editable, rng, options.tabsize);
      }
    };

    /**
     * handle shift+tab key
     */
    this.untab = function () {
      var rng = range.create();
      if (rng.isCollapsed() && rng.isOnCell()) {
        table.tab(rng, true);
      }
    };

    /**
     * insert image
     *
     * @param {jQuery} $editable
     * @param {String} sUrl
     */
    this.insertImage = function ($editable, sUrl, filename) {
      async.createImage(sUrl, filename).then(function ($image) {
        recordUndo($editable);
        $image.css({
          display: '',
          width: Math.min($editable.width(), $image.width())
        });
        range.create().insertNode($image[0]);
      }).fail(function () {
        var callbacks = $editable.data('callbacks');
        if (callbacks.onImageUploadError) {
          callbacks.onImageUploadError();
        }
      });
    };

    /**
     * insert video
     * @param {jQuery} $editable
     * @param {String} sUrl
     */
    this.insertVideo = function ($editable, sUrl) {
      recordUndo($editable);

      // video url patterns(youtube, instagram, vimeo, dailymotion, youku)
      var ytRegExp = /^.*(youtu.be\/|v\/|u\/\w\/|embed\/|watch\?v=|\&v=)([^#\&\?]*).*/;
      var ytMatch = sUrl.match(ytRegExp);

      var igRegExp = /\/\/instagram.com\/p\/(.[a-zA-Z0-9]*)/;
      var igMatch = sUrl.match(igRegExp);

      var vRegExp = /\/\/vine.co\/v\/(.[a-zA-Z0-9]*)/;
      var vMatch = sUrl.match(vRegExp);

      var vimRegExp = /\/\/(player.)?vimeo.com\/([a-z]*\/)*([0-9]{6,11})[?]?.*/;
      var vimMatch = sUrl.match(vimRegExp);

      var dmRegExp = /.+dailymotion.com\/(video|hub)\/([^_]+)[^#]*(#video=([^_&]+))?/;
      var dmMatch = sUrl.match(dmRegExp);

      var youkuRegExp = /\/\/v\.youku\.com\/v_show\/id_(\w+)\.html/;
      var youkuMatch = sUrl.match(youkuRegExp);

      var $video;
      if (ytMatch && ytMatch[2].length === 11) {
        var youtubeId = ytMatch[2];
        $video = $('<iframe>')
          .attr('src', '//www.youtube.com/embed/' + youtubeId)
          .attr('width', '640').attr('height', '360');
      } else if (igMatch && igMatch[0].length) {
        $video = $('<iframe>')
          .attr('src', igMatch[0] + '/embed/')
          .attr('width', '612').attr('height', '710')
          .attr('scrolling', 'no')
          .attr('allowtransparency', 'true');
      } else if (vMatch && vMatch[0].length) {
        $video = $('<iframe>')
          .attr('src', vMatch[0] + '/embed/simple')
          .attr('width', '600').attr('height', '600')
          .attr('class', 'vine-embed');
      } else if (vimMatch && vimMatch[3].length) {
        $video = $('<iframe webkitallowfullscreen mozallowfullscreen allowfullscreen>')
          .attr('src', '//player.vimeo.com/video/' + vimMatch[3])
          .attr('width', '640').attr('height', '360');
      } else if (dmMatch && dmMatch[2].length) {
        $video = $('<iframe>')
          .attr('src', '//www.dailymotion.com/embed/video/' + dmMatch[2])
          .attr('width', '640').attr('height', '360');
      } else if (youkuMatch && youkuMatch[1].length) {
        $video = $('<iframe webkitallowfullscreen mozallowfullscreen allowfullscreen>')
          .attr('height', '498')
          .attr('width', '510')
          .attr('src', '//player.youku.com/embed/' + youkuMatch[1]);
      } else {
        // this is not a known video link. Now what, Cat? Now what?
      }

      if ($video) {
        $video.attr('frameborder', 0);
        range.create().insertNode($video[0]);
      }
    };

    /**
     * formatBlock
     *
     * @param {jQuery} $editable
     * @param {String} sTagName
     */
    this.formatBlock = function ($editable, sTagName) {
      recordUndo($editable);
      sTagName = agent.isMSIE ? '<' + sTagName + '>' : sTagName;
      document.execCommand('FormatBlock', false, sTagName);
    };

    this.formatPara = function ($editable) {
      this.formatBlock($editable, 'P');
    };

    /* jshint ignore:start */
    for (var idx = 1; idx <= 6; idx ++) {
      this['formatH' + idx] = function (idx) {
        return function ($editable) {
          this.formatBlock($editable, 'H' + idx);
        };
      }(idx);
    };
    /* jshint ignore:end */

    /**
     * fontsize
     * FIXME: Still buggy
     *
     * @param {jQuery} $editable
     * @param {String} sValue - px
     */
    this.fontSize = function ($editable, sValue) {
      recordUndo($editable);
      document.execCommand('fontSize', false, 3);
      if (agent.isFF) {
        // firefox: <font size="3"> to <span style='font-size={sValue}px;'>, buggy
        $editable.find('font[size=3]').removeAttr('size').css('font-size', sValue + 'px');
      } else {
        // chrome: <span style="font-size: medium"> to <span style='font-size={sValue}px;'>
        $editable.find('span').filter(function () {
          return this.style.fontSize === 'medium';
        }).css('font-size', sValue + 'px');
      }
    };

    /**
     * lineHeight
     * @param {jQuery} $editable
     * @param {String} sValue
     */
    this.lineHeight = function ($editable, sValue) {
      recordUndo($editable);
      style.stylePara(range.create(), {lineHeight: sValue});
    };

    /**
     * unlink
     * @param {jQuery} $editable
     */
    this.unlink = function ($editable) {
      var rng = range.create();
      if (rng.isOnAnchor()) {
        recordUndo($editable);
        var elAnchor = dom.ancestor(rng.sc, dom.isAnchor);
        rng = range.createFromNode(elAnchor);
        rng.select();
        document.execCommand('unlink');
      }
    };

    /**
     * create link
     *
     * @param {jQuery} $editable
     * @param {Object} linkInfo
     * @param {Object} options
     */
    this.createLink = function ($editable, linkInfo, options) {
      var sLinkUrl = linkInfo.url;
      var sLinkText = linkInfo.text;
      var isNewWindow = linkInfo.newWindow;
      var rng = linkInfo.range;

      recordUndo($editable);

      if (options.onCreateLink) {
        sLinkUrl = options.onCreateLink(sLinkUrl);
      }

      rng = rng.deleteContents();

      // Create a new link when there is no anchor on range.
      var anchor = rng.insertNode($('<A>' + sLinkText + '</A>')[0]);
      $(anchor).attr({
        href: sLinkUrl,
        target: isNewWindow ? '_blank' : ''
      });

      rng = range.createFromNode(anchor);
      rng.select();
    };

    /**
     * returns link info
     *
     * @return {Object}
     */
    this.getLinkInfo = function ($editable) {
      $editable.focus();

      var rng = range.create().expand(dom.isAnchor);

      // Get the first anchor on range(for edit).
      var $anchor = $(list.head(rng.nodes(dom.isAnchor)));

      return {
        range: rng,
        text: rng.toString(),
        isNewWindow: $anchor.length ? $anchor.attr('target') === '_blank' : true,
        url: $anchor.length ? $anchor.attr('href') : ''
      };
    };

    /**
     * get video info
     *
     * @param {jQuery} $editable
     * @return {Object}
     */
    this.getVideoInfo = function ($editable) {
      $editable.focus();

      var rng = range.create();

      if (rng.isOnAnchor()) {
        var elAnchor = dom.ancestor(rng.sc, dom.isAnchor);
        rng = range.createFromNode(elAnchor);
      }

      return {
        text: rng.toString()
      };
    };

    this.color = function ($editable, sObjColor) {
      var oColor = JSON.parse(sObjColor);
      var foreColor = oColor.foreColor, backColor = oColor.backColor;

      recordUndo($editable);
      if (foreColor) { document.execCommand('foreColor', false, foreColor); }
      if (backColor) { document.execCommand('backColor', false, backColor); }
    };

    this.insertTable = function ($editable, sDim) {
      recordUndo($editable);
      var aDim = sDim.split('x');
      range.create().insertNode(table.createTable(aDim[0], aDim[1]));
    };

    /**
     * @param {jQuery} $editable
     * @param {String} sValue
     * @param {jQuery} $target
     */
    this.floatMe = function ($editable, sValue, $target) {
      recordUndo($editable);
      $target.css('float', sValue);
    };

    /**
     * resize overlay element
     * @param {jQuery} $editable
     * @param {String} sValue
     * @param {jQuery} $target - target element
     */
    this.resize = function ($editable, sValue, $target) {
      recordUndo($editable);

      $target.css({
        width: $editable.width() * sValue + 'px',
        height: ''
      });
    };

    /**
     * @param {Position} pos
     * @param {jQuery} $target - target element
     * @param {Boolean} [bKeepRatio] - keep ratio
     */
    this.resizeTo = function (pos, $target, bKeepRatio) {
      var szImage;
      if (bKeepRatio) {
        var newRatio = pos.y / pos.x;
        var ratio = $target.data('ratio');
        szImage = {
          width: ratio > newRatio ? pos.x : pos.y / ratio,
          height: ratio > newRatio ? pos.x * ratio : pos.y
        };
      } else {
        szImage = {
          width: pos.x,
          height: pos.y
        };
      }

      $target.css(szImage);
    };

    /**
     * remove media object
     *
     * @param {jQuery} $editable
     * @param {String} sValue - dummy argument (for keep interface)
     * @param {jQuery} $target - target element
     */
    this.removeMedia = function ($editable, sValue, $target) {
      recordUndo($editable);
      $target.detach();
    };
  };

  /**
   * History
   * @class
   */
  var History = function () {
    var aUndo = [], aRedo = [];

    var makeSnap = function ($editable) {
      var elEditable = $editable[0], rng = range.create();
      return {
        contents: $editable.html(),
        bookmark: rng.bookmark(elEditable),
        scrollTop: $editable.scrollTop()
      };
    };

    var applySnap = function ($editable, oSnap) {
      $editable.html(oSnap.contents).scrollTop(oSnap.scrollTop);
      range.createFromBookmark($editable[0], oSnap.bookmark).select();
    };

    this.undo = function ($editable) {
      var oSnap = makeSnap($editable);
      if (!aUndo.length) { return; }
      applySnap($editable, aUndo.pop());
      aRedo.push(oSnap);
    };

    this.redo = function ($editable) {
      var oSnap = makeSnap($editable);
      if (!aRedo.length) { return; }
      applySnap($editable, aRedo.pop());
      aUndo.push(oSnap);
    };

    this.recordUndo = function ($editable) {
      aRedo = [];
      aUndo.push(makeSnap($editable));
    };
  };

  /**
   * Button
   */
  var Button = function () {
    /**
     * update button status
     *
     * @param {jQuery} $container
     * @param {Object} oStyle
     */
    this.update = function ($container, oStyle) {
      /**
       * handle dropdown's check mark (for fontname, fontsize, lineHeight).
       * @param {jQuery} $btn
       * @param {Number} nValue
       */
      var checkDropdownMenu = function ($btn, nValue) {
        $btn.find('.dropdown-menu li a').each(function () {
          // always compare string to avoid creating another func.
          var isChecked = ($(this).data('value') + '') === (nValue + '');
          this.className = isChecked ? 'checked' : '';
        });
      };

      /**
       * update button state(active or not).
       *
       * @param {String} sSelector
       * @param {Function} pred
       */
      var btnState = function (sSelector, pred) {
        var $btn = $container.find(sSelector);
        $btn.toggleClass('active', pred());
      };

      // fontname
      var $fontname = $container.find('.note-fontname');
      if ($fontname.length) {
        var selectedFont = oStyle['font-family'];
        if (!!selectedFont) {
          selectedFont = list.head(selectedFont.split(','));
          selectedFont = selectedFont.replace(/\'/g, '');
          $fontname.find('.note-current-fontname').text(selectedFont);
          checkDropdownMenu($fontname, selectedFont);
        }
      }

      // fontsize
      var $fontsize = $container.find('.note-fontsize');
      $fontsize.find('.note-current-fontsize').text(oStyle['font-size']);
      checkDropdownMenu($fontsize, parseFloat(oStyle['font-size']));

      // lineheight
      var $lineHeight = $container.find('.note-height');
      checkDropdownMenu($lineHeight, parseFloat(oStyle['line-height']));

      btnState('button[data-event="bold"]', function () {
        return oStyle['font-bold'] === 'bold';
      });
      btnState('button[data-event="italic"]', function () {
        return oStyle['font-italic'] === 'italic';
      });
      btnState('button[data-event="underline"]', function () {
        return oStyle['font-underline'] === 'underline';
      });
      btnState('button[data-event="strikethrough"]', function () {
        return oStyle['font-strikethrough'] === 'strikethrough';
      });
      btnState('button[data-event="superscript"]', function () {
        return oStyle['font-superscript'] === 'superscript';
      });
      btnState('button[data-event="subscript"]', function () {
        return oStyle['font-subscript'] === 'subscript';
      });
      btnState('button[data-event="justifyLeft"]', function () {
        return oStyle['text-align'] === 'left' || oStyle['text-align'] === 'start';
      });
      btnState('button[data-event="justifyCenter"]', function () {
        return oStyle['text-align'] === 'center';
      });
      btnState('button[data-event="justifyRight"]', function () {
        return oStyle['text-align'] === 'right';
      });
      btnState('button[data-event="justifyFull"]', function () {
        return oStyle['text-align'] === 'justify';
      });
      btnState('button[data-event="insertUnorderedList"]', function () {
        return oStyle['list-style'] === 'unordered';
      });
      btnState('button[data-event="insertOrderedList"]', function () {
        return oStyle['list-style'] === 'ordered';
      });
    };

    /**
     * update recent color
     *
     * @param {Element} elBtn
     * @param {String} sEvent
     * @param {sValue} sValue
     */
    this.updateRecentColor = function (elBtn, sEvent, sValue) {
      var $color = $(elBtn).closest('.note-color');
      var $recentColor = $color.find('.note-recent-color');
      var oColor = JSON.parse($recentColor.attr('data-value'));
      oColor[sEvent] = sValue;
      $recentColor.attr('data-value', JSON.stringify(oColor));
      var sKey = sEvent === 'backColor' ? 'background-color' : 'color';
      $recentColor.find('i').css(sKey, sValue);
    };
  };

  /**
   * Toolbar
   */
  var Toolbar = function () {
    var button = new Button();

    this.update = function ($toolbar, oStyle) {
      button.update($toolbar, oStyle);
    };

    this.updateRecentColor = function (elBtn, sEvent, sValue) {
      button.updateRecentColor(elBtn, sEvent, sValue);
    };

    /**
     * activate buttons exclude codeview
     * @param {jQuery} $toolbar
     */
    this.activate = function ($toolbar) {
      $toolbar.find('button').not('button[data-event="codeview"]').removeClass('disabled');
    };

    /**
     * deactivate buttons exclude codeview
     * @param {jQuery} $toolbar
     */
    this.deactivate = function ($toolbar) {
      $toolbar.find('button').not('button[data-event="codeview"]').addClass('disabled');
    };

    this.updateFullscreen = function ($container, bFullscreen) {
      var $btn = $container.find('button[data-event="fullscreen"]');
      $btn.toggleClass('active', bFullscreen);
    };

    this.updateCodeview = function ($container, isCodeview) {
      var $btn = $container.find('button[data-event="codeview"]');
      $btn.toggleClass('active', isCodeview);
    };
  };

  /**
   * Popover (http://getbootstrap.com/javascript/#popovers)
   */
  var Popover = function () {
    var button = new Button();

    /**
     * returns position from placeholder
     * @param {Element} placeholder
     * @param {Boolean} isAirMode
     */
    var posFromPlaceholder = function (placeholder, isAirMode) {
      var $placeholder = $(placeholder);
      var pos = isAirMode ? $placeholder.offset() : $placeholder.position();
      var height = $placeholder.outerHeight(true); // include margin

      // popover below placeholder.
      return {
        left: pos.left,
        top: pos.top + height
      };
    };

    /**
     * show popover
     * @param {jQuery} popover
     * @param {Position} pos
     */
    var showPopover = function ($popover, pos) {
      $popover.css({
        display: 'block',
        left: pos.left,
        top: pos.top
      });
    };

    var PX_POPOVER_ARROW_OFFSET_X = 20;

    /**
     * update current state
     * @param {jQuery} $popover - popover container
     * @param {Object} oStyle - style object
     * @param {Boolean} isAirMode
     */
    this.update = function ($popover, oStyle, isAirMode) {
      button.update($popover, oStyle);

      var $linkPopover = $popover.find('.note-link-popover');
      if (oStyle.anchor) {
        var $anchor = $linkPopover.find('a');
        var href = $(oStyle.anchor).attr('href');
        $anchor.attr('href', href).html(href);
        showPopover($linkPopover, posFromPlaceholder(oStyle.anchor, isAirMode));
      } else {
        $linkPopover.hide();
      }

      var $imagePopover = $popover.find('.note-image-popover');
      if (oStyle.image) {
        showPopover($imagePopover, posFromPlaceholder(oStyle.image, isAirMode));
      } else {
        $imagePopover.hide();
      }

      var $airPopover = $popover.find('.note-air-popover');
      if (isAirMode && !oStyle.range.isCollapsed()) {
        var bnd = func.rect2bnd(list.last(oStyle.range.getClientRects()));
        showPopover($airPopover, {
          left: Math.max(bnd.left + bnd.width / 2 - PX_POPOVER_ARROW_OFFSET_X, 0),
          top: bnd.top + bnd.height
        });
      } else {
        $airPopover.hide();
      }
    };

    this.updateRecentColor = function (elBtn, sEvent, sValue) {
      button.updateRecentColor(elBtn, sEvent, sValue);
    };

    /**
     * hide all popovers
     * @param {jQuery} $popover - popover contaienr
     */
    this.hide = function ($popover) {
      $popover.children().hide();
    };
  };

  /**
   * Handle
   */
  var Handle = function () {
    /**
     * update handle
     * @param {jQuery} $handle
     * @param {Object} oStyle
     * @param {Boolean} isAirMode
     */
    this.update = function ($handle, oStyle, isAirMode) {
      var $selection = $handle.find('.note-control-selection');
      if (oStyle.image) {
        var $image = $(oStyle.image);
        var pos = isAirMode ? $image.offset() : $image.position();

        // include margin
        var szImage = {
          w: $image.outerWidth(true),
          h: $image.outerHeight(true)
        };

        $selection.css({
          display: 'block',
          left: pos.left,
          top: pos.top,
          width: szImage.w,
          height: szImage.h
        }).data('target', oStyle.image); // save current image element.
        var sSizing = szImage.w + 'x' + szImage.h;
        $selection.find('.note-control-selection-info').text(sSizing);
      } else {
        $selection.hide();
      }
    };

    this.hide = function ($handle) {
      $handle.children().hide();
    };
  };

  /**
   * Dialog 
   *
   * @class
   */
  var Dialog = function () {

    /**
     * toggle button status
     *
     * @param {jQuery} $btn
     * @param {Boolean} isEnable
     */
    var toggleBtn = function ($btn, isEnable) {
      $btn.toggleClass('disabled', !isEnable);
      $btn.attr('disabled', !isEnable);
    };

    /**
     * show image dialog
     *
     * @param {jQuery} $editable
     * @param {jQuery} $dialog
     * @return {Promise}
     */
    this.showImageDialog = function ($editable, $dialog) {
      return $.Deferred(function (deferred) {
        var $imageDialog = $dialog.find('.note-image-dialog');

        var $imageInput = $dialog.find('.note-image-input'),
            $imageUrl = $dialog.find('.note-image-url'),
            $imageBtn = $dialog.find('.note-image-btn');

        $imageDialog.one('shown.bs.modal', function () {
          // Cloning imageInput to clear element.
          $imageInput.replaceWith($imageInput.clone()
            .on('change', function () {
              deferred.resolve(this.files);
              $imageDialog.modal('hide');
            })
          );

          $imageBtn.click(function (event) {
            event.preventDefault();

            deferred.resolve($imageUrl.val());
            $imageDialog.modal('hide');
          });

          $imageUrl.on('keyup paste', function (event) {
            var url;
            
            if (event.type === 'paste') {
              url = event.originalEvent.clipboardData.getData('text');
            } else {
              url = $imageUrl.val();
            }
            
            toggleBtn($imageBtn, url);
          }).val('').trigger('focus');
        }).one('hidden.bs.modal', function () {
          $imageInput.off('change');
          $imageUrl.off('keyup paste');
          $imageBtn.off('click');

          if (deferred.state() === 'pending') {
            deferred.reject();
          }
        }).modal('show');
      });
    };

    /**
     * Show video dialog and set event handlers on dialog controls.
     *
     * @param {jQuery} $dialog 
     * @param {Object} videoInfo 
     * @return {Promise}
     */
    this.showVideoDialog = function ($editable, $dialog, videoInfo) {
      return $.Deferred(function (deferred) {
        var $videoDialog = $dialog.find('.note-video-dialog');
        var $videoUrl = $videoDialog.find('.note-video-url'),
            $videoBtn = $videoDialog.find('.note-video-btn');

        $videoDialog.one('shown.bs.modal', function () {
          $videoUrl.val(videoInfo.text).keyup(function () {
            toggleBtn($videoBtn, $videoUrl.val());
          }).trigger('keyup').trigger('focus');

          $videoBtn.click(function (event) {
            event.preventDefault();

            deferred.resolve($videoUrl.val());
            $videoDialog.modal('hide');
          });
        }).one('hidden.bs.modal', function () {
          // dettach events
          $videoUrl.off('keyup');
          $videoBtn.off('click');

          if (deferred.state() === 'pending') {
            deferred.reject();
          }
        }).modal('show');
      });
    };

    /**
     * Show link dialog and set event handlers on dialog controls.
     *
     * @param {jQuery} $dialog
     * @param {Object} linkInfo
     * @return {Promise}
     */
    this.showLinkDialog = function ($editable, $dialog, linkInfo) {
      return $.Deferred(function (deferred) {
        var $linkDialog = $dialog.find('.note-link-dialog');

        var $linkText = $linkDialog.find('.note-link-text'),
        $linkUrl = $linkDialog.find('.note-link-url'),
        $linkBtn = $linkDialog.find('.note-link-btn'),
        $openInNewWindow = $linkDialog.find('input[type=checkbox]');

        $linkDialog.one('shown.bs.modal', function () {
          $linkText.val(linkInfo.text);

          $linkText.keyup(function () {
            // if linktext was modified by keyup,
            // stop cloning text from linkUrl
            linkInfo.text = $linkText.val();
          });

          // if no url was given, copy text to url
          if (!linkInfo.url) {
            linkInfo.url = linkInfo.text;
            toggleBtn($linkBtn, linkInfo.text);
          }

          $linkUrl.keyup(function () {
            toggleBtn($linkBtn, $linkUrl.val());
            // display same link on `Text to display` input
            // when create a new link
            if (!linkInfo.text) {
              $linkText.val($linkUrl.val());
            }
          }).val(linkInfo.url).trigger('focus').trigger('select');

          $openInNewWindow.prop('checked', linkInfo.newWindow);

          $linkBtn.one('click', function (event) {
            event.preventDefault();

            deferred.resolve({
              range: linkInfo.range,
              url: $linkUrl.val(),
              text: $linkText.val(),
              newWindow: $openInNewWindow.is(':checked')
            });
            $linkDialog.modal('hide');
          });
        }).one('hidden.bs.modal', function () {
          // dettach events
          $linkText.off('keyup');
          $linkUrl.off('keyup');
          $linkBtn.off('click');

          if (deferred.state() === 'pending') {
            deferred.reject();
          }
        }).modal('show');
      }).promise();
    };

    /**
     * show help dialog
     *
     * @param {jQuery} $dialog
     */
    this.showHelpDialog = function ($editable, $dialog) {
      return $.Deferred(function (deferred) {
        var $helpDialog = $dialog.find('.note-help-dialog');

        $helpDialog.one('hidden.bs.modal', function () {
          deferred.resolve();
        }).modal('show');
      }).promise();
    };
  };


  var CodeMirror;
  if (agent.hasCodeMirror) {
    if (agent.isSupportAmd) {
      require(['CodeMirror'], function (cm) {
        CodeMirror = cm;
      });
    } else {
      CodeMirror = window.CodeMirror;
    }
  }

  /**
   * EventHandler
   */
  var EventHandler = function () {
    var $window = $(window);
    var $document = $(document);
    var $scrollbar = $('html, body');

    var editor = new Editor();
    var toolbar = new Toolbar(), popover = new Popover();
    var handle = new Handle(), dialog = new Dialog();

    /**
     * returns makeLayoutInfo from editor's descendant node.
     *
     * @param {Element} descendant
     * @returns {Object}
     */
    var makeLayoutInfo = function (descendant) {
      var $target = $(descendant).closest('.note-editor, .note-air-editor, .note-air-layout');

      if (!$target.length) { return null; }

      var $editor;
      if ($target.is('.note-editor, .note-air-editor')) {
        $editor = $target;
      } else {
        $editor = $('#note-editor-' + list.last($target.attr('id').split('-')));
      }

      return dom.buildLayoutInfo($editor);
    };

    /**
     * insert Images from file array.
     *
     * @param {jQuery} $editable
     * @param {File[]} files
     */
    var insertImages = function ($editable, files) {
      editor.restoreRange($editable);
      var callbacks = $editable.data('callbacks');

      // If onImageUpload options setted
      if (callbacks.onImageUpload) {
        callbacks.onImageUpload(files, editor, $editable);
      // else insert Image as dataURL
      } else {
        $.each(files, function (idx, file) {
          var filename = file.name;
          async.readFileAsDataURL(file).then(function (sDataURL) {
            editor.insertImage($editable, sDataURL, filename);
          }).fail(function () {
            if (callbacks.onImageUploadError) {
              callbacks.onImageUploadError();
            }
          });
        });
      }
    };

    var commands = {
      /**
       * @param {Object} oLayoutInfo
       */
      showLinkDialog: function (oLayoutInfo) {
        var $editor = oLayoutInfo.editor(),
            $dialog = oLayoutInfo.dialog(),
            $editable = oLayoutInfo.editable(),
            linkInfo = editor.getLinkInfo($editable);

        var options = $editor.data('options');

        editor.saveRange($editable);
        dialog.showLinkDialog($editable, $dialog, linkInfo).then(function (linkInfo) {
          editor.restoreRange($editable);
          editor.createLink($editable, linkInfo, options);
          // hide popover after creating link
          popover.hide(oLayoutInfo.popover());
        }).fail(function () {
          editor.restoreRange($editable);
        });
      },

      /**
       * @param {Object} oLayoutInfo
       */
      showImageDialog: function (oLayoutInfo) {
        var $dialog = oLayoutInfo.dialog(),
            $editable = oLayoutInfo.editable();

        editor.saveRange($editable);
        dialog.showImageDialog($editable, $dialog).then(function (data) {
          editor.restoreRange($editable);

          if (typeof data === 'string') {
            // image url
            editor.insertImage($editable, data);
          } else {
            // array of files
            insertImages($editable, data);
          }
        }).fail(function () {
          editor.restoreRange($editable);
        });
      },

      /**
       * @param {Object} oLayoutInfo
       */
      showVideoDialog: function (oLayoutInfo) {
        var $dialog = oLayoutInfo.dialog(),
            $editable = oLayoutInfo.editable(),
            videoInfo = editor.getVideoInfo($editable);

        editor.saveRange($editable);
        dialog.showVideoDialog($editable, $dialog, videoInfo).then(function (sUrl) {
          editor.restoreRange($editable);
          editor.insertVideo($editable, sUrl);
        }).fail(function () {
          editor.restoreRange($editable);
        });
      },

      /**
       * @param {Object} oLayoutInfo
       */
      showHelpDialog: function (oLayoutInfo) {
        var $dialog = oLayoutInfo.dialog(),
            $editable = oLayoutInfo.editable();

        editor.saveRange($editable);
        dialog.showHelpDialog($editable, $dialog).then(function () {
          editor.restoreRange($editable);
        });
      },

      fullscreen: function (oLayoutInfo) {
        var $editor = oLayoutInfo.editor(),
        $toolbar = oLayoutInfo.toolbar(),
        $editable = oLayoutInfo.editable(),
        $codable = oLayoutInfo.codable();

        var options = $editor.data('options');

        var resize = function (size) {
          $editor.css('width', size.w);
          $editable.css('height', size.h);
          $codable.css('height', size.h);
          if ($codable.data('cmeditor')) {
            $codable.data('cmeditor').setsize(null, size.h);
          }
        };

        $editor.toggleClass('fullscreen');
        var isFullscreen = $editor.hasClass('fullscreen');
        if (isFullscreen) {
          $editable.data('orgheight', $editable.css('height'));

          $window.on('resize', function () {
            resize({
              w: $window.width(),
              h: $window.height() - $toolbar.outerHeight()
            });
          }).trigger('resize');

          $scrollbar.css('overflow', 'hidden');
        } else {
          $window.off('resize');
          resize({
            w: options.width || '',
            h: $editable.data('orgheight')
          });
          $scrollbar.css('overflow', 'visible');
        }

        toolbar.updateFullscreen($toolbar, isFullscreen);
      },

      codeview: function (oLayoutInfo) {
        var $editor = oLayoutInfo.editor(),
        $toolbar = oLayoutInfo.toolbar(),
        $editable = oLayoutInfo.editable(),
        $codable = oLayoutInfo.codable(),
        $popover = oLayoutInfo.popover();

        var options = $editor.data('options');

        var cmEditor, server;

        $editor.toggleClass('codeview');

        var isCodeview = $editor.hasClass('codeview');
        if (isCodeview) {
          $codable.val($editable.html());
          $codable.height($editable.height());
          toolbar.deactivate($toolbar);
          popover.hide($popover);
          $codable.focus();

          // activate CodeMirror as codable
          if (agent.hasCodeMirror) {
            cmEditor = CodeMirror.fromTextArea($codable[0], options.codemirror);

            // CodeMirror TernServer
            if (options.codemirror.tern) {
              server = new CodeMirror.TernServer(options.codemirror.tern);
              cmEditor.ternServer = server;
              cmEditor.on('cursorActivity', function (cm) {
                server.updateArgHints(cm);
              });
            }

            // CodeMirror hasn't Padding.
            cmEditor.setSize(null, $editable.outerHeight());
            // autoFormatRange If formatting included
            if (options.codemirror.autoFormatOnStart && cmEditor.autoFormatRange) {
              cmEditor.autoFormatRange({line: 0, ch: 0}, {
                line: cmEditor.lineCount(),
                ch: cmEditor.getTextArea().value.length
              });
            }
            $codable.data('cmEditor', cmEditor);
          }
        } else {
          // deactivate CodeMirror as codable
          if (agent.hasCodeMirror) {
            cmEditor = $codable.data('cmEditor');
            $codable.val(cmEditor.getValue());
            cmEditor.toTextArea();
          }

          $editable.html($codable.val() || dom.emptyPara);
          $editable.height(options.height ? $codable.height() : 'auto');

          toolbar.activate($toolbar);
          $editable.focus();
        }

        toolbar.updateCodeview(oLayoutInfo.toolbar(), isCodeview);
      }
    };

    var hMousedown = function (event) {
      //preventDefault Selection for FF, IE8+
      if (dom.isImg(event.target)) {
        event.preventDefault();
      }
    };

    var hToolbarAndPopoverUpdate = function (event) {
      // delay for range after mouseup
      setTimeout(function () {
        var oLayoutInfo = makeLayoutInfo(event.currentTarget || event.target);
        var oStyle = editor.currentStyle(event.target);
        if (!oStyle) { return; }

        var isAirMode = oLayoutInfo.editor().data('options').airMode;
        if (!isAirMode) {
          toolbar.update(oLayoutInfo.toolbar(), oStyle);
        }

        popover.update(oLayoutInfo.popover(), oStyle, isAirMode);
        handle.update(oLayoutInfo.handle(), oStyle, isAirMode);
      }, 0);
    };

    var hScroll = function (event) {
      var oLayoutInfo = makeLayoutInfo(event.currentTarget || event.target);
      //hide popover and handle when scrolled
      popover.hide(oLayoutInfo.popover());
      handle.hide(oLayoutInfo.handle());
    };

    /**
     * paste clipboard image
     *
     * @param {Event} event
     */
    var hPasteClipboardImage = function (event) {
      var clipboardData = event.originalEvent.clipboardData;
      if (!clipboardData || !clipboardData.items || !clipboardData.items.length) {
        return;
      }

      var oLayoutInfo = makeLayoutInfo(event.currentTarget || event.target);
      var item = list.head(clipboardData.items);
      var isClipboardImage = item.kind === 'file' && item.type.indexOf('image/') !== -1;

      if (isClipboardImage) {
        insertImages(oLayoutInfo.editable(), [item.getAsFile()]);
      }
    };

    /**
     * `mousedown` event handler on $handle
     *  - controlSizing: resize image
     *
     * @param {MouseEvent} event
     */
    var hHandleMousedown = function (event) {
      if (dom.isControlSizing(event.target)) {
        event.preventDefault();
        event.stopPropagation();

        var oLayoutInfo = makeLayoutInfo(event.target),
            $handle = oLayoutInfo.handle(), $popover = oLayoutInfo.popover(),
            $editable = oLayoutInfo.editable(),
            $editor = oLayoutInfo.editor();

        var elTarget = $handle.find('.note-control-selection').data('target'),
            $target = $(elTarget), posStart = $target.offset(),
            scrollTop = $document.scrollTop();

        var isAirMode = $editor.data('options').airMode;

        $document.on('mousemove', function (event) {
          editor.resizeTo({
            x: event.clientX - posStart.left,
            y: event.clientY - (posStart.top - scrollTop)
          }, $target, !event.shiftKey);

          handle.update($handle, {image: elTarget}, isAirMode);
          popover.update($popover, {image: elTarget}, isAirMode);
        }).one('mouseup', function () {
          $document.off('mousemove');
        });

        if (!$target.data('ratio')) { // original ratio.
          $target.data('ratio', $target.height() / $target.width());
        }

        editor.recordUndo($editable);
      }
    };

    var hToolbarAndPopoverMousedown = function (event) {
      // prevent default event when insertTable (FF, Webkit)
      var $btn = $(event.target).closest('[data-event]');
      if ($btn.length) {
        event.preventDefault();
      }
    };

    var hToolbarAndPopoverClick = function (event) {
      var $btn = $(event.target).closest('[data-event]');

      if ($btn.length) {
        var sEvent = $btn.attr('data-event'),
            sValue = $btn.attr('data-value');

        var oLayoutInfo = makeLayoutInfo(event.target);

        event.preventDefault();

        // before command: detect control selection element($target)
        var $target;
        if ($.inArray(sEvent, ['resize', 'floatMe', 'removeMedia']) !== -1) {
          var $selection = oLayoutInfo.handle().find('.note-control-selection');
          $target = $($selection.data('target'));
        }

        if (editor[sEvent]) { // on command
          var $editable = oLayoutInfo.editable();
          $editable.trigger('focus');
          editor[sEvent]($editable, sValue, $target);
        } else if (commands[sEvent]) {
          commands[sEvent].call(this, oLayoutInfo);
        }

        // after command
        if ($.inArray(sEvent, ['backColor', 'foreColor']) !== -1) {
          var options = oLayoutInfo.editor().data('options', options);
          var module = options.airMode ? popover : toolbar;
          module.updateRecentColor(list.head($btn), sEvent, sValue);
        }

        hToolbarAndPopoverUpdate(event);
      }
    };

    var EDITABLE_PADDING = 24;
    /**
     * `mousedown` event handler on statusbar
     *
     * @param {MouseEvent} event
     */
    var hStatusbarMousedown = function (event) {
      event.preventDefault();
      event.stopPropagation();

      var $editable = makeLayoutInfo(event.target).editable();
      var nEditableTop = $editable.offset().top - $document.scrollTop();

      var oLayoutInfo = makeLayoutInfo(event.currentTarget || event.target);
      var options = oLayoutInfo.editor().data('options');

      $document.on('mousemove', function (event) {
        var nHeight = event.clientY - (nEditableTop + EDITABLE_PADDING);

        nHeight = (options.minHeight > 0) ? Math.max(nHeight, options.minHeight) : nHeight;
        nHeight = (options.maxHeight > 0) ? Math.min(nHeight, options.maxHeight) : nHeight;

        $editable.height(nHeight);
      }).one('mouseup', function () {
        $document.off('mousemove');
      });
    };

    var PX_PER_EM = 18;
    var hDimensionPickerMove = function (event, options) {
      var $picker = $(event.target.parentNode); // target is mousecatcher
      var $dimensionDisplay = $picker.next();
      var $catcher = $picker.find('.note-dimension-picker-mousecatcher');
      var $highlighted = $picker.find('.note-dimension-picker-highlighted');
      var $unhighlighted = $picker.find('.note-dimension-picker-unhighlighted');

      var posOffset;
      // HTML5 with jQuery - e.offsetX is undefined in Firefox
      if (event.offsetX === undefined) {
        var posCatcher = $(event.target).offset();
        posOffset = {
          x: event.pageX - posCatcher.left,
          y: event.pageY - posCatcher.top
        };
      } else {
        posOffset = {
          x: event.offsetX,
          y: event.offsetY
        };
      }

      var dim = {
        c: Math.ceil(posOffset.x / PX_PER_EM) || 1,
        r: Math.ceil(posOffset.y / PX_PER_EM) || 1
      };

      $highlighted.css({ width: dim.c + 'em', height: dim.r + 'em' });
      $catcher.attr('data-value', dim.c + 'x' + dim.r);

      if (3 < dim.c && dim.c < options.insertTableMaxSize.col) {
        $unhighlighted.css({ width: dim.c + 1 + 'em'});
      }

      if (3 < dim.r && dim.r < options.insertTableMaxSize.row) {
        $unhighlighted.css({ height: dim.r + 1 + 'em'});
      }

      $dimensionDisplay.html(dim.c + ' x ' + dim.r);
    };

    /**
     * attach Drag and Drop Events
     *
     * @param {Object} oLayoutInfo - layout Informations
     */
    var attachDragAndDropEvent = function (oLayoutInfo) {
      var collection = $(), $dropzone = oLayoutInfo.dropzone,
          $dropzoneMessage = oLayoutInfo.dropzone.find('.note-dropzone-message');

      // show dropzone on dragenter when dragging a object to document.
      $document.on('dragenter', function (e) {
        var isCodeview = oLayoutInfo.editor.hasClass('codeview');
        if (!isCodeview && !collection.length) {
          oLayoutInfo.editor.addClass('dragover');
          $dropzone.width(oLayoutInfo.editor.width());
          $dropzone.height(oLayoutInfo.editor.height());
          $dropzoneMessage.text('Drag Image Here');
        }
        collection = collection.add(e.target);
      }).on('dragleave', function (e) {
        collection = collection.not(e.target);
        if (!collection.length) {
          oLayoutInfo.editor.removeClass('dragover');
        }
      }).on('drop', function () {
        collection = $();
        oLayoutInfo.editor.removeClass('dragover');
      });

      // change dropzone's message on hover.
      $dropzone.on('dragenter', function () {
        $dropzone.addClass('hover');
        $dropzoneMessage.text('Drop Image');
      }).on('dragleave', function () {
        $dropzone.removeClass('hover');
        $dropzoneMessage.text('Drag Image Here');
      });

      // attach dropImage
      $dropzone.on('drop', function (event) {
        event.preventDefault();

        var dataTransfer = event.originalEvent.dataTransfer;
        if (dataTransfer && dataTransfer.files) {
          var oLayoutInfo = makeLayoutInfo(event.currentTarget || event.target);
          oLayoutInfo.editable().focus();
          insertImages(oLayoutInfo.editable(), dataTransfer.files);
        }
      }).on('dragover', false); // prevent default dragover event
    };


    /**
     * bind KeyMap on keydown
     *
     * @param {Object} oLayoutInfo
     * @param {Object} keyMap
     */
    this.bindKeyMap = function (oLayoutInfo, keyMap) {
      var $editor = oLayoutInfo.editor;
      var $editable = oLayoutInfo.editable;

      oLayoutInfo = makeLayoutInfo($editable);

      $editable.on('keydown', function (event) {
        var aKey = [];

        // modifier
        if (event.metaKey) { aKey.push('CMD'); }
        if (event.ctrlKey && !event.altKey) { aKey.push('CTRL'); }
        if (event.shiftKey) { aKey.push('SHIFT'); }

        // keycode
        var keyName = key.nameFromCode[event.keyCode];
        if (keyName) { aKey.push(keyName); }

        var sEvent = keyMap[aKey.join('+')];
        if (sEvent) {
          event.preventDefault();

          if (editor[sEvent]) {
            editor[sEvent]($editable, $editor.data('options'));
          } else if (commands[sEvent]) {
            commands[sEvent].call(this, oLayoutInfo);
          }
        } else if (key.isEdit(event.keyCode)) {
          editor.recordUndo($editable);
        }
      });
    };

    /**
     * attach eventhandler
     *
     * @param {Object} oLayoutInfo - layout Informations
     * @param {Object} options - user options include custom event handlers
     * @param {Function} options.enter - enter key handler
     */
    this.attach = function (oLayoutInfo, options) {
      // handlers for editable
      this.bindKeyMap(oLayoutInfo, options.keyMap[agent.isMac ? 'mac' : 'pc']);
      oLayoutInfo.editable.on('mousedown', hMousedown);
      oLayoutInfo.editable.on('keyup mouseup', hToolbarAndPopoverUpdate);
      oLayoutInfo.editable.on('scroll', hScroll);
      oLayoutInfo.editable.on('paste', hPasteClipboardImage);

      // handler for handle and popover
      oLayoutInfo.handle.on('mousedown', hHandleMousedown);
      oLayoutInfo.popover.on('click', hToolbarAndPopoverClick);
      oLayoutInfo.popover.on('mousedown', hToolbarAndPopoverMousedown);

      // handlers for frame mode (toolbar, statusbar)
      if (!options.airMode) {
        // handler for drag and drop
        if (!options.disableDragAndDrop) {
          attachDragAndDropEvent(oLayoutInfo);
        }

        // handler for toolbar
        oLayoutInfo.toolbar.on('click', hToolbarAndPopoverClick);
        oLayoutInfo.toolbar.on('mousedown', hToolbarAndPopoverMousedown);

        // handler for statusbar
        if (!options.disableResizeEditor) {
          oLayoutInfo.statusbar.on('mousedown', hStatusbarMousedown);
        }
      }

      // handler for table dimension
      var $catcherContainer = options.airMode ? oLayoutInfo.popover :
                                                oLayoutInfo.toolbar;
      var $catcher = $catcherContainer.find('.note-dimension-picker-mousecatcher');
      $catcher.css({
        width: options.insertTableMaxSize.col + 'em',
        height: options.insertTableMaxSize.row + 'em'
      }).on('mousemove', function (event) {
        hDimensionPickerMove(event, options);
      });

      // save options on editor
      oLayoutInfo.editor.data('options', options);

      // ret styleWithCSS for backColor / foreColor clearing with 'inherit'.
      if (options.styleWithSpan && !agent.isMSIE) {
        // protect FF Error: NS_ERROR_FAILURE: Failure
        setTimeout(function () {
          document.execCommand('styleWithCSS', 0, true);
        }, 0);
      }

      // History
      oLayoutInfo.editable.data('NoteHistory', new History());

      // basic event callbacks (lowercase)
      // enter, focus, blur, keyup, keydown
      if (options.onenter) {
        oLayoutInfo.editable.keypress(function (event) {
          if (event.keyCode === key.ENTER) { options.onenter(event); }
        });
      }

      if (options.onfocus) { oLayoutInfo.editable.focus(options.onfocus); }
      if (options.onblur) { oLayoutInfo.editable.blur(options.onblur); }
      if (options.onkeyup) { oLayoutInfo.editable.keyup(options.onkeyup); }
      if (options.onkeydown) { oLayoutInfo.editable.keydown(options.onkeydown); }
      if (options.onpaste) { oLayoutInfo.editable.on('paste', options.onpaste); }

      // callbacks for advanced features (camel)
      if (options.onToolbarClick) { oLayoutInfo.toolbar.click(options.onToolbarClick); }
      if (options.onChange) {
        var hChange = function () {
          options.onChange(oLayoutInfo.editable, oLayoutInfo.editable.html());
        };

        if (agent.isMSIE) {
          var sDomEvents = 'DOMCharacterDataModified DOMSubtreeModified DOMNodeInserted';
          oLayoutInfo.editable.on(sDomEvents, hChange);
        } else {
          oLayoutInfo.editable.on('input', hChange);
        }
      }

      // All editor status will be saved on editable with jquery's data
      // for support multiple editor with singleton object.
      oLayoutInfo.editable.data('callbacks', {
        onAutoSave: options.onAutoSave,
        onImageUpload: options.onImageUpload,
        onImageUploadError: options.onImageUploadError,
        onFileUpload: options.onFileUpload,
        onFileUploadError: options.onFileUpload
      });
    };

    this.dettach = function (oLayoutInfo, options) {
      oLayoutInfo.editable.off();

      oLayoutInfo.popover.off();
      oLayoutInfo.handle.off();
      oLayoutInfo.dialog.off();

      if (!options.airMode) {
        oLayoutInfo.dropzone.off();
        oLayoutInfo.toolbar.off();
        oLayoutInfo.statusbar.off();
      }
    };
  };

  /**
   * renderer
   *
   * rendering toolbar and editable
   */
  var Renderer = function () {

    /**
     * bootstrap button template
     *
     * @param {String} sLabel
     * @param {Object} [options]
     * @param {String} [options.event]
     * @param {String} [options.value]
     * @param {String} [options.title]
     * @param {String} [options.dropdown]
     */
    var tplButton = function (sLabel, options) {
      var event = options.event;
      var value = options.value;
      var title = options.title;
      var className = options.className;
      var dropdown = options.dropdown;

      return '<button type="button"' +
                 ' class="btn btn-default btn-sm btn-small' +
                   (className ? ' ' + className : '') +
                   (dropdown ? ' dropdown-toggle' : '') +
                 '"' +
                 (dropdown ? ' data-toggle="dropdown"' : '') +
                 (title ? ' title="' + title + '"' : '') +
                 (event ? ' data-event="' + event + '"' : '') +
                 (value ? ' data-value=\'' + value + '\'' : '') +
                 ' tabindex="-1">' +
               sLabel +
               (dropdown ? ' <span class="caret"></span>' : '') +
             '</button>' +
             (dropdown || '');
    };

    /**
     * bootstrap icon button template
     *
     * @param {String} sIconClass
     * @param {Object} [options]
     * @param {String} [options.event]
     * @param {String} [options.value]
     * @param {String} [options.title]
     * @param {String} [options.dropdown]
     */
    var tplIconButton = function (sIconClass, options) {
      var sLabel = '<i class="' + sIconClass + '"></i>';
      return tplButton(sLabel, options);
    };

    /**
     * bootstrap popover template
     *
     * @param {String} className
     * @param {String} content
     */
    var tplPopover = function (className, content) {
      return '<div class="' + className + ' popover bottom in" style="display: none;">' +
               '<div class="arrow"></div>' +
               '<div class="popover-content">' +
                 content +
               '</div>' +
             '</div>';
    };

    /**
     * bootstrap dialog template
     *
     * @param {String} className
     * @param {String} [title]
     * @param {String} body
     * @param {String} [footer]
     */
    var tplDialog = function (className, title, body, footer) {
      return '<div class="' + className + ' modal" aria-hidden="false">' +
               '<div class="modal-dialog">' +
                 '<div class="modal-content">' +
                   (title ?
                   '<div class="modal-header">' +
                     '<button type="button" class="close" aria-hidden="true" tabindex="-1">&times;</button>' +
                     '<h4 class="modal-title">' + title + '</h4>' +
                   '</div>' : ''
                   ) +
                   '<form class="note-modal-form">' +
                     '<div class="modal-body">' +
                       '<div class="row-fluid">' + body + '</div>' +
                     '</div>' +
                     (footer ?
                     '<div class="modal-footer">' + footer + '</div>' : ''
                     ) +
                   '</form>' +
                 '</div>' +
               '</div>' +
             '</div>';
    };

    var tplButtonInfo = {
      picture: function (lang) {
        return tplIconButton('fa fa-picture-o icon-picture', {
          event: 'showImageDialog',
          title: lang.image.image
        });
      },
      link: function (lang) {
        return tplIconButton('fa fa-link icon-link', {
          event: 'showLinkDialog',
          title: lang.link.link
        });
      },
      video: function (lang) {
        return tplIconButton('fa fa-youtube-play icon-play', {
          event: 'showVideoDialog',
          title: lang.video.video
        });
      },
      table: function (lang) {
        var dropdown = '<ul class="dropdown-menu">' +
                         '<div class="note-dimension-picker">' +
                           '<div class="note-dimension-picker-mousecatcher" data-event="insertTable" data-value="1x1"></div>' +
                           '<div class="note-dimension-picker-highlighted"></div>' +
                           '<div class="note-dimension-picker-unhighlighted"></div>' +
                         '</div>' +
                         '<div class="note-dimension-display"> 1 x 1 </div>' +
                       '</ul>';
        return tplIconButton('fa fa-table icon-table', {
          title: lang.table.table,
          dropdown: dropdown
        });
      },
      style: function (lang, options) {
        var items = options.styleTags.reduce(function (memo, v) {
          var label = lang.style[v === 'p' ? 'normal' : v];
          return memo + '<li><a data-event="formatBlock" href="#" data-value="' + v + '">' +
                   (
                     (v === 'p' || v === 'pre') ? label :
                     '<' + v + '>' + label + '</' + v + '>'
                   ) +
                 '</a></li>';
        }, '');

        return tplIconButton('fa fa-magic icon-magic', {
          title: lang.style.style,
          dropdown: '<ul class="dropdown-menu">' + items + '</ul>'
        });
      },
      fontname: function (lang, options) {
        var items = options.fontNames.reduce(function (memo, v) {
          if (!agent.isFontInstalled(v)) { return memo; }
          return memo + '<li><a data-event="fontName" href="#" data-value="' + v + '">' +
                          '<i class="fa fa-check icon-ok"></i> ' + v +
                        '</a></li>';
        }, '');
        var sLabel = '<span class="note-current-fontname">' +
                       options.defaultFontName +
                     '</span>';
        return tplButton(sLabel, {
          title: lang.font.name,
          dropdown: '<ul class="dropdown-menu">' + items + '</ul>'
        });
      },
      fontsize: function (lang, options) {
        var items = options.fontSizes.reduce(function (memo, v) {
          return memo + '<li><a data-event="fontSize" href="#" data-value="' + v + '">' +
                          '<i class="fa fa-check icon-ok"></i> ' + v +
                        '</a></li>';
        }, '');

        var sLabel = '<span class="note-current-fontsize">11</span>';
        return tplButton(sLabel, {
          title: lang.font.size,
          dropdown: '<ul class="dropdown-menu">' + items + '</ul>'
        });
      },

      color: function (lang) {
        var colorButtonLabel = '<i class="fa fa-font icon-font" style="color:black;background-color:yellow;"></i>';
        var colorButton = tplButton(colorButtonLabel, {
          className: 'note-recent-color',
          title: lang.color.recent,
          event: 'color',
          value: '{"backColor":"yellow"}'
        });

        var dropdown = '<ul class="dropdown-menu">' +
                         '<li>' +
                           '<div class="btn-group">' +
                             '<div class="note-palette-title">' + lang.color.background + '</div>' +
                             '<div class="note-color-reset" data-event="backColor"' +
                               ' data-value="inherit" title="' + lang.color.transparent + '">' +
                               lang.color.setTransparent +
                             '</div>' +
                             '<div class="note-color-palette" data-target-event="backColor"></div>' +
                           '</div>' +
                           '<div class="btn-group">' +
                             '<div class="note-palette-title">' + lang.color.foreground + '</div>' +
                             '<div class="note-color-reset" data-event="foreColor" data-value="inherit" title="' + lang.color.reset + '">' +
                               lang.color.resetToDefault +
                             '</div>' +
                             '<div class="note-color-palette" data-target-event="foreColor"></div>' +
                           '</div>' +
                         '</li>' +
                       '</ul>';

        var moreButton = tplButton('', {
          title: lang.color.more,
          dropdown: dropdown
        });

        return colorButton + moreButton;
      },
      bold: function (lang) {
        return tplIconButton('fa fa-bold icon-bold', {
          event: 'bold',
          title: lang.font.bold
        });
      },
      italic: function (lang) {
        return tplIconButton('fa fa-italic icon-italic', {
          event: 'italic',
          title: lang.font.italic
        });
      },
      underline: function (lang) {
        return tplIconButton('fa fa-underline icon-underline', {
          event: 'underline',
          title: lang.font.underline
        });
      },
      strikethrough: function (lang) {
        return tplIconButton('fa fa-strikethrough icon-strikethrough', {
          event: 'strikethrough',
          title: lang.font.strikethrough
        });
      },
      superscript: function (lang) {
        return tplIconButton('fa fa-superscript icon-superscript', {
          event: 'superscript',
          title: lang.font.superscript
        });
      },
      subscript: function (lang) {
        return tplIconButton('fa fa-subscript icon-subscript', {
          event: 'subscript',
          title: lang.font.subscript
        });
      },
      clear: function (lang) {
        return tplIconButton('fa fa-eraser icon-eraser', {
          event: 'removeFormat',
          title: lang.font.clear
        });
      },
      ul: function (lang) {
        return tplIconButton('fa fa-list-ul icon-list-ul', {
          event: 'insertUnorderedList',
          title: lang.lists.unordered
        });
      },
      ol: function (lang) {
        return tplIconButton('fa fa-list-ol icon-list-ol', {
          event: 'insertOrderedList',
          title: lang.lists.ordered
        });
      },
      paragraph: function (lang) {
        var leftButton = tplIconButton('fa fa-align-left icon-align-left', {
          title: lang.paragraph.left,
          event: 'justifyLeft'
        });
        var centerButton = tplIconButton('fa fa-align-center icon-align-center', {
          title: lang.paragraph.center,
          event: 'justifyCenter'
        });
        var rightButton = tplIconButton('fa fa-align-right icon-align-right', {
          title: lang.paragraph.right,
          event: 'justifyRight'
        });
        var justifyButton = tplIconButton('fa fa-align-justify icon-align-justify', {
          title: lang.paragraph.justify,
          event: 'justifyFull'
        });

        var outdentButton = tplIconButton('fa fa-outdent icon-indent-left', {
          title: lang.paragraph.outdent,
          event: 'outdent'
        });
        var indentButton = tplIconButton('fa fa-indent icon-indent-right', {
          title: lang.paragraph.indent,
          event: 'indent'
        });

        var dropdown = '<div class="dropdown-menu">' +
                         '<div class="note-align btn-group">' +
                           leftButton + centerButton + rightButton + justifyButton +
                         '</div>' +
                         '<div class="note-list btn-group">' +
                           indentButton + outdentButton +
                         '</div>' +
                       '</div>';

        return tplIconButton('fa fa-align-left icon-align-left', {
          title: lang.paragraph.paragraph,
          dropdown: dropdown
        });
      },
      height: function (lang, options) {
        var items = options.lineHeights.reduce(function (memo, v) {
          return memo + '<li><a data-event="lineHeight" href="#" data-value="' + parseFloat(v) + '">' +
                          '<i class="fa fa-check icon-ok"></i> ' + v +
                        '</a></li>';
        }, '');

        return tplIconButton('fa fa-text-height icon-text-height', {
          title: lang.font.height,
          dropdown: '<ul class="dropdown-menu">' + items + '</ul>'
        });

      },
      help: function (lang) {
        return tplIconButton('fa fa-question icon-question', {
          event: 'showHelpDialog',
          title: lang.options.help
        });
      },
      fullscreen: function (lang) {
        return tplIconButton('fa fa-arrows-alt icon-fullscreen', {
          event: 'fullscreen',
          title: lang.options.fullscreen
        });
      },
      codeview: function (lang) {
        return tplIconButton('fa fa-code icon-code', {
          event: 'codeview',
          title: lang.options.codeview
        });
      },
      undo: function (lang) {
        return tplIconButton('fa fa-undo icon-undo', {
          event: 'undo',
          title: lang.history.undo
        });
      },
      redo: function (lang) {
        return tplIconButton('fa fa-repeat icon-repeat', {
          event: 'redo',
          title: lang.history.redo
        });
      },
      hr: function (lang) {
        return tplIconButton('fa fa-minus icon-hr', {
          event: 'insertHorizontalRule',
          title: lang.hr.insert
        });
      }
    };

    var tplPopovers = function (lang, options) {
      var tplLinkPopover = function () {
        var linkButton = tplIconButton('fa fa-edit icon-edit', {
          title: lang.link.edit,
          event: 'showLinkDialog'
        });
        var unlinkButton = tplIconButton('fa fa-unlink icon-unlink', {
          title: lang.link.unlink,
          event: 'unlink'
        });
        var content = '<a href="http://www.google.com" target="_blank">www.google.com</a>&nbsp;&nbsp;' +
                      '<div class="note-insert btn-group">' +
                        linkButton + unlinkButton +
                      '</div>';
        return tplPopover('note-link-popover', content);
      };

      var tplImagePopover = function () {
        var fullButton = tplButton('<span class="note-fontsize-10">100%</span>', {
          title: lang.image.resizeFull,
          event: 'resize',
          value: '1'
        });
        var halfButton = tplButton('<span class="note-fontsize-10">50%</span>', {
          title: lang.image.resizeHalf,
          event: 'resize',
          value: '0.5'
        });
        var quarterButton = tplButton('<span class="note-fontsize-10">25%</span>', {
          title: lang.image.resizeQuarter,
          event: 'resize',
          value: '0.25'
        });

        var leftButton = tplIconButton('fa fa-align-left icon-align-left', {
          title: lang.image.floatLeft,
          event: 'floatMe',
          value: 'left'
        });
        var rightButton = tplIconButton('fa fa-align-right icon-align-right', {
          title: lang.image.floatRight,
          event: 'floatMe',
          value: 'right'
        });
        var justifyButton = tplIconButton('fa fa-align-justify icon-align-justify', {
          title: lang.image.floatNone,
          event: 'floatMe',
          value: 'none'
        });

        var removeButton = tplIconButton('fa fa-trash-o icon-trash', {
          title: lang.image.remove,
          event: 'removeMedia',
          value: 'none'
        });

        var content = '<div class="btn-group">' + fullButton + halfButton + quarterButton + '</div>' +
                      '<div class="btn-group">' + leftButton + rightButton + justifyButton + '</div>' +
                      '<div class="btn-group">' + removeButton + '</div>';
        return tplPopover('note-image-popover', content);
      };

      var tplAirPopover = function () {
        var content = '';
        for (var idx = 0, sz = options.airPopover.length; idx < sz; idx ++) {
          var group = options.airPopover[idx];
          content += '<div class="note-' + group[0] + ' btn-group">';
          for (var i = 0, szGroup = group[1].length; i < szGroup; i++) {
            content += tplButtonInfo[group[1][i]](lang, options);
          }
          content += '</div>';
        }

        return tplPopover('note-air-popover', content);
      };

      return '<div class="note-popover">' +
               tplLinkPopover() +
               tplImagePopover() +
               (options.airMode ?  tplAirPopover() : '') +
             '</div>';
    };

    var tplHandles = function () {
      return '<div class="note-handle">' +
               '<div class="note-control-selection">' +
                 '<div class="note-control-selection-bg"></div>' +
                 '<div class="note-control-holder note-control-nw"></div>' +
                 '<div class="note-control-holder note-control-ne"></div>' +
                 '<div class="note-control-holder note-control-sw"></div>' +
                 '<div class="note-control-sizing note-control-se"></div>' +
                 '<div class="note-control-selection-info"></div>' +
               '</div>' +
             '</div>';
    };

    /**
     * shortcut table template
     * @param {String} title
     * @param {String} body
     */
    var tplShortcut = function (title, body) {
      return '<table class="note-shortcut">' +
               '<thead>' +
                 '<tr><th></th><th>' + title + '</th></tr>' +
               '</thead>' +
               '<tbody>' + body + '</tbody>' +
             '</table>';
    };

    var tplShortcutText = function (lang) {
      var body = '<tr><td>⌘ + B</td><td>' + lang.font.bold + '</td></tr>' +
                 '<tr><td>⌘ + I</td><td>' + lang.font.italic + '</td></tr>' +
                 '<tr><td>⌘ + U</td><td>' + lang.font.underline + '</td></tr>' +
                 '<tr><td>⌘ + ⇧ + S</td><td>' + lang.font.strikethrough + '</td></tr>' +
                 '<tr><td>⌘ + \\</td><td>' + lang.font.clear + '</td></tr>';

      return tplShortcut(lang.shortcut.textFormatting, body);
    };

    var tplShortcutAction = function (lang) {
      var body = '<tr><td>⌘ + Z</td><td>' + lang.history.undo + '</td></tr>' +
                 '<tr><td>⌘ + ⇧ + Z</td><td>' + lang.history.redo + '</td></tr>' +
                 '<tr><td>⌘ + ]</td><td>' + lang.paragraph.indent + '</td></tr>' +
                 '<tr><td>⌘ + [</td><td>' + lang.paragraph.outdent + '</td></tr>' +
                 '<tr><td>⌘ + ENTER</td><td>' + lang.hr.insert + '</td></tr>';

      return tplShortcut(lang.shortcut.action, body);
    };

    var tplShortcutPara = function (lang) {
      var body = '<tr><td>⌘ + ⇧ + L</td><td>' + lang.paragraph.left + '</td></tr>' +
                 '<tr><td>⌘ + ⇧ + E</td><td>' + lang.paragraph.center + '</td></tr>' +
                 '<tr><td>⌘ + ⇧ + R</td><td>' + lang.paragraph.right + '</td></tr>' +
                 '<tr><td>⌘ + ⇧ + J</td><td>' + lang.paragraph.justify + '</td></tr>' +
                 '<tr><td>⌘ + ⇧ + NUM7</td><td>' + lang.lists.ordered + '</td></tr>' +
                 '<tr><td>⌘ + ⇧ + NUM8</td><td>' + lang.lists.unordered + '</td></tr>';

      return tplShortcut(lang.shortcut.paragraphFormatting, body);
    };

    var tplShortcutStyle = function (lang) {
      var body = '<tr><td>⌘ + NUM0</td><td>' + lang.style.normal + '</td></tr>' +
                 '<tr><td>⌘ + NUM1</td><td>' + lang.style.h1 + '</td></tr>' +
                 '<tr><td>⌘ + NUM2</td><td>' + lang.style.h2 + '</td></tr>' +
                 '<tr><td>⌘ + NUM3</td><td>' + lang.style.h3 + '</td></tr>' +
                 '<tr><td>⌘ + NUM4</td><td>' + lang.style.h4 + '</td></tr>' +
                 '<tr><td>⌘ + NUM5</td><td>' + lang.style.h5 + '</td></tr>' +
                 '<tr><td>⌘ + NUM6</td><td>' + lang.style.h6 + '</td></tr>';

      return tplShortcut(lang.shortcut.documentStyle, body);
    };

    var tplExtraShortcuts = function (lang, options) {
      var extraKeys = options.extraKeys;
      var body = '';
      for (var key in extraKeys) {
        if (extraKeys.hasOwnProperty(key)) {
          body += '<tr><td>' + key + '</td><td>' + extraKeys[key] + '</td></tr>';
        }
      }

      return tplShortcut(lang.shortcut.extraKeys, body);
    };

    var tplShortcutTable = function (lang, options) {
      var template = '<table class="note-shortcut-layout">' +
                       '<tbody>' +
                         '<tr><td>' + tplShortcutAction(lang, options) + '</td><td>' + tplShortcutText(lang, options) + '</td></tr>' +
                         '<tr><td>' + tplShortcutStyle(lang, options) + '</td><td>' + tplShortcutPara(lang, options) + '</td></tr>';
      if (options.extraKeys) {
        template += '<tr><td colspan="2">' + tplExtraShortcuts(lang, options) + '</td></tr>';
      }
      template += '</tbody</table>';
      return template;
    };

    var replaceMacKeys = function (sHtml) {
      return sHtml.replace(/⌘/g, 'Ctrl').replace(/⇧/g, 'Shift');
    };

    var tplDialogs = function (lang, options) {
      var tplImageDialog = function () {
        var body = '<h5>' + lang.image.selectFromFiles + '</h5>' +
                   '<input class="note-image-input" type="file" name="files" accept="image/*" />' +
                   '<h5>' + lang.image.url + '</h5>' +
                   '<input class="note-image-url form-control span12" type="text" />';
        var footer = '<button href="#" class="btn btn-primary note-image-btn disabled" disabled>' + lang.image.insert + '</button>';
        return tplDialog('note-image-dialog', lang.image.insert, body, footer);
      };

      var tplLinkDialog = function () {
        var body = '<div class="form-group">' +
                     '<label>' + lang.link.textToDisplay + '</label>' +
                     '<input class="note-link-text form-control span12" type="text" />' +
                   '</div>' +
                   '<div class="form-group">' +
                     '<label>' + lang.link.url + '</label>' +
                     '<input class="note-link-url form-control span12" type="text" />' +
                   '</div>' +
                   (!options.disableLinkTarget ?
                     '<div class="checkbox">' +
                       '<label>' + '<input type="checkbox" checked> ' +
                         lang.link.openInNewWindow +
                       '</label>' +
                     '</div>' : ''
                   );
        var footer = '<button href="#" class="btn btn-primary note-link-btn disabled" disabled>' + lang.link.insert + '</button>';
        return tplDialog('note-link-dialog', lang.link.insert, body, footer);
      };

      var tplVideoDialog = function () {
        var body = '<div class="form-group">' +
                     '<label>' + lang.video.url + '</label>&nbsp;<small class="text-muted">' + lang.video.providers + '</small>' +
                     '<input class="note-video-url form-control span12" type="text" />' +
                   '</div>';
        var footer = '<button href="#" class="btn btn-primary note-video-btn disabled" disabled>' + lang.video.insert + '</button>';
        return tplDialog('note-video-dialog', lang.video.insert, body, footer);
      };

      var tplHelpDialog = function () {
        var body = '<a class="modal-close pull-right" aria-hidden="true" tabindex="-1">' + lang.shortcut.close + '</a>' +
                   '<div class="title">' + lang.shortcut.shortcuts + '</div>' +
                   (agent.isMac ? tplShortcutTable(lang, options) : replaceMacKeys(tplShortcutTable(lang, options))) +
                   '<p class="text-center">' +
                     '<a href="//hackerwins.github.io/summernote/" target="_blank">Summernote 0.5.3</a> · ' +
                     '<a href="//github.com/HackerWins/summernote" target="_blank">Project</a> · ' +
                     '<a href="//github.com/HackerWins/summernote/issues" target="_blank">Issues</a>' +
                   '</p>';
        return tplDialog('note-help-dialog', '', body, '');
      };

      return '<div class="note-dialog">' +
               tplImageDialog() +
               tplLinkDialog() +
               tplVideoDialog() +
               tplHelpDialog() +
             '</div>';
    };

    var tplStatusbar = function () {
      return '<div class="note-resizebar">' +
               '<div class="note-icon-bar"></div>' +
               '<div class="note-icon-bar"></div>' +
               '<div class="note-icon-bar"></div>' +
             '</div>';
    };

    var representShortcut = function (str) {
      if (agent.isMac) {
        str = str.replace('CMD', '⌘').replace('SHIFT', '⇧');
      }

      return str.replace('BACKSLASH', '\\')
                .replace('SLASH', '/')
                .replace('LEFTBRACKET', '[')
                .replace('RIGHTBRACKET', ']');
    };

    /**
     * createTooltip
     *
     * @param {jQuery} $container
     * @param {Object} keyMap
     * @param {String} [sPlacement]
     */
    var createTooltip = function ($container, keyMap, sPlacement) {
      var invertedKeyMap = func.invertObject(keyMap);
      var $buttons = $container.find('button');

      $buttons.each(function (i, elBtn) {
        var $btn = $(elBtn);
        var sShortcut = invertedKeyMap[$btn.data('event')];
        if (sShortcut) {
          $btn.attr('title', function (i, v) {
            return v + ' (' + representShortcut(sShortcut) + ')';
          });
        }
      // bootstrap tooltip on btn-group bug
      // https://github.com/twbs/bootstrap/issues/5687
      }).tooltip({
        container: 'body',
        trigger: 'hover',
        placement: sPlacement || 'top'
      }).on('click', function () {
        $(this).tooltip('hide');
      });
    };

    // createPalette
    var createPalette = function ($container, options) {
      var aaColor = options.colors;
      $container.find('.note-color-palette').each(function () {
        var $palette = $(this), sEvent = $palette.attr('data-target-event');
        var aPaletteContents = [];
        for (var row = 0, szRow = aaColor.length; row < szRow; row++) {
          var aColor = aaColor[row];
          var aButton = [];
          for (var col = 0, szCol = aColor.length; col < szCol; col++) {
            var sColor = aColor[col];
            aButton.push(['<button type="button" class="note-color-btn" style="background-color:', sColor,
                           ';" data-event="', sEvent,
                           '" data-value="', sColor,
                           '" title="', sColor,
                           '" data-toggle="button" tabindex="-1"></button>'].join(''));
          }
          aPaletteContents.push('<div class="note-color-row">' + aButton.join('') + '</div>');
        }
        $palette.html(aPaletteContents.join(''));
      });
    };

    /**
     * create summernote layout (air mode)
     *
     * @param {jQuery} $holder
     * @param {Object} options
     */
    this.createLayoutByAirMode = function ($holder, options) {
      var keyMap = options.keyMap[agent.isMac ? 'mac' : 'pc'];
      var langInfo = $.summernote.lang[options.lang];

      var id = func.uniqueId();

      $holder.addClass('note-air-editor note-editable');
      $holder.attr({
        'id': 'note-editor-' + id,
        'contentEditable': true
      });

      var body = document.body;

      // create Popover
      var $popover = $(tplPopovers(langInfo, options));
      $popover.addClass('note-air-layout');
      $popover.attr('id', 'note-popover-' + id);
      $popover.appendTo(body);
      createTooltip($popover, keyMap);
      createPalette($popover, options);

      // create Handle
      var $handle = $(tplHandles());
      $handle.addClass('note-air-layout');
      $handle.attr('id', 'note-handle-' + id);
      $handle.appendTo(body);

      // create Dialog
      var $dialog = $(tplDialogs(langInfo, options));
      $dialog.addClass('note-air-layout');
      $dialog.attr('id', 'note-dialog-' + id);
      $dialog.find('button.close, a.modal-close').click(function () {
        $(this).closest('.modal').modal('hide');
      });
      $dialog.appendTo(body);
    };

    /**
     * create summernote layout (normal mode)
     *
     * @param {jQuery} $holder
     * @param {Object} options
     */
    this.createLayoutByFrame = function ($holder, options) {
      //01. create Editor
      var $editor = $('<div class="note-editor"></div>');
      if (options.width) {
        $editor.width(options.width);
      }

      //02. statusbar (resizebar)
      if (options.height > 0) {
        $('<div class="note-statusbar">' + (options.disableResizeEditor ? '' : tplStatusbar()) + '</div>').prependTo($editor);
      }

      //03. create Editable
      var isContentEditable = !$holder.is(':disabled');
      var $editable = $('<div class="note-editable" contentEditable="' + isContentEditable + '"></div>')
          .prependTo($editor);
      if (options.height) {
        $editable.height(options.height);
      }
      if (options.direction) {
        $editable.attr('dir', options.direction);
      }

      $editable.html(dom.html($holder) || dom.emptyPara);

      //031. create codable
      $('<textarea class="note-codable"></textarea>').prependTo($editor);

      var langInfo = $.summernote.lang[options.lang];

      //04. create Toolbar
      var sToolbar = '';
      for (var idx = 0, sz = options.toolbar.length; idx < sz; idx ++) {
        var groupName = options.toolbar[idx][0];
        var groupButtons = options.toolbar[idx][1];

        sToolbar += '<div class="note-' + groupName + ' btn-group">';
        for (var i = 0, btnLength = groupButtons.length; i < btnLength; i++) {
          // continue When a toolbar button does'nt exist
          if (!$.isFunction(tplButtonInfo[groupButtons[i]])) { continue; }
          sToolbar += tplButtonInfo[groupButtons[i]](langInfo, options);
        }
        sToolbar += '</div>';
      }

      sToolbar = '<div class="note-toolbar btn-toolbar">' + sToolbar + '</div>';

      var $toolbar = $(sToolbar).prependTo($editor);
      var keyMap = options.keyMap[agent.isMac ? 'mac' : 'pc'];
      createPalette($toolbar, options);
      createTooltip($toolbar, keyMap, 'bottom');

      //05. create Popover
      var $popover = $(tplPopovers(langInfo, options)).prependTo($editor);
      createPalette($popover, options);
      createTooltip($popover, keyMap);

      //06. handle(control selection, ...)
      $(tplHandles()).prependTo($editor);

      //07. create Dialog
      var $dialog = $(tplDialogs(langInfo, options)).prependTo($editor);
      $dialog.find('button.close, a.modal-close').click(function () {
        $(this).closest('.modal').modal('hide');
      });

      //08. create Dropzone
      $('<div class="note-dropzone"><div class="note-dropzone-message"></div></div>').prependTo($editor);

      //09. Editor/Holder switch
      $editor.insertAfter($holder);
      $holder.hide();
    };

    this.noteEditorFromHolder = function ($holder) {
      if ($holder.hasClass('note-air-editor')) {
        return $holder;
      } else if ($holder.next().hasClass('note-editor')) {
        return $holder.next();
      } else {
        return $();
      }
    };

    /**
     * create summernote layout
     *
     * @param {jQuery} $holder
     * @param {Object} options
     */
    this.createLayout = function ($holder, options) {
      if (this.noteEditorFromHolder($holder).length) {
        return;
      }

      if (options.airMode) {
        this.createLayoutByAirMode($holder, options);
      } else {
        this.createLayoutByFrame($holder, options);
      }
    };

    /**
     * returns layoutInfo from holder
     *
     * @param {jQuery} $holder - placeholder
     * @returns {Object}
     */
    this.layoutInfoFromHolder = function ($holder) {
      var $editor = this.noteEditorFromHolder($holder);
      if (!$editor.length) { return; }

      var layoutInfo = dom.buildLayoutInfo($editor);
      // cache all properties.
      for (var key in layoutInfo) {
        if (layoutInfo.hasOwnProperty(key)) {
          layoutInfo[key] = layoutInfo[key].call();
        }
      }
      return layoutInfo;
    };

    /**
     * removeLayout
     *
     * @param {jQuery} $holder - placeholder
     * @param {Object} oLayoutInfo
     * @param {Object} options
     *
     */
    this.removeLayout = function ($holder, oLayoutInfo, options) {
      if (options.airMode) {
        $holder.removeClass('note-air-editor note-editable')
               .removeAttr('id contentEditable');

        oLayoutInfo.popover.remove();
        oLayoutInfo.handle.remove();
        oLayoutInfo.dialog.remove();
      } else {
        $holder.html(oLayoutInfo.editable.html());

        oLayoutInfo.editor.remove();
        $holder.show();
      }
    };
  };

  // jQuery namespace for summernote
  $.summernote = $.summernote || {};

  // extends default `settings`
  $.extend($.summernote, settings);

  var renderer = new Renderer();
  var eventHandler = new EventHandler();

  /**
   * extend jquery fn
   */
  $.fn.extend({
    /**
     * initialize summernote
     *  - create editor layout and attach Mouse and keyboard events.
     *
     * @param {Object} options
     * @returns {this}
     */
    summernote: function (options) {
      // extend default options
      options = $.extend({}, $.summernote.options, options);

      this.each(function (idx, elHolder) {
        var $holder = $(elHolder);

        // createLayout with options
        renderer.createLayout($holder, options);

        var info = renderer.layoutInfoFromHolder($holder);
        eventHandler.attach(info, options);

        // Textarea: auto filling the code before form submit.
        if (dom.isTextarea($holder[0])) {
          $holder.closest('form').submit(function () {
            $holder.val($holder.code());
          });
        }
      });

      // focus on first editable element
      if (this.first().length && options.focus) {
        var info = renderer.layoutInfoFromHolder(this.first());
        info.editable.focus();
      }

      // callback on init
      if (this.length && options.oninit) {
        options.oninit();
      }

      return this;
    },
    // 

    /**
     * get the HTML contents of note or set the HTML contents of note.
     *
     * @param {String} [sHTML] - HTML contents(optional, set)
     * @returns {this|String} - context(set) or HTML contents of note(get).
     */
    code: function (sHTML) {
      // get the HTML contents of note
      if (sHTML === undefined) {
        var $holder = this.first();
        if (!$holder.length) { return; }
        var info = renderer.layoutInfoFromHolder($holder);
        if (!!(info && info.editable)) {
          var isCodeview = info.editor.hasClass('codeview');
          if (isCodeview && agent.hasCodeMirror) {
            info.codable.data('cmEditor').save();
          }
          return isCodeview ? info.codable.val() : info.editable.html();
        }
        return dom.isTextarea($holder[0]) ? $holder.val() : $holder.html();
      }

      // set the HTML contents of note
      this.each(function (i, elHolder) {
        var info = renderer.layoutInfoFromHolder($(elHolder));
        if (info && info.editable) { info.editable.html(sHTML); }
      });

      return this;
    },

    /**
     * destroy Editor Layout and dettach Key and Mouse Event
     * @returns {this}
     */
    destroy: function () {
      this.each(function (idx, elHolder) {
        var $holder = $(elHolder);

        var info = renderer.layoutInfoFromHolder($holder);
        if (!info || !info.editable) { return; }

        var options = info.editor.data('options');

        eventHandler.dettach(info, options);
        renderer.removeLayout($holder, info, options);
      });

      return this;
    }
  });
}));<|MERGE_RESOLUTION|>--- conflicted
+++ resolved
@@ -6,11 +6,7 @@
  * Copyright 2013 Alan Hong. and outher contributors
  * summernote may be freely distributed under the MIT license./
  *
-<<<<<<< HEAD
- * Date: 2014-07-13T20:09Z
-=======
- * Date: 2014-08-02T04:33Z
->>>>>>> 2ce336f1
+ * Date: 2014-08-08T18:14Z
  */
 (function (factory) {
   /* global define */
@@ -4100,7 +4096,7 @@
 
         sToolbar += '<div class="note-' + groupName + ' btn-group">';
         for (var i = 0, btnLength = groupButtons.length; i < btnLength; i++) {
-          // continue When a toolbar button does'nt exist
+          // continue creating toolbar even if a button doesn't exist
           if (!$.isFunction(tplButtonInfo[groupButtons[i]])) { continue; }
           sToolbar += tplButtonInfo[groupButtons[i]](langInfo, options);
         }
