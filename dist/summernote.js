--- conflicted
+++ resolved
@@ -6,11 +6,7 @@
  * Copyright 2013-2014 Alan Hong. and other contributors
  * summernote may be freely distributed under the MIT license./
  *
-<<<<<<< HEAD
- * Date: 2014-10-29T19:36Z
-=======
- * Date: 2014-10-17T15:38Z
->>>>>>> 2a310144
+ * Date: 2014-10-29T19:50Z
  */
 (function (factory) {
   /* global define */
@@ -1387,7 +1383,6 @@
         }
       };
 
-<<<<<<< HEAD
       this.getPoints = function () {
         return {
           sc: sc,
@@ -1396,15 +1391,6 @@
           eo: eo
         };
       };
-=======
-      shortcuts: true,              // enable keyboard shortcuts
-
-      codemirror: {                 // codemirror options
-        mode: 'text/html',
-        htmlMode: true,
-        lineNumbers: true
-      },
->>>>>>> 2a310144
 
       this.getStartPoint = function () {
         return {
@@ -1885,6 +1871,8 @@
       disableLinkTarget: false,     // hide link Target Checkbox
       disableDragAndDrop: false,    // disable drag and drop event
       disableResizeEditor: false,   // disable resizing editor
+
+      shortcuts: true,              // enable keyboard shortcuts
 
       codemirror: {                 // codemirror options
         mode: 'text/html',
