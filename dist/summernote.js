--- conflicted
+++ resolved
@@ -6,11 +6,7 @@
  * Copyright 2013-2014 Alan Hong. and other contributors
  * summernote may be freely distributed under the MIT license./
  *
-<<<<<<< HEAD
- * Date: 2014-10-24T07:11Z
-=======
- * Date: 2014-10-24T13:21Z
->>>>>>> b400cb36
+ * Date: 2014-10-26T03:43Z
  */
 (function (factory) {
   /* global define */
