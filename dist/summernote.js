/**
<<<<<<< HEAD
 * Super simple wysiwyg editor on Bootstrap v0.6.7
=======
 * Super simple wysiwyg editor on Bootstrap v0.6.6
>>>>>>> f7a84922
 * http://summernote.org/
 *
 * summernote.js
 * Copyright 2013-2015 Alan Hong. and other contributors
 * summernote may be freely distributed under the MIT license./
 *
<<<<<<< HEAD
 * Date: 2015-05-16T22:26Z
=======
 * Date: 2015-04-29T19:41Z
>>>>>>> f7a84922
 */
(function (factory) {
  /* global define */
  if (typeof define === 'function' && define.amd) {
    // AMD. Register as an anonymous module.
    define(['jquery'], factory);
  } else {
    // Browser globals: jQuery
    factory(window.jQuery);
  }
}(function ($) {
  


  if (!Array.prototype.reduce) {
    /**
     * Array.prototype.reduce polyfill
     *
     * @param {Function} callback
     * @param {Value} [initialValue]
     * @return {Value}
     *
     * @see http://goo.gl/WNriQD
     */
    Array.prototype.reduce = function (callback) {
      var t = Object(this), len = t.length >>> 0, k = 0, value;
      if (arguments.length === 2) {
        value = arguments[1];
      } else {
        while (k < len && !(k in t)) {
          k++;
        }
        if (k >= len) {
          throw new TypeError('Reduce of empty array with no initial value');
        }
        value = t[k++];
      }
      for (; k < len; k++) {
        if (k in t) {
          value = callback(value, t[k], k, t);
        }
      }
      return value;
    };
  }

  if ('function' !== typeof Array.prototype.filter) {
    /**
     * Array.prototype.filter polyfill
     *
     * @param {Function} func
     * @return {Array}
     *
     * @see http://goo.gl/T1KFnq
     */
    Array.prototype.filter = function (func) {
      var t = Object(this), len = t.length >>> 0;

      var res = [];
      var thisArg = arguments.length >= 2 ? arguments[1] : void 0;
      for (var i = 0; i < len; i++) {
        if (i in t) {
          var val = t[i];
          if (func.call(thisArg, val, i, t)) {
            res.push(val);
          }
        }
      }
  
      return res;
    };
  }

  var isSupportAmd = typeof define === 'function' && define.amd;

  /**
   * returns whether font is installed or not.
   *
   * @param {String} fontName
   * @return {Boolean}
   */
  var isFontInstalled = function (fontName) {
    var testFontName = fontName === 'Comic Sans MS' ? 'Courier New' : 'Comic Sans MS';
    var $tester = $('<div>').css({
      position: 'absolute',
      left: '-9999px',
      top: '-9999px',
      fontSize: '200px'
    }).text('mmmmmmmmmwwwwwww').appendTo(document.body);

    var originalWidth = $tester.css('fontFamily', testFontName).width();
    var width = $tester.css('fontFamily', fontName + ',' + testFontName).width();

    $tester.remove();

    return originalWidth !== width;
  };

  var userAgent = navigator.userAgent;

  /**
   * @class core.agent
   *
   * Object which check platform and agent
   *
   * @singleton
   * @alternateClassName agent
   */
  var agent = {
    /** @property {Boolean} [isMac=false] true if this agent is Mac  */
    isMac: navigator.appVersion.indexOf('Mac') > -1,
    /** @property {Boolean} [isMSIE=false] true if this agent is a Internet Explorer  */
    isMSIE: /MSIE|Trident/i.test(userAgent),
    /** @property {Boolean} [isFF=false] true if this agent is a Firefox  */
    isFF: /firefox/i.test(userAgent),
    isWebkit: /webkit/i.test(userAgent),
    /** @property {Boolean} [isSafari=false] true if this agent is a Safari  */
    isSafari: /safari/i.test(userAgent),
    /** @property {String} jqueryVersion current jQuery version string  */
    jqueryVersion: parseFloat($.fn.jquery),
    isSupportAmd: isSupportAmd,
    hasCodeMirror: isSupportAmd ? require.specified('CodeMirror') : !!window.CodeMirror,
    isFontInstalled: isFontInstalled,
    isW3CRangeSupport: !!document.createRange
  };

  /**
   * @class core.func
   *
   * func utils (for high-order func's arg)
   *
   * @singleton
   * @alternateClassName func
   */
  var func = (function () {
    var eq = function (itemA) {
      return function (itemB) {
        return itemA === itemB;
      };
    };

    var eq2 = function (itemA, itemB) {
      return itemA === itemB;
    };

    var peq2 = function (propName) {
      return function (itemA, itemB) {
        return itemA[propName] === itemB[propName];
      };
    };

    var ok = function () {
      return true;
    };

    var fail = function () {
      return false;
    };

    var not = function (f) {
      return function () {
        return !f.apply(f, arguments);
      };
    };

    var and = function (fA, fB) {
      return function (item) {
        return fA(item) && fB(item);
      };
    };

    var self = function (a) {
      return a;
    };

    var idCounter = 0;

    /**
     * generate a globally-unique id
     *
     * @param {String} [prefix]
     */
    var uniqueId = function (prefix) {
      var id = ++idCounter + '';
      return prefix ? prefix + id : id;
    };

    /**
     * returns bnd (bounds) from rect
     *
     * - IE Compatability Issue: http://goo.gl/sRLOAo
     * - Scroll Issue: http://goo.gl/sNjUc
     *
     * @param {Rect} rect
     * @return {Object} bounds
     * @return {Number} bounds.top
     * @return {Number} bounds.left
     * @return {Number} bounds.width
     * @return {Number} bounds.height
     */
    var rect2bnd = function (rect) {
      var $document = $(document);
      return {
        top: rect.top + $document.scrollTop(),
        left: rect.left + $document.scrollLeft(),
        width: rect.right - rect.left,
        height: rect.bottom - rect.top
      };
    };

    /**
     * returns a copy of the object where the keys have become the values and the values the keys.
     * @param {Object} obj
     * @return {Object}
     */
    var invertObject = function (obj) {
      var inverted = {};
      for (var key in obj) {
        if (obj.hasOwnProperty(key)) {
          inverted[obj[key]] = key;
        }
      }
      return inverted;
    };

    /**
     * @param {String} namespace
     * @param {String} [prefix]
     * @return {String}
     */
    var namespaceToCamel = function (namespace, prefix) {
      prefix = prefix || '';
      return prefix + namespace.split('.').map(function (name) {
        return name.substring(0, 1).toUpperCase() + name.substring(1);
      }).join('');
    };

    return {
      eq: eq,
      eq2: eq2,
      peq2: peq2,
      ok: ok,
      fail: fail,
      self: self,
      not: not,
      and: and,
      uniqueId: uniqueId,
      rect2bnd: rect2bnd,
      invertObject: invertObject,
      namespaceToCamel: namespaceToCamel
    };
  })();

  /**
   * @class core.list
   *
   * list utils
   *
   * @singleton
   * @alternateClassName list
   */
  var list = (function () {
    /**
     * returns the first item of an array.
     *
     * @param {Array} array
     */
    var head = function (array) {
      return array[0];
    };

    /**
     * returns the last item of an array.
     *
     * @param {Array} array
     */
    var last = function (array) {
      return array[array.length - 1];
    };

    /**
     * returns everything but the last entry of the array.
     *
     * @param {Array} array
     */
    var initial = function (array) {
      return array.slice(0, array.length - 1);
    };

    /**
     * returns the rest of the items in an array.
     *
     * @param {Array} array
     */
    var tail = function (array) {
      return array.slice(1);
    };

    /**
     * returns item of array
     */
    var find = function (array, pred) {
      for (var idx = 0, len = array.length; idx < len; idx ++) {
        var item = array[idx];
        if (pred(item)) {
          return item;
        }
      }
    };

    /**
     * returns true if all of the values in the array pass the predicate truth test.
     */
    var all = function (array, pred) {
      for (var idx = 0, len = array.length; idx < len; idx ++) {
        if (!pred(array[idx])) {
          return false;
        }
      }
      return true;
    };

    /**
     * returns true if the value is present in the list.
     */
    var contains = function (array, item) {
      return $.inArray(item, array) !== -1;
    };

    /**
     * get sum from a list
     *
     * @param {Array} array - array
     * @param {Function} fn - iterator
     */
    var sum = function (array, fn) {
      fn = fn || func.self;
      return array.reduce(function (memo, v) {
        return memo + fn(v);
      }, 0);
    };
  
    /**
     * returns a copy of the collection with array type.
     * @param {Collection} collection - collection eg) node.childNodes, ...
     */
    var from = function (collection) {
      var result = [], idx = -1, length = collection.length;
      while (++idx < length) {
        result[idx] = collection[idx];
      }
      return result;
    };
  
    /**
     * cluster elements by predicate function.
     *
     * @param {Array} array - array
     * @param {Function} fn - predicate function for cluster rule
     * @param {Array[]}
     */
    var clusterBy = function (array, fn) {
      if (!array.length) { return []; }
      var aTail = tail(array);
      return aTail.reduce(function (memo, v) {
        var aLast = last(memo);
        if (fn(last(aLast), v)) {
          aLast[aLast.length] = v;
        } else {
          memo[memo.length] = [v];
        }
        return memo;
      }, [[head(array)]]);
    };
  
    /**
     * returns a copy of the array with all falsy values removed
     *
     * @param {Array} array - array
     * @param {Function} fn - predicate function for cluster rule
     */
    var compact = function (array) {
      var aResult = [];
      for (var idx = 0, len = array.length; idx < len; idx ++) {
        if (array[idx]) { aResult.push(array[idx]); }
      }
      return aResult;
    };

    /**
     * produces a duplicate-free version of the array
     *
     * @param {Array} array
     */
    var unique = function (array) {
      var results = [];

      for (var idx = 0, len = array.length; idx < len; idx ++) {
        if (!contains(results, array[idx])) {
          results.push(array[idx]);
        }
      }

      return results;
    };

    /**
     * returns next item.
     * @param {Array} array
     */
    var next = function (array, item) {
      var idx = array.indexOf(item);
      if (idx === -1) { return null; }

      return array[idx + 1];
    };

    /**
     * returns prev item.
     * @param {Array} array
     */
    var prev = function (array, item) {
      var idx = array.indexOf(item);
      if (idx === -1) { return null; }

      return array[idx - 1];
    };

  
    return { head: head, last: last, initial: initial, tail: tail,
             prev: prev, next: next, find: find, contains: contains,
             all: all, sum: sum, from: from,
             clusterBy: clusterBy, compact: compact, unique: unique };
  })();


  var NBSP_CHAR = String.fromCharCode(160);
  var ZERO_WIDTH_NBSP_CHAR = '\ufeff';

  /**
   * @class core.dom
   *
   * Dom functions
   *
   * @singleton
   * @alternateClassName dom
   */
  var dom = (function () {
    /**
     * @method isEditable
     *
     * returns whether node is `note-editable` or not.
     *
     * @param {Node} node
     * @return {Boolean}
     */
    var isEditable = function (node) {
      return node && $(node).hasClass('note-editable');
    };

    /**
     * @method isControlSizing
     *
     * returns whether node is `note-control-sizing` or not.
     *
     * @param {Node} node
     * @return {Boolean}
     */
    var isControlSizing = function (node) {
      return node && $(node).hasClass('note-control-sizing');
    };

    /**
     * @method  buildLayoutInfo
     *
     * build layoutInfo from $editor(.note-editor)
     *
     * @param {jQuery} $editor
     * @return {Object}
     * @return {Function} return.editor
     * @return {Node} return.dropzone
     * @return {Node} return.toolbar
     * @return {Node} return.editable
     * @return {Node} return.codable
     * @return {Node} return.popover
     * @return {Node} return.handle
     * @return {Node} return.dialog
     */
    var buildLayoutInfo = function ($editor) {
      var makeFinder;

      // air mode
      if ($editor.hasClass('note-air-editor')) {
        var id = list.last($editor.attr('id').split('-'));
        makeFinder = function (sIdPrefix) {
          return function () { return $(sIdPrefix + id); };
        };

        return {
          editor: function () { return $editor; },
          holder : function () { return $editor.data('holder'); },
          editable: function () { return $editor; },
          popover: makeFinder('#note-popover-'),
          handle: makeFinder('#note-handle-'),
          dialog: makeFinder('#note-dialog-')
        };

        // frame mode
      } else {
        makeFinder = function (sClassName) {
          return function () { return $editor.find(sClassName); };
        };
        return {
          editor: function () { return $editor; },
          holder : function () { return $editor.data('holder'); },
          dropzone: makeFinder('.note-dropzone'),
          toolbar: makeFinder('.note-toolbar'),
          editable: makeFinder('.note-editable'),
          codable: makeFinder('.note-codable'),
          statusbar: makeFinder('.note-statusbar'),
          popover: makeFinder('.note-popover'),
          handle: makeFinder('.note-handle'),
          dialog: makeFinder('.note-dialog')
        };
      }
    };

    /**
     * returns makeLayoutInfo from editor's descendant node.
     *
     * @private
     * @param {Node} descendant
     * @return {Object}
     */
    var makeLayoutInfo = function (descendant) {
      var $target = $(descendant).closest('.note-editor, .note-air-editor, .note-air-layout');

      if (!$target.length) {
        return null;
      }

      var $editor;
      if ($target.is('.note-editor, .note-air-editor')) {
        $editor = $target;
      } else {
        $editor = $('#note-editor-' + list.last($target.attr('id').split('-')));
      }

      return buildLayoutInfo($editor);
    };

    /**
     * @method makePredByNodeName
     *
     * returns predicate which judge whether nodeName is same
     *
     * @param {String} nodeName
     * @return {Function}
     */
    var makePredByNodeName = function (nodeName) {
      nodeName = nodeName.toUpperCase();
      return function (node) {
        return node && node.nodeName.toUpperCase() === nodeName;
      };
    };

    /**
     * @method isText
     *
     *
     *
     * @param {Node} node
     * @return {Boolean} true if node's type is text(3)
     */
    var isText = function (node) {
      return node && node.nodeType === 3;
    };

    /**
     * ex) br, col, embed, hr, img, input, ...
     * @see http://www.w3.org/html/wg/drafts/html/master/syntax.html#void-elements
     */
    var isVoid = function (node) {
      return node && /^BR|^IMG|^HR/.test(node.nodeName.toUpperCase());
    };

    var isPara = function (node) {
      if (isEditable(node)) {
        return false;
      }

      // Chrome(v31.0), FF(v25.0.1) use DIV for paragraph
      return node && /^DIV|^P|^LI|^H[1-7]/.test(node.nodeName.toUpperCase());
    };

    var isLi = makePredByNodeName('LI');

    var isPurePara = function (node) {
      return isPara(node) && !isLi(node);
    };

    var isTable = makePredByNodeName('TABLE');

    var isInline = function (node) {
      return !isBodyContainer(node) &&
             !isList(node) &&
             !isPara(node) &&
             !isTable(node) &&
             !isBlockquote(node);
    };

    var isList = function (node) {
      return node && /^UL|^OL/.test(node.nodeName.toUpperCase());
    };

    var isCell = function (node) {
      return node && /^TD|^TH/.test(node.nodeName.toUpperCase());
    };

    var isBlockquote = makePredByNodeName('BLOCKQUOTE');

    var isBodyContainer = function (node) {
      return isCell(node) || isBlockquote(node) || isEditable(node);
    };

    var isAnchor = makePredByNodeName('A');

    var isParaInline = function (node) {
      return isInline(node) && !!ancestor(node, isPara);
    };

    var isBodyInline = function (node) {
      return isInline(node) && !ancestor(node, isPara);
    };

    var isBody = makePredByNodeName('BODY');

    /**
     * returns whether nodeB is closest sibling of nodeA
     *
     * @param {Node} nodeA
     * @param {Node} nodeB
     * @return {Boolean}
     */
    var isClosestSibling = function (nodeA, nodeB) {
      return nodeA.nextSibling === nodeB ||
             nodeA.previousSibling === nodeB;
    };

    /**
     * returns array of closest siblings with node
     *
     * @param {Node} node
     * @param {function} [pred] - predicate function
     * @return {Node[]}
     */
    var withClosestSiblings = function (node, pred) {
      pred = pred || func.ok;

      var siblings = [];
      if (node.previousSibling && pred(node.previousSibling)) {
        siblings.push(node.previousSibling);
      }
      siblings.push(node);
      if (node.nextSibling && pred(node.nextSibling)) {
        siblings.push(node.nextSibling);
      }
      return siblings;
    };

    /**
     * blank HTML for cursor position
     * - [workaround] for MSIE IE doesn't works with bogus br
     */
    var blankHTML = agent.isMSIE ? '&nbsp;' : '<br>';

    /**
     * @method nodeLength
     *
     * returns #text's text size or element's childNodes size
     *
     * @param {Node} node
     */
    var nodeLength = function (node) {
      if (isText(node)) {
        return node.nodeValue.length;
      }

      return node.childNodes.length;
    };

    /**
     * returns whether node is empty or not.
     *
     * @param {Node} node
     * @return {Boolean}
     */
    var isEmpty = function (node) {
      var len = nodeLength(node);

      if (len === 0) {
        return true;
      } else if (!isText(node) && len === 1 && node.innerHTML === blankHTML) {
        // ex) <p><br></p>, <span><br></span>
        return true;
      } else if (list.all(node.childNodes, isText) && node.innerHTML === '') {
        // ex) <p></p>, <span></span>
        return true;
      }

      return false;
    };

    /**
     * padding blankHTML if node is empty (for cursor position)
     */
    var paddingBlankHTML = function (node) {
      if (!isVoid(node) && !nodeLength(node)) {
        node.innerHTML = blankHTML;
      }
    };

    /**
     * find nearest ancestor predicate hit
     *
     * @param {Node} node
     * @param {Function} pred - predicate function
     */
    var ancestor = function (node, pred) {
      while (node) {
        if (pred(node)) { return node; }
        if (isEditable(node)) { break; }

        node = node.parentNode;
      }
      return null;
    };

    /**
     * find nearest ancestor only single child blood line and predicate hit
     *
     * @param {Node} node
     * @param {Function} pred - predicate function
     */
    var singleChildAncestor = function (node, pred) {
      node = node.parentNode;

      while (node) {
        if (nodeLength(node) !== 1) { break; }
        if (pred(node)) { return node; }
        if (isEditable(node)) { break; }

        node = node.parentNode;
      }
      return null;
    };

    /**
     * returns new array of ancestor nodes (until predicate hit).
     *
     * @param {Node} node
     * @param {Function} [optional] pred - predicate function
     */
    var listAncestor = function (node, pred) {
      pred = pred || func.fail;

      var ancestors = [];
      ancestor(node, function (el) {
        if (!isEditable(el)) {
          ancestors.push(el);
        }

        return pred(el);
      });
      return ancestors;
    };

    /**
     * find farthest ancestor predicate hit
     */
    var lastAncestor = function (node, pred) {
      var ancestors = listAncestor(node);
      return list.last(ancestors.filter(pred));
    };

    /**
     * returns common ancestor node between two nodes.
     *
     * @param {Node} nodeA
     * @param {Node} nodeB
     */
    var commonAncestor = function (nodeA, nodeB) {
      var ancestors = listAncestor(nodeA);
      for (var n = nodeB; n; n = n.parentNode) {
        if ($.inArray(n, ancestors) > -1) { return n; }
      }
      return null; // difference document area
    };

    /**
     * listing all previous siblings (until predicate hit).
     *
     * @param {Node} node
     * @param {Function} [optional] pred - predicate function
     */
    var listPrev = function (node, pred) {
      pred = pred || func.fail;

      var nodes = [];
      while (node) {
        if (pred(node)) { break; }
        nodes.push(node);
        node = node.previousSibling;
      }
      return nodes;
    };

    /**
     * listing next siblings (until predicate hit).
     *
     * @param {Node} node
     * @param {Function} [pred] - predicate function
     */
    var listNext = function (node, pred) {
      pred = pred || func.fail;

      var nodes = [];
      while (node) {
        if (pred(node)) { break; }
        nodes.push(node);
        node = node.nextSibling;
      }
      return nodes;
    };

    /**
     * listing descendant nodes
     *
     * @param {Node} node
     * @param {Function} [pred] - predicate function
     */
    var listDescendant = function (node, pred) {
      var descendents = [];
      pred = pred || func.ok;

      // start DFS(depth first search) with node
      (function fnWalk(current) {
        if (node !== current && pred(current)) {
          descendents.push(current);
        }
        for (var idx = 0, len = current.childNodes.length; idx < len; idx++) {
          fnWalk(current.childNodes[idx]);
        }
      })(node);

      return descendents;
    };

    /**
     * wrap node with new tag.
     *
     * @param {Node} node
     * @param {Node} tagName of wrapper
     * @return {Node} - wrapper
     */
    var wrap = function (node, wrapperName) {
      var parent = node.parentNode;
      var wrapper = $('<' + wrapperName + '>')[0];

      parent.insertBefore(wrapper, node);
      wrapper.appendChild(node);

      return wrapper;
    };

    /**
     * insert node after preceding
     *
     * @param {Node} node
     * @param {Node} preceding - predicate function
     */
    var insertAfter = function (node, preceding) {
      var next = preceding.nextSibling, parent = preceding.parentNode;
      if (next) {
        parent.insertBefore(node, next);
      } else {
        parent.appendChild(node);
      }
      return node;
    };

    /**
     * append elements.
     *
     * @param {Node} node
     * @param {Collection} aChild
     */
    var appendChildNodes = function (node, aChild) {
      $.each(aChild, function (idx, child) {
        node.appendChild(child);
      });
      return node;
    };

    /**
     * returns whether boundaryPoint is left edge or not.
     *
     * @param {BoundaryPoint} point
     * @return {Boolean}
     */
    var isLeftEdgePoint = function (point) {
      return point.offset === 0;
    };

    /**
     * returns whether boundaryPoint is right edge or not.
     *
     * @param {BoundaryPoint} point
     * @return {Boolean}
     */
    var isRightEdgePoint = function (point) {
      return point.offset === nodeLength(point.node);
    };

    /**
     * returns whether boundaryPoint is edge or not.
     *
     * @param {BoundaryPoint} point
     * @return {Boolean}
     */
    var isEdgePoint = function (point) {
      return isLeftEdgePoint(point) || isRightEdgePoint(point);
    };

    /**
     * returns wheter node is left edge of ancestor or not.
     *
     * @param {Node} node
     * @param {Node} ancestor
     * @return {Boolean}
     */
    var isLeftEdgeOf = function (node, ancestor) {
      while (node && node !== ancestor) {
        if (position(node) !== 0) {
          return false;
        }
        node = node.parentNode;
      }

      return true;
    };

    /**
     * returns whether node is right edge of ancestor or not.
     *
     * @param {Node} node
     * @param {Node} ancestor
     * @return {Boolean}
     */
    var isRightEdgeOf = function (node, ancestor) {
      while (node && node !== ancestor) {
        if (position(node) !== nodeLength(node.parentNode) - 1) {
          return false;
        }
        node = node.parentNode;
      }

      return true;
    };

    /**
     * returns offset from parent.
     *
     * @param {Node} node
     */
    var position = function (node) {
      var offset = 0;
      while ((node = node.previousSibling)) {
        offset += 1;
      }
      return offset;
    };

    var hasChildren = function (node) {
      return !!(node && node.childNodes && node.childNodes.length);
    };

    /**
     * returns previous boundaryPoint
     *
     * @param {BoundaryPoint} point
     * @param {Boolean} isSkipInnerOffset
     * @return {BoundaryPoint}
     */
    var prevPoint = function (point, isSkipInnerOffset) {
      var node, offset;

      if (point.offset === 0) {
        if (isEditable(point.node)) {
          return null;
        }

        node = point.node.parentNode;
        offset = position(point.node);
      } else if (hasChildren(point.node)) {
        node = point.node.childNodes[point.offset - 1];
        offset = nodeLength(node);
      } else {
        node = point.node;
        offset = isSkipInnerOffset ? 0 : point.offset - 1;
      }

      return {
        node: node,
        offset: offset
      };
    };

    /**
     * returns next boundaryPoint
     *
     * @param {BoundaryPoint} point
     * @param {Boolean} isSkipInnerOffset
     * @return {BoundaryPoint}
     */
    var nextPoint = function (point, isSkipInnerOffset) {
      var node, offset;

      if (nodeLength(point.node) === point.offset) {
        if (isEditable(point.node)) {
          return null;
        }

        node = point.node.parentNode;
        offset = position(point.node) + 1;
      } else if (hasChildren(point.node)) {
        node = point.node.childNodes[point.offset];
        offset = 0;
      } else {
        node = point.node;
        offset = isSkipInnerOffset ? nodeLength(point.node) : point.offset + 1;
      }

      return {
        node: node,
        offset: offset
      };
    };

    /**
     * returns whether pointA and pointB is same or not.
     *
     * @param {BoundaryPoint} pointA
     * @param {BoundaryPoint} pointB
     * @return {Boolean}
     */
    var isSamePoint = function (pointA, pointB) {
      return pointA.node === pointB.node && pointA.offset === pointB.offset;
    };

    /**
     * returns whether point is visible (can set cursor) or not.
     * 
     * @param {BoundaryPoint} point
     * @return {Boolean}
     */
    var isVisiblePoint = function (point) {
      if (isText(point.node) || !hasChildren(point.node) || isEmpty(point.node)) {
        return true;
      }

      var leftNode = point.node.childNodes[point.offset - 1];
      var rightNode = point.node.childNodes[point.offset];
      if ((!leftNode || isVoid(leftNode)) && (!rightNode || isVoid(rightNode))) {
        return true;
      }

      return false;
    };

    /**
     * @method prevPointUtil
     *
     * @param {BoundaryPoint} point
     * @param {Function} pred
     * @return {BoundaryPoint}
     */
    var prevPointUntil = function (point, pred) {
      while (point) {
        if (pred(point)) {
          return point;
        }

        point = prevPoint(point);
      }

      return null;
    };

    /**
     * @method nextPointUntil
     *
     * @param {BoundaryPoint} point
     * @param {Function} pred
     * @return {BoundaryPoint}
     */
    var nextPointUntil = function (point, pred) {
      while (point) {
        if (pred(point)) {
          return point;
        }

        point = nextPoint(point);
      }

      return null;
    };

    /**
     * returns whether point has character or not.
     *
     * @param {Point} point
     * @return {Boolean}
     */
    var isCharPoint = function (point) {
      if (!isText(point.node)) {
        return false;
      }

      var ch = point.node.nodeValue.charAt(point.offset - 1);
      return ch && (ch !== ' ' && ch !== NBSP_CHAR);
    };

    /**
     * @method walkPoint
     *
     * @param {BoundaryPoint} startPoint
     * @param {BoundaryPoint} endPoint
     * @param {Function} handler
     * @param {Boolean} isSkipInnerOffset
     */
    var walkPoint = function (startPoint, endPoint, handler, isSkipInnerOffset) {
      var point = startPoint;

      while (point) {
        handler(point);

        if (isSamePoint(point, endPoint)) {
          break;
        }

        var isSkipOffset = isSkipInnerOffset &&
                           startPoint.node !== point.node &&
                           endPoint.node !== point.node;
        point = nextPoint(point, isSkipOffset);
      }
    };

    /**
     * @method makeOffsetPath
     *
     * return offsetPath(array of offset) from ancestor
     *
     * @param {Node} ancestor - ancestor node
     * @param {Node} node
     */
    var makeOffsetPath = function (ancestor, node) {
      var ancestors = listAncestor(node, func.eq(ancestor));
      return $.map(ancestors, position).reverse();
    };

    /**
     * @method fromOffsetPath
     *
     * return element from offsetPath(array of offset)
     *
     * @param {Node} ancestor - ancestor node
     * @param {array} offsets - offsetPath
     */
    var fromOffsetPath = function (ancestor, offsets) {
      var current = ancestor;
      for (var i = 0, len = offsets.length; i < len; i++) {
        if (current.childNodes.length <= offsets[i]) {
          current = current.childNodes[current.childNodes.length - 1];
        } else {
          current = current.childNodes[offsets[i]];
        }
      }
      return current;
    };

    /**
     * @method splitNode
     *
     * split element or #text
     *
     * @param {BoundaryPoint} point
     * @param {Object} [options]
     * @param {Boolean} [options.isSkipPaddingBlankHTML] - default: false
     * @param {Boolean} [options.isNotSplitEdgePoint] - default: false
     * @return {Node} right node of boundaryPoint
     */
    var splitNode = function (point, options) {
      var isSkipPaddingBlankHTML = options && options.isSkipPaddingBlankHTML;
      var isNotSplitEdgePoint = options && options.isNotSplitEdgePoint;

      // edge case
      if (isEdgePoint(point) && (isText(point.node) || isNotSplitEdgePoint)) {
        if (isLeftEdgePoint(point)) {
          return point.node;
        } else if (isRightEdgePoint(point)) {
          return point.node.nextSibling;
        }
      }

      // split #text
      if (isText(point.node)) {
        return point.node.splitText(point.offset);
      } else {
        var childNode = point.node.childNodes[point.offset];
        var clone = insertAfter(point.node.cloneNode(false), point.node);
        appendChildNodes(clone, listNext(childNode));

        if (!isSkipPaddingBlankHTML) {
          paddingBlankHTML(point.node);
          paddingBlankHTML(clone);
        }

        return clone;
      }
    };

    /**
     * @method splitTree
     *
     * split tree by point
     *
     * @param {Node} root - split root
     * @param {BoundaryPoint} point
     * @param {Object} [options]
     * @param {Boolean} [options.isSkipPaddingBlankHTML] - default: false
     * @param {Boolean} [options.isNotSplitEdgePoint] - default: false
     * @return {Node} right node of boundaryPoint
     */
    var splitTree = function (root, point, options) {
      // ex) [#text, <span>, <p>]
      var ancestors = listAncestor(point.node, func.eq(root));

      if (!ancestors.length) {
        return null;
      } else if (ancestors.length === 1) {
        return splitNode(point, options);
      }

      return ancestors.reduce(function (node, parent) {
        if (node === point.node) {
          node = splitNode(point, options);
        }

        return splitNode({
          node: parent,
          offset: node ? dom.position(node) : nodeLength(parent)
        }, options);
      });
    };

    /**
     * split point
     *
     * @param {Point} point
     * @param {Boolean} isInline
     * @return {Object}
     */
    var splitPoint = function (point, isInline) {
      // find splitRoot, container
      //  - inline: splitRoot is a child of paragraph
      //  - block: splitRoot is a child of bodyContainer
      var pred = isInline ? isPara : isBodyContainer;
      var ancestors = listAncestor(point.node, pred);
      var topAncestor = list.last(ancestors) || point.node;

      var splitRoot, container;
      if (pred(topAncestor)) {
        splitRoot = ancestors[ancestors.length - 2];
        container = topAncestor;
      } else {
        splitRoot = topAncestor;
        container = splitRoot.parentNode;
      }

      // if splitRoot is exists, split with splitTree
      var pivot = splitRoot && splitTree(splitRoot, point, {
        isSkipPaddingBlankHTML: isInline,
        isNotSplitEdgePoint: isInline
      });

      // if container is point.node, find pivot with point.offset
      if (!pivot && container === point.node) {
        pivot = point.node.childNodes[point.offset];
      }

      return {
        rightNode: pivot,
        container: container
      };
    };

    var create = function (nodeName) {
      return document.createElement(nodeName);
    };

    var createText = function (text) {
      return document.createTextNode(text);
    };

    /**
     * @method remove
     *
     * remove node, (isRemoveChild: remove child or not)
     *
     * @param {Node} node
     * @param {Boolean} isRemoveChild
     */
    var remove = function (node, isRemoveChild) {
      if (!node || !node.parentNode) { return; }
      if (node.removeNode) { return node.removeNode(isRemoveChild); }

      var parent = node.parentNode;
      if (!isRemoveChild) {
        var nodes = [];
        var i, len;
        for (i = 0, len = node.childNodes.length; i < len; i++) {
          nodes.push(node.childNodes[i]);
        }

        for (i = 0, len = nodes.length; i < len; i++) {
          parent.insertBefore(nodes[i], node);
        }
      }

      parent.removeChild(node);
    };

    /**
     * @method removeWhile
     *
     * @param {Node} node
     * @param {Function} pred
     */
    var removeWhile = function (node, pred) {
      while (node) {
        if (isEditable(node) || !pred(node)) {
          break;
        }

        var parent = node.parentNode;
        remove(node);
        node = parent;
      }
    };

    /**
     * @method replace
     *
     * replace node with provided nodeName
     *
     * @param {Node} node
     * @param {String} nodeName
     * @return {Node} - new node
     */
    var replace = function (node, nodeName) {
      if (node.nodeName.toUpperCase() === nodeName.toUpperCase()) {
        return node;
      }

      var newNode = create(nodeName);

      if (node.style.cssText) {
        newNode.style.cssText = node.style.cssText;
      }

      appendChildNodes(newNode, list.from(node.childNodes));
      insertAfter(newNode, node);
      remove(node);

      return newNode;
    };

    var isTextarea = makePredByNodeName('TEXTAREA');

    /**
     * @param {jQuery} $node
     * @param {Boolean} [stripLinebreaks] - default: false
     */
    var value = function ($node, stripLinebreaks) {
      var val = isTextarea($node[0]) ? $node.val() : $node.html();
      if (stripLinebreaks) {
        return val.replace(/[\n\r]/g, '');
      }
      return val;
    };

    /**
     * @method html
     *
     * get the HTML contents of node
     *
     * @param {jQuery} $node
     * @param {Boolean} [isNewlineOnBlock]
     */
    var html = function ($node, isNewlineOnBlock) {
      var markup = value($node);

      if (isNewlineOnBlock) {
        var regexTag = /<(\/?)(\b(?!!)[^>\s]*)(.*?)(\s*\/?>)/g;
        markup = markup.replace(regexTag, function (match, endSlash, name) {
          name = name.toUpperCase();
          var isEndOfInlineContainer = /^DIV|^TD|^TH|^P|^LI|^H[1-7]/.test(name) &&
                                       !!endSlash;
          var isBlockNode = /^BLOCKQUOTE|^TABLE|^TBODY|^TR|^HR|^UL|^OL/.test(name);

          return match + ((isEndOfInlineContainer || isBlockNode) ? '\n' : '');
        });
        markup = $.trim(markup);
      }

      return markup;
    };

    return {
      /** @property {String} NBSP_CHAR */
      NBSP_CHAR: NBSP_CHAR,
      /** @property {String} ZERO_WIDTH_NBSP_CHAR */
      ZERO_WIDTH_NBSP_CHAR: ZERO_WIDTH_NBSP_CHAR,
      /** @property {String} blank */
      blank: blankHTML,
      /** @property {String} emptyPara */
      emptyPara: '<p>' + blankHTML + '</p>',
      makePredByNodeName: makePredByNodeName,
      isEditable: isEditable,
      isControlSizing: isControlSizing,
      buildLayoutInfo: buildLayoutInfo,
      makeLayoutInfo: makeLayoutInfo,
      isText: isText,
      isVoid: isVoid,
      isPara: isPara,
      isPurePara: isPurePara,
      isInline: isInline,
      isBlock: func.not(isInline),
      isBodyInline: isBodyInline,
      isBody: isBody,
      isParaInline: isParaInline,
      isList: isList,
      isTable: isTable,
      isCell: isCell,
      isBlockquote: isBlockquote,
      isBodyContainer: isBodyContainer,
      isAnchor: isAnchor,
      isDiv: makePredByNodeName('DIV'),
      isLi: isLi,
      isBR: makePredByNodeName('BR'),
      isSpan: makePredByNodeName('SPAN'),
      isB: makePredByNodeName('B'),
      isU: makePredByNodeName('U'),
      isS: makePredByNodeName('S'),
      isI: makePredByNodeName('I'),
      isImg: makePredByNodeName('IMG'),
      isTextarea: isTextarea,
      isEmpty: isEmpty,
      isEmptyAnchor: func.and(isAnchor, isEmpty),
      isClosestSibling: isClosestSibling,
      withClosestSiblings: withClosestSiblings,
      nodeLength: nodeLength,
      isLeftEdgePoint: isLeftEdgePoint,
      isRightEdgePoint: isRightEdgePoint,
      isEdgePoint: isEdgePoint,
      isLeftEdgeOf: isLeftEdgeOf,
      isRightEdgeOf: isRightEdgeOf,
      prevPoint: prevPoint,
      nextPoint: nextPoint,
      isSamePoint: isSamePoint,
      isVisiblePoint: isVisiblePoint,
      prevPointUntil: prevPointUntil,
      nextPointUntil: nextPointUntil,
      isCharPoint: isCharPoint,
      walkPoint: walkPoint,
      ancestor: ancestor,
      singleChildAncestor: singleChildAncestor,
      listAncestor: listAncestor,
      lastAncestor: lastAncestor,
      listNext: listNext,
      listPrev: listPrev,
      listDescendant: listDescendant,
      commonAncestor: commonAncestor,
      wrap: wrap,
      insertAfter: insertAfter,
      appendChildNodes: appendChildNodes,
      position: position,
      hasChildren: hasChildren,
      makeOffsetPath: makeOffsetPath,
      fromOffsetPath: fromOffsetPath,
      splitTree: splitTree,
      splitPoint: splitPoint,
      create: create,
      createText: createText,
      remove: remove,
      removeWhile: removeWhile,
      replace: replace,
      html: html,
      value: value
    };
  })();


  var range = (function () {

    /**
     * return boundaryPoint from TextRange, inspired by Andy Na's HuskyRange.js
     *
     * @param {TextRange} textRange
     * @param {Boolean} isStart
     * @return {BoundaryPoint}
     *
     * @see http://msdn.microsoft.com/en-us/library/ie/ms535872(v=vs.85).aspx
     */
    var textRangeToPoint = function (textRange, isStart) {
      var container = textRange.parentElement(), offset;
  
      var tester = document.body.createTextRange(), prevContainer;
      var childNodes = list.from(container.childNodes);
      for (offset = 0; offset < childNodes.length; offset++) {
        if (dom.isText(childNodes[offset])) {
          continue;
        }
        tester.moveToElementText(childNodes[offset]);
        if (tester.compareEndPoints('StartToStart', textRange) >= 0) {
          break;
        }
        prevContainer = childNodes[offset];
      }
  
      if (offset !== 0 && dom.isText(childNodes[offset - 1])) {
        var textRangeStart = document.body.createTextRange(), curTextNode = null;
        textRangeStart.moveToElementText(prevContainer || container);
        textRangeStart.collapse(!prevContainer);
        curTextNode = prevContainer ? prevContainer.nextSibling : container.firstChild;
  
        var pointTester = textRange.duplicate();
        pointTester.setEndPoint('StartToStart', textRangeStart);
        var textCount = pointTester.text.replace(/[\r\n]/g, '').length;
  
        while (textCount > curTextNode.nodeValue.length && curTextNode.nextSibling) {
          textCount -= curTextNode.nodeValue.length;
          curTextNode = curTextNode.nextSibling;
        }
  
        /* jshint ignore:start */
        var dummy = curTextNode.nodeValue; // enforce IE to re-reference curTextNode, hack
        /* jshint ignore:end */
  
        if (isStart && curTextNode.nextSibling && dom.isText(curTextNode.nextSibling) &&
            textCount === curTextNode.nodeValue.length) {
          textCount -= curTextNode.nodeValue.length;
          curTextNode = curTextNode.nextSibling;
        }
  
        container = curTextNode;
        offset = textCount;
      }
  
      return {
        cont: container,
        offset: offset
      };
    };
    
    /**
     * return TextRange from boundary point (inspired by google closure-library)
     * @param {BoundaryPoint} point
     * @return {TextRange}
     */
    var pointToTextRange = function (point) {
      var textRangeInfo = function (container, offset) {
        var node, isCollapseToStart;
  
        if (dom.isText(container)) {
          var prevTextNodes = dom.listPrev(container, func.not(dom.isText));
          var prevContainer = list.last(prevTextNodes).previousSibling;
          node =  prevContainer || container.parentNode;
          offset += list.sum(list.tail(prevTextNodes), dom.nodeLength);
          isCollapseToStart = !prevContainer;
        } else {
          node = container.childNodes[offset] || container;
          if (dom.isText(node)) {
            return textRangeInfo(node, 0);
          }
  
          offset = 0;
          isCollapseToStart = false;
        }
  
        return {
          node: node,
          collapseToStart: isCollapseToStart,
          offset: offset
        };
      };
  
      var textRange = document.body.createTextRange();
      var info = textRangeInfo(point.node, point.offset);
  
      textRange.moveToElementText(info.node);
      textRange.collapse(info.collapseToStart);
      textRange.moveStart('character', info.offset);
      return textRange;
    };
    
    /**
     * Wrapped Range
     *
     * @constructor
     * @param {Node} sc - start container
     * @param {Number} so - start offset
     * @param {Node} ec - end container
     * @param {Number} eo - end offset
     */
    var WrappedRange = function (sc, so, ec, eo) {
      this.sc = sc;
      this.so = so;
      this.ec = ec;
      this.eo = eo;
  
      // nativeRange: get nativeRange from sc, so, ec, eo
      var nativeRange = function () {
        if (agent.isW3CRangeSupport) {
          var w3cRange = document.createRange();
          w3cRange.setStart(sc, so);
          w3cRange.setEnd(ec, eo);

          return w3cRange;
        } else {
          var textRange = pointToTextRange({
            node: sc,
            offset: so
          });

          textRange.setEndPoint('EndToEnd', pointToTextRange({
            node: ec,
            offset: eo
          }));

          return textRange;
        }
      };

      this.getPoints = function () {
        return {
          sc: sc,
          so: so,
          ec: ec,
          eo: eo
        };
      };

      this.getStartPoint = function () {
        return {
          node: sc,
          offset: so
        };
      };

      this.getEndPoint = function () {
        return {
          node: ec,
          offset: eo
        };
      };

      /**
       * select update visible range
       */
      this.select = function () {
        var nativeRng = nativeRange();
        if (agent.isW3CRangeSupport) {
          var selection = document.getSelection();
          if (selection.rangeCount > 0) {
            selection.removeAllRanges();
          }
          selection.addRange(nativeRng);
        } else {
          nativeRng.select();
        }
        
        return this;
      };

      /**
       * @return {WrappedRange}
       */
      this.normalize = function () {

        /**
         * @param {BoundaryPoint} point
         * @return {BoundaryPoint}
         */
        var getVisiblePoint = function (point) {
          if (!dom.isVisiblePoint(point)) {
            if (dom.isLeftEdgePoint(point)) {
              point = dom.nextPointUntil(point, dom.isVisiblePoint);
            } else {
              point = dom.prevPointUntil(point, dom.isVisiblePoint);
            }
          }
          return point;
        };

        var startPoint = getVisiblePoint(this.getStartPoint());
        var endPoint = getVisiblePoint(this.getEndPoint());

        return new WrappedRange(
          startPoint.node,
          startPoint.offset,
          endPoint.node,
          endPoint.offset
        );
      };

      /**
       * returns matched nodes on range
       *
       * @param {Function} [pred] - predicate function
       * @param {Object} [options]
       * @param {Boolean} [options.includeAncestor]
       * @param {Boolean} [options.fullyContains]
       * @return {Node[]}
       */
      this.nodes = function (pred, options) {
        pred = pred || func.ok;

        var includeAncestor = options && options.includeAncestor;
        var fullyContains = options && options.fullyContains;

        // TODO compare points and sort
        var startPoint = this.getStartPoint();
        var endPoint = this.getEndPoint();

        var nodes = [];
        var leftEdgeNodes = [];

        dom.walkPoint(startPoint, endPoint, function (point) {
          if (dom.isEditable(point.node)) {
            return;
          }

          var node;
          if (fullyContains) {
            if (dom.isLeftEdgePoint(point)) {
              leftEdgeNodes.push(point.node);
            }
            if (dom.isRightEdgePoint(point) && list.contains(leftEdgeNodes, point.node)) {
              node = point.node;
            }
          } else if (includeAncestor) {
            node = dom.ancestor(point.node, pred);
          } else {
            node = point.node;
          }

          if (node && pred(node)) {
            nodes.push(node);
          }
        }, true);

        return list.unique(nodes);
      };

      /**
       * returns commonAncestor of range
       * @return {Element} - commonAncestor
       */
      this.commonAncestor = function () {
        return dom.commonAncestor(sc, ec);
      };

      /**
       * returns expanded range by pred
       *
       * @param {Function} pred - predicate function
       * @return {WrappedRange}
       */
      this.expand = function (pred) {
        var startAncestor = dom.ancestor(sc, pred);
        var endAncestor = dom.ancestor(ec, pred);

        if (!startAncestor && !endAncestor) {
          return new WrappedRange(sc, so, ec, eo);
        }

        var boundaryPoints = this.getPoints();

        if (startAncestor) {
          boundaryPoints.sc = startAncestor;
          boundaryPoints.so = 0;
        }

        if (endAncestor) {
          boundaryPoints.ec = endAncestor;
          boundaryPoints.eo = dom.nodeLength(endAncestor);
        }

        return new WrappedRange(
          boundaryPoints.sc,
          boundaryPoints.so,
          boundaryPoints.ec,
          boundaryPoints.eo
        );
      };

      /**
       * @param {Boolean} isCollapseToStart
       * @return {WrappedRange}
       */
      this.collapse = function (isCollapseToStart) {
        if (isCollapseToStart) {
          return new WrappedRange(sc, so, sc, so);
        } else {
          return new WrappedRange(ec, eo, ec, eo);
        }
      };

      /**
       * splitText on range
       */
      this.splitText = function () {
        var isSameContainer = sc === ec;
        var boundaryPoints = this.getPoints();

        if (dom.isText(ec) && !dom.isEdgePoint(this.getEndPoint())) {
          ec.splitText(eo);
        }

        if (dom.isText(sc) && !dom.isEdgePoint(this.getStartPoint())) {
          boundaryPoints.sc = sc.splitText(so);
          boundaryPoints.so = 0;

          if (isSameContainer) {
            boundaryPoints.ec = boundaryPoints.sc;
            boundaryPoints.eo = eo - so;
          }
        }

        return new WrappedRange(
          boundaryPoints.sc,
          boundaryPoints.so,
          boundaryPoints.ec,
          boundaryPoints.eo
        );
      };

      /**
       * delete contents on range
       * @return {WrappedRange}
       */
      this.deleteContents = function () {
        if (this.isCollapsed()) {
          return this;
        }

        var rng = this.splitText();
        var nodes = rng.nodes(null, {
          fullyContains: true
        });

        // find new cursor point
        var point = dom.prevPointUntil(rng.getStartPoint(), function (point) {
          return !list.contains(nodes, point.node);
        });

        var emptyParents = [];
        $.each(nodes, function (idx, node) {
          // find empty parents
          var parent = node.parentNode;
          if (point.node !== parent && dom.nodeLength(parent) === 1) {
            emptyParents.push(parent);
          }
          dom.remove(node, false);
        });

        // remove empty parents
        $.each(emptyParents, function (idx, node) {
          dom.remove(node, false);
        });

        return new WrappedRange(
          point.node,
          point.offset,
          point.node,
          point.offset
        ).normalize();
      };
      
      /**
       * makeIsOn: return isOn(pred) function
       */
      var makeIsOn = function (pred) {
        return function () {
          var ancestor = dom.ancestor(sc, pred);
          return !!ancestor && (ancestor === dom.ancestor(ec, pred));
        };
      };
  
      // isOnEditable: judge whether range is on editable or not
      this.isOnEditable = makeIsOn(dom.isEditable);
      // isOnList: judge whether range is on list node or not
      this.isOnList = makeIsOn(dom.isList);
      // isOnAnchor: judge whether range is on anchor node or not
      this.isOnAnchor = makeIsOn(dom.isAnchor);
      // isOnAnchor: judge whether range is on cell node or not
      this.isOnCell = makeIsOn(dom.isCell);

      /**
       * @param {Function} pred
       * @return {Boolean}
       */
      this.isLeftEdgeOf = function (pred) {
        if (!dom.isLeftEdgePoint(this.getStartPoint())) {
          return false;
        }

        var node = dom.ancestor(this.sc, pred);
        return node && dom.isLeftEdgeOf(this.sc, node);
      };

      /**
       * returns whether range was collapsed or not
       */
      this.isCollapsed = function () {
        return sc === ec && so === eo;
      };

      /**
       * wrap inline nodes which children of body with paragraph
       *
       * @return {WrappedRange}
       */
      this.wrapBodyInlineWithPara = function () {
        if (dom.isBodyContainer(sc) && dom.isEmpty(sc)) {
          sc.innerHTML = dom.emptyPara;
          return new WrappedRange(sc.firstChild, 0, sc.firstChild, 0);
        }

        if (dom.isParaInline(sc) || dom.isPara(sc)) {
          return this.normalize();
        }

        // find inline top ancestor
        var topAncestor;
        if (dom.isInline(sc)) {
          var ancestors = dom.listAncestor(sc, func.not(dom.isInline));
          topAncestor = list.last(ancestors);
          if (!dom.isInline(topAncestor)) {
            topAncestor = ancestors[ancestors.length - 2] || sc.childNodes[so];
          }
        } else {
          topAncestor = sc.childNodes[so > 0 ? so - 1 : 0];
        }

        // siblings not in paragraph
        var inlineSiblings = dom.listPrev(topAncestor, dom.isParaInline).reverse();
        inlineSiblings = inlineSiblings.concat(dom.listNext(topAncestor.nextSibling, dom.isParaInline));

        // wrap with paragraph
        if (inlineSiblings.length) {
          var para = dom.wrap(list.head(inlineSiblings), 'p');
          dom.appendChildNodes(para, list.tail(inlineSiblings));
        }

        return this.normalize();
      };

      /**
       * insert node at current cursor
       *
       * @param {Node} node
       * @return {Node}
       */
      this.insertNode = function (node) {
        var rng = this.wrapBodyInlineWithPara().deleteContents();
        var info = dom.splitPoint(rng.getStartPoint(), dom.isInline(node));

        if (info.rightNode) {
          info.rightNode.parentNode.insertBefore(node, info.rightNode);
        } else {
          info.container.appendChild(node);
        }

        return node;
      };

      /**
       * insert html at current cursor
       */
      this.pasteHTML = function (markup) {
        var self = this;
        var contentsContainer = $('<div></div>').html(markup)[0];
        var childNodes = list.from(contentsContainer.childNodes);

        this.wrapBodyInlineWithPara().deleteContents();

        return $.map(childNodes.reverse(), function (childNode) {
          return self.insertNode(childNode);
        }).reverse();
      };
  
      /**
       * returns text in range
       *
       * @return {String}
       */
      this.toString = function () {
        var nativeRng = nativeRange();
        return agent.isW3CRangeSupport ? nativeRng.toString() : nativeRng.text;
      };

      /**
       * returns range for word before cursor
       *
       * @param {Boolean} [findAfter] - find after cursor, default: false
       * @return {WrappedRange}
       */
      this.getWordRange = function (findAfter) {
        var endPoint = this.getEndPoint();

        if (!dom.isCharPoint(endPoint)) {
          return this;
        }

        var startPoint = dom.prevPointUntil(endPoint, function (point) {
          return !dom.isCharPoint(point);
        });

        if (findAfter) {
          endPoint = dom.nextPointUntil(endPoint, function (point) {
            return !dom.isCharPoint(point);
          });
        }

        return new WrappedRange(
          startPoint.node,
          startPoint.offset,
          endPoint.node,
          endPoint.offset
        );
      };
  
      /**
       * create offsetPath bookmark
       *
       * @param {Node} editable
       */
      this.bookmark = function (editable) {
        return {
          s: {
            path: dom.makeOffsetPath(editable, sc),
            offset: so
          },
          e: {
            path: dom.makeOffsetPath(editable, ec),
            offset: eo
          }
        };
      };

      /**
       * create offsetPath bookmark base on paragraph
       *
       * @param {Node[]} paras
       */
      this.paraBookmark = function (paras) {
        return {
          s: {
            path: list.tail(dom.makeOffsetPath(list.head(paras), sc)),
            offset: so
          },
          e: {
            path: list.tail(dom.makeOffsetPath(list.last(paras), ec)),
            offset: eo
          }
        };
      };

      /**
       * getClientRects
       * @return {Rect[]}
       */
      this.getClientRects = function () {
        var nativeRng = nativeRange();
        return nativeRng.getClientRects();
      };
    };

  /**
   * @class core.range
   *
   * Data structure
   *  * BoundaryPoint: a point of dom tree
   *  * BoundaryPoints: two boundaryPoints corresponding to the start and the end of the Range
   *
   * See to http://www.w3.org/TR/DOM-Level-2-Traversal-Range/ranges.html#Level-2-Range-Position
   *
   * @singleton
   * @alternateClassName range
   */
    return {
      /**
       * @method
       * 
       * create Range Object From arguments or Browser Selection
       *
       * @param {Node} sc - start container
       * @param {Number} so - start offset
       * @param {Node} ec - end container
       * @param {Number} eo - end offset
       * @return {WrappedRange}
       */
      create : function (sc, so, ec, eo) {
        if (!arguments.length) { // from Browser Selection
          if (agent.isW3CRangeSupport) {
            var selection = document.getSelection();
            if (!selection || selection.rangeCount === 0) {
              return null;
            } else if (dom.isBody(selection.anchorNode)) {
              // Firefox: returns entire body as range on initialization. We won't never need it.
              return null;
            }
  
            var nativeRng = selection.getRangeAt(0);
            sc = nativeRng.startContainer;
            so = nativeRng.startOffset;
            ec = nativeRng.endContainer;
            eo = nativeRng.endOffset;
          } else { // IE8: TextRange
            var textRange = document.selection.createRange();
            var textRangeEnd = textRange.duplicate();
            textRangeEnd.collapse(false);
            var textRangeStart = textRange;
            textRangeStart.collapse(true);
  
            var startPoint = textRangeToPoint(textRangeStart, true),
            endPoint = textRangeToPoint(textRangeEnd, false);

            // same visible point case: range was collapsed.
            if (dom.isText(startPoint.node) && dom.isLeftEdgePoint(startPoint) &&
                dom.isTextNode(endPoint.node) && dom.isRightEdgePoint(endPoint) &&
                endPoint.node.nextSibling === startPoint.node) {
              startPoint = endPoint;
            }

            sc = startPoint.cont;
            so = startPoint.offset;
            ec = endPoint.cont;
            eo = endPoint.offset;
          }
        } else if (arguments.length === 2) { //collapsed
          ec = sc;
          eo = so;
        }
        return new WrappedRange(sc, so, ec, eo);
      },

      /**
       * @method 
       * 
       * create WrappedRange from node
       *
       * @param {Node} node
       * @return {WrappedRange}
       */
      createFromNode: function (node) {
        var sc = node;
        var so = 0;
        var ec = node;
        var eo = dom.nodeLength(ec);

        // browsers can't target a picture or void node
        if (dom.isVoid(sc)) {
          so = dom.listPrev(sc).length - 1;
          sc = sc.parentNode;
        }
        if (dom.isBR(ec)) {
          eo = dom.listPrev(ec).length - 1;
          ec = ec.parentNode;
        } else if (dom.isVoid(ec)) {
          eo = dom.listPrev(ec).length;
          ec = ec.parentNode;
        }

        return this.create(sc, so, ec, eo);
      },

      /**
       * create WrappedRange from node after position
       *
       * @param {Node} node
       * @return {WrappedRange}
       */
      createFromNodeBefore: function (node) {
        return this.createFromNode(node).collapse(true);
      },

      /**
       * create WrappedRange from node after position
       *
       * @param {Node} node
       * @return {WrappedRange}
       */
      createFromNodeAfter: function (node) {
        return this.createFromNode(node).collapse();
      },

      /**
       * @method 
       * 
       * create WrappedRange from bookmark
       *
       * @param {Node} editable
       * @param {Object} bookmark
       * @return {WrappedRange}
       */
      createFromBookmark : function (editable, bookmark) {
        var sc = dom.fromOffsetPath(editable, bookmark.s.path);
        var so = bookmark.s.offset;
        var ec = dom.fromOffsetPath(editable, bookmark.e.path);
        var eo = bookmark.e.offset;
        return new WrappedRange(sc, so, ec, eo);
      },

      /**
       * @method 
       *
       * create WrappedRange from paraBookmark
       *
       * @param {Object} bookmark
       * @param {Node[]} paras
       * @return {WrappedRange}
       */
      createFromParaBookmark: function (bookmark, paras) {
        var so = bookmark.s.offset;
        var eo = bookmark.e.offset;
        var sc = dom.fromOffsetPath(list.head(paras), bookmark.s.path);
        var ec = dom.fromOffsetPath(list.last(paras), bookmark.e.path);

        return new WrappedRange(sc, so, ec, eo);
      }
    };
  })();

  /**
   * @class defaults 
   * 
   * @singleton
   */
  var defaults = {
    /** @property */
<<<<<<< HEAD
    version: '0.6.7',
=======
    version: '0.6.6',
>>>>>>> f7a84922

    /**
     * 
     * for event options, reference to EventHandler.attach
     * 
     * @property {Object} options 
     * @property {String/Number} [options.width=null] set editor width 
     * @property {String/Number} [options.height=null] set editor height, ex) 300
     * @property {String/Number} options.minHeight set minimum height of editor
     * @property {String/Number} options.maxHeight
     * @property {String/Number} options.focus 
     * @property {Number} options.tabsize 
     * @property {Boolean} options.styleWithSpan
     * @property {Object} options.codemirror
     * @property {Object} [options.codemirror.mode='text/html']
     * @property {Object} [options.codemirror.htmlMode=true]
     * @property {Object} [options.codemirror.lineNumbers=true]
     * @property {String} [options.lang=en-US] language 'en-US', 'ko-KR', ...
     * @property {String} [options.direction=null] text direction, ex) 'rtl'
     * @property {Array} [options.toolbar]
     * @property {Boolean} [options.airMode=false]
     * @property {Array} [options.airPopover]
     * @property {Fucntion} [options.onInit] initialize
     * @property {Fucntion} [options.onsubmit]
     */
    options: {
      width: null,                  // set editor width
      height: null,                 // set editor height, ex) 300

      minHeight: null,              // set minimum height of editor
      maxHeight: null,              // set maximum height of editor

      focus: false,                 // set focus to editable area after initializing summernote

      tabsize: 4,                   // size of tab ex) 2 or 4
      styleWithSpan: true,          // style with span (Chrome and FF only)

      disableLinkTarget: false,     // hide link Target Checkbox
      disableDragAndDrop: false,    // disable drag and drop event
      disableResizeEditor: false,   // disable resizing editor

      shortcuts: true,              // enable keyboard shortcuts

      placeholder: false,           // enable placeholder text
      prettifyHtml: true,           // enable prettifying html while toggling codeview

      iconPrefix: 'fa fa-',         // prefix for css icon classes

      codemirror: {                 // codemirror options
        mode: 'text/html',
        htmlMode: true,
        lineNumbers: true
      },

      // language
      lang: 'en-US',                // language 'en-US', 'ko-KR', ...
      direction: null,              // text direction, ex) 'rtl'

      // toolbar
      toolbar: [
        ['style', ['style']],
        ['font', ['bold', 'italic', 'underline', 'clear']],
        // ['font', ['bold', 'italic', 'underline', 'strikethrough', 'superscript', 'subscript', 'clear']],
        ['fontname', ['fontname']],
        ['fontsize', ['fontsize']],
        ['color', ['color']],
        ['para', ['ul', 'ol', 'paragraph']],
        ['height', ['height']],
        ['table', ['table']],
        ['insert', ['link', 'picture', 'hr']],
        ['view', ['fullscreen', 'codeview']],
        ['help', ['help']]
      ],

      plugin : { },

      // air mode: inline editor
      airMode: false,
      // airPopover: [
      //   ['style', ['style']],
      //   ['font', ['bold', 'italic', 'underline', 'clear']],
      //   ['fontname', ['fontname']],
      //   ['color', ['color']],
      //   ['para', ['ul', 'ol', 'paragraph']],
      //   ['height', ['height']],
      //   ['table', ['table']],
      //   ['insert', ['link', 'picture']],
      //   ['help', ['help']]
      // ],
      airPopover: [
        ['color', ['color']],
        ['font', ['bold', 'underline', 'clear']],
        ['para', ['ul', 'paragraph']],
        ['table', ['table']],
        ['insert', ['link', 'picture']]
      ],

      // style tag
      styleTags: ['p', 'blockquote', 'pre', 'h1', 'h2', 'h3', 'h4', 'h5', 'h6'],

      // default fontName
      defaultFontName: 'Helvetica Neue',

      // fontName
      fontNames: [
        'Arial', 'Arial Black', 'Comic Sans MS', 'Courier New',
        'Helvetica Neue', 'Helvetica', 'Impact', 'Lucida Grande',
        'Tahoma', 'Times New Roman', 'Verdana'
      ],
      fontNamesIgnoreCheck: [],

      fontSizes: ['8', '9', '10', '11', '12', '14', '18', '24', '36'],

      // pallete colors(n x n)
      colors: [
        ['#000000', '#424242', '#636363', '#9C9C94', '#CEC6CE', '#EFEFEF', '#F7F7F7', '#FFFFFF'],
        ['#FF0000', '#FF9C00', '#FFFF00', '#00FF00', '#00FFFF', '#0000FF', '#9C00FF', '#FF00FF'],
        ['#F7C6CE', '#FFE7CE', '#FFEFC6', '#D6EFD6', '#CEDEE7', '#CEE7F7', '#D6D6E7', '#E7D6DE'],
        ['#E79C9C', '#FFC69C', '#FFE79C', '#B5D6A5', '#A5C6CE', '#9CC6EF', '#B5A5D6', '#D6A5BD'],
        ['#E76363', '#F7AD6B', '#FFD663', '#94BD7B', '#73A5AD', '#6BADDE', '#8C7BC6', '#C67BA5'],
        ['#CE0000', '#E79439', '#EFC631', '#6BA54A', '#4A7B8C', '#3984C6', '#634AA5', '#A54A7B'],
        ['#9C0000', '#B56308', '#BD9400', '#397B21', '#104A5A', '#085294', '#311873', '#731842'],
        ['#630000', '#7B3900', '#846300', '#295218', '#083139', '#003163', '#21104A', '#4A1031']
      ],

      // lineHeight
      lineHeights: ['1.0', '1.2', '1.4', '1.5', '1.6', '1.8', '2.0', '3.0'],

      // insertTable max size
      insertTableMaxSize: {
        col: 10,
        row: 10
      },

      // image
      maximumImageFileSize: null, // size in bytes, null = no limit

      // callbacks
      oninit: null,             // initialize
      onfocus: null,            // editable has focus
      onblur: null,             // editable out of focus
      onenter: null,            // enter key pressed
      onkeyup: null,            // keyup
      onkeydown: null,          // keydown
      onImageUpload: null,      // imageUpload
      onImageUploadError: null, // imageUploadError
      onMediaDelete: null,      // media delete
      onToolbarClick: null,
      onsubmit: null,

      /**
       * manipulate link address when user create link
       * @param {String} sLinkUrl
       * @return {String}
       */
      onCreateLink: function (sLinkUrl) {
        if (sLinkUrl.indexOf('@') !== -1 && sLinkUrl.indexOf(':') === -1) {
          sLinkUrl =  'mailto:' + sLinkUrl;
        } else if (sLinkUrl.indexOf('://') === -1) {
          sLinkUrl = 'http://' + sLinkUrl;
        }

        return sLinkUrl;
      },

      keyMap: {
        pc: {
          'ENTER': 'insertParagraph',
          'CTRL+Z': 'undo',
          'CTRL+Y': 'redo',
          'TAB': 'tab',
          'SHIFT+TAB': 'untab',
          'CTRL+B': 'bold',
          'CTRL+I': 'italic',
          'CTRL+U': 'underline',
          'CTRL+SHIFT+S': 'strikethrough',
          'CTRL+BACKSLASH': 'removeFormat',
          'CTRL+SHIFT+L': 'justifyLeft',
          'CTRL+SHIFT+E': 'justifyCenter',
          'CTRL+SHIFT+R': 'justifyRight',
          'CTRL+SHIFT+J': 'justifyFull',
          'CTRL+SHIFT+NUM7': 'insertUnorderedList',
          'CTRL+SHIFT+NUM8': 'insertOrderedList',
          'CTRL+LEFTBRACKET': 'outdent',
          'CTRL+RIGHTBRACKET': 'indent',
          'CTRL+NUM0': 'formatPara',
          'CTRL+NUM1': 'formatH1',
          'CTRL+NUM2': 'formatH2',
          'CTRL+NUM3': 'formatH3',
          'CTRL+NUM4': 'formatH4',
          'CTRL+NUM5': 'formatH5',
          'CTRL+NUM6': 'formatH6',
          'CTRL+ENTER': 'insertHorizontalRule',
          'CTRL+K': 'showLinkDialog'
        },

        mac: {
          'ENTER': 'insertParagraph',
          'CMD+Z': 'undo',
          'CMD+SHIFT+Z': 'redo',
          'TAB': 'tab',
          'SHIFT+TAB': 'untab',
          'CMD+B': 'bold',
          'CMD+I': 'italic',
          'CMD+U': 'underline',
          'CMD+SHIFT+S': 'strikethrough',
          'CMD+BACKSLASH': 'removeFormat',
          'CMD+SHIFT+L': 'justifyLeft',
          'CMD+SHIFT+E': 'justifyCenter',
          'CMD+SHIFT+R': 'justifyRight',
          'CMD+SHIFT+J': 'justifyFull',
          'CMD+SHIFT+NUM7': 'insertUnorderedList',
          'CMD+SHIFT+NUM8': 'insertOrderedList',
          'CMD+LEFTBRACKET': 'outdent',
          'CMD+RIGHTBRACKET': 'indent',
          'CMD+NUM0': 'formatPara',
          'CMD+NUM1': 'formatH1',
          'CMD+NUM2': 'formatH2',
          'CMD+NUM3': 'formatH3',
          'CMD+NUM4': 'formatH4',
          'CMD+NUM5': 'formatH5',
          'CMD+NUM6': 'formatH6',
          'CMD+ENTER': 'insertHorizontalRule',
          'CMD+K': 'showLinkDialog'
        }
      }
    },

    // default language: en-US
    lang: {
      'en-US': {
        font: {
          bold: 'Bold',
          italic: 'Italic',
          underline: 'Underline',
          clear: 'Remove Font Style',
          height: 'Line Height',
          name: 'Font Family',
          strikethrough: 'Strikethrough',
          subscript: 'Subscript',
          superscript: 'Superscript',
          size: 'Font Size'
        },
        image: {
          image: 'Picture',
          insert: 'Insert Image',
          resizeFull: 'Resize Full',
          resizeHalf: 'Resize Half',
          resizeQuarter: 'Resize Quarter',
          floatLeft: 'Float Left',
          floatRight: 'Float Right',
          floatNone: 'Float None',
          shapeRounded: 'Shape: Rounded',
          shapeCircle: 'Shape: Circle',
          shapeThumbnail: 'Shape: Thumbnail',
          shapeNone: 'Shape: None',
          dragImageHere: 'Drag image or text here',
          dropImage: 'Drop image or Text',
          selectFromFiles: 'Select from files',
          maximumFileSize: 'Maximum file size',
          maximumFileSizeError: 'Maximum file size exceeded.',
          url: 'Image URL',
          remove: 'Remove Image'
        },
        link: {
          link: 'Link',
          insert: 'Insert Link',
          unlink: 'Unlink',
          edit: 'Edit',
          textToDisplay: 'Text to display',
          url: 'To what URL should this link go?',
          openInNewWindow: 'Open in new window'
        },
        table: {
          table: 'Table'
        },
        hr: {
          insert: 'Insert Horizontal Rule'
        },
        style: {
          style: 'Style',
          normal: 'Normal',
          blockquote: 'Quote',
          pre: 'Code',
          h1: 'Header 1',
          h2: 'Header 2',
          h3: 'Header 3',
          h4: 'Header 4',
          h5: 'Header 5',
          h6: 'Header 6'
        },
        lists: {
          unordered: 'Unordered list',
          ordered: 'Ordered list'
        },
        options: {
          help: 'Help',
          fullscreen: 'Full Screen',
          codeview: 'Code View'
        },
        paragraph: {
          paragraph: 'Paragraph',
          outdent: 'Outdent',
          indent: 'Indent',
          left: 'Align left',
          center: 'Align center',
          right: 'Align right',
          justify: 'Justify full'
        },
        color: {
          recent: 'Recent Color',
          more: 'More Color',
          background: 'Background Color',
          foreground: 'Foreground Color',
          transparent: 'Transparent',
          setTransparent: 'Set transparent',
          reset: 'Reset',
          resetToDefault: 'Reset to default'
        },
        shortcut: {
          shortcuts: 'Keyboard shortcuts',
          close: 'Close',
          textFormatting: 'Text formatting',
          action: 'Action',
          paragraphFormatting: 'Paragraph formatting',
          documentStyle: 'Document Style',
          extraKeys: 'Extra keys'
        },
        history: {
          undo: 'Undo',
          redo: 'Redo'
        }
      }
    }
  };

  /**
   * @class core.async
   *
   * Async functions which returns `Promise`
   *
   * @singleton
   * @alternateClassName async
   */
  var async = (function () {
    /**
     * @method readFileAsDataURL
     *
     * read contents of file as representing URL
     *
     * @param {File} file
     * @return {Promise} - then: sDataUrl
     */
    var readFileAsDataURL = function (file) {
      return $.Deferred(function (deferred) {
        $.extend(new FileReader(), {
          onload: function (e) {
            var sDataURL = e.target.result;
            deferred.resolve(sDataURL);
          },
          onerror: function () {
            deferred.reject(this);
          }
        }).readAsDataURL(file);
      }).promise();
    };
  
    /**
     * @method createImage
     *
     * create `<image>` from url string
     *
     * @param {String} sUrl
     * @param {String} filename
     * @return {Promise} - then: $image
     */
    var createImage = function (sUrl, filename) {
      return $.Deferred(function (deferred) {
        var $img = $('<img>');

        $img.one('load', function () {
          $img.off('error abort');
          deferred.resolve($img);
        }).one('error abort', function () {
          $img.off('load').detach();
          deferred.reject($img);
        }).css({
          display: 'none'
        }).appendTo(document.body).attr({
          'src': sUrl,
          'data-filename': filename
        });
      }).promise();
    };

    return {
      readFileAsDataURL: readFileAsDataURL,
      createImage: createImage
    };
  })();

  /**
   * @class core.key
   *
   * Object for keycodes.
   *
   * @singleton
   * @alternateClassName key
   */
  var key = (function () {
    var keyMap = {
      'BACKSPACE': 8,
      'TAB': 9,
      'ENTER': 13,
      'SPACE': 32,

      // Number: 0-9
      'NUM0': 48,
      'NUM1': 49,
      'NUM2': 50,
      'NUM3': 51,
      'NUM4': 52,
      'NUM5': 53,
      'NUM6': 54,
      'NUM7': 55,
      'NUM8': 56,

      // Alphabet: a-z
      'B': 66,
      'E': 69,
      'I': 73,
      'J': 74,
      'K': 75,
      'L': 76,
      'R': 82,
      'S': 83,
      'U': 85,
      'Y': 89,
      'Z': 90,

      'SLASH': 191,
      'LEFTBRACKET': 219,
      'BACKSLASH': 220,
      'RIGHTBRACKET': 221
    };

    return {
      /**
       * @method isEdit
       *
       * @param {Number} keyCode
       * @return {Boolean}
       */
      isEdit: function (keyCode) {
        return list.contains([8, 9, 13, 32], keyCode);
      },
      /**
       * @method isMove
       *
       * @param {Number} keyCode
       * @return {Boolean}
       */
      isMove: function (keyCode) {
        return list.contains([37, 38, 39, 40], keyCode);
      },
      /**
       * @property {Object} nameFromCode
       * @property {String} nameFromCode.8 "BACKSPACE"
       */
      nameFromCode: func.invertObject(keyMap),
      code: keyMap
    };
  })();

  /**
   * @class editing.History
   *
   * Editor History
   *
   */
  var History = function ($editable) {
    var stack = [], stackOffset = -1;
    var editable = $editable[0];

    var makeSnapshot = function () {
      var rng = range.create();
      var emptyBookmark = {s: {path: [], offset: 0}, e: {path: [], offset: 0}};

      return {
        contents: $editable.html(),
        bookmark: (rng ? rng.bookmark(editable) : emptyBookmark)
      };
    };

    var applySnapshot = function (snapshot) {
      if (snapshot.contents !== null) {
        $editable.html(snapshot.contents);
      }
      if (snapshot.bookmark !== null) {
        range.createFromBookmark(editable, snapshot.bookmark).select();
      }
    };

    /**
     * undo
     */
    this.undo = function () {
      if (0 < stackOffset) {
        stackOffset--;
        applySnapshot(stack[stackOffset]);
      }
    };

    /**
     * redo
     */
    this.redo = function () {
      if (stack.length - 1 > stackOffset) {
        stackOffset++;
        applySnapshot(stack[stackOffset]);
      }
    };

    /**
     * recorded undo
     */
    this.recordUndo = function () {
      stackOffset++;

      // Wash out stack after stackOffset
      if (stack.length > stackOffset) {
        stack = stack.slice(0, stackOffset);
      }

      // Create new snapshot and push it to the end
      stack.push(makeSnapshot());
    };

    // Create first undo stack
    this.recordUndo();
  };

  /**
   * @class editing.Style
   *
   * Style
   *
   */
  var Style = function () {
    /**
     * @method jQueryCSS
     *
     * [workaround] for old jQuery
     * passing an array of style properties to .css()
     * will result in an object of property-value pairs.
     * (compability with version < 1.9)
     *
     * @private
     * @param  {jQuery} $obj
     * @param  {Array} propertyNames - An array of one or more CSS properties.
     * @return {Object}
     */
    var jQueryCSS = function ($obj, propertyNames) {
      if (agent.jqueryVersion < 1.9) {
        var result = {};
        $.each(propertyNames, function (idx, propertyName) {
          result[propertyName] = $obj.css(propertyName);
        });
        return result;
      }
      return $obj.css.call($obj, propertyNames);
    };

    /**
     * paragraph level style
     *
     * @param {WrappedRange} rng
     * @param {Object} styleInfo
     */
    this.stylePara = function (rng, styleInfo) {
      $.each(rng.nodes(dom.isPara, {
        includeAncestor: true
      }), function (idx, para) {
        $(para).css(styleInfo);
      });
    };

    /**
     * insert and returns styleNodes on range.
     *
     * @param {WrappedRange} rng
     * @param {Object} [options] - options for styleNodes
     * @param {String} [options.nodeName] - default: `SPAN`
     * @param {Boolean} [options.expandClosestSibling] - default: `false`
     * @param {Boolean} [options.onlyPartialContains] - default: `false`
     * @return {Node[]}
     */
    this.styleNodes = function (rng, options) {
      rng = rng.splitText();

      var nodeName = options && options.nodeName || 'SPAN';
      var expandClosestSibling = !!(options && options.expandClosestSibling);
      var onlyPartialContains = !!(options && options.onlyPartialContains);

      if (rng.isCollapsed()) {
        return [rng.insertNode(dom.create(nodeName))];
      }

      var pred = dom.makePredByNodeName(nodeName);
      var nodes = $.map(rng.nodes(dom.isText, {
        fullyContains: true
      }), function (text) {
        return dom.singleChildAncestor(text, pred) || dom.wrap(text, nodeName);
      });

      if (expandClosestSibling) {
        if (onlyPartialContains) {
          var nodesInRange = rng.nodes();
          // compose with partial contains predication
          pred = func.and(pred, function (node) {
            return list.contains(nodesInRange, node);
          });
        }

        return $.map(nodes, function (node) {
          var siblings = dom.withClosestSiblings(node, pred);
          var head = list.head(siblings);
          var tails = list.tail(siblings);
          $.each(tails, function (idx, elem) {
            dom.appendChildNodes(head, elem.childNodes);
            dom.remove(elem);
          });
          return list.head(siblings);
        });
      } else {
        return nodes;
      }
    };

    /**
     * get current style on cursor
     *
     * @param {WrappedRange} rng
     * @param {Node} target - target element on event
     * @return {Object} - object contains style properties.
     */
    this.current = function (rng, target) {
      var $cont = $(dom.isText(rng.sc) ? rng.sc.parentNode : rng.sc);
      var properties = ['font-family', 'font-size', 'text-align', 'list-style-type', 'line-height'];
      var styleInfo = jQueryCSS($cont, properties) || {};

      styleInfo['font-size'] = parseInt(styleInfo['font-size'], 10);

      // document.queryCommandState for toggle state
      styleInfo['font-bold'] = document.queryCommandState('bold') ? 'bold' : 'normal';
      styleInfo['font-italic'] = document.queryCommandState('italic') ? 'italic' : 'normal';
      styleInfo['font-underline'] = document.queryCommandState('underline') ? 'underline' : 'normal';
      styleInfo['font-strikethrough'] = document.queryCommandState('strikeThrough') ? 'strikethrough' : 'normal';
      styleInfo['font-superscript'] = document.queryCommandState('superscript') ? 'superscript' : 'normal';
      styleInfo['font-subscript'] = document.queryCommandState('subscript') ? 'subscript' : 'normal';

      // list-style-type to list-style(unordered, ordered)
      if (!rng.isOnList()) {
        styleInfo['list-style'] = 'none';
      } else {
        var aOrderedType = ['circle', 'disc', 'disc-leading-zero', 'square'];
        var isUnordered = $.inArray(styleInfo['list-style-type'], aOrderedType) > -1;
        styleInfo['list-style'] = isUnordered ? 'unordered' : 'ordered';
      }

      var para = dom.ancestor(rng.sc, dom.isPara);
      if (para && para.style['line-height']) {
        styleInfo['line-height'] = para.style.lineHeight;
      } else {
        var lineHeight = parseInt(styleInfo['line-height'], 10) / parseInt(styleInfo['font-size'], 10);
        styleInfo['line-height'] = lineHeight.toFixed(1);
      }

      styleInfo.image = dom.isImg(target) && target;
      styleInfo.anchor = rng.isOnAnchor() && dom.ancestor(rng.sc, dom.isAnchor);
      styleInfo.ancestors = dom.listAncestor(rng.sc, dom.isEditable);
      styleInfo.range = rng;

      return styleInfo;
    };
  };


  /**
   * @class editing.Bullet
   *
   * @alternateClassName Bullet
   */
  var Bullet = function () {
    /**
     * @method insertOrderedList
     *
     * toggle ordered list
     *
     * @type command
     */
    this.insertOrderedList = function () {
      this.toggleList('OL');
    };

    /**
     * @method insertUnorderedList
     *
     * toggle unordered list
     *
     * @type command
     */
    this.insertUnorderedList = function () {
      this.toggleList('UL');
    };

    /**
     * @method indent
     *
     * indent
     *
     * @type command
     */
    this.indent = function () {
      var self = this;
      var rng = range.create().wrapBodyInlineWithPara();

      var paras = rng.nodes(dom.isPara, { includeAncestor: true });
      var clustereds = list.clusterBy(paras, func.peq2('parentNode'));

      $.each(clustereds, function (idx, paras) {
        var head = list.head(paras);
        if (dom.isLi(head)) {
          self.wrapList(paras, head.parentNode.nodeName);
        } else {
          $.each(paras, function (idx, para) {
            $(para).css('marginLeft', function (idx, val) {
              return (parseInt(val, 10) || 0) + 25;
            });
          });
        }
      });

      rng.select();
    };

    /**
     * @method outdent
     *
     * outdent
     *
     * @type command
     */
    this.outdent = function () {
      var self = this;
      var rng = range.create().wrapBodyInlineWithPara();

      var paras = rng.nodes(dom.isPara, { includeAncestor: true });
      var clustereds = list.clusterBy(paras, func.peq2('parentNode'));

      $.each(clustereds, function (idx, paras) {
        var head = list.head(paras);
        if (dom.isLi(head)) {
          self.releaseList([paras]);
        } else {
          $.each(paras, function (idx, para) {
            $(para).css('marginLeft', function (idx, val) {
              val = (parseInt(val, 10) || 0);
              return val > 25 ? val - 25 : '';
            });
          });
        }
      });

      rng.select();
    };

    /**
     * @method toggleList
     *
     * toggle list
     *
     * @param {String} listName - OL or UL
     */
    this.toggleList = function (listName) {
      var self = this;
      var rng = range.create().wrapBodyInlineWithPara();

      var paras = rng.nodes(dom.isPara, { includeAncestor: true });
      var bookmark = rng.paraBookmark(paras);
      var clustereds = list.clusterBy(paras, func.peq2('parentNode'));

      // paragraph to list
      if (list.find(paras, dom.isPurePara)) {
        var wrappedParas = [];
        $.each(clustereds, function (idx, paras) {
          wrappedParas = wrappedParas.concat(self.wrapList(paras, listName));
        });
        paras = wrappedParas;
      // list to paragraph or change list style
      } else {
        var diffLists = rng.nodes(dom.isList, {
          includeAncestor: true
        }).filter(function (listNode) {
          return !$.nodeName(listNode, listName);
        });

        if (diffLists.length) {
          $.each(diffLists, function (idx, listNode) {
            dom.replace(listNode, listName);
          });
        } else {
          paras = this.releaseList(clustereds, true);
        }
      }

      range.createFromParaBookmark(bookmark, paras).select();
    };

    /**
     * @method wrapList
     *
     * @param {Node[]} paras
     * @param {String} listName
     * @return {Node[]}
     */
    this.wrapList = function (paras, listName) {
      var head = list.head(paras);
      var last = list.last(paras);

      var prevList = dom.isList(head.previousSibling) && head.previousSibling;
      var nextList = dom.isList(last.nextSibling) && last.nextSibling;

      var listNode = prevList || dom.insertAfter(dom.create(listName || 'UL'), last);

      // P to LI
      paras = $.map(paras, function (para) {
        return dom.isPurePara(para) ? dom.replace(para, 'LI') : para;
      });

      // append to list(<ul>, <ol>)
      dom.appendChildNodes(listNode, paras);

      if (nextList) {
        dom.appendChildNodes(listNode, list.from(nextList.childNodes));
        dom.remove(nextList);
      }

      return paras;
    };

    /**
     * @method releaseList
     *
     * @param {Array[]} clustereds
     * @param {Boolean} isEscapseToBody
     * @return {Node[]}
     */
    this.releaseList = function (clustereds, isEscapseToBody) {
      var releasedParas = [];

      $.each(clustereds, function (idx, paras) {
        var head = list.head(paras);
        var last = list.last(paras);

        var headList = isEscapseToBody ? dom.lastAncestor(head, dom.isList) :
                                         head.parentNode;
        var lastList = headList.childNodes.length > 1 ? dom.splitTree(headList, {
          node: last.parentNode,
          offset: dom.position(last) + 1
        }, {
          isSkipPaddingBlankHTML: true
        }) : null;

        var middleList = dom.splitTree(headList, {
          node: head.parentNode,
          offset: dom.position(head)
        }, {
          isSkipPaddingBlankHTML: true
        });

        paras = isEscapseToBody ? dom.listDescendant(middleList, dom.isLi) :
                                  list.from(middleList.childNodes).filter(dom.isLi);

        // LI to P
        if (isEscapseToBody || !dom.isList(headList.parentNode)) {
          paras = $.map(paras, function (para) {
            return dom.replace(para, 'P');
          });
        }

        $.each(list.from(paras).reverse(), function (idx, para) {
          dom.insertAfter(para, headList);
        });

        // remove empty lists
        var rootLists = list.compact([headList, middleList, lastList]);
        $.each(rootLists, function (idx, rootList) {
          var listNodes = [rootList].concat(dom.listDescendant(rootList, dom.isList));
          $.each(listNodes.reverse(), function (idx, listNode) {
            if (!dom.nodeLength(listNode)) {
              dom.remove(listNode, true);
            }
          });
        });

        releasedParas = releasedParas.concat(paras);
      });

      return releasedParas;
    };
  };


  /**
   * @class editing.Typing
   *
   * Typing
   *
   */
  var Typing = function () {

    // a Bullet instance to toggle lists off
    var bullet = new Bullet();

    /**
     * insert tab
     *
     * @param {jQuery} $editable
     * @param {WrappedRange} rng
     * @param {Number} tabsize
     */
    this.insertTab = function ($editable, rng, tabsize) {
      var tab = dom.createText(new Array(tabsize + 1).join(dom.NBSP_CHAR));
      rng = rng.deleteContents();
      rng.insertNode(tab, true);

      rng = range.create(tab, tabsize);
      rng.select();
    };

    /**
     * insert paragraph
     */
    this.insertParagraph = function () {
      var rng = range.create();

      // deleteContents on range.
      rng = rng.deleteContents();

      // Wrap range if it needs to be wrapped by paragraph
      rng = rng.wrapBodyInlineWithPara();

      // finding paragraph
      var splitRoot = dom.ancestor(rng.sc, dom.isPara);

      var nextPara;
      // on paragraph: split paragraph
      if (splitRoot) {
        // if it is an empty line with li
        if (dom.isEmpty(splitRoot) && dom.isLi(splitRoot)) {
          // disable UL/OL and escape!
          bullet.toggleList(splitRoot.parentNode.nodeName);
          return;
        // if new line has content (not a line break)
        } else {
          nextPara = dom.splitTree(splitRoot, rng.getStartPoint());

          var emptyAnchors = dom.listDescendant(splitRoot, dom.isEmptyAnchor);
          emptyAnchors = emptyAnchors.concat(dom.listDescendant(nextPara, dom.isEmptyAnchor));

          $.each(emptyAnchors, function (idx, anchor) {
            dom.remove(anchor);
          });
        }
      // no paragraph: insert empty paragraph
      } else {
        var next = rng.sc.childNodes[rng.so];
        nextPara = $(dom.emptyPara)[0];
        if (next) {
          rng.sc.insertBefore(nextPara, next);
        } else {
          rng.sc.appendChild(nextPara);
        }
      }

      range.create(nextPara, 0).normalize().select();

    };

  };

  /**
   * @class editing.Table
   *
   * Table
   *
   */
  var Table = function () {
    /**
     * handle tab key
     *
     * @param {WrappedRange} rng
     * @param {Boolean} isShift
     */
    this.tab = function (rng, isShift) {
      var cell = dom.ancestor(rng.commonAncestor(), dom.isCell);
      var table = dom.ancestor(cell, dom.isTable);
      var cells = dom.listDescendant(table, dom.isCell);

      var nextCell = list[isShift ? 'prev' : 'next'](cells, cell);
      if (nextCell) {
        range.create(nextCell, 0).select();
      }
    };

    /**
     * create empty table element
     *
     * @param {Number} rowCount
     * @param {Number} colCount
     * @return {Node}
     */
    this.createTable = function (colCount, rowCount) {
      var tds = [], tdHTML;
      for (var idxCol = 0; idxCol < colCount; idxCol++) {
        tds.push('<td>' + dom.blank + '</td>');
      }
      tdHTML = tds.join('');

      var trs = [], trHTML;
      for (var idxRow = 0; idxRow < rowCount; idxRow++) {
        trs.push('<tr>' + tdHTML + '</tr>');
      }
      trHTML = trs.join('');
      return $('<table class="table table-bordered">' + trHTML + '</table>')[0];
    };
  };


  var KEY_BOGUS = 'bogus';

  /**
   * @class editing.Editor
   *
   * Editor
   *
   */
  var Editor = function (handler) {

    var style = new Style();
    var table = new Table();
    var typing = new Typing();
    var bullet = new Bullet();

    /**
     * @method createRange
     *
     * create range
     *
     * @param {jQuery} $editable
     * @return {WrappedRange}
     */
    this.createRange = function ($editable) {
      this.focus($editable);
      return range.create();
    };

    /**
     * @method saveRange
     *
     * save current range
     *
     * @param {jQuery} $editable
     * @param {Boolean} [thenCollapse=false]
     */
    this.saveRange = function ($editable, thenCollapse) {
      this.focus($editable);
      $editable.data('range', range.create());
      if (thenCollapse) {
        range.create().collapse().select();
      }
    };

    /**
     * @method saveRange
     *
     * save current node list to $editable.data('childNodes')
     *
     * @param {jQuery} $editable
     */
    this.saveNode = function ($editable) {
      // copy child node reference
      var copy = [];
      for (var key  = 0, len = $editable[0].childNodes.length; key < len; key++) {
        copy.push($editable[0].childNodes[key]);
      }
      $editable.data('childNodes', copy);
    };

    /**
     * @method restoreRange
     *
     * restore lately range
     *
     * @param {jQuery} $editable
     */
    this.restoreRange = function ($editable) {
      var rng = $editable.data('range');
      if (rng) {
        rng.select();
        this.focus($editable);
      }
    };

    /**
     * @method restoreNode
     *
     * restore lately node list
     *
     * @param {jQuery} $editable
     */
    this.restoreNode = function ($editable) {
      $editable.html('');
      var child = $editable.data('childNodes');
      for (var index = 0, len = child.length; index < len; index++) {
        $editable[0].appendChild(child[index]);
      }
    };
    /**
     * @method currentStyle
     *
     * current style
     *
     * @param {Node} target
     * @return {Boolean} false if range is no
     */
    this.currentStyle = function (target) {
      var rng = range.create();
      return rng ? rng.isOnEditable() && style.current(rng, target) : false;
    };

    var triggerOnBeforeChange = function ($editable) {
      var $holder = dom.makeLayoutInfo($editable).holder();
      handler.bindCustomEvent(
        $holder, $editable.data('callbacks'), 'before.command'
      )($editable.html(), $editable);
    };

    var triggerOnChange = function ($editable) {
      var $holder = dom.makeLayoutInfo($editable).holder();
      handler.bindCustomEvent(
        $holder, $editable.data('callbacks'), 'change'
      )($editable.html(), $editable);
    };

    /**
     * @method undo
     * undo
     * @param {jQuery} $editable
     */
    this.undo = function ($editable) {
      triggerOnBeforeChange($editable);
      $editable.data('NoteHistory').undo();
      triggerOnChange($editable);
    };

    /**
     * @method redo
     * redo
     * @param {jQuery} $editable
     */
    this.redo = function ($editable) {
      triggerOnBeforeChange($editable);
      $editable.data('NoteHistory').redo();
      triggerOnChange($editable);
    };

    var self = this;
    /**
     * @method beforeCommand
     * before command
     * @param {jQuery} $editable
     */
    var beforeCommand = this.beforeCommand = function ($editable) {
      triggerOnBeforeChange($editable);
      // keep focus on editable before command execution
      self.focus($editable);
    };

    /**
     * @method afterCommand
     * after command
     * @param {jQuery} $editable
     * @param {Boolean} isPreventTrigger
     */
    var afterCommand = this.afterCommand = function ($editable, isPreventTrigger) {
      $editable.data('NoteHistory').recordUndo();
      if (!isPreventTrigger) {
        triggerOnChange($editable);
      }
    };

    /**
     * @method bold
     * @param {jQuery} $editable
     * @param {Mixed} value
     */

    /**
     * @method italic
     * @param {jQuery} $editable
     * @param {Mixed} value
     */

    /**
     * @method underline
     * @param {jQuery} $editable
     * @param {Mixed} value
     */

    /**
     * @method strikethrough
     * @param {jQuery} $editable
     * @param {Mixed} value
     */

    /**
     * @method formatBlock
     * @param {jQuery} $editable
     * @param {Mixed} value
     */

    /**
     * @method superscript
     * @param {jQuery} $editable
     * @param {Mixed} value
     */

    /**
     * @method subscript
     * @param {jQuery} $editable
     * @param {Mixed} value
     */

    /**
     * @method justifyLeft
     * @param {jQuery} $editable
     * @param {Mixed} value
     */

    /**
     * @method justifyCenter
     * @param {jQuery} $editable
     * @param {Mixed} value
     */

    /**
     * @method justifyRight
     * @param {jQuery} $editable
     * @param {Mixed} value
     */

    /**
     * @method justifyFull
     * @param {jQuery} $editable
     * @param {Mixed} value
     */

    /**
     * @method formatBlock
     * @param {jQuery} $editable
     * @param {Mixed} value
     */

    /**
     * @method removeFormat
     * @param {jQuery} $editable
     * @param {Mixed} value
     */

    /**
     * @method backColor
     * @param {jQuery} $editable
     * @param {Mixed} value
     */

    /**
     * @method foreColor
     * @param {jQuery} $editable
     * @param {Mixed} value
     */

    /**
     * @method insertHorizontalRule
     * @param {jQuery} $editable
     * @param {Mixed} value
     */

    /**
     * @method fontName
     *
     * change font name
     *
     * @param {jQuery} $editable
     * @param {Mixed} value
     */

    /* jshint ignore:start */
    // native commands(with execCommand), generate function for execCommand
    var commands = ['bold', 'italic', 'underline', 'strikethrough', 'superscript', 'subscript',
                    'justifyLeft', 'justifyCenter', 'justifyRight', 'justifyFull',
                    'formatBlock', 'removeFormat',
                    'backColor', 'foreColor', 'insertHorizontalRule', 'fontName'];

    for (var idx = 0, len = commands.length; idx < len; idx ++) {
      this[commands[idx]] = (function (sCmd) {
        return function ($editable, value) {
          beforeCommand($editable);

          document.execCommand(sCmd, false, value);

          afterCommand($editable, true);
        };
      })(commands[idx]);
    }
    /* jshint ignore:end */

    /**
     * @method tab
     *
     * handle tab key
     *
     * @param {jQuery} $editable
     * @param {Object} options
     */
    this.tab = function ($editable, options) {
      var rng = this.createRange($editable);
      if (rng.isCollapsed() && rng.isOnCell()) {
        table.tab(rng);
      } else {
        beforeCommand($editable);
        typing.insertTab($editable, rng, options.tabsize);
        afterCommand($editable);
      }
    };

    /**
     * @method untab
     *
     * handle shift+tab key
     *
     */
    this.untab = function ($editable) {
      var rng = this.createRange($editable);
      if (rng.isCollapsed() && rng.isOnCell()) {
        table.tab(rng, true);
      }
    };

    /**
     * @method insertParagraph
     *
     * insert paragraph
     *
     * @param {Node} $editable
     */
    this.insertParagraph = function ($editable) {
      beforeCommand($editable);
      typing.insertParagraph($editable);
      afterCommand($editable);
    };

    /**
     * @method insertOrderedList
     *
     * @param {jQuery} $editable
     */
    this.insertOrderedList = function ($editable) {
      beforeCommand($editable);
      bullet.insertOrderedList($editable);
      afterCommand($editable);
    };

    /**
     * @param {jQuery} $editable
     */
    this.insertUnorderedList = function ($editable) {
      beforeCommand($editable);
      bullet.insertUnorderedList($editable);
      afterCommand($editable);
    };

    /**
     * @param {jQuery} $editable
     */
    this.indent = function ($editable) {
      beforeCommand($editable);
      bullet.indent($editable);
      afterCommand($editable);
    };

    /**
     * @param {jQuery} $editable
     */
    this.outdent = function ($editable) {
      beforeCommand($editable);
      bullet.outdent($editable);
      afterCommand($editable);
    };

    /**
     * insert image
     *
     * @param {jQuery} $editable
     * @param {String} sUrl
     */
    this.insertImage = function ($editable, sUrl, filename) {
      async.createImage(sUrl, filename).then(function ($image) {
        beforeCommand($editable);
        $image.css({
          display: '',
          width: Math.min($editable.width(), $image.width())
        });
        range.create().insertNode($image[0]);
        range.createFromNodeAfter($image[0]).select();
        afterCommand($editable);
      }).fail(function () {
        var $holder = dom.makeLayoutInfo($editable).holder();
        handler.bindCustomEvent(
          $holder, $editable.data('callbacks'), 'image.upload.error'
        )();
      });
    };

    /**
     * @method insertNode
     * insert node
     * @param {Node} $editable
     * @param {Node} node
     */
    this.insertNode = function ($editable, node) {
      beforeCommand($editable);
      range.create().insertNode(node);
      range.createFromNodeAfter(node).select();
      afterCommand($editable);
    };

    /**
     * insert text
     * @param {Node} $editable
     * @param {String} text
     */
    this.insertText = function ($editable, text) {
      beforeCommand($editable);
      var textNode = range.create().insertNode(dom.createText(text));
      range.create(textNode, dom.nodeLength(textNode)).select();
      afterCommand($editable);
    };

    /**
     * paste HTML
     * @param {Node} $editable
     * @param {String} markup
     */
    this.pasteHTML = function ($editable, markup) {
      beforeCommand($editable);
      var contents = range.create().pasteHTML(markup);
      range.createFromNodeAfter(list.last(contents)).select();
      afterCommand($editable);
    };

    /**
     * formatBlock
     *
     * @param {jQuery} $editable
     * @param {String} tagName
     */
    this.formatBlock = function ($editable, tagName) {
      beforeCommand($editable);
      // [workaround] for MSIE, IE need `<`
      tagName = agent.isMSIE ? '<' + tagName + '>' : tagName;
      document.execCommand('FormatBlock', false, tagName);
      afterCommand($editable);
    };

    this.formatPara = function ($editable) {
      beforeCommand($editable);
      this.formatBlock($editable, 'P');
      afterCommand($editable);
    };

    /* jshint ignore:start */
    for (var idx = 1; idx <= 6; idx ++) {
      this['formatH' + idx] = function (idx) {
        return function ($editable) {
          this.formatBlock($editable, 'H' + idx);
        };
      }(idx);
    };
    /* jshint ignore:end */

    /**
     * fontSize
     *
     * @param {jQuery} $editable
     * @param {String} value - px
     */
    this.fontSize = function ($editable, value) {
      var rng = range.create();
      var isCollapsed = rng.isCollapsed();

      if (isCollapsed) {
        var spans = style.styleNodes(rng);
        var firstSpan = list.head(spans);

        $(spans).css({
          'font-size': value + 'px'
        });

        // [workaround] added styled bogus span for style
        //  - also bogus character needed for cursor position
        if (firstSpan && !dom.nodeLength(firstSpan)) {
          firstSpan.innerHTML = dom.ZERO_WIDTH_NBSP_CHAR;
          range.createFromNodeAfter(firstSpan.firstChild).select();
          $editable.data(KEY_BOGUS, firstSpan);
        }
      } else {
        beforeCommand($editable);
        $(style.styleNodes(rng)).css({
          'font-size': value + 'px'
        });
        afterCommand($editable);
      }
    };

    /**
     * remove bogus node and character
     */
    this.removeBogus = function ($editable) {
      var bogusNode = $editable.data(KEY_BOGUS);
      if (!bogusNode) {
        return;
      }

      var textNode = list.find(list.from(bogusNode.childNodes), dom.isText);

      var bogusCharIdx = textNode.nodeValue.indexOf(dom.ZERO_WIDTH_NBSP_CHAR);
      if (bogusCharIdx !== -1) {
        textNode.deleteData(bogusCharIdx, 1);
      }

      if (dom.isEmpty(bogusNode)) {
        dom.remove(bogusNode);
      }

      $editable.removeData(KEY_BOGUS);
    };

    /**
     * lineHeight
     * @param {jQuery} $editable
     * @param {String} value
     */
    this.lineHeight = function ($editable, value) {
      beforeCommand($editable);
      style.stylePara(range.create(), {
        lineHeight: value
      });
      afterCommand($editable);
    };

    /**
     * unlink
     *
     * @type command
     *
     * @param {jQuery} $editable
     */
    this.unlink = function ($editable) {
      var rng = this.createRange();
      if (rng.isOnAnchor()) {
        var anchor = dom.ancestor(rng.sc, dom.isAnchor);
        rng = range.createFromNode(anchor);
        rng.select();

        beforeCommand($editable);
        document.execCommand('unlink');
        afterCommand($editable);
      }
    };

    /**
     * create link (command)
     *
     * @param {jQuery} $editable
     * @param {Object} linkInfo
     * @param {Object} options
     */
    this.createLink = function ($editable, linkInfo, options) {
      var linkUrl = linkInfo.url;
      var linkText = linkInfo.text;
      var isNewWindow = linkInfo.newWindow;
      var rng = linkInfo.range;
      var isTextChanged = rng.toString() !== linkText;

      beforeCommand($editable);

      if (options.onCreateLink) {
        linkUrl = options.onCreateLink(linkUrl);
      }

      var anchors = [];
      if (isTextChanged) {
        // Create a new link when text changed.
        var anchor = rng.insertNode($('<A>' + linkText + '</A>')[0]);
        anchors.push(anchor);
      } else {
        anchors = style.styleNodes(rng, {
          nodeName: 'A',
          expandClosestSibling: true,
          onlyPartialContains: true
        });
      }

      $.each(anchors, function (idx, anchor) {
        $(anchor).attr('href', linkUrl);
        if (isNewWindow) {
          $(anchor).attr('target', '_blank');
        } else {
          $(anchor).removeAttr('target');
        }
      });

      var startRange = range.createFromNodeBefore(list.head(anchors));
      var startPoint = startRange.getStartPoint();
      var endRange = range.createFromNodeAfter(list.last(anchors));
      var endPoint = endRange.getEndPoint();

      range.create(
        startPoint.node,
        startPoint.offset,
        endPoint.node,
        endPoint.offset
      ).select();

      afterCommand($editable);
    };

    /**
     * returns link info
     *
     * @return {Object}
     * @return {WrappedRange} return.range
     * @return {String} return.text
     * @return {Boolean} [return.isNewWindow=true]
     * @return {String} [return.url=""]
     */
    this.getLinkInfo = function ($editable) {
      this.focus($editable);

      var rng = range.create().expand(dom.isAnchor);

      // Get the first anchor on range(for edit).
      var $anchor = $(list.head(rng.nodes(dom.isAnchor)));

      return {
        range: rng,
        text: rng.toString(),
        isNewWindow: $anchor.length ? $anchor.attr('target') === '_blank' : false,
        url: $anchor.length ? $anchor.attr('href') : ''
      };
    };

    /**
     * setting color
     *
     * @param {Node} $editable
     * @param {Object} sObjColor  color code
     * @param {String} sObjColor.foreColor foreground color
     * @param {String} sObjColor.backColor background color
     */
    this.color = function ($editable, sObjColor) {
      var oColor = JSON.parse(sObjColor);
      var foreColor = oColor.foreColor, backColor = oColor.backColor;

      beforeCommand($editable);

      if (foreColor) { document.execCommand('foreColor', false, foreColor); }
      if (backColor) { document.execCommand('backColor', false, backColor); }

      afterCommand($editable);
    };

    /**
     * insert Table
     *
     * @param {Node} $editable
     * @param {String} sDim dimension of table (ex : "5x5")
     */
    this.insertTable = function ($editable, sDim) {
      var dimension = sDim.split('x');
      beforeCommand($editable);

      var rng = range.create().deleteContents();
      rng.insertNode(table.createTable(dimension[0], dimension[1]));
      afterCommand($editable);
    };

    /**
     * float me
     *
     * @param {jQuery} $editable
     * @param {String} value
     * @param {jQuery} $target
     */
    this.floatMe = function ($editable, value, $target) {
      beforeCommand($editable);
      $target.css('float', value);
      afterCommand($editable);
    };

    /**
     * change image shape
     *
     * @param {jQuery} $editable
     * @param {String} value css class
     * @param {Node} $target
     */
    this.imageShape = function ($editable, value, $target) {
      beforeCommand($editable);

      $target.removeClass('img-rounded img-circle img-thumbnail');

      if (value) {
        $target.addClass(value);
      }

      afterCommand($editable);
    };

    /**
     * resize overlay element
     * @param {jQuery} $editable
     * @param {String} value
     * @param {jQuery} $target - target element
     */
    this.resize = function ($editable, value, $target) {
      beforeCommand($editable);

      $target.css({
        width: value * 100 + '%',
        height: ''
      });

      afterCommand($editable);
    };

    /**
     * @param {Position} pos
     * @param {jQuery} $target - target element
     * @param {Boolean} [bKeepRatio] - keep ratio
     */
    this.resizeTo = function (pos, $target, bKeepRatio) {
      var imageSize;
      if (bKeepRatio) {
        var newRatio = pos.y / pos.x;
        var ratio = $target.data('ratio');
        imageSize = {
          width: ratio > newRatio ? pos.x : pos.y / ratio,
          height: ratio > newRatio ? pos.x * ratio : pos.y
        };
      } else {
        imageSize = {
          width: pos.x,
          height: pos.y
        };
      }

      $target.css(imageSize);
    };

    /**
     * remove media object
     *
     * @param {jQuery} $editable
     * @param {String} value - dummy argument (for keep interface)
     * @param {jQuery} $target - target element
     */
    this.removeMedia = function ($editable, value, $target) {
      beforeCommand($editable);
      $target.detach();

      handler.bindCustomEvent(
        $(), $editable.data('callbacks'), 'media.delete'
      )($target, $editable);

      afterCommand($editable);
    };

    /**
     * set focus
     *
     * @param $editable
     */
    this.focus = function ($editable) {
      $editable.focus();

      // [workaround] for firefox bug http://goo.gl/lVfAaI
      if (agent.isFF && !range.create().isOnEditable()) {
        range.createFromNode($editable[0])
             .normalize()
             .collapse()
             .select();
      }
    };
  };

  /**
   * @class module.Button
   *
   * Button
   */
  var Button = function () {
    /**
     * update button status
     *
     * @param {jQuery} $container
     * @param {Object} styleInfo
     */
    this.update = function ($container, styleInfo) {
      /**
       * handle dropdown's check mark (for fontname, fontsize, lineHeight).
       * @param {jQuery} $btn
       * @param {Number} value
       */
      var checkDropdownMenu = function ($btn, value) {
        $btn.find('.dropdown-menu li a').each(function () {
          // always compare string to avoid creating another func.
          var isChecked = ($(this).data('value') + '') === (value + '');
          this.className = isChecked ? 'checked' : '';
        });
      };

      /**
       * update button state(active or not).
       *
       * @private
       * @param {String} selector
       * @param {Function} pred
       */
      var btnState = function (selector, pred) {
        var $btn = $container.find(selector);
        $btn.toggleClass('active', pred());
      };

      if (styleInfo.image) {
        var $img = $(styleInfo.image);

        btnState('button[data-event="imageShape"][data-value="img-rounded"]', function () {
          return $img.hasClass('img-rounded');
        });
        btnState('button[data-event="imageShape"][data-value="img-circle"]', function () {
          return $img.hasClass('img-circle');
        });
        btnState('button[data-event="imageShape"][data-value="img-thumbnail"]', function () {
          return $img.hasClass('img-thumbnail');
        });
        btnState('button[data-event="imageShape"]:not([data-value])', function () {
          return !$img.is('.img-rounded, .img-circle, .img-thumbnail');
        });

        var imgFloat = $img.css('float');
        btnState('button[data-event="floatMe"][data-value="left"]', function () {
          return imgFloat === 'left';
        });
        btnState('button[data-event="floatMe"][data-value="right"]', function () {
          return imgFloat === 'right';
        });
        btnState('button[data-event="floatMe"][data-value="none"]', function () {
          return imgFloat !== 'left' && imgFloat !== 'right';
        });

        var style = $img.attr('style');
        btnState('button[data-event="resize"][data-value="1"]', function () {
          return !!/(^|\s)(max-)?width\s*:\s*100%/.test(style);
        });
        btnState('button[data-event="resize"][data-value="0.5"]', function () {
          return !!/(^|\s)(max-)?width\s*:\s*50%/.test(style);
        });
        btnState('button[data-event="resize"][data-value="0.25"]', function () {
          return !!/(^|\s)(max-)?width\s*:\s*25%/.test(style);
        });
        return;
      }

      // fontname
      var $fontname = $container.find('.note-fontname');
      if ($fontname.length) {
        var selectedFont = styleInfo['font-family'];
        if (!!selectedFont) {

          var list = selectedFont.split(',');
          for (var i = 0, len = list.length; i < len; i++) {
            selectedFont = list[i].replace(/[\'\"]/g, '').replace(/\s+$/, '').replace(/^\s+/, '');
            if (agent.isFontInstalled(selectedFont)) {
              break;
            }
          }
          
          $fontname.find('.note-current-fontname').text(selectedFont);
          checkDropdownMenu($fontname, selectedFont);

        }
      }

      // fontsize
      var $fontsize = $container.find('.note-fontsize');
      $fontsize.find('.note-current-fontsize').text(styleInfo['font-size']);
      checkDropdownMenu($fontsize, parseFloat(styleInfo['font-size']));

      // lineheight
      var $lineHeight = $container.find('.note-height');
      checkDropdownMenu($lineHeight, parseFloat(styleInfo['line-height']));

      btnState('button[data-event="bold"]', function () {
        return styleInfo['font-bold'] === 'bold';
      });
      btnState('button[data-event="italic"]', function () {
        return styleInfo['font-italic'] === 'italic';
      });
      btnState('button[data-event="underline"]', function () {
        return styleInfo['font-underline'] === 'underline';
      });
      btnState('button[data-event="strikethrough"]', function () {
        return styleInfo['font-strikethrough'] === 'strikethrough';
      });
      btnState('button[data-event="superscript"]', function () {
        return styleInfo['font-superscript'] === 'superscript';
      });
      btnState('button[data-event="subscript"]', function () {
        return styleInfo['font-subscript'] === 'subscript';
      });
      btnState('button[data-event="justifyLeft"]', function () {
        return styleInfo['text-align'] === 'left' || styleInfo['text-align'] === 'start';
      });
      btnState('button[data-event="justifyCenter"]', function () {
        return styleInfo['text-align'] === 'center';
      });
      btnState('button[data-event="justifyRight"]', function () {
        return styleInfo['text-align'] === 'right';
      });
      btnState('button[data-event="justifyFull"]', function () {
        return styleInfo['text-align'] === 'justify';
      });
      btnState('button[data-event="insertUnorderedList"]', function () {
        return styleInfo['list-style'] === 'unordered';
      });
      btnState('button[data-event="insertOrderedList"]', function () {
        return styleInfo['list-style'] === 'ordered';
      });
    };

    /**
     * update recent color
     *
     * @param {Node} button
     * @param {String} eventName
     * @param {Mixed} value
     */
    this.updateRecentColor = function (button, eventName, value) {
      var $color = $(button).closest('.note-color');
      var $recentColor = $color.find('.note-recent-color');
      var colorInfo = JSON.parse($recentColor.attr('data-value'));
      colorInfo[eventName] = value;
      $recentColor.attr('data-value', JSON.stringify(colorInfo));
      var sKey = eventName === 'backColor' ? 'background-color' : 'color';
      $recentColor.find('i').css(sKey, value);
    };
  };

  /**
   * @class module.Toolbar
   *
   * Toolbar
   */
  var Toolbar = function () {
    var button = new Button();

    this.update = function ($toolbar, styleInfo) {
      button.update($toolbar, styleInfo);
    };

    /**
     * @param {Node} button
     * @param {String} eventName
     * @param {String} value
     */
    this.updateRecentColor = function (buttonNode, eventName, value) {
      button.updateRecentColor(buttonNode, eventName, value);
    };

    /**
     * activate buttons exclude codeview
     * @param {jQuery} $toolbar
     */
    this.activate = function ($toolbar) {
      $toolbar.find('button')
              .not('button[data-event="codeview"]')
              .removeClass('disabled');
    };

    /**
     * deactivate buttons exclude codeview
     * @param {jQuery} $toolbar
     */
    this.deactivate = function ($toolbar) {
      $toolbar.find('button')
              .not('button[data-event="codeview"]')
              .addClass('disabled');
    };

    /**
     * @param {jQuery} $container
     * @param {Boolean} [bFullscreen=false]
     */
    this.updateFullscreen = function ($container, bFullscreen) {
      var $btn = $container.find('button[data-event="fullscreen"]');
      $btn.toggleClass('active', bFullscreen);
    };

    /**
     * @param {jQuery} $container
     * @param {Boolean} [isCodeview=false]
     */
    this.updateCodeview = function ($container, isCodeview) {
      var $btn = $container.find('button[data-event="codeview"]');
      $btn.toggleClass('active', isCodeview);

      if (isCodeview) {
        this.deactivate($container);
      } else {
        this.activate($container);
      }
    };

    /**
     * get button in toolbar 
     *
     * @param {jQuery} $editable
     * @param {String} name
     * @return {jQuery}
     */
    this.get = function ($editable, name) {
      var $toolbar = dom.makeLayoutInfo($editable).toolbar();

      return $toolbar.find('[data-name=' + name + ']');
    };

    /**
     * set button state
     * @param {jQuery} $editable
     * @param {String} name
     * @param {Boolean} [isActive=true]
     */
    this.setButtonState = function ($editable, name, isActive) {
      isActive = (isActive === false) ? false : true;

      var $button = this.get($editable, name);
      $button.toggleClass('active', isActive);
    };
  };

  var EDITABLE_PADDING = 24;

  var Statusbar = function () {
    var $document = $(document);

    this.attach = function (layoutInfo, options) {
      if (!options.disableResizeEditor) {
        layoutInfo.statusbar().on('mousedown', hStatusbarMousedown);
      }
    };

    /**
     * `mousedown` event handler on statusbar
     *
     * @param {MouseEvent} event
     */
    var hStatusbarMousedown = function (event) {
      event.preventDefault();
      event.stopPropagation();

      var $editable = dom.makeLayoutInfo(event.target).editable();
      var editableTop = $editable.offset().top - $document.scrollTop();

      var layoutInfo = dom.makeLayoutInfo(event.currentTarget || event.target);
      var options = layoutInfo.editor().data('options');

      $document.on('mousemove', function (event) {
        var nHeight = event.clientY - (editableTop + EDITABLE_PADDING);

        nHeight = (options.minHeight > 0) ? Math.max(nHeight, options.minHeight) : nHeight;
        nHeight = (options.maxHeight > 0) ? Math.min(nHeight, options.maxHeight) : nHeight;

        $editable.height(nHeight);
      }).one('mouseup', function () {
        $document.off('mousemove');
      });
    };
  };

  /**
   * @class module.Popover
   *
   * Popover (http://getbootstrap.com/javascript/#popovers)
   *
   */
  var Popover = function () {
    var button = new Button();

    /**
     * returns position from placeholder
     *
     * @private
     * @param {Node} placeholder
     * @param {Boolean} isAirMode
     * @return {Object}
     * @return {Number} return.left
     * @return {Number} return.top
     */
    var posFromPlaceholder = function (placeholder, isAirMode) {
      var $placeholder = $(placeholder);
      var pos = isAirMode ? $placeholder.offset() : $placeholder.position();
      var height = $placeholder.outerHeight(true); // include margin

      // popover below placeholder.
      return {
        left: pos.left,
        top: pos.top + height
      };
    };

    /**
     * show popover
     *
     * @private
     * @param {jQuery} popover
     * @param {Position} pos
     */
    var showPopover = function ($popover, pos) {
      $popover.css({
        display: 'block',
        left: pos.left,
        top: pos.top
      });
    };

    var PX_POPOVER_ARROW_OFFSET_X = 20;

    /**
     * update current state
     * @param {jQuery} $popover - popover container
     * @param {Object} styleInfo - style object
     * @param {Boolean} isAirMode
     */
    this.update = function ($popover, styleInfo, isAirMode) {
      button.update($popover, styleInfo);

      var $linkPopover = $popover.find('.note-link-popover');
      if (styleInfo.anchor) {
        var $anchor = $linkPopover.find('a');
        var href = $(styleInfo.anchor).attr('href');
        var target = $(styleInfo.anchor).attr('target');
        $anchor.attr('href', href).html(href);
        if (!target) {
          $anchor.removeAttr('target');
        } else {
          $anchor.attr('target', '_blank');
        }
        showPopover($linkPopover, posFromPlaceholder(styleInfo.anchor, isAirMode));
      } else {
        $linkPopover.hide();
      }

      var $imagePopover = $popover.find('.note-image-popover');
      if (styleInfo.image) {
        showPopover($imagePopover, posFromPlaceholder(styleInfo.image, isAirMode));
      } else {
        $imagePopover.hide();
      }

      var $airPopover = $popover.find('.note-air-popover');
      if (isAirMode && !styleInfo.range.isCollapsed()) {
        var rect = list.last(styleInfo.range.getClientRects());
        if (rect) {
          var bnd = func.rect2bnd(rect);
          showPopover($airPopover, {
            left: Math.max(bnd.left + bnd.width / 2 - PX_POPOVER_ARROW_OFFSET_X, 0),
            top: bnd.top + bnd.height
          });
        }
      } else {
        $airPopover.hide();
      }
    };

    /**
     * @param {Node} button
     * @param {String} eventName
     * @param {String} value
     */
    this.updateRecentColor = function (button, eventName, value) {
      button.updateRecentColor(button, eventName, value);
    };

    /**
     * hide all popovers
     * @param {jQuery} $popover - popover container
     */
    this.hide = function ($popover) {
      $popover.children().hide();
    };
  };

  /**
   * @class module.Handle
   *
   * Handle
   */
  var Handle = function (handler) {
    var $document = $(document);

    /**
     * `mousedown` event handler on $handle
     *  - controlSizing: resize image
     *
     * @param {MouseEvent} event
     */
    var hHandleMousedown = function (event) {
      if (dom.isControlSizing(event.target)) {
        event.preventDefault();
        event.stopPropagation();

        var layoutInfo = dom.makeLayoutInfo(event.target),
            $handle = layoutInfo.handle(),
            $popover = layoutInfo.popover(),
            $editable = layoutInfo.editable(),
            $editor = layoutInfo.editor();

        var target = $handle.find('.note-control-selection').data('target'),
            $target = $(target), posStart = $target.offset(),
            scrollTop = $document.scrollTop();

        var isAirMode = $editor.data('options').airMode;

        $document.on('mousemove', function (event) {
          handler.invoke('editor.resizeTo', {
            x: event.clientX - posStart.left,
            y: event.clientY - (posStart.top - scrollTop)
          }, $target, !event.shiftKey);

          handler.invoke('handle.update', $handle, {image: target}, isAirMode);
          handler.invoke('popover.update', $popover, {image: target}, isAirMode);
        }).one('mouseup', function () {
          $document.off('mousemove');
          handler.invoke('editor.afterCommand', $editable);
        });

        if (!$target.data('ratio')) { // original ratio.
          $target.data('ratio', $target.height() / $target.width());
        }
      }
    };

    this.attach = function (layoutInfo) {
      layoutInfo.handle().on('mousedown', hHandleMousedown);
    };

    /**
     * update handle
     * @param {jQuery} $handle
     * @param {Object} styleInfo
     * @param {Boolean} isAirMode
     */
    this.update = function ($handle, styleInfo, isAirMode) {
      var $selection = $handle.find('.note-control-selection');
      if (styleInfo.image) {
        var $image = $(styleInfo.image);
        var pos = isAirMode ? $image.offset() : $image.position();

        // include margin
        var imageSize = {
          w: $image.outerWidth(true),
          h: $image.outerHeight(true)
        };

        $selection.css({
          display: 'block',
          left: pos.left,
          top: pos.top,
          width: imageSize.w,
          height: imageSize.h
        }).data('target', styleInfo.image); // save current image element.
        var sizingText = imageSize.w + 'x' + imageSize.h;
        $selection.find('.note-control-selection-info').text(sizingText);
      } else {
        $selection.hide();
      }
    };

    /**
     * hide
     *
     * @param {jQuery} $handle
     */
    this.hide = function ($handle) {
      $handle.children().hide();
    };
  };

  var Fullscreen = function (handler) {
    var $window = $(window);
    var $scrollbar = $('html, body');

    /**
     * toggle fullscreen
     *
     * @param {Object} layoutInfo
     */
    this.toggle = function (layoutInfo) {

      var $editor = layoutInfo.editor(),
          $toolbar = layoutInfo.toolbar(),
          $editable = layoutInfo.editable(),
          $codable = layoutInfo.codable();

      var resize = function (size) {
        $editable.css('height', size.h);
        $codable.css('height', size.h);
        if ($codable.data('cmeditor')) {
          $codable.data('cmeditor').setsize(null, size.h);
        }
      };

      $editor.toggleClass('fullscreen');
      var isFullscreen = $editor.hasClass('fullscreen');
      if (isFullscreen) {
        $editable.data('orgheight', $editable.css('height'));

        $window.on('resize', function () {
          resize({
            h: $window.height() - $toolbar.outerHeight()
          });
        }).trigger('resize');

        $scrollbar.css('overflow', 'hidden');
      } else {
        $window.off('resize');
        resize({
          h: $editable.data('orgheight')
        });
        $scrollbar.css('overflow', 'visible');
      }

      handler.invoke('toolbar.updateFullscreen', $toolbar, isFullscreen);
    };
  };


  var CodeMirror;
  if (agent.hasCodeMirror) {
    if (agent.isSupportAmd) {
      require(['CodeMirror'], function (cm) {
        CodeMirror = cm;
      });
    } else {
      CodeMirror = window.CodeMirror;
    }
  }

  /**
   * @class Codeview
   */
  var Codeview = function (handler) {

    this.sync = function (layoutInfo) {
      var isCodeview = handler.invoke('codeview.isActivated', layoutInfo);
      if (isCodeview && agent.hasCodeMirror) {
        layoutInfo.codable().data('cmEditor').save();
      }
    };

    /**
     * @param {Object} layoutInfo
     * @return {Boolean}
     */
    this.isActivated = function (layoutInfo) {
      var $editor = layoutInfo.editor();
      return $editor.hasClass('codeview');
    };

    /**
     * toggle codeview
     *
     * @param {Object} layoutInfo
     */
    this.toggle = function (layoutInfo) {
      if (this.isActivated(layoutInfo)) {
        this.deactivate(layoutInfo);
      } else {
        this.activate(layoutInfo);
      }
    };

    /**
     * activate code view
     *
     * @param {Object} layoutInfo
     */
    this.activate = function (layoutInfo) {
      var $editor = layoutInfo.editor(),
          $toolbar = layoutInfo.toolbar(),
          $editable = layoutInfo.editable(),
          $codable = layoutInfo.codable(),
          $popover = layoutInfo.popover(),
          $handle = layoutInfo.handle();

      var options = $editor.data('options');

      $codable.val(dom.html($editable, options.prettifyHtml));
      $codable.height($editable.height());

      handler.invoke('toolbar.updateCodeview', $toolbar, true);
      handler.invoke('popover.hide', $popover);
      handler.invoke('handle.hide', $handle);

      $editor.addClass('codeview');

      $codable.focus();

      // activate CodeMirror as codable
      if (agent.hasCodeMirror) {
        var cmEditor = CodeMirror.fromTextArea($codable[0], options.codemirror);

        // CodeMirror TernServer
        if (options.codemirror.tern) {
          var server = new CodeMirror.TernServer(options.codemirror.tern);
          cmEditor.ternServer = server;
          cmEditor.on('cursorActivity', function (cm) {
            server.updateArgHints(cm);
          });
        }

        // CodeMirror hasn't Padding.
        cmEditor.setSize(null, $editable.outerHeight());
        $codable.data('cmEditor', cmEditor);
      }
    };

    /**
     * deactivate code view
     *
     * @param {Object} layoutInfo
     */
    this.deactivate = function (layoutInfo) {
      var $holder = layoutInfo.holder(),
          $editor = layoutInfo.editor(),
          $toolbar = layoutInfo.toolbar(),
          $editable = layoutInfo.editable(),
          $codable = layoutInfo.codable();

      var options = $editor.data('options');

      // deactivate CodeMirror as codable
      if (agent.hasCodeMirror) {
        var cmEditor = $codable.data('cmEditor');
        $codable.val(cmEditor.getValue());
        cmEditor.toTextArea();
      }

      var value = dom.value($codable, options.prettifyHtml) || dom.emptyPara;
      var isChange = $editable.html() !== value;

      $editable.html(value);
      $editable.height(options.height ? $codable.height() : 'auto');
      $editor.removeClass('codeview');

      if (isChange) {
        handler.bindCustomEvent(
          $holder, $editable.data('callbacks'), 'change'
        )($editable.html(), $editable);
      }

      $editable.focus();

      handler.invoke('toolbar.updateCodeview', $toolbar, false);
    };
  };

  var DragAndDrop = function (handler) {
    var $document = $(document);

    /**
     * attach Drag and Drop Events
     *
     * @param {Object} layoutInfo - layout Informations
     * @param {Object} options
     */
    this.attach = function (layoutInfo, options) {
      if (options.airMode || options.disableDragAndDrop) {
        // prevent default drop event
        $document.on('drop', function (e) {
          e.preventDefault();
        });
      } else {
        this.attachDragAndDropEvent(layoutInfo, options);
      }
    };

    /**
     * attach Drag and Drop Events
     *
     * @param {Object} layoutInfo - layout Informations
     * @param {Object} options
     */
    this.attachDragAndDropEvent = function (layoutInfo, options) {
      var collection = $(),
          $editor = layoutInfo.editor(),
          $dropzone = layoutInfo.dropzone(),
          $dropzoneMessage = $dropzone.find('.note-dropzone-message');

      // show dropzone on dragenter when dragging a object to document
      // -but only if the editor is visible, i.e. has a positive width and height
      $document.on('dragenter', function (e) {
        var isCodeview = handler.invoke('codeview.isActivated', layoutInfo);
        var hasEditorSize = $editor.width() > 0 && $editor.height() > 0;
        if (!isCodeview && !collection.length && hasEditorSize) {
          $editor.addClass('dragover');
          $dropzone.width($editor.width());
          $dropzone.height($editor.height());
          $dropzoneMessage.text(options.langInfo.image.dragImageHere);
        }
        collection = collection.add(e.target);
      }).on('dragleave', function (e) {
        collection = collection.not(e.target);
        if (!collection.length) {
          $editor.removeClass('dragover');
        }
      }).on('drop', function () {
        collection = $();
        $editor.removeClass('dragover');
      });

      // change dropzone's message on hover.
      $dropzone.on('dragenter', function () {
        $dropzone.addClass('hover');
        $dropzoneMessage.text(options.langInfo.image.dropImage);
      }).on('dragleave', function () {
        $dropzone.removeClass('hover');
        $dropzoneMessage.text(options.langInfo.image.dragImageHere);
      });

      // attach dropImage
      $dropzone.on('drop', function (event) {
        event.preventDefault();

        var dataTransfer = event.originalEvent.dataTransfer;
        var html = dataTransfer.getData('text/html');
        var text = dataTransfer.getData('text/plain');

        var layoutInfo = dom.makeLayoutInfo(event.currentTarget || event.target);

        if (dataTransfer && dataTransfer.files && dataTransfer.files.length) {
          layoutInfo.editable().focus();
          handler.insertImages(layoutInfo, dataTransfer.files);
        } else if (html) {
          $(html).each(function () {
            layoutInfo.editable().focus();
            handler.invoke('editor.insertNode', layoutInfo.editable(), this);
          });
        } else if (text) {
          layoutInfo.editable().focus();
          handler.invoke('editor.insertText', layoutInfo.editable(), text);
        }
      }).on('dragover', false); // prevent default dragover event
    };
  };

  var Clipboard = function (handler) {

    this.attach = function (layoutInfo) {
      layoutInfo.editable().on('paste', hPasteClipboardImage);
    };

    /**
     * paste clipboard image
     *
     * @param {Event} event
     */
    var hPasteClipboardImage = function (event) {
      var clipboardData = event.originalEvent.clipboardData;
      var layoutInfo = dom.makeLayoutInfo(event.currentTarget || event.target);
      var $editable = layoutInfo.editable();

      if (!clipboardData || !clipboardData.items || !clipboardData.items.length) {
        var callbacks = $editable.data('callbacks');
        // only can run if it has onImageUpload method
        if (!callbacks.onImageUpload) {
          return;
        }

        // save cursor
        handler.invoke('editor.saveNode', $editable);
        handler.invoke('editor.saveRange', $editable);

        $editable.html('');

        setTimeout(function () {
          var $img = $editable.find('img');

          // if img is no in clipboard, insert text or dom
          if (!$img.length || $img[0].src.indexOf('data:') === -1) {
            var html = $editable.html();

            handler.invoke('editor.restoreNode', $editable);
            handler.invoke('editor.restoreRange', $editable);

            handler.invoke('editor.focus', $editable);
            try {
              handler.invoke('editor.pasteHTML', $editable, html);
            } catch (ex) {
              handler.invoke('editor.insertText', $editable, html);
            }
            return;
          }

          var datauri = $img[0].src;

          var data = atob(datauri.split(',')[1]);
          var array = new Uint8Array(data.length);
          for (var i = 0; i < data.length; i++) {
            array[i] = data.charCodeAt(i);
          }

          var blob = new Blob([array], { type : 'image/png' });
          blob.name = 'clipboard.png';

          handler.invoke('editor.restoreNode', $editable);
          handler.invoke('editor.restoreRange', $editable);
          handler.insertImages(layoutInfo, [blob]);

          handler.invoke('editor.afterCommand', $editable);
        }, 0);

        return;
      }

      var item = list.head(clipboardData.items);
      var isClipboardImage = item.kind === 'file' && item.type.indexOf('image/') !== -1;

      if (isClipboardImage) {
        handler.insertImages(layoutInfo, [item.getAsFile()]);
      }

      handler.invoke('editor.afterCommand', $editable);
    };
  };

  var LinkDialog = function (handler) {

    /**
     * toggle button status
     *
     * @private
     * @param {jQuery} $btn
     * @param {Boolean} isEnable
     */
    var toggleBtn = function ($btn, isEnable) {
      $btn.toggleClass('disabled', !isEnable);
      $btn.attr('disabled', !isEnable);
    };

    /**
     * bind enter key
     *
     * @private
     * @param {jQuery} $input
     * @param {jQuery} $btn
     */
    var bindEnterKey = function ($input, $btn) {
      $input.on('keypress', function (event) {
        if (event.keyCode === key.code.ENTER) {
          $btn.trigger('click');
        }
      });
    };

    /**
     * Show link dialog and set event handlers on dialog controls.
     *
     * @param {jQuery} $editable
     * @param {jQuery} $dialog
     * @param {Object} linkInfo
     * @return {Promise}
     */
    this.showLinkDialog = function ($editable, $dialog, linkInfo) {
      return $.Deferred(function (deferred) {
        var $linkDialog = $dialog.find('.note-link-dialog');

        var $linkText = $linkDialog.find('.note-link-text'),
        $linkUrl = $linkDialog.find('.note-link-url'),
        $linkBtn = $linkDialog.find('.note-link-btn'),
        $openInNewWindow = $linkDialog.find('input[type=checkbox]');

        $linkDialog.one('shown.bs.modal', function () {
          $linkText.val(linkInfo.text);

          $linkText.on('input', function () {
            toggleBtn($linkBtn, $linkText.val() && $linkUrl.val());
            // if linktext was modified by keyup,
            // stop cloning text from linkUrl
            linkInfo.text = $linkText.val();
          });

          // if no url was given, copy text to url
          if (!linkInfo.url) {
            linkInfo.url = linkInfo.text;
            toggleBtn($linkBtn, linkInfo.text);
          }

          $linkUrl.on('input', function () {
            toggleBtn($linkBtn, $linkText.val() && $linkUrl.val());
            // display same link on `Text to display` input
            // when create a new link
            if (!linkInfo.text) {
              $linkText.val($linkUrl.val());
            }
          }).val(linkInfo.url).trigger('focus').trigger('select');

          bindEnterKey($linkUrl, $linkBtn);
          bindEnterKey($linkText, $linkBtn);

          $openInNewWindow.prop('checked', linkInfo.newWindow);

          $linkBtn.one('click', function (event) {
            event.preventDefault();

            deferred.resolve({
              range: linkInfo.range,
              url: $linkUrl.val(),
              text: $linkText.val(),
              newWindow: $openInNewWindow.is(':checked')
            });
            $linkDialog.modal('hide');
          });
        }).one('hidden.bs.modal', function () {
          // detach events
          $linkText.off('input keypress');
          $linkUrl.off('input keypress');
          $linkBtn.off('click');

          if (deferred.state() === 'pending') {
            deferred.reject();
          }
        }).modal('show');
      }).promise();
    };

    /**
     * @param {Object} layoutInfo
     */
    this.show = function (layoutInfo) {
      var $editor = layoutInfo.editor(),
          $dialog = layoutInfo.dialog(),
          $editable = layoutInfo.editable(),
          $popover = layoutInfo.popover(),
          linkInfo = handler.invoke('editor.getLinkInfo', $editable);

      var options = $editor.data('options');

      handler.invoke('editor.saveRange', $editable);
      this.showLinkDialog($editable, $dialog, linkInfo).then(function (linkInfo) {
        handler.invoke('editor.restoreRange', $editable);
        handler.invoke('editor.createLink', $editable, linkInfo, options);
        // hide popover after creating link
        handler.invoke('popover.hide', $popover);
      }).fail(function () {
        handler.invoke('editor.restoreRange', $editable);
      });
    };
  };

  var ImageDialog = function (handler) {
    /**
     * toggle button status
     *
     * @private
     * @param {jQuery} $btn
     * @param {Boolean} isEnable
     */
    var toggleBtn = function ($btn, isEnable) {
      $btn.toggleClass('disabled', !isEnable);
      $btn.attr('disabled', !isEnable);
    };

    /**
     * bind enter key
     *
     * @private
     * @param {jQuery} $input
     * @param {jQuery} $btn
     */
    var bindEnterKey = function ($input, $btn) {
      $input.on('keypress', function (event) {
        if (event.keyCode === key.code.ENTER) {
          $btn.trigger('click');
        }
      });
    };

    this.show = function (layoutInfo) {
      var $dialog = layoutInfo.dialog(),
          $editable = layoutInfo.editable();

      handler.invoke('editor.saveRange', $editable);
      this.showImageDialog($editable, $dialog).then(function (data) {
        handler.invoke('editor.restoreRange', $editable);

        if (typeof data === 'string') {
          // image url
          handler.invoke('editor.insertImage', $editable, data);
        } else {
          // array of files
          handler.insertImages(layoutInfo, data);
        }
      }).fail(function () {
        handler.invoke('editor.restoreRange', $editable);
      });
    };

    /**
     * show image dialog
     *
     * @param {jQuery} $editable
     * @param {jQuery} $dialog
     * @return {Promise}
     */
    this.showImageDialog = function ($editable, $dialog) {
      return $.Deferred(function (deferred) {
        var $imageDialog = $dialog.find('.note-image-dialog');

        var $imageInput = $dialog.find('.note-image-input'),
            $imageUrl = $dialog.find('.note-image-url'),
            $imageBtn = $dialog.find('.note-image-btn');

        $imageDialog.one('shown.bs.modal', function () {
          // Cloning imageInput to clear element.
          $imageInput.replaceWith($imageInput.clone()
            .on('change', function () {
              deferred.resolve(this.files || this.value);
              $imageDialog.modal('hide');
            })
            .val('')
          );

          $imageBtn.click(function (event) {
            event.preventDefault();

            deferred.resolve($imageUrl.val());
            $imageDialog.modal('hide');
          });

          $imageUrl.on('keyup paste', function (event) {
            var url;
            
            if (event.type === 'paste') {
              url = event.originalEvent.clipboardData.getData('text');
            } else {
              url = $imageUrl.val();
            }
            
            toggleBtn($imageBtn, url);
          }).val('').trigger('focus');
          bindEnterKey($imageUrl, $imageBtn);
        }).one('hidden.bs.modal', function () {
          $imageInput.off('change');
          $imageUrl.off('keyup paste keypress');
          $imageBtn.off('click');

          if (deferred.state() === 'pending') {
            deferred.reject();
          }
        }).modal('show');
      });
    };
  };

  var HelpDialog = function (handler) {
    /**
     * show help dialog
     *
     * @param {jQuery} $editable
     * @param {jQuery} $dialog
     * @return {Promise}
     */
    this.showHelpDialog = function ($editable, $dialog) {
      return $.Deferred(function (deferred) {
        var $helpDialog = $dialog.find('.note-help-dialog');

        $helpDialog.one('hidden.bs.modal', function () {
          deferred.resolve();
        }).modal('show');
      }).promise();
    };

    /**
     * @param {Object} layoutInfo
     */
    this.show = function (layoutInfo) {
      var $dialog = layoutInfo.dialog(),
          $editable = layoutInfo.editable();

      handler.invoke('editor.saveRange', $editable, true);
      this.showHelpDialog($editable, $dialog).then(function () {
        handler.invoke('editor.restoreRange', $editable);
      });
    };
  };


  /**
   * @class EventHandler
   *
   * EventHandler
   *  - TODO: new instance per a editor
   */
  var EventHandler = function () {
    /**
     * Modules
     */
    var modules = this.modules = {
      editor: new Editor(this),
      toolbar: new Toolbar(this),
      statusbar: new Statusbar(this),
      popover: new Popover(this),
      handle: new Handle(this),
      fullscreen: new Fullscreen(this),
      codeview: new Codeview(this),
      dragAndDrop: new DragAndDrop(this),
      clipboard: new Clipboard(this),
      linkDialog: new LinkDialog(this),
      imageDialog: new ImageDialog(this),
      helpDialog: new HelpDialog(this)
    };

    /**
     * invoke module's method
     *
     * @param {String} moduleAndMethod - ex) 'editor.redo'
     * @param {...*} arguments - arguments of method
     * @return {*}
     */
    this.invoke = function () {
      var moduleAndMethod = list.head(list.from(arguments));
      var args = list.tail(list.from(arguments));

      var splits = moduleAndMethod.split('.');
      var hasSeparator = splits.length > 1;
      var moduleName = hasSeparator && list.head(splits);
      var methodName = hasSeparator ? list.last(splits) : list.head(splits);

      var module = this.getModule(moduleName);
      var method = module[methodName];

      return method && method.apply(module, args);
    };

    /**
     * returns module
     *
     * @param {String} moduleName - name of module
     * @return {Module} - defaults is editor
     */
    this.getModule = function (moduleName) {
      return this.modules[moduleName] || this.modules.editor;
    };

    /**
     * @param {jQuery} $holder
     * @param {Object} callbacks
     * @param {String} eventNamespace
     * @returns {Function}
     */
    var bindCustomEvent = this.bindCustomEvent = function ($holder, callbacks, eventNamespace) {
      return function () {
        var callback = callbacks[func.namespaceToCamel(eventNamespace, 'on')];
        if (callback) {
          callback.apply($holder[0], arguments);
        }
        return $holder.trigger('summernote.' + eventNamespace, arguments);
      };
    };

    /**
     * insert Images from file array.
     *
     * @private
     * @param {Object} layoutInfo
     * @param {File[]} files
     */
    this.insertImages = function (layoutInfo, files) {
      var $editor = layoutInfo.editor(),
          $editable = layoutInfo.editable(),
          $holder = layoutInfo.holder();

      var callbacks = $editable.data('callbacks');
      var options = $editor.data('options');

      // If onImageUpload options setted
      if (callbacks.onImageUpload) {
        bindCustomEvent($holder, callbacks, 'image.upload')(files);
      // else insert Image as dataURL
      } else {
        $.each(files, function (idx, file) {
          var filename = file.name;
          if (options.maximumImageFileSize && options.maximumImageFileSize < file.size) {
            bindCustomEvent($holder, callbacks, 'image.upload.error')(options.langInfo.image.maximumFileSizeError);
          } else {
            async.readFileAsDataURL(file).then(function (sDataURL) {
              modules.editor.insertImage($editable, sDataURL, filename);
            }).fail(function () {
              bindCustomEvent($holder, callbacks, 'image.upload.error')(options.langInfo.image.maximumFileSizeError);
            });
          }
        });
      }
    };

    var commands = {
      /**
       * @param {Object} layoutInfo
       */
      showLinkDialog: function (layoutInfo) {
        modules.linkDialog.show(layoutInfo);
      },

      /**
       * @param {Object} layoutInfo
       */
      showImageDialog: function (layoutInfo) {
        modules.imageDialog.show(layoutInfo);
      },

      /**
       * @param {Object} layoutInfo
       */
      showHelpDialog: function (layoutInfo) {
        modules.helpDialog.show(layoutInfo);
      },

      /**
       * @param {Object} layoutInfo
       */
      fullscreen: function (layoutInfo) {
        modules.fullscreen.toggle(layoutInfo);
      },

      /**
       * @param {Object} layoutInfo
       */
      codeview: function (layoutInfo) {
        modules.codeview.toggle(layoutInfo);
      }
    };

    var hMousedown = function (event) {
      //preventDefault Selection for FF, IE8+
      if (dom.isImg(event.target)) {
        event.preventDefault();
      }
    };

    var hKeyupAndMouseup = function (event) {
      var layoutInfo = dom.makeLayoutInfo(event.currentTarget || event.target);
      modules.editor.removeBogus(layoutInfo.editable());
      hToolbarAndPopoverUpdate(event);
    };

    var hToolbarAndPopoverUpdate = function (event) {
      // delay for range after mouseup
      setTimeout(function () {
        var layoutInfo = dom.makeLayoutInfo(event.currentTarget || event.target);
        var styleInfo = modules.editor.currentStyle(event.target);
        if (!styleInfo) { return; }

        var isAirMode = layoutInfo.editor().data('options').airMode;
        if (!isAirMode) {
          modules.toolbar.update(layoutInfo.toolbar(), styleInfo);
        }

        modules.popover.update(layoutInfo.popover(), styleInfo, isAirMode);
        modules.handle.update(layoutInfo.handle(), styleInfo, isAirMode);
      }, 0);
    };

    var hScrollAndBlur = function (event) {
      var layoutInfo = dom.makeLayoutInfo(event.currentTarget || event.target);
      //hide popover and handle when scrolled
      modules.popover.hide(layoutInfo.popover());
      modules.handle.hide(layoutInfo.handle());
    };

    var hToolbarAndPopoverMousedown = function (event) {
      // prevent default event when insertTable (FF, Webkit)
      var $btn = $(event.target).closest('[data-event]');
      if ($btn.length) {
        event.preventDefault();
      }
    };

    var hToolbarAndPopoverClick = function (event) {
      var $btn = $(event.target).closest('[data-event]');

      if ($btn.length) {
        var eventName = $btn.attr('data-event'),
            value = $btn.attr('data-value'),
            hide = $btn.attr('data-hide');

        var layoutInfo = dom.makeLayoutInfo(event.target);

        // before command: detect control selection element($target)
        var $target;
        if ($.inArray(eventName, ['resize', 'floatMe', 'removeMedia', 'imageShape']) !== -1) {
          var $selection = layoutInfo.handle().find('.note-control-selection');
          $target = $($selection.data('target'));
        }

        // If requested, hide the popover when the button is clicked.
        // Useful for things like showHelpDialog.
        if (hide) {
          $btn.parents('.popover').hide();
        }

        if ($.isFunction($.summernote.pluginEvents[eventName])) {
          $.summernote.pluginEvents[eventName](event, modules.editor, layoutInfo, value);
        } else if (modules.editor[eventName]) { // on command
          var $editable = layoutInfo.editable();
          $editable.focus();
          modules.editor[eventName]($editable, value, $target);
          event.preventDefault();
        } else if (commands[eventName]) {
          commands[eventName].call(this, layoutInfo);
          event.preventDefault();
        }

        // after command
        if ($.inArray(eventName, ['backColor', 'foreColor']) !== -1) {
          var options = layoutInfo.editor().data('options', options);
          var module = options.airMode ? modules.popover : modules.toolbar;
          module.updateRecentColor(list.head($btn), eventName, value);
        }

        hToolbarAndPopoverUpdate(event);
      }
    };

    var PX_PER_EM = 18;
    var hDimensionPickerMove = function (event, options) {
      var $picker = $(event.target.parentNode); // target is mousecatcher
      var $dimensionDisplay = $picker.next();
      var $catcher = $picker.find('.note-dimension-picker-mousecatcher');
      var $highlighted = $picker.find('.note-dimension-picker-highlighted');
      var $unhighlighted = $picker.find('.note-dimension-picker-unhighlighted');

      var posOffset;
      // HTML5 with jQuery - e.offsetX is undefined in Firefox
      if (event.offsetX === undefined) {
        var posCatcher = $(event.target).offset();
        posOffset = {
          x: event.pageX - posCatcher.left,
          y: event.pageY - posCatcher.top
        };
      } else {
        posOffset = {
          x: event.offsetX,
          y: event.offsetY
        };
      }

      var dim = {
        c: Math.ceil(posOffset.x / PX_PER_EM) || 1,
        r: Math.ceil(posOffset.y / PX_PER_EM) || 1
      };

      $highlighted.css({ width: dim.c + 'em', height: dim.r + 'em' });
      $catcher.attr('data-value', dim.c + 'x' + dim.r);

      if (3 < dim.c && dim.c < options.insertTableMaxSize.col) {
        $unhighlighted.css({ width: dim.c + 1 + 'em'});
      }

      if (3 < dim.r && dim.r < options.insertTableMaxSize.row) {
        $unhighlighted.css({ height: dim.r + 1 + 'em'});
      }

      $dimensionDisplay.html(dim.c + ' x ' + dim.r);
    };
    
    /**
     * bind KeyMap on keydown
     *
     * @param {Object} layoutInfo
     * @param {Object} keyMap
     */
    this.bindKeyMap = function (layoutInfo, keyMap) {
      var $editor = layoutInfo.editor();
      var $editable = layoutInfo.editable();

      $editable.on('keydown', function (event) {
        var keys = [];

        // modifier
        if (event.metaKey) { keys.push('CMD'); }
        if (event.ctrlKey && !event.altKey) { keys.push('CTRL'); }
        if (event.shiftKey) { keys.push('SHIFT'); }

        // keycode
        var keyName = key.nameFromCode[event.keyCode];
        if (keyName) {
          keys.push(keyName);
        }

        var pluginEvent;
        var keyString = keys.join('+');
        var eventName = keyMap[keyString];
        if (eventName) {
          // FIXME Summernote doesn't support event pipeline yet.
          //  - Plugin -> Base Code
          pluginEvent = $.summernote.pluginEvents[keyString];
          if ($.isFunction(pluginEvent)) {
            if (pluginEvent(event, modules.editor, layoutInfo)) {
              return false;
            }
          }

          pluginEvent = $.summernote.pluginEvents[eventName];

          if ($.isFunction(pluginEvent)) {
            pluginEvent(event, modules.editor, layoutInfo);
          } else if (modules.editor[eventName]) {
            modules.editor[eventName]($editable, $editor.data('options'));
            event.preventDefault();
          } else if (commands[eventName]) {
            commands[eventName].call(this, layoutInfo);
            event.preventDefault();
          }
        } else if (key.isEdit(event.keyCode)) {
          modules.editor.afterCommand($editable);
        }
      });
    };

    /**
     * attach eventhandler
     *
     * @param {Object} layoutInfo - layout Informations
     * @param {Object} options - user options include custom event handlers
     */
    this.attach = function (layoutInfo, options) {
      // handlers for editable
      if (options.shortcuts) {
        this.bindKeyMap(layoutInfo, options.keyMap[agent.isMac ? 'mac' : 'pc']);
      }
      layoutInfo.editable().on('mousedown', hMousedown);
      layoutInfo.editable().on('keyup mouseup', hKeyupAndMouseup);
      layoutInfo.editable().on('scroll blur', hScrollAndBlur);

      // handler for clipboard
      modules.clipboard.attach(layoutInfo, options);

      // handler for handle and popover
      modules.handle.attach(layoutInfo, options);
      layoutInfo.popover().on('click', hToolbarAndPopoverClick);
      layoutInfo.popover().on('mousedown', hToolbarAndPopoverMousedown);

      // handler for drag and drop
      modules.dragAndDrop.attach(layoutInfo, options);

      // handlers for frame mode (toolbar, statusbar)
      if (!options.airMode) {
        // handler for toolbar
        layoutInfo.toolbar().on('click', hToolbarAndPopoverClick);
        layoutInfo.toolbar().on('mousedown', hToolbarAndPopoverMousedown);

        // handler for statusbar
        modules.statusbar.attach(layoutInfo, options);
      }

      // handler for table dimension
      var $catcherContainer = options.airMode ? layoutInfo.popover() :
                                                layoutInfo.toolbar();
      var $catcher = $catcherContainer.find('.note-dimension-picker-mousecatcher');
      $catcher.css({
        width: options.insertTableMaxSize.col + 'em',
        height: options.insertTableMaxSize.row + 'em'
      }).on('mousemove', function (event) {
        hDimensionPickerMove(event, options);
      });

      // save options on editor
      layoutInfo.editor().data('options', options);

      // ret styleWithCSS for backColor / foreColor clearing with 'inherit'.
      if (!agent.isMSIE) {
        // [workaround] for Firefox
        //  - protect FF Error: NS_ERROR_FAILURE: Failure
        setTimeout(function () {
          document.execCommand('styleWithCSS', 0, options.styleWithSpan);
        }, 0);
      }

      // History
      var history = new History(layoutInfo.editable());
      layoutInfo.editable().data('NoteHistory', history);

      // All editor status will be saved on editable with jquery's data
      // for support multiple editor with singleton object.
      layoutInfo.editable().data('callbacks', {
        onInit: options.onInit,
        onFocus: options.onFocus,
        onBlur: options.onBlur,
        onKeydown: options.onKeydown,
        onKeyup: options.onKeyup,
        onMousedown: options.onMousedown,
        onEnter: options.onEnter,
        onPaste: options.onPaste,
        onBeforeCommand: options.onBeforeCommand,
        onChange: options.onChange,
        onImageUpload: options.onImageUpload,
        onImageUploadError: options.onImageUploadError,
        onMediaDelete : options.onMediaDelete
      });

      // Textarea: auto filling the code before form submit.
      if (dom.isTextarea(list.head(layoutInfo.holder()))) {
        layoutInfo.holder().closest('form').submit(function () {
          layoutInfo.holder().val(layoutInfo.holder().code());
        });
      }
    };

    /**
     * attach jquery custom event
     *
     * @param {Object} layoutInfo - layout Informations
     */
    this.attachCustomEvent = function (layoutInfo, options) {
      var $holder = layoutInfo.holder();
      var $editable = layoutInfo.editable();
      var callbacks = $editable.data('callbacks');

      $editable.focus(bindCustomEvent($holder, callbacks, 'focus'));
      $editable.blur(bindCustomEvent($holder, callbacks, 'blur'));

      $editable.keydown(function (event) {
        if (event.keyCode === key.code.ENTER) {
          bindCustomEvent($holder, callbacks, 'enter').call(this, event);
        }
        bindCustomEvent($holder, callbacks, 'keydown').call(this, event);
      });
      $editable.keyup(bindCustomEvent($holder, callbacks, 'keyup'));

      $editable.on('mousedown', bindCustomEvent($holder, callbacks, 'mousedown'));
      $editable.on('mouseup', bindCustomEvent($holder, callbacks, 'mouseup'));
      $editable.on('scroll', bindCustomEvent($holder, callbacks, 'scroll'));

      $editable.on('paste', bindCustomEvent($holder, callbacks, 'paste'));
      
      // [workaround] for old IE - IE8 don't have input events
      //  - TODO check IE version
      var changeEventName = agent.isMSIE ? 'DOMCharacterDataModified DOMSubtreeModified DOMNodeInserted' : 'input';
      $editable.on(changeEventName, function () {
        bindCustomEvent($holder, callbacks, 'change')($editable.html(), $editable);
      });

      if (!options.airMode) {
        layoutInfo.toolbar().click(bindCustomEvent($holder, callbacks, 'toolbar.click'));
        layoutInfo.popover().click(bindCustomEvent($holder, callbacks, 'popover.click'));
      }

      // Textarea: auto filling the code before form submit.
      if (dom.isTextarea(list.head($holder))) {
        $holder.closest('form').submit(function (e) {
          bindCustomEvent($holder, callbacks, 'submit').call(this, e, $holder.code());
        });
      }

      // fire init event
      bindCustomEvent($holder, callbacks, 'init')(layoutInfo);

      // fire plugin init event
      for (var i = 0, len = $.summernote.plugins.length; i < len; i++) {
        if ($.isFunction($.summernote.plugins[i].init)) {
          $.summernote.plugins[i].init(layoutInfo);
        }
      }
    };
      
    this.detach = function (layoutInfo, options) {
      layoutInfo.holder().off();
      layoutInfo.editable().off();

      layoutInfo.popover().off();
      layoutInfo.handle().off();
      layoutInfo.dialog().off();

      if (!options.airMode) {
        layoutInfo.dropzone().off();
        layoutInfo.toolbar().off();
        layoutInfo.statusbar().off();
      }
    };
  };

  /**
   * @class Renderer
   *
   * renderer
   *
   * rendering toolbar and editable
   */
  var Renderer = function () {

    /**
     * bootstrap button template
     * @private
     * @param {String} label button name
     * @param {Object} [options] button options
     * @param {String} [options.event] data-event
     * @param {String} [options.className] button's class name
     * @param {String} [options.value] data-value
     * @param {String} [options.title] button's title for popup
     * @param {String} [options.dropdown] dropdown html
     * @param {String} [options.hide] data-hide
     */
    var tplButton = function (label, options) {
      var event = options.event;
      var value = options.value;
      var title = options.title;
      var className = options.className;
      var dropdown = options.dropdown;
      var hide = options.hide;

      return '<button type="button"' +
                 ' class="btn btn-default btn-sm btn-small' +
                   (className ? ' ' + className : '') +
                   (dropdown ? ' dropdown-toggle' : '') +
                 '"' +
                 (dropdown ? ' data-toggle="dropdown"' : '') +
                 (title ? ' title="' + title + '"' : '') +
                 (event ? ' data-event="' + event + '"' : '') +
                 (value ? ' data-value=\'' + value + '\'' : '') +
                 (hide ? ' data-hide=\'' + hide + '\'' : '') +
                 ' tabindex="-1">' +
               label +
               (dropdown ? ' <span class="caret"></span>' : '') +
             '</button>' +
             (dropdown || '');
    };

    /**
     * bootstrap icon button template
     * @private
     * @param {String} iconClassName
     * @param {Object} [options]
     * @param {String} [options.event]
     * @param {String} [options.value]
     * @param {String} [options.title]
     * @param {String} [options.dropdown]
     */
    var tplIconButton = function (iconClassName, options) {
      var label = '<i class="' + iconClassName + '"></i>';
      return tplButton(label, options);
    };

    /**
     * bootstrap popover template
     * @private
     * @param {String} className
     * @param {String} content
     */
    var tplPopover = function (className, content) {
      var $popover = $('<div class="' + className + ' popover bottom in" style="display: none;">' +
               '<div class="arrow"></div>' +
               '<div class="popover-content">' +
               '</div>' +
             '</div>');
      
      $popover.find('.popover-content').append(content);
      return $popover;
    };

    /**
     * bootstrap dialog template
     *
     * @param {String} className
     * @param {String} [title='']
     * @param {String} body
     * @param {String} [footer='']
     */
    var tplDialog = function (className, title, body, footer) {
      return '<div class="' + className + ' modal" aria-hidden="false">' +
               '<div class="modal-dialog">' +
                 '<div class="modal-content">' +
                   (title ?
                   '<div class="modal-header">' +
                     '<button type="button" class="close" aria-hidden="true" tabindex="-1">&times;</button>' +
                     '<h4 class="modal-title">' + title + '</h4>' +
                   '</div>' : ''
                   ) +
                   '<div class="modal-body">' + body + '</div>' +
                   (footer ?
                   '<div class="modal-footer">' + footer + '</div>' : ''
                   ) +
                 '</div>' +
               '</div>' +
             '</div>';
    };

    var tplButtonInfo = {
      picture: function (lang, options) {
        return tplIconButton(options.iconPrefix + 'picture-o', {
          event: 'showImageDialog',
          title: lang.image.image,
          hide: true
        });
      },
      link: function (lang, options) {
        return tplIconButton(options.iconPrefix + 'link', {
          event: 'showLinkDialog',
          title: lang.link.link,
          hide: true
        });
      },
      table: function (lang, options) {
        var dropdown = '<ul class="note-table dropdown-menu">' +
                         '<div class="note-dimension-picker">' +
                           '<div class="note-dimension-picker-mousecatcher" data-event="insertTable" data-value="1x1"></div>' +
                           '<div class="note-dimension-picker-highlighted"></div>' +
                           '<div class="note-dimension-picker-unhighlighted"></div>' +
                         '</div>' +
                         '<div class="note-dimension-display"> 1 x 1 </div>' +
                       '</ul>';
        return tplIconButton(options.iconPrefix + 'table', {
          title: lang.table.table,
          dropdown: dropdown
        });
      },
      style: function (lang, options) {
        var items = options.styleTags.reduce(function (memo, v) {
          var label = lang.style[v === 'p' ? 'normal' : v];
          return memo + '<li><a data-event="formatBlock" href="#" data-value="' + v + '">' +
                   (
                     (v === 'p' || v === 'pre') ? label :
                     '<' + v + '>' + label + '</' + v + '>'
                   ) +
                 '</a></li>';
        }, '');

        return tplIconButton(options.iconPrefix + 'magic', {
          title: lang.style.style,
          dropdown: '<ul class="dropdown-menu">' + items + '</ul>'
        });
      },
      fontname: function (lang, options) {
        var realFontList = [];
        var items = options.fontNames.reduce(function (memo, v) {
          if (!agent.isFontInstalled(v) && options.fontNamesIgnoreCheck.indexOf(v) === -1) {
            return memo;
          }
          realFontList.push(v);
          return memo + '<li><a data-event="fontName" href="#" data-value="' + v + '" style="font-family:\'' + v + '\'">' +
                          '<i class="' + options.iconPrefix + 'check"></i> ' + v +
                        '</a></li>';
        }, '');

        var hasDefaultFont = agent.isFontInstalled(options.defaultFontName);
        var defaultFontName = (hasDefaultFont) ? options.defaultFontName : realFontList[0];
          
        var label = '<span class="note-current-fontname">' +
                        defaultFontName +
                     '</span>';
        return tplButton(label, {
          title: lang.font.name,
          dropdown: '<ul class="dropdown-menu note-check">' + items + '</ul>'
        });
      },
      fontsize: function (lang, options) {
        var items = options.fontSizes.reduce(function (memo, v) {
          return memo + '<li><a data-event="fontSize" href="#" data-value="' + v + '">' +
                          '<i class="fa fa-check"></i> ' + v +
                        '</a></li>';
        }, '');

        var label = '<span class="note-current-fontsize">11</span>';
        return tplButton(label, {
          title: lang.font.size,
          dropdown: '<ul class="dropdown-menu note-check">' + items + '</ul>'
        });
      },
      color: function (lang, options) {
        var colorButtonLabel = '<i class="' + options.iconPrefix + 'font" style="color:black;background-color:yellow;"></i>';
        var colorButton = tplButton(colorButtonLabel, {
          className: 'note-recent-color',
          title: lang.color.recent,
          event: 'color',
          value: '{"backColor":"yellow"}'
        });

        var dropdown = '<ul class="dropdown-menu">' +
                         '<li>' +
                           '<div class="btn-group">' +
                             '<div class="note-palette-title">' + lang.color.background + '</div>' +
                             '<div class="note-color-reset" data-event="backColor"' +
                               ' data-value="inherit" title="' + lang.color.transparent + '">' +
                               lang.color.setTransparent +
                             '</div>' +
                             '<div class="note-color-palette" data-target-event="backColor"></div>' +
                           '</div>' +
                           '<div class="btn-group">' +
                             '<div class="note-palette-title">' + lang.color.foreground + '</div>' +
                             '<div class="note-color-reset" data-event="foreColor" data-value="inherit" title="' + lang.color.reset + '">' +
                               lang.color.resetToDefault +
                             '</div>' +
                             '<div class="note-color-palette" data-target-event="foreColor"></div>' +
                           '</div>' +
                         '</li>' +
                       '</ul>';

        var moreButton = tplButton('', {
          title: lang.color.more,
          dropdown: dropdown
        });

        return colorButton + moreButton;
      },
      bold: function (lang, options) {
        return tplIconButton(options.iconPrefix + 'bold', {
          event: 'bold',
          title: lang.font.bold
        });
      },
      italic: function (lang, options) {
        return tplIconButton(options.iconPrefix + 'italic', {
          event: 'italic',
          title: lang.font.italic
        });
      },
      underline: function (lang, options) {
        return tplIconButton(options.iconPrefix + 'underline', {
          event: 'underline',
          title: lang.font.underline
        });
      },
      strikethrough: function (lang) {
        return tplIconButton('fa fa-strikethrough', {
          event: 'strikethrough',
          title: lang.font.strikethrough
        });
      },
      superscript: function (lang) {
        return tplIconButton('fa fa-superscript', {
          event: 'superscript',
          title: lang.font.superscript
        });
      },
      subscript: function (lang) {
        return tplIconButton('fa fa-subscript', {
          event: 'subscript',
          title: lang.font.subscript
        });
      },
      clear: function (lang, options) {
        return tplIconButton(options.iconPrefix + 'eraser', {
          event: 'removeFormat',
          title: lang.font.clear
        });
      },
      ul: function (lang, options) {
        return tplIconButton(options.iconPrefix + 'list-ul', {
          event: 'insertUnorderedList',
          title: lang.lists.unordered
        });
      },
      ol: function (lang, options) {
        return tplIconButton(options.iconPrefix + 'list-ol', {
          event: 'insertOrderedList',
          title: lang.lists.ordered
        });
      },
      paragraph: function (lang, options) {
        var leftButton = tplIconButton(options.iconPrefix + 'align-left', {
          title: lang.paragraph.left,
          event: 'justifyLeft'
        });
        var centerButton = tplIconButton(options.iconPrefix + 'align-center', {
          title: lang.paragraph.center,
          event: 'justifyCenter'
        });
        var rightButton = tplIconButton(options.iconPrefix + 'align-right', {
          title: lang.paragraph.right,
          event: 'justifyRight'
        });
        var justifyButton = tplIconButton(options.iconPrefix + 'align-justify', {
          title: lang.paragraph.justify,
          event: 'justifyFull'
        });

        var outdentButton = tplIconButton(options.iconPrefix + 'outdent', {
          title: lang.paragraph.outdent,
          event: 'outdent'
        });
        var indentButton = tplIconButton(options.iconPrefix + 'indent', {
          title: lang.paragraph.indent,
          event: 'indent'
        });

        var dropdown = '<div class="dropdown-menu">' +
                         '<div class="note-align btn-group">' +
                           leftButton + centerButton + rightButton + justifyButton +
                         '</div>' +
                         '<div class="note-list btn-group">' +
                           indentButton + outdentButton +
                         '</div>' +
                       '</div>';

        return tplIconButton(options.iconPrefix + 'align-left', {
          title: lang.paragraph.paragraph,
          dropdown: dropdown
        });
      },
      height: function (lang, options) {
        var items = options.lineHeights.reduce(function (memo, v) {
          return memo + '<li><a data-event="lineHeight" href="#" data-value="' + parseFloat(v) + '">' +
                          '<i class="' + options.iconPrefix + 'check"></i> ' + v +
                        '</a></li>';
        }, '');

        return tplIconButton(options.iconPrefix + 'text-height', {
          title: lang.font.height,
          dropdown: '<ul class="dropdown-menu note-check">' + items + '</ul>'
        });

      },
      help: function (lang, options) {
        return tplIconButton(options.iconPrefix + 'question', {
          event: 'showHelpDialog',
          title: lang.options.help,
          hide: true
        });
      },
      fullscreen: function (lang, options) {
        return tplIconButton(options.iconPrefix + 'arrows-alt', {
          event: 'fullscreen',
          title: lang.options.fullscreen
        });
      },
      codeview: function (lang, options) {
        return tplIconButton(options.iconPrefix + 'code', {
          event: 'codeview',
          title: lang.options.codeview
        });
      },
      undo: function (lang, options) {
        return tplIconButton(options.iconPrefix + 'undo', {
          event: 'undo',
          title: lang.history.undo
        });
      },
      redo: function (lang, options) {
        return tplIconButton(options.iconPrefix + 'repeat', {
          event: 'redo',
          title: lang.history.redo
        });
      },
      hr: function (lang, options) {
        return tplIconButton(options.iconPrefix + 'minus', {
          event: 'insertHorizontalRule',
          title: lang.hr.insert
        });
      }
    };

    var tplPopovers = function (lang, options) {
      var tplLinkPopover = function () {
        var linkButton = tplIconButton(options.iconPrefix + 'edit', {
          title: lang.link.edit,
          event: 'showLinkDialog',
          hide: true
        });
        var unlinkButton = tplIconButton(options.iconPrefix + 'unlink', {
          title: lang.link.unlink,
          event: 'unlink'
        });
        var content = '<a href="http://www.google.com" target="_blank">www.google.com</a>&nbsp;&nbsp;' +
                      '<div class="note-insert btn-group">' +
                        linkButton + unlinkButton +
                      '</div>';
        return tplPopover('note-link-popover', content);
      };

      var tplImagePopover = function () {
        var fullButton = tplButton('<span class="note-fontsize-10">100%</span>', {
          title: lang.image.resizeFull,
          event: 'resize',
          value: '1'
        });
        var halfButton = tplButton('<span class="note-fontsize-10">50%</span>', {
          title: lang.image.resizeHalf,
          event: 'resize',
          value: '0.5'
        });
        var quarterButton = tplButton('<span class="note-fontsize-10">25%</span>', {
          title: lang.image.resizeQuarter,
          event: 'resize',
          value: '0.25'
        });

        var leftButton = tplIconButton(options.iconPrefix + 'align-left', {
          title: lang.image.floatLeft,
          event: 'floatMe',
          value: 'left'
        });
        var rightButton = tplIconButton(options.iconPrefix + 'align-right', {
          title: lang.image.floatRight,
          event: 'floatMe',
          value: 'right'
        });
        var justifyButton = tplIconButton(options.iconPrefix + 'align-justify', {
          title: lang.image.floatNone,
          event: 'floatMe',
          value: 'none'
        });

        var roundedButton = tplIconButton(options.iconPrefix + 'square', {
          title: lang.image.shapeRounded,
          event: 'imageShape',
          value: 'img-rounded'
        });
        var circleButton = tplIconButton(options.iconPrefix + 'circle-o', {
          title: lang.image.shapeCircle,
          event: 'imageShape',
          value: 'img-circle'
        });
        var thumbnailButton = tplIconButton(options.iconPrefix + 'picture-o', {
          title: lang.image.shapeThumbnail,
          event: 'imageShape',
          value: 'img-thumbnail'
        });
        var noneButton = tplIconButton(options.iconPrefix + 'times', {
          title: lang.image.shapeNone,
          event: 'imageShape',
          value: ''
        });

        var removeButton = tplIconButton(options.iconPrefix + 'trash-o', {
          title: lang.image.remove,
          event: 'removeMedia',
          value: 'none'
        });

        var content = '<div class="btn-group">' + fullButton + halfButton + quarterButton + '</div>' +
                      '<div class="btn-group">' + leftButton + rightButton + justifyButton + '</div>' +
                      '<div class="btn-group">' + roundedButton + circleButton + thumbnailButton + noneButton + '</div>' +
                      '<div class="btn-group">' + removeButton + '</div>';
        return tplPopover('note-image-popover', content);
      };

      var tplAirPopover = function () {
        var $content = $('<div />');
        for (var idx = 0, len = options.airPopover.length; idx < len; idx ++) {
          var group = options.airPopover[idx];
          
          var $group = $('<div class="note-' + group[0] + ' btn-group">');
          for (var i = 0, lenGroup = group[1].length; i < lenGroup; i++) {
            var $button = $(tplButtonInfo[group[1][i]](lang, options));

            $button.attr('data-name', group[1][i]);
            
            $group.append($button);
          }
          $content.append($group);
        }

        return tplPopover('note-air-popover', $content.children());
      };

      var $notePopover = $('<div class="note-popover" />');
      
      $notePopover.append(tplLinkPopover());
      $notePopover.append(tplImagePopover());
      
      if (options.airMode) {
        $notePopover.append(tplAirPopover());
      }
      
      return $notePopover;
    };

    var tplHandles = function () {
      return '<div class="note-handle">' +
               '<div class="note-control-selection">' +
                 '<div class="note-control-selection-bg"></div>' +
                 '<div class="note-control-holder note-control-nw"></div>' +
                 '<div class="note-control-holder note-control-ne"></div>' +
                 '<div class="note-control-holder note-control-sw"></div>' +
                 '<div class="note-control-sizing note-control-se"></div>' +
                 '<div class="note-control-selection-info"></div>' +
               '</div>' +
             '</div>';
    };

    /**
     * shortcut table template
     * @param {String} title
     * @param {String} body
     */
    var tplShortcut = function (title, keys) {
      var keyClass = 'note-shortcut-col col-xs-6 note-shortcut-';
      var body = [];

      for (var i in keys) {
        if (keys.hasOwnProperty(i)) {
          body.push(
            '<div class="' + keyClass + 'key">' + keys[i].kbd + '</div>' +
            '<div class="' + keyClass + 'name">' + keys[i].text + '</div>'
            );
        }
      }

      return '<div class="note-shortcut-row row"><div class="' + keyClass + 'title col-xs-offset-6">' + title + '</div></div>' +
             '<div class="note-shortcut-row row">' + body.join('</div><div class="note-shortcut-row row">') + '</div>';
    };

    var tplShortcutText = function (lang) {
      var keys = [
        { kbd: '⌘ + B', text: lang.font.bold },
        { kbd: '⌘ + I', text: lang.font.italic },
        { kbd: '⌘ + U', text: lang.font.underline },
        { kbd: '⌘ + \\', text: lang.font.clear }
      ];

      return tplShortcut(lang.shortcut.textFormatting, keys);
    };

    var tplShortcutAction = function (lang) {
      var keys = [
        { kbd: '⌘ + Z', text: lang.history.undo },
        { kbd: '⌘ + ⇧ + Z', text: lang.history.redo },
        { kbd: '⌘ + ]', text: lang.paragraph.indent },
        { kbd: '⌘ + [', text: lang.paragraph.outdent },
        { kbd: '⌘ + ENTER', text: lang.hr.insert }
      ];

      return tplShortcut(lang.shortcut.action, keys);
    };

    var tplShortcutPara = function (lang) {
      var keys = [
        { kbd: '⌘ + ⇧ + L', text: lang.paragraph.left },
        { kbd: '⌘ + ⇧ + E', text: lang.paragraph.center },
        { kbd: '⌘ + ⇧ + R', text: lang.paragraph.right },
        { kbd: '⌘ + ⇧ + J', text: lang.paragraph.justify },
        { kbd: '⌘ + ⇧ + NUM7', text: lang.lists.ordered },
        { kbd: '⌘ + ⇧ + NUM8', text: lang.lists.unordered }
      ];

      return tplShortcut(lang.shortcut.paragraphFormatting, keys);
    };

    var tplShortcutStyle = function (lang) {
      var keys = [
        { kbd: '⌘ + NUM0', text: lang.style.normal },
        { kbd: '⌘ + NUM1', text: lang.style.h1 },
        { kbd: '⌘ + NUM2', text: lang.style.h2 },
        { kbd: '⌘ + NUM3', text: lang.style.h3 },
        { kbd: '⌘ + NUM4', text: lang.style.h4 },
        { kbd: '⌘ + NUM5', text: lang.style.h5 },
        { kbd: '⌘ + NUM6', text: lang.style.h6 }
      ];

      return tplShortcut(lang.shortcut.documentStyle, keys);
    };

    var tplExtraShortcuts = function (lang, options) {
      var extraKeys = options.extraKeys;
      var keys = [];

      for (var key in extraKeys) {
        if (extraKeys.hasOwnProperty(key)) {
          keys.push({ kbd: key, text: extraKeys[key] });
        }
      }

      return tplShortcut(lang.shortcut.extraKeys, keys);
    };

    var tplShortcutTable = function (lang, options) {
      var colClass = 'class="note-shortcut note-shortcut-col col-sm-6 col-xs-12"';
      var template = [
        '<div ' + colClass + '>' + tplShortcutAction(lang, options) + '</div>' +
        '<div ' + colClass + '>' + tplShortcutText(lang, options) + '</div>',
        '<div ' + colClass + '>' + tplShortcutStyle(lang, options) + '</div>' +
        '<div ' + colClass + '>' + tplShortcutPara(lang, options) + '</div>'
      ];

      if (options.extraKeys) {
        template.push('<div ' + colClass + '>' + tplExtraShortcuts(lang, options) + '</div>');
      }

      return '<div class="note-shortcut-row row">' +
               template.join('</div><div class="note-shortcut-row row">') +
             '</div>';
    };

    var replaceMacKeys = function (sHtml) {
      return sHtml.replace(/⌘/g, 'Ctrl').replace(/⇧/g, 'Shift');
    };

    var tplDialogInfo = {
      image: function (lang, options) {
        var imageLimitation = '';
        if (options.maximumImageFileSize) {
          var unit = Math.floor(Math.log(options.maximumImageFileSize) / Math.log(1024));
          var readableSize = (options.maximumImageFileSize / Math.pow(1024, unit)).toFixed(2) * 1 +
                             ' ' + ' KMGTP'[unit] + 'B';
          imageLimitation = '<small>' + lang.image.maximumFileSize + ' : ' + readableSize + '</small>';
        }

        var body = '<div class="form-group row-fluid note-group-select-from-files">' +
                     '<label>' + lang.image.selectFromFiles + '</label>' +
                     '<input class="note-image-input" type="file" name="files" accept="image/*" multiple="multiple" />' +
                     imageLimitation +
                   '</div>' +
                   '<div class="form-group row-fluid">' +
                     '<label>' + lang.image.url + '</label>' +
                     '<input class="note-image-url form-control span12" type="text" />' +
                   '</div>';
        var footer = '<button href="#" class="btn btn-primary note-image-btn disabled" disabled>' + lang.image.insert + '</button>';
        return tplDialog('note-image-dialog', lang.image.insert, body, footer);
      },

      link: function (lang, options) {
        var body = '<div class="form-group row-fluid">' +
                     '<label>' + lang.link.textToDisplay + '</label>' +
                     '<input class="note-link-text form-control span12" type="text" />' +
                   '</div>' +
                   '<div class="form-group row-fluid">' +
                     '<label>' + lang.link.url + '</label>' +
                     '<input class="note-link-url form-control span12" type="text" />' +
                   '</div>' +
                   (!options.disableLinkTarget ?
                     '<div class="checkbox">' +
                       '<label>' + '<input type="checkbox" checked> ' +
                         lang.link.openInNewWindow +
                       '</label>' +
                     '</div>' : ''
                   );
        var footer = '<button href="#" class="btn btn-primary note-link-btn disabled" disabled>' + lang.link.insert + '</button>';
        return tplDialog('note-link-dialog', lang.link.insert, body, footer);
      },

      help: function (lang, options) {
        var body = '<a class="modal-close pull-right" aria-hidden="true" tabindex="-1">' + lang.shortcut.close + '</a>' +
                   '<div class="title">' + lang.shortcut.shortcuts + '</div>' +
                   (agent.isMac ? tplShortcutTable(lang, options) : replaceMacKeys(tplShortcutTable(lang, options))) +
                   '<p class="text-center">' +
<<<<<<< HEAD
                     '<a href="//summernote.org/" target="_blank">Summernote 0.6.7</a> · ' +
=======
                     '<a href="//summernote.org/" target="_blank">Summernote 0.6.6</a> · ' +
>>>>>>> f7a84922
                     '<a href="//github.com/summernote/summernote" target="_blank">Project</a> · ' +
                     '<a href="//github.com/summernote/summernote/issues" target="_blank">Issues</a>' +
                   '</p>';
        return tplDialog('note-help-dialog', '', body, '');
      }
    };

    var tplDialogs = function (lang, options) {
      var dialogs = '';

      $.each(tplDialogInfo, function (idx, tplDialog) {
        dialogs += tplDialog(lang, options);
      });

      return '<div class="note-dialog">' + dialogs + '</div>';
    };

    var tplStatusbar = function () {
      return '<div class="note-resizebar">' +
               '<div class="note-icon-bar"></div>' +
               '<div class="note-icon-bar"></div>' +
               '<div class="note-icon-bar"></div>' +
             '</div>';
    };

    var representShortcut = function (str) {
      if (agent.isMac) {
        str = str.replace('CMD', '⌘').replace('SHIFT', '⇧');
      }

      return str.replace('BACKSLASH', '\\')
                .replace('SLASH', '/')
                .replace('LEFTBRACKET', '[')
                .replace('RIGHTBRACKET', ']');
    };

    /**
     * createTooltip
     *
     * @param {jQuery} $container
     * @param {Object} keyMap
     * @param {String} [sPlacement]
     */
    var createTooltip = function ($container, keyMap, sPlacement) {
      var invertedKeyMap = func.invertObject(keyMap);
      var $buttons = $container.find('button');

      $buttons.each(function (i, elBtn) {
        var $btn = $(elBtn);
        var sShortcut = invertedKeyMap[$btn.data('event')];
        if (sShortcut) {
          $btn.attr('title', function (i, v) {
            return v + ' (' + representShortcut(sShortcut) + ')';
          });
        }
      // bootstrap tooltip on btn-group bug
      // https://github.com/twbs/bootstrap/issues/5687
      }).tooltip({
        container: 'body',
        trigger: 'hover',
        placement: sPlacement || 'top'
      }).on('click', function () {
        $(this).tooltip('hide');
      });
    };

    // createPalette
    var createPalette = function ($container, options) {
      var colorInfo = options.colors;
      $container.find('.note-color-palette').each(function () {
        var $palette = $(this), eventName = $palette.attr('data-target-event');
        var paletteContents = [];
        for (var row = 0, lenRow = colorInfo.length; row < lenRow; row++) {
          var colors = colorInfo[row];
          var buttons = [];
          for (var col = 0, lenCol = colors.length; col < lenCol; col++) {
            var color = colors[col];
            buttons.push(['<button type="button" class="note-color-btn" style="background-color:', color,
                           ';" data-event="', eventName,
                           '" data-value="', color,
                           '" title="', color,
                           '" data-toggle="button" tabindex="-1"></button>'].join(''));
          }
          paletteContents.push('<div class="note-color-row">' + buttons.join('') + '</div>');
        }
        $palette.html(paletteContents.join(''));
      });
    };

    /**
     * create summernote layout (air mode)
     *
     * @param {jQuery} $holder
     * @param {Object} options
     */
    this.createLayoutByAirMode = function ($holder, options) {
      var langInfo = options.langInfo;
      var keyMap = options.keyMap[agent.isMac ? 'mac' : 'pc'];
      var id = func.uniqueId();

      $holder.addClass('note-air-editor note-editable');
      $holder.attr({
        'id': 'note-editor-' + id,
        'contentEditable': true
      });

      var body = document.body;

      // create Popover
      var $popover = $(tplPopovers(langInfo, options));
      $popover.addClass('note-air-layout');
      $popover.attr('id', 'note-popover-' + id);
      $popover.appendTo(body);
      createTooltip($popover, keyMap);
      createPalette($popover, options);

      // create Handle
      var $handle = $(tplHandles());
      $handle.addClass('note-air-layout');
      $handle.attr('id', 'note-handle-' + id);
      $handle.appendTo(body);

      // create Dialog
      var $dialog = $(tplDialogs(langInfo, options));
      $dialog.addClass('note-air-layout');
      $dialog.attr('id', 'note-dialog-' + id);
      $dialog.find('button.close, a.modal-close').click(function () {
        $(this).closest('.modal').modal('hide');
      });
      $dialog.appendTo(body);
    };

    /**
     * create summernote layout (normal mode)
     *
     * @param {jQuery} $holder
     * @param {Object} options
     */
    this.createLayoutByFrame = function ($holder, options) {
      var langInfo = options.langInfo;

      //01. create Editor
      var $editor = $('<div class="note-editor"></div>');
      if (options.width) {
        $editor.width(options.width);
      }

      //02. statusbar (resizebar)
      if (options.height > 0) {
        $('<div class="note-statusbar">' + (options.disableResizeEditor ? '' : tplStatusbar()) + '</div>').prependTo($editor);
      }

      //03. create Editable
      var isContentEditable = !$holder.is(':disabled');
      var $editable = $('<div class="note-editable" contentEditable="' + isContentEditable + '"></div>')
          .prependTo($editor);
      if (options.height) {
        $editable.height(options.height);
      }
      if (options.direction) {
        $editable.attr('dir', options.direction);
      }
      var placeholder = $holder.attr('placeholder') || options.placeholder;
      if (placeholder) {
        $editable.attr('data-placeholder', placeholder);
      }

      $editable.html(dom.html($holder));

      //031. create codable
      $('<textarea class="note-codable"></textarea>').prependTo($editor);

      //04. create Toolbar
      var $toolbar = $('<div class="note-toolbar btn-toolbar" />');
      for (var idx = 0, len = options.toolbar.length; idx < len; idx ++) {
        var groupName = options.toolbar[idx][0];
        var groupButtons = options.toolbar[idx][1];

        var $group = $('<div class="note-' + groupName + ' btn-group" />');
        for (var i = 0, btnLength = groupButtons.length; i < btnLength; i++) {
          var buttonInfo = tplButtonInfo[groupButtons[i]];
          // continue creating toolbar even if a button doesn't exist
          if (!$.isFunction(buttonInfo)) { continue; }

          var $button = $(buttonInfo(langInfo, options));
          $button.attr('data-name', groupButtons[i]);  // set button's alias, becuase to get button element from $toolbar
          $group.append($button);
        }
        $toolbar.append($group);
      }
      
      $toolbar.prependTo($editor);
      var keyMap = options.keyMap[agent.isMac ? 'mac' : 'pc'];
      createPalette($toolbar, options);
      createTooltip($toolbar, keyMap, 'bottom');

      //05. create Popover
      var $popover = $(tplPopovers(langInfo, options)).prependTo($editor);
      createPalette($popover, options);
      createTooltip($popover, keyMap);

      //06. handle(control selection, ...)
      $(tplHandles()).prependTo($editor);

      //07. create Dialog
      var $dialog = $(tplDialogs(langInfo, options)).prependTo($editor);
      $dialog.find('button.close, a.modal-close').click(function () {
        $(this).closest('.modal').modal('hide');
      });

      //08. create Dropzone
      $('<div class="note-dropzone"><div class="note-dropzone-message"></div></div>').prependTo($editor);

      //09. Editor/Holder switch
      $editor.insertAfter($holder);
      $holder.hide();
    };

    this.hasNoteEditor = function ($holder) {
      return this.noteEditorFromHolder($holder).length > 0;
    };

    this.noteEditorFromHolder = function ($holder) {
      if ($holder.hasClass('note-air-editor')) {
        return $holder;
      } else if ($holder.next().hasClass('note-editor')) {
        return $holder.next();
      } else {
        return $();
      }
    };

    /**
     * create summernote layout
     *
     * @param {jQuery} $holder
     * @param {Object} options
     */
    this.createLayout = function ($holder, options) {
      if (options.airMode) {
        this.createLayoutByAirMode($holder, options);
      } else {
        this.createLayoutByFrame($holder, options);
      }
    };

    /**
     * returns layoutInfo from holder
     *
     * @param {jQuery} $holder - placeholder
     * @return {Object}
     */
    this.layoutInfoFromHolder = function ($holder) {
      var $editor = this.noteEditorFromHolder($holder);
      if (!$editor.length) {
        return;
      }

      // connect $holder to $editor
      $editor.data('holder', $holder);

      return dom.buildLayoutInfo($editor);
    };

    /**
     * removeLayout
     *
     * @param {jQuery} $holder - placeholder
     * @param {Object} layoutInfo
     * @param {Object} options
     *
     */
    this.removeLayout = function ($holder, layoutInfo, options) {
      if (options.airMode) {
        $holder.removeClass('note-air-editor note-editable')
               .removeAttr('id contentEditable');

        layoutInfo.popover().remove();
        layoutInfo.handle().remove();
        layoutInfo.dialog().remove();
      } else {
        $holder.html(layoutInfo.editable().html());

        layoutInfo.editor().remove();
        $holder.show();
      }
    };

    /**
     *
     * @return {Object}
     * @return {function(label, options=):string} return.button {@link #tplButton function to make text button}
     * @return {function(iconClass, options=):string} return.iconButton {@link #tplIconButton function to make icon button}
     * @return {function(className, title=, body=, footer=):string} return.dialog {@link #tplDialog function to make dialog}
     */
    this.getTemplate = function () {
      return {
        button: tplButton,
        iconButton: tplIconButton,
        dialog: tplDialog
      };
    };

    /**
     * add button information
     *
     * @param {String} name button name
     * @param {Function} buttonInfo function to make button, reference to {@link #tplButton},{@link #tplIconButton}
     */
    this.addButtonInfo = function (name, buttonInfo) {
      tplButtonInfo[name] = buttonInfo;
    };

    /**
     *
     * @param {String} name
     * @param {Function} dialogInfo function to make dialog, reference to {@link #tplDialog}
     */
    this.addDialogInfo = function (name, dialogInfo) {
      tplDialogInfo[name] = dialogInfo;
    };
  };


  // jQuery namespace for summernote
  /**
   * @class $.summernote 
   * 
   * summernote attribute  
   * 
   * @mixin defaults
   * @singleton  
   * 
   */
  $.summernote = $.summernote || {};

  // extends default settings
  //  - $.summernote.version
  //  - $.summernote.options
  //  - $.summernote.lang
  $.extend($.summernote, defaults);

  var renderer = new Renderer();
  var eventHandler = new EventHandler();

  $.extend($.summernote, {
    /** @property {Renderer} */
    renderer: renderer,
    /** @property {EventHandler} */
    eventHandler: eventHandler,
    /** 
     * @property {Object} core 
     * @property {core.agent} core.agent 
     * @property {core.dom} core.dom
     * @property {core.range} core.range 
     */
    core: {
      agent: agent,
      list : list,
      dom: dom,
      range: range
    },
    /** 
     * @property {Object} 
     * pluginEvents event list for plugins
     * event has name and callback function.
     * 
     * ``` 
     * $.summernote.addPlugin({
     *     events : {
     *          'hello' : function(layoutInfo, value, $target) {
     *              console.log('event name is hello, value is ' + value );
     *          }
     *     }     
     * })
     * ```
     * 
     * * event name is data-event property.
     * * layoutInfo is a summernote layout information.
     * * value is data-value property.
     */
    pluginEvents: {},

    plugins : []
  });

  /**
   * @method addPlugin
   *
   * add Plugin in Summernote 
   * 
   * Summernote can make a own plugin.
   *
   * ### Define plugin
   * ```
   * // get template function  
   * var tmpl = $.summernote.renderer.getTemplate();
   * 
   * // add a button   
   * $.summernote.addPlugin({
   *     buttons : {
   *        // "hello"  is button's namespace.      
   *        "hello" : function(lang, options) {
   *            // make icon button by template function          
   *            return tmpl.iconButton('fa fa-header', {
   *                // callback function name when button clicked 
   *                event : 'hello',
   *                // set data-value property                 
   *                value : 'hello',                
   *                hide : true
   *            });           
   *        }
   *     
   *     }, 
   *     
   *     events : {
   *        "hello" : function(layoutInfo, value) {
   *            // here is event code 
   *        }
   *     }     
   * });
   * ``` 
   * ### Use a plugin in toolbar
   * 
   * ``` 
   *    $("#editor").summernote({
   *    ...
   *    toolbar : [
   *        // display hello plugin in toolbar     
   *        ['group', [ 'hello' ]]
   *    ]
   *    ...    
   *    });
   * ```
   *  
   *  
   * @param {Object} plugin
   * @param {Object} [plugin.buttons] define plugin button. for detail, see to Renderer.addButtonInfo
   * @param {Object} [plugin.dialogs] define plugin dialog. for detail, see to Renderer.addDialogInfo
   * @param {Object} [plugin.events] add event in $.summernote.pluginEvents 
   * @param {Object} [plugin.langs] update $.summernote.lang
   * @param {Object} [plugin.options] update $.summernote.options
   */
  $.summernote.addPlugin = function (plugin) {

    // save plugin list
    $.summernote.plugins.push(plugin);

    if (plugin.buttons) {
      $.each(plugin.buttons, function (name, button) {
        renderer.addButtonInfo(name, button);
      });
    }

    if (plugin.dialogs) {
      $.each(plugin.dialogs, function (name, dialog) {
        renderer.addDialogInfo(name, dialog);
      });
    }

    if (plugin.events) {
      $.each(plugin.events, function (name, event) {
        $.summernote.pluginEvents[name] = event;
      });
    }

    if (plugin.langs) {
      $.each(plugin.langs, function (locale, lang) {
        if ($.summernote.lang[locale]) {
          $.extend($.summernote.lang[locale], lang);
        }
      });
    }

    if (plugin.options) {
      $.extend($.summernote.options, plugin.options);
    }
  };

  /*
   * extend $.fn
   */
  $.fn.extend({
    /**
     * @method
     * Initialize summernote
     *  - create editor layout and attach Mouse and keyboard events.
     * 
     * ```
     * $("#summernote").summernote( { options ..} );
     * ```
     *   
     * @member $.fn
     * @param {Object|String} options reference to $.summernote.options
     * @return {this}
     */
    summernote: function () {
      // check first argument's type
      //  - {String}: External API call {{module}}.{{method}}
      //  - {Object}: init options
      var type = $.type(list.head(arguments));
      var isExternalAPICalled = type === 'string';
      var isInitOptions = type === 'object';

      // extend default options with custom user options
      var options = isInitOptions ? list.head(arguments) : {};

      options = $.extend({}, $.summernote.options, options);

      // Include langInfo in options for later use, e.g. for image drag-n-drop
      // Setup language info with en-US as default
      options.langInfo = $.extend(true, {}, $.summernote.lang['en-US'], $.summernote.lang[options.lang]);

      if (!isExternalAPICalled && isInitOptions) {
        // override plugin
        for (var i = 0, len = $.summernote.plugins.length; i < len; i++) {
          var plugin = $.summernote.plugins[i];

          if (options.plugin[plugin.name]) {
            $.summernote.plugins[i] = $.extend(true, plugin, options.plugin[plugin.name]);
          }
        }

      }

      this.each(function (idx, holder) {
        var $holder = $(holder);

        // if layout isn't created yet, createLayout and attach events
        if (!renderer.hasNoteEditor($holder)) {
          renderer.createLayout($holder, options);

          var layoutInfo = renderer.layoutInfoFromHolder($holder);
          $holder.data('layoutInfo', layoutInfo);

          eventHandler.attach(layoutInfo, options);
          eventHandler.attachCustomEvent(layoutInfo, options);

        }
      });

      // callback on init
      if (!isExternalAPICalled && this.length && options.oninit) {
        options.oninit();
      }

      var $first = this.first();
      if ($first.length) {
        var layoutInfo = renderer.layoutInfoFromHolder($first);

        // external API
        if (isExternalAPICalled) {
          var moduleAndMethod = list.head(list.from(arguments));
          var args = list.tail(list.from(arguments));

          // TODO now external API only works for editor
          var params = [moduleAndMethod, layoutInfo.editable()].concat(args);
          return eventHandler.invoke.apply(eventHandler, params);
        } else if (options.focus) {
          // focus on first editable element for initialize editor
          layoutInfo.editable().focus();
        }
      }

      return this;
    },

    /**
     * @method 
     * 
     * get the HTML contents of note or set the HTML contents of note.
     *
     * * get contents 
     * ```
     * var content = $("#summernote").code();
     * ```
     * * set contents 
     *
     * ```
     * $("#summernote").code(html);
     * ```
     *
     * @member $.fn 
     * @param {String} [html] - HTML contents(optional, set)
     * @return {this|String} - context(set) or HTML contents of note(get).
     */
    code: function (html) {
      // get the HTML contents of note
      if (html === undefined) {
        var $holder = this.first();
        if (!$holder.length) {
          return;
        }

        var layoutInfo = renderer.layoutInfoFromHolder($holder);
        var $editable = layoutInfo && layoutInfo.editable();

        if ($editable && $editable.length) {
          var isCodeview = eventHandler.invoke('codeview.isActivated', layoutInfo);
          eventHandler.invoke('codeview.sync', layoutInfo);
          return isCodeview ? layoutInfo.codable().val() :
                              layoutInfo.editable().html();
        }
        return dom.value($holder);
      }

      // set the HTML contents of note
      this.each(function (i, holder) {
        var layoutInfo = renderer.layoutInfoFromHolder($(holder));
        var $editable = layoutInfo && layoutInfo.editable();
        if ($editable) {
          $editable.html(html);
        }
      });

      return this;
    },

    /**
     * @method
     * 
     * destroy Editor Layout and detach Key and Mouse Event
     *
     * @member $.fn
     * @return {this}
     */
    destroy: function () {
      this.each(function (idx, holder) {
        var $holder = $(holder);

        if (!renderer.hasNoteEditor($holder)) {
          return;
        }

        var info = renderer.layoutInfoFromHolder($holder);
        var options = info.editor().data('options');

        eventHandler.detach(info, options);
        renderer.removeLayout($holder, info, options);
      });

      return this;
    }
  });
}));<|MERGE_RESOLUTION|>--- conflicted
+++ resolved
@@ -1,20 +1,12 @@
 /**
-<<<<<<< HEAD
  * Super simple wysiwyg editor on Bootstrap v0.6.7
-=======
- * Super simple wysiwyg editor on Bootstrap v0.6.6
->>>>>>> f7a84922
  * http://summernote.org/
  *
  * summernote.js
  * Copyright 2013-2015 Alan Hong. and other contributors
  * summernote may be freely distributed under the MIT license./
  *
-<<<<<<< HEAD
- * Date: 2015-05-16T22:26Z
-=======
- * Date: 2015-04-29T19:41Z
->>>>>>> f7a84922
+ * Date: 2015-05-17T06:58Z
  */
 (function (factory) {
   /* global define */
@@ -2279,11 +2271,7 @@
    */
   var defaults = {
     /** @property */
-<<<<<<< HEAD
     version: '0.6.7',
-=======
-    version: '0.6.6',
->>>>>>> f7a84922
 
     /**
      * 
@@ -6362,11 +6350,7 @@
                    '<div class="title">' + lang.shortcut.shortcuts + '</div>' +
                    (agent.isMac ? tplShortcutTable(lang, options) : replaceMacKeys(tplShortcutTable(lang, options))) +
                    '<p class="text-center">' +
-<<<<<<< HEAD
                      '<a href="//summernote.org/" target="_blank">Summernote 0.6.7</a> · ' +
-=======
-                     '<a href="//summernote.org/" target="_blank">Summernote 0.6.6</a> · ' +
->>>>>>> f7a84922
                      '<a href="//github.com/summernote/summernote" target="_blank">Project</a> · ' +
                      '<a href="//github.com/summernote/summernote/issues" target="_blank">Issues</a>' +
                    '</p>';
@@ -6869,10 +6853,10 @@
       //  - {Object}: init options
       var type = $.type(list.head(arguments));
       var isExternalAPICalled = type === 'string';
-      var isInitOptions = type === 'object';
+      var hasInitOptions = type === 'object';
 
       // extend default options with custom user options
-      var options = isInitOptions ? list.head(arguments) : {};
+      var options = hasInitOptions ? list.head(arguments) : {};
 
       options = $.extend({}, $.summernote.options, options);
 
@@ -6880,8 +6864,8 @@
       // Setup language info with en-US as default
       options.langInfo = $.extend(true, {}, $.summernote.lang['en-US'], $.summernote.lang[options.lang]);
 
-      if (!isExternalAPICalled && isInitOptions) {
-        // override plugin
+      // override plugin options
+      if (!isExternalAPICalled && hasInitOptions) {
         for (var i = 0, len = $.summernote.plugins.length; i < len; i++) {
           var plugin = $.summernote.plugins[i];
 
@@ -6889,7 +6873,6 @@
             $.summernote.plugins[i] = $.extend(true, plugin, options.plugin[plugin.name]);
           }
         }
-
       }
 
       this.each(function (idx, holder) {
@@ -6907,11 +6890,6 @@
 
         }
       });
-
-      // callback on init
-      if (!isExternalAPICalled && this.length && options.oninit) {
-        options.oninit();
-      }
 
       var $first = this.first();
       if ($first.length) {
