/**
 * Super simple wysiwyg editor v0.7.0
 * http://summernote.org/
 *
 * summernote.js
 * Copyright 2013-2015 Alan Hong. and other contributors
 * summernote may be freely distributed under the MIT license./
 *
<<<<<<< HEAD
 * Date: 2015-10-02T02:50Z
=======
 * Date: 2015-10-02T03:01Z
>>>>>>> 01f78c85
 */
(function (factory) {
  /* global define */
  if (typeof define === 'function' && define.amd) {
    // AMD. Register as an anonymous module.
    define(['jquery'], factory);
  } else if (typeof module === 'object' && module.exports) {
    // Node/CommonJS
    module.exports = factory(require('jquery'));
  } else {
    // Browser globals
    factory(window.jQuery);
  }
}(function ($) {
  


  /**
   * @class core.func
   *
   * func utils (for high-order func's arg)
   *
   * @singleton
   * @alternateClassName func
   */
  var func = (function () {
    var eq = function (itemA) {
      return function (itemB) {
        return itemA === itemB;
      };
    };

    var eq2 = function (itemA, itemB) {
      return itemA === itemB;
    };

    var peq2 = function (propName) {
      return function (itemA, itemB) {
        return itemA[propName] === itemB[propName];
      };
    };

    var ok = function () {
      return true;
    };

    var fail = function () {
      return false;
    };

    var not = function (f) {
      return function () {
        return !f.apply(f, arguments);
      };
    };

    var and = function (fA, fB) {
      return function (item) {
        return fA(item) && fB(item);
      };
    };

    var self = function (a) {
      return a;
    };

    var idCounter = 0;

    /**
     * generate a globally-unique id
     *
     * @param {String} [prefix]
     */
    var uniqueId = function (prefix) {
      var id = ++idCounter + '';
      return prefix ? prefix + id : id;
    };

    /**
     * returns bnd (bounds) from rect
     *
     * - IE Compatability Issue: http://goo.gl/sRLOAo
     * - Scroll Issue: http://goo.gl/sNjUc
     *
     * @param {Rect} rect
     * @return {Object} bounds
     * @return {Number} bounds.top
     * @return {Number} bounds.left
     * @return {Number} bounds.width
     * @return {Number} bounds.height
     */
    var rect2bnd = function (rect) {
      var $document = $(document);
      return {
        top: rect.top + $document.scrollTop(),
        left: rect.left + $document.scrollLeft(),
        width: rect.right - rect.left,
        height: rect.bottom - rect.top
      };
    };

    /**
     * returns a copy of the object where the keys have become the values and the values the keys.
     * @param {Object} obj
     * @return {Object}
     */
    var invertObject = function (obj) {
      var inverted = {};
      for (var key in obj) {
        if (obj.hasOwnProperty(key)) {
          inverted[obj[key]] = key;
        }
      }
      return inverted;
    };

    /**
     * @param {String} namespace
     * @param {String} [prefix]
     * @return {String}
     */
    var namespaceToCamel = function (namespace, prefix) {
      prefix = prefix || '';
      return prefix + namespace.split('.').map(function (name) {
        return name.substring(0, 1).toUpperCase() + name.substring(1);
      }).join('');
    };

    return {
      eq: eq,
      eq2: eq2,
      peq2: peq2,
      ok: ok,
      fail: fail,
      self: self,
      not: not,
      and: and,
      uniqueId: uniqueId,
      rect2bnd: rect2bnd,
      invertObject: invertObject,
      namespaceToCamel: namespaceToCamel
    };
  })();

  /**
   * @class core.list
   *
   * list utils
   *
   * @singleton
   * @alternateClassName list
   */
  var list = (function () {
    /**
     * returns the first item of an array.
     *
     * @param {Array} array
     */
    var head = function (array) {
      return array[0];
    };

    /**
     * returns the last item of an array.
     *
     * @param {Array} array
     */
    var last = function (array) {
      return array[array.length - 1];
    };

    /**
     * returns everything but the last entry of the array.
     *
     * @param {Array} array
     */
    var initial = function (array) {
      return array.slice(0, array.length - 1);
    };

    /**
     * returns the rest of the items in an array.
     *
     * @param {Array} array
     */
    var tail = function (array) {
      return array.slice(1);
    };

    /**
     * returns item of array
     */
    var find = function (array, pred) {
      for (var idx = 0, len = array.length; idx < len; idx ++) {
        var item = array[idx];
        if (pred(item)) {
          return item;
        }
      }
    };

    /**
     * returns true if all of the values in the array pass the predicate truth test.
     */
    var all = function (array, pred) {
      for (var idx = 0, len = array.length; idx < len; idx ++) {
        if (!pred(array[idx])) {
          return false;
        }
      }
      return true;
    };

    /**
     * returns index of item
     */
    var indexOf = function (array, item) {
      return $.inArray(item, array);
    };

    /**
     * returns true if the value is present in the list.
     */
    var contains = function (array, item) {
      return indexOf(array, item) !== -1;
    };

    /**
     * get sum from a list
     *
     * @param {Array} array - array
     * @param {Function} fn - iterator
     */
    var sum = function (array, fn) {
      fn = fn || func.self;
      return array.reduce(function (memo, v) {
        return memo + fn(v);
      }, 0);
    };
  
    /**
     * returns a copy of the collection with array type.
     * @param {Collection} collection - collection eg) node.childNodes, ...
     */
    var from = function (collection) {
      var result = [], idx = -1, length = collection.length;
      while (++idx < length) {
        result[idx] = collection[idx];
      }
      return result;
    };
  
    /**
     * cluster elements by predicate function.
     *
     * @param {Array} array - array
     * @param {Function} fn - predicate function for cluster rule
     * @param {Array[]}
     */
    var clusterBy = function (array, fn) {
      if (!array.length) { return []; }
      var aTail = tail(array);
      return aTail.reduce(function (memo, v) {
        var aLast = last(memo);
        if (fn(last(aLast), v)) {
          aLast[aLast.length] = v;
        } else {
          memo[memo.length] = [v];
        }
        return memo;
      }, [[head(array)]]);
    };
  
    /**
     * returns a copy of the array with all falsy values removed
     *
     * @param {Array} array - array
     * @param {Function} fn - predicate function for cluster rule
     */
    var compact = function (array) {
      var aResult = [];
      for (var idx = 0, len = array.length; idx < len; idx ++) {
        if (array[idx]) { aResult.push(array[idx]); }
      }
      return aResult;
    };

    /**
     * produces a duplicate-free version of the array
     *
     * @param {Array} array
     */
    var unique = function (array) {
      var results = [];

      for (var idx = 0, len = array.length; idx < len; idx ++) {
        if (!contains(results, array[idx])) {
          results.push(array[idx]);
        }
      }

      return results;
    };

    /**
     * returns next item.
     * @param {Array} array
     */
    var next = function (array, item) {
      var idx = indexOf(array, item);
      if (idx === -1) { return null; }

      return array[idx + 1];
    };

    /**
     * returns prev item.
     * @param {Array} array
     */
    var prev = function (array, item) {
      var idx = indexOf(array, item);
      if (idx === -1) { return null; }

      return array[idx - 1];
    };
  
    return { head: head, last: last, initial: initial, tail: tail,
             prev: prev, next: next, find: find, contains: contains,
             all: all, sum: sum, from: from,
             clusterBy: clusterBy, compact: compact, unique: unique };
  })();


  /**
   * @class Summernote
   * @param {jQuery} $note
   * @param {Object} options
   * @return {Summernote}
   */
  var Summernote = function ($note, options) {
    var self = this;

    var ui = $.summernote.ui;
    this.modules = {};
    this.buttons = {};
    this.layoutInfo = {};
    this.options = options;

    this.initialize = function () {
      // create layout info
      this.layoutInfo = ui.createLayout($note, options);

      // initialize module
      Object.keys(this.options.modules).forEach(function (key) {
        var module = new self.options.modules[key](self);
        if (module.initialize) {
          module.initialize.apply(module);
        }
        self.addModule(key, module);
      });

      // add optional buttons
      Object.keys(this.options.buttons).forEach(function (key) {
        var button = self.options.buttons[key];
        self.addButton(key, button);
      });

      $note.hide();

      this.triggerEvent('init');
      return this;
    };

    this.destroy = function () {
      Object.keys(this.modules).forEach(function (key) {
        self.removeModule(key);
      });

      $note.removeData('summernote');

      ui.removeLayout($note, this.layoutInfo);
    };

    this.code = function (html) {
      if (html === undefined) {
        var isActivated = this.invoke('codeview.isActivated');
        this.invoke('codeview.sync');
        return isActivated ? this.layoutInfo.codable.val() : this.layoutInfo.editable.html();
      }

      this.layoutInfo.editable.html(html);
    };

    this.triggerEvent = function () {
      var namespace = list.head(arguments);
      var args = list.tail(list.from(arguments));

      var callback = this.options.callbacks[func.namespaceToCamel(namespace, 'on')];
      if (callback) {
        callback.apply($note[0], args);
      }
      $note.trigger('summernote.' + namespace, args);
    };

    this.addModule = function (key, instance) {
      this.modules[key] = instance;
    };

    this.removeModule = function (key) {
      if (this.modules[key].destroy) {
        this.modules[key].destroy();
      }
      delete this.modules[key];
    };

    this.addButton = function (key, handler) {
      this.buttons[key] = handler;
    };

    this.removeButton = function (key) {
      if (this.buttons[key].destroy) {
        this.buttons[key].destroy();
      }
      delete this.buttons[key];
    };

    this.buildButtons = function ($container, buttonArray) {
      for (var groupIndex = 0, groupLength = buttonArray.length; groupIndex < groupLength; groupIndex++) {
        var group = buttonArray[groupIndex];
        var groupName = group[0];
        var buttonList = group[1];

        var $group = ui.buttonGroup({
          className: 'note-' + groupName
        }).render();

        for (var idx = 0, length = buttonList.length; idx < length; idx++) {
          var button = this.buttons[buttonList[idx]];
          if (button) {
            $group.append(typeof button === 'function' ? button(this) : button);
          }
        }
        $group.appendTo($container);
      }
    };

    this.createInvokeHandler = function (namespace, value) {
      return function (event) {
        event.preventDefault();
        self.invoke(namespace, value || $(event.target).data('value') || $(event.currentTarget).data('value'));
      };
    };

    this.invoke = function () {
      var namespace = list.head(arguments);
      var args = list.tail(list.from(arguments));

      var splits = namespace.split('.');
      var hasSeparator = splits.length > 1;
      var moduleName = hasSeparator && list.head(splits);
      var methodName = hasSeparator ? list.last(splits) : list.head(splits);

      var module = this.modules[moduleName || 'editor'];
      if (!moduleName && this[methodName]) {
        return this[methodName].apply(this, args);
      } else if (module && module[methodName]) {
        return module[methodName].apply(module, args);
      }
    };

    return this.initialize();
  };

  $.summernote = $.summernote || {
    lang: {}
  };

  $.fn.extend({
    /**
     * Summernote API
     *
     * @param {Object|String}
     * @return {this}
     */
    summernote: function () {
      var type = $.type(list.head(arguments));
      var isExternalAPICalled = type === 'string';
      var hasInitOptions = type === 'object';

      var options = hasInitOptions ? list.head(arguments) : {};

      options = $.extend({}, $.summernote.options, options);
      options.langInfo = $.extend(true, {}, $.summernote.lang['en-US'], $.summernote.lang[options.lang]);

      this.each(function (idx, note) {
        var $note = $(note);
        if (!$note.data('summernote')) {
          $note.data('summernote', new Summernote($note, options));
        }
      });

      var $note = this.first();
      if (isExternalAPICalled && $note.length) {
        var summernote = $note.data('summernote');
        return summernote.invoke.apply(summernote, list.from(arguments));
      }
    }
  });


  var Renderer = function (markup, children, options, callback) {
    this.render = function ($parent) {
      var $node = $(markup);

      if (options && options.contents) {
        $node.html(options.contents);
      }

      if (options && options.className) {
        $node.addClass(options.className);
      }

      if (options && options.data) {
        $.each(options.data, function (k, v) {
          $node.attr('data-' + k, v);
        });
      }

      if (options && options.click) {
        $node.on('mousedown', options.click);
      }

      if (children) {
        var $container = $node.find('.note-children-container');
        children.forEach(function (child) {
          child.render($container.length ? $container : $node);
        });
      }

      if (callback) {
        callback($node, options);
      }

      if (options && options.callback) {
        options.callback($node);
      }

      if ($parent) {
        $parent.append($node);
      }

      return $node;
    };
  };

  var renderer = {
    create: function (markup, callback) {
      return function () {
        var children = $.isArray(arguments[0]) ? arguments[0] : [];
        var options = typeof arguments[1] === 'object' ? arguments[1] : arguments[0];
        if (options && options.children) {
          children = options.children;
        }
        return new Renderer(markup, children, options, callback);
      };
    }
  };

  var editor = renderer.create('<div class="note-editor note-frame panel panel-default"/>');
  var toolbar = renderer.create('<div class="note-toolbar panel-heading"/>');
  var editingArea = renderer.create('<div class="note-editing-area"/>');
  var codable = renderer.create('<textarea class="note-codable"/>');
  var editable = renderer.create('<div class="note-editable panel-body" contentEditable="true"/>');
  var statusbar = renderer.create([
    '<div class="note-statusbar">',
    '  <div class="note-resizebar">',
    '    <div class="note-icon-bar"/>',
    '    <div class="note-icon-bar"/>',
    '    <div class="note-icon-bar"/>',
    '  </div>',
    '</div>'
  ].join(''));

  var airEditor = renderer.create('<div class="note-editor"/>');
  var airEditable = renderer.create('<div class="note-editable" contentEditable="true"/>');

  var buttonGroup = renderer.create('<div class="note-btn-group btn-group">');
  var button = renderer.create('<button class="note-btn btn btn-default btn-sm">', function ($node, options) {
    if (options && options.tooltip) {
      $node.attr({
        title: options.tooltip
      }).tooltip({
        container: 'body',
        trigger: 'hover',
        placement: 'bottom'
      });
    }
  });

  var dropdown = renderer.create('<div class="dropdown-menu">', function ($node, options) {
    var markup = $.isArray(options.items) ? options.items.map(function (item) {
      return '<li><a href="#" data-value="' + item + '">' + item + '</a></li>';
    }).join('') : options.items;

    $node.html(markup);
  });

  var dropdownCheck = renderer.create('<div class="dropdown-menu note-check">', function ($node, options) {
    var markup = $.isArray(options.items) ? options.items.map(function (item) {
      return '<li><a href="#" data-value="' + item + '"><i class="fa fa-check" /> ' + item + '</a></li>';
    }).join('') : options.items;
    $node.html(markup);
  });

  var palette = renderer.create('<div class="note-color-palette"/>', function ($node, options) {
    var contents = [];
    for (var row = 0, rowSize = options.colors.length; row < rowSize; row++) {
      var eventName = options.eventName;
      var colors = options.colors[row];
      var buttons = [];
      for (var col = 0, colSize = colors.length; col < colSize; col++) {
        var color = colors[col];
        buttons.push([
          '<button type="button" class="note-color-btn"',
          'style="background-color:', color, '" ',
          'data-event="', eventName, '" ',
          'data-value="', color, '" ',
          'title="', color, '" ',
          'data-toggle="button" tabindex="-1"></button>'
        ].join(''));
      }
      contents.push('<div class="note-color-row">' + buttons.join('') + '</div>');
    }
    $node.html(contents.join(''));

    $node.find('.note-color-btn').tooltip({
      container: 'body',
      trigger: 'hover',
      placement: 'bottom'
    });
  });

  var dialog = renderer.create('<div class="modal" aria-hidden="false"/>', function ($node, options) {
    $node.html([
      '<div class="modal-dialog">',
      '<div class="modal-content">',
      (options.title ?
      '<div class="modal-header">' +
        '<button type="button" class="close" data-dismiss="modal" aria-label="Close"><span aria-hidden="true">&times;</span></button>' +
        '<h4 class="modal-title">' + options.title + '</h4>' +
      '</div>' : ''
      ),
      '<div class="modal-body">' + options.body + '</div>',
      (options.footer ?
      '<div class="modal-footer">' + options.footer + '</div>' : ''
      ),
      '</div>',
      '</div>'
    ].join(''));
  });

  var popover = renderer.create([
    '<div class="note-popover popover bottom in">',
    '  <div class="arrow"/>',
    '  <div class="popover-content note-children-container"/>',
    '</div>'
  ].join(''));

  var ui = {
    editor: editor,
    toolbar: toolbar,
    editingArea: editingArea,
    codable: codable,
    editable: editable,
    statusbar: statusbar,
    airEditor: airEditor,
    airEditable: airEditable,
    buttonGroup: buttonGroup,
    button: button,
    dropdown: dropdown,
    dropdownCheck: dropdownCheck,
    palette: palette,
    dialog: dialog,
    popover: popover,

    toggleBtn: function ($btn, isEnable) {
      $btn.toggleClass('disabled', !isEnable);
      $btn.attr('disabled', !isEnable);
    },

    toggleBtnActive: function ($btn, isActive) {
      $btn.toggleClass('active', isActive);
    },

    onDialogShown: function ($dialog, handler) {
      $dialog.one('shown.bs.modal', handler);
    },

    onDialogHidden: function ($dialog, handler) {
      $dialog.one('hidden.bs.modal', handler);
    },

    showDialog: function ($dialog) {
      $dialog.modal('show');
    },

    hideDialog: function ($dialog) {
      $dialog.modal('hide');
    },

    createLayout: function ($note, options) {
      var $editor = (options.airMode ? ui.airEditor([
        ui.editingArea([
          ui.airEditable()
        ])
      ]) : ui.editor([
        ui.toolbar(),
        ui.editingArea([
          ui.codable(),
          ui.editable()
        ]),
        ui.statusbar()
      ])).render();

      $editor.insertAfter($note);

      return {
        note: $note,
        editor: $editor,
        toolbar: $editor.find('.note-toolbar'),
        editingArea: $editor.find('.note-editing-area'),
        editable: $editor.find('.note-editable'),
        codable: $editor.find('.note-codable'),
        statusbar: $editor.find('.note-statusbar')
      };
    },

    removeLayout: function ($note, layoutInfo) {
      $note.html(layoutInfo.editable.html());
      layoutInfo.editor.remove();
      $note.show();
    }
  };

  var isSupportAmd = typeof define === 'function' && define.amd;

  /**
   * returns whether font is installed or not.
   *
   * @param {String} fontName
   * @return {Boolean}
   */
  var isFontInstalled = function (fontName) {
    var testFontName = fontName === 'Comic Sans MS' ? 'Courier New' : 'Comic Sans MS';
    var $tester = $('<div>').css({
      position: 'absolute',
      left: '-9999px',
      top: '-9999px',
      fontSize: '200px'
    }).text('mmmmmmmmmwwwwwww').appendTo(document.body);

    var originalWidth = $tester.css('fontFamily', testFontName).width();
    var width = $tester.css('fontFamily', fontName + ',' + testFontName).width();

    $tester.remove();

    return originalWidth !== width;
  };

  var userAgent = navigator.userAgent;
  var isMSIE = /MSIE|Trident/i.test(userAgent);
  var browserVersion;
  if (isMSIE) {
    var matches = /MSIE (\d+[.]\d+)/.exec(userAgent);
    if (matches) {
      browserVersion = parseFloat(matches[1]);
    }
    matches = /Trident\/.*rv:([0-9]{1,}[\.0-9]{0,})/.exec(userAgent);
    if (matches) {
      browserVersion = parseFloat(matches[1]);
    }
  }

  /**
   * @class core.agent
   *
   * Object which check platform and agent
   *
   * @singleton
   * @alternateClassName agent
   */
  var agent = {
    isMac: navigator.appVersion.indexOf('Mac') > -1,
    isMSIE: isMSIE,
    isFF: /firefox/i.test(userAgent),
    isWebkit: /webkit/i.test(userAgent),
    isSafari: /safari/i.test(userAgent),
    browserVersion: browserVersion,
    jqueryVersion: parseFloat($.fn.jquery),
    isSupportAmd: isSupportAmd,
    hasCodeMirror: isSupportAmd ? require.specified('CodeMirror') : !!window.CodeMirror,
    isFontInstalled: isFontInstalled,
    isW3CRangeSupport: !!document.createRange
  };

  /**
   * @class core.key
   *
   * Object for keycodes.
   *
   * @singleton
   * @alternateClassName key
   */
  var key = (function () {
    var keyMap = {
      'BACKSPACE': 8,
      'TAB': 9,
      'ENTER': 13,
      'SPACE': 32,

      // Arrow
      'LEFT': 37,
      'UP': 38,
      'RIGHT': 39,
      'DOWN': 40,

      // Number: 0-9
      'NUM0': 48,
      'NUM1': 49,
      'NUM2': 50,
      'NUM3': 51,
      'NUM4': 52,
      'NUM5': 53,
      'NUM6': 54,
      'NUM7': 55,
      'NUM8': 56,

      // Alphabet: a-z
      'B': 66,
      'E': 69,
      'I': 73,
      'J': 74,
      'K': 75,
      'L': 76,
      'R': 82,
      'S': 83,
      'U': 85,
      'V': 86,
      'Y': 89,
      'Z': 90,

      'SLASH': 191,
      'LEFTBRACKET': 219,
      'BACKSLASH': 220,
      'RIGHTBRACKET': 221
    };

    return {
      /**
       * @method isEdit
       *
       * @param {Number} keyCode
       * @return {Boolean}
       */
      isEdit: function (keyCode) {
        return list.contains([
          keyMap.BACKSPACE,
          keyMap.TAB,
          keyMap.ENTER,
          keyMap.SPACe
        ], keyCode);
      },
      /**
       * @method isMove
       *
       * @param {Number} keyCode
       * @return {Boolean}
       */
      isMove: function (keyCode) {
        return list.contains([
          keyMap.LEFT,
          keyMap.UP,
          keyMap.RIGHT,
          keyMap.DOWN
        ], keyCode);
      },
      /**
       * @property {Object} nameFromCode
       * @property {String} nameFromCode.8 "BACKSPACE"
       */
      nameFromCode: func.invertObject(keyMap),
      code: keyMap
    };
  })();


  var NBSP_CHAR = String.fromCharCode(160);
  var ZERO_WIDTH_NBSP_CHAR = '\ufeff';

  /**
   * @class core.dom
   *
   * Dom functions
   *
   * @singleton
   * @alternateClassName dom
   */
  var dom = (function () {
    /**
     * @method isEditable
     *
     * returns whether node is `note-editable` or not.
     *
     * @param {Node} node
     * @return {Boolean}
     */
    var isEditable = function (node) {
      return node && $(node).hasClass('note-editable');
    };

    /**
     * @method isControlSizing
     *
     * returns whether node is `note-control-sizing` or not.
     *
     * @param {Node} node
     * @return {Boolean}
     */
    var isControlSizing = function (node) {
      return node && $(node).hasClass('note-control-sizing');
    };

    /**
     * @method makePredByNodeName
     *
     * returns predicate which judge whether nodeName is same
     *
     * @param {String} nodeName
     * @return {Function}
     */
    var makePredByNodeName = function (nodeName) {
      nodeName = nodeName.toUpperCase();
      return function (node) {
        return node && node.nodeName.toUpperCase() === nodeName;
      };
    };

    /**
     * @method isText
     *
     *
     *
     * @param {Node} node
     * @return {Boolean} true if node's type is text(3)
     */
    var isText = function (node) {
      return node && node.nodeType === 3;
    };

    /**
     * @method isElement
     *
     *
     *
     * @param {Node} node
     * @return {Boolean} true if node's type is element(1)
     */
    var isElement = function (node) {
      return node && node.nodeType === 1;
    };

    /**
     * ex) br, col, embed, hr, img, input, ...
     * @see http://www.w3.org/html/wg/drafts/html/master/syntax.html#void-elements
     */
    var isVoid = function (node) {
      return node && /^BR|^IMG|^HR|^IFRAME|^BUTTON/.test(node.nodeName.toUpperCase());
    };

    var isPara = function (node) {
      if (isEditable(node)) {
        return false;
      }

      // Chrome(v31.0), FF(v25.0.1) use DIV for paragraph
      return node && /^DIV|^P|^LI|^H[1-7]/.test(node.nodeName.toUpperCase());
    };

    var isLi = makePredByNodeName('LI');

    var isPurePara = function (node) {
      return isPara(node) && !isLi(node);
    };

    var isTable = makePredByNodeName('TABLE');

    var isInline = function (node) {
      return !isBodyContainer(node) &&
             !isList(node) &&
             !isHr(node) &&
             !isPara(node) &&
             !isTable(node) &&
             !isBlockquote(node);
    };

    var isList = function (node) {
      return node && /^UL|^OL/.test(node.nodeName.toUpperCase());
    };

    var isHr = makePredByNodeName('HR');

    var isCell = function (node) {
      return node && /^TD|^TH/.test(node.nodeName.toUpperCase());
    };

    var isBlockquote = makePredByNodeName('BLOCKQUOTE');

    var isBodyContainer = function (node) {
      return isCell(node) || isBlockquote(node) || isEditable(node);
    };

    var isAnchor = makePredByNodeName('A');

    var isParaInline = function (node) {
      return isInline(node) && !!ancestor(node, isPara);
    };

    var isBodyInline = function (node) {
      return isInline(node) && !ancestor(node, isPara);
    };

    var isBody = makePredByNodeName('BODY');

    /**
     * returns whether nodeB is closest sibling of nodeA
     *
     * @param {Node} nodeA
     * @param {Node} nodeB
     * @return {Boolean}
     */
    var isClosestSibling = function (nodeA, nodeB) {
      return nodeA.nextSibling === nodeB ||
             nodeA.previousSibling === nodeB;
    };

    /**
     * returns array of closest siblings with node
     *
     * @param {Node} node
     * @param {function} [pred] - predicate function
     * @return {Node[]}
     */
    var withClosestSiblings = function (node, pred) {
      pred = pred || func.ok;

      var siblings = [];
      if (node.previousSibling && pred(node.previousSibling)) {
        siblings.push(node.previousSibling);
      }
      siblings.push(node);
      if (node.nextSibling && pred(node.nextSibling)) {
        siblings.push(node.nextSibling);
      }
      return siblings;
    };

    /**
     * blank HTML for cursor position
     * - [workaround] old IE only works with &nbsp;
     * - [workaround] IE11 and other browser works with bogus br
     */
    var blankHTML = agent.isMSIE && agent.browserVersion < 11 ? '&nbsp;' : '<br>';

    /**
     * @method nodeLength
     *
     * returns #text's text size or element's childNodes size
     *
     * @param {Node} node
     */
    var nodeLength = function (node) {
      if (isText(node)) {
        return node.nodeValue.length;
      }

      return node.childNodes.length;
    };

    /**
     * returns whether node is empty or not.
     *
     * @param {Node} node
     * @return {Boolean}
     */
    var isEmpty = function (node) {
      var len = nodeLength(node);

      if (len === 0) {
        return true;
      } else if (!isText(node) && len === 1 && node.innerHTML === blankHTML) {
        // ex) <p><br></p>, <span><br></span>
        return true;
      } else if (list.all(node.childNodes, isText) && node.innerHTML === '') {
        // ex) <p></p>, <span></span>
        return true;
      }

      return false;
    };

    /**
     * padding blankHTML if node is empty (for cursor position)
     */
    var paddingBlankHTML = function (node) {
      if (!isVoid(node) && !nodeLength(node)) {
        node.innerHTML = blankHTML;
      }
    };

    /**
     * find nearest ancestor predicate hit
     *
     * @param {Node} node
     * @param {Function} pred - predicate function
     */
    var ancestor = function (node, pred) {
      while (node) {
        if (pred(node)) { return node; }
        if (isEditable(node)) { break; }

        node = node.parentNode;
      }
      return null;
    };

    /**
     * find nearest ancestor only single child blood line and predicate hit
     *
     * @param {Node} node
     * @param {Function} pred - predicate function
     */
    var singleChildAncestor = function (node, pred) {
      node = node.parentNode;

      while (node) {
        if (nodeLength(node) !== 1) { break; }
        if (pred(node)) { return node; }
        if (isEditable(node)) { break; }

        node = node.parentNode;
      }
      return null;
    };

    /**
     * returns new array of ancestor nodes (until predicate hit).
     *
     * @param {Node} node
     * @param {Function} [optional] pred - predicate function
     */
    var listAncestor = function (node, pred) {
      pred = pred || func.fail;

      var ancestors = [];
      ancestor(node, function (el) {
        if (!isEditable(el)) {
          ancestors.push(el);
        }

        return pred(el);
      });
      return ancestors;
    };

    /**
     * find farthest ancestor predicate hit
     */
    var lastAncestor = function (node, pred) {
      var ancestors = listAncestor(node);
      return list.last(ancestors.filter(pred));
    };

    /**
     * returns common ancestor node between two nodes.
     *
     * @param {Node} nodeA
     * @param {Node} nodeB
     */
    var commonAncestor = function (nodeA, nodeB) {
      var ancestors = listAncestor(nodeA);
      for (var n = nodeB; n; n = n.parentNode) {
        if ($.inArray(n, ancestors) > -1) { return n; }
      }
      return null; // difference document area
    };

    /**
     * listing all previous siblings (until predicate hit).
     *
     * @param {Node} node
     * @param {Function} [optional] pred - predicate function
     */
    var listPrev = function (node, pred) {
      pred = pred || func.fail;

      var nodes = [];
      while (node) {
        if (pred(node)) { break; }
        nodes.push(node);
        node = node.previousSibling;
      }
      return nodes;
    };

    /**
     * listing next siblings (until predicate hit).
     *
     * @param {Node} node
     * @param {Function} [pred] - predicate function
     */
    var listNext = function (node, pred) {
      pred = pred || func.fail;

      var nodes = [];
      while (node) {
        if (pred(node)) { break; }
        nodes.push(node);
        node = node.nextSibling;
      }
      return nodes;
    };

    /**
     * listing descendant nodes
     *
     * @param {Node} node
     * @param {Function} [pred] - predicate function
     */
    var listDescendant = function (node, pred) {
      var descendents = [];
      pred = pred || func.ok;

      // start DFS(depth first search) with node
      (function fnWalk(current) {
        if (node !== current && pred(current)) {
          descendents.push(current);
        }
        for (var idx = 0, len = current.childNodes.length; idx < len; idx++) {
          fnWalk(current.childNodes[idx]);
        }
      })(node);

      return descendents;
    };

    /**
     * wrap node with new tag.
     *
     * @param {Node} node
     * @param {Node} tagName of wrapper
     * @return {Node} - wrapper
     */
    var wrap = function (node, wrapperName) {
      var parent = node.parentNode;
      var wrapper = $('<' + wrapperName + '>')[0];

      parent.insertBefore(wrapper, node);
      wrapper.appendChild(node);

      return wrapper;
    };

    /**
     * insert node after preceding
     *
     * @param {Node} node
     * @param {Node} preceding - predicate function
     */
    var insertAfter = function (node, preceding) {
      var next = preceding.nextSibling, parent = preceding.parentNode;
      if (next) {
        parent.insertBefore(node, next);
      } else {
        parent.appendChild(node);
      }
      return node;
    };

    /**
     * append elements.
     *
     * @param {Node} node
     * @param {Collection} aChild
     */
    var appendChildNodes = function (node, aChild) {
      $.each(aChild, function (idx, child) {
        node.appendChild(child);
      });
      return node;
    };

    /**
     * returns whether boundaryPoint is left edge or not.
     *
     * @param {BoundaryPoint} point
     * @return {Boolean}
     */
    var isLeftEdgePoint = function (point) {
      return point.offset === 0;
    };

    /**
     * returns whether boundaryPoint is right edge or not.
     *
     * @param {BoundaryPoint} point
     * @return {Boolean}
     */
    var isRightEdgePoint = function (point) {
      return point.offset === nodeLength(point.node);
    };

    /**
     * returns whether boundaryPoint is edge or not.
     *
     * @param {BoundaryPoint} point
     * @return {Boolean}
     */
    var isEdgePoint = function (point) {
      return isLeftEdgePoint(point) || isRightEdgePoint(point);
    };

    /**
     * returns wheter node is left edge of ancestor or not.
     *
     * @param {Node} node
     * @param {Node} ancestor
     * @return {Boolean}
     */
    var isLeftEdgeOf = function (node, ancestor) {
      while (node && node !== ancestor) {
        if (position(node) !== 0) {
          return false;
        }
        node = node.parentNode;
      }

      return true;
    };

    /**
     * returns whether node is right edge of ancestor or not.
     *
     * @param {Node} node
     * @param {Node} ancestor
     * @return {Boolean}
     */
    var isRightEdgeOf = function (node, ancestor) {
      while (node && node !== ancestor) {
        if (position(node) !== nodeLength(node.parentNode) - 1) {
          return false;
        }
        node = node.parentNode;
      }

      return true;
    };

    /**
     * returns whether point is left edge of ancestor or not.
     * @param {BoundaryPoint} point
     * @param {Node} ancestor
     * @return {Boolean}
     */
    var isLeftEdgePointOf = function (point, ancestor) {
      return isLeftEdgePoint(point) && isLeftEdgeOf(point.node, ancestor);
    };

    /**
     * returns whether point is right edge of ancestor or not.
     * @param {BoundaryPoint} point
     * @param {Node} ancestor
     * @return {Boolean}
     */
    var isRightEdgePointOf = function (point, ancestor) {
      return isRightEdgePoint(point) && isRightEdgeOf(point.node, ancestor);
    };

    /**
     * returns offset from parent.
     *
     * @param {Node} node
     */
    var position = function (node) {
      var offset = 0;
      while ((node = node.previousSibling)) {
        offset += 1;
      }
      return offset;
    };

    var hasChildren = function (node) {
      return !!(node && node.childNodes && node.childNodes.length);
    };

    /**
     * returns previous boundaryPoint
     *
     * @param {BoundaryPoint} point
     * @param {Boolean} isSkipInnerOffset
     * @return {BoundaryPoint}
     */
    var prevPoint = function (point, isSkipInnerOffset) {
      var node, offset;

      if (point.offset === 0) {
        if (isEditable(point.node)) {
          return null;
        }

        node = point.node.parentNode;
        offset = position(point.node);
      } else if (hasChildren(point.node)) {
        node = point.node.childNodes[point.offset - 1];
        offset = nodeLength(node);
      } else {
        node = point.node;
        offset = isSkipInnerOffset ? 0 : point.offset - 1;
      }

      return {
        node: node,
        offset: offset
      };
    };

    /**
     * returns next boundaryPoint
     *
     * @param {BoundaryPoint} point
     * @param {Boolean} isSkipInnerOffset
     * @return {BoundaryPoint}
     */
    var nextPoint = function (point, isSkipInnerOffset) {
      var node, offset;

      if (nodeLength(point.node) === point.offset) {
        if (isEditable(point.node)) {
          return null;
        }

        node = point.node.parentNode;
        offset = position(point.node) + 1;
      } else if (hasChildren(point.node)) {
        node = point.node.childNodes[point.offset];
        offset = 0;
      } else {
        node = point.node;
        offset = isSkipInnerOffset ? nodeLength(point.node) : point.offset + 1;
      }

      return {
        node: node,
        offset: offset
      };
    };

    /**
     * returns whether pointA and pointB is same or not.
     *
     * @param {BoundaryPoint} pointA
     * @param {BoundaryPoint} pointB
     * @return {Boolean}
     */
    var isSamePoint = function (pointA, pointB) {
      return pointA.node === pointB.node && pointA.offset === pointB.offset;
    };

    /**
     * returns whether point is visible (can set cursor) or not.
     * 
     * @param {BoundaryPoint} point
     * @return {Boolean}
     */
    var isVisiblePoint = function (point) {
      if (isText(point.node) || !hasChildren(point.node) || isEmpty(point.node)) {
        return true;
      }

      var leftNode = point.node.childNodes[point.offset - 1];
      var rightNode = point.node.childNodes[point.offset];
      if ((!leftNode || isVoid(leftNode)) && (!rightNode || isVoid(rightNode))) {
        return true;
      }

      return false;
    };

    /**
     * @method prevPointUtil
     *
     * @param {BoundaryPoint} point
     * @param {Function} pred
     * @return {BoundaryPoint}
     */
    var prevPointUntil = function (point, pred) {
      while (point) {
        if (pred(point)) {
          return point;
        }

        point = prevPoint(point);
      }

      return null;
    };

    /**
     * @method nextPointUntil
     *
     * @param {BoundaryPoint} point
     * @param {Function} pred
     * @return {BoundaryPoint}
     */
    var nextPointUntil = function (point, pred) {
      while (point) {
        if (pred(point)) {
          return point;
        }

        point = nextPoint(point);
      }

      return null;
    };

    /**
     * returns whether point has character or not.
     *
     * @param {Point} point
     * @return {Boolean}
     */
    var isCharPoint = function (point) {
      if (!isText(point.node)) {
        return false;
      }

      var ch = point.node.nodeValue.charAt(point.offset - 1);
      return ch && (ch !== ' ' && ch !== NBSP_CHAR);
    };

    /**
     * @method walkPoint
     *
     * @param {BoundaryPoint} startPoint
     * @param {BoundaryPoint} endPoint
     * @param {Function} handler
     * @param {Boolean} isSkipInnerOffset
     */
    var walkPoint = function (startPoint, endPoint, handler, isSkipInnerOffset) {
      var point = startPoint;

      while (point) {
        handler(point);

        if (isSamePoint(point, endPoint)) {
          break;
        }

        var isSkipOffset = isSkipInnerOffset &&
                           startPoint.node !== point.node &&
                           endPoint.node !== point.node;
        point = nextPoint(point, isSkipOffset);
      }
    };

    /**
     * @method makeOffsetPath
     *
     * return offsetPath(array of offset) from ancestor
     *
     * @param {Node} ancestor - ancestor node
     * @param {Node} node
     */
    var makeOffsetPath = function (ancestor, node) {
      var ancestors = listAncestor(node, func.eq(ancestor));
      return ancestors.map(position).reverse();
    };

    /**
     * @method fromOffsetPath
     *
     * return element from offsetPath(array of offset)
     *
     * @param {Node} ancestor - ancestor node
     * @param {array} offsets - offsetPath
     */
    var fromOffsetPath = function (ancestor, offsets) {
      var current = ancestor;
      for (var i = 0, len = offsets.length; i < len; i++) {
        if (current.childNodes.length <= offsets[i]) {
          current = current.childNodes[current.childNodes.length - 1];
        } else {
          current = current.childNodes[offsets[i]];
        }
      }
      return current;
    };

    /**
     * @method splitNode
     *
     * split element or #text
     *
     * @param {BoundaryPoint} point
     * @param {Object} [options]
     * @param {Boolean} [options.isSkipPaddingBlankHTML] - default: false
     * @param {Boolean} [options.isNotSplitEdgePoint] - default: false
     * @return {Node} right node of boundaryPoint
     */
    var splitNode = function (point, options) {
      var isSkipPaddingBlankHTML = options && options.isSkipPaddingBlankHTML;
      var isNotSplitEdgePoint = options && options.isNotSplitEdgePoint;

      // edge case
      if (isEdgePoint(point) && (isText(point.node) || isNotSplitEdgePoint)) {
        if (isLeftEdgePoint(point)) {
          return point.node;
        } else if (isRightEdgePoint(point)) {
          return point.node.nextSibling;
        }
      }

      // split #text
      if (isText(point.node)) {
        return point.node.splitText(point.offset);
      } else {
        var childNode = point.node.childNodes[point.offset];
        var clone = insertAfter(point.node.cloneNode(false), point.node);
        appendChildNodes(clone, listNext(childNode));

        if (!isSkipPaddingBlankHTML) {
          paddingBlankHTML(point.node);
          paddingBlankHTML(clone);
        }

        return clone;
      }
    };

    /**
     * @method splitTree
     *
     * split tree by point
     *
     * @param {Node} root - split root
     * @param {BoundaryPoint} point
     * @param {Object} [options]
     * @param {Boolean} [options.isSkipPaddingBlankHTML] - default: false
     * @param {Boolean} [options.isNotSplitEdgePoint] - default: false
     * @return {Node} right node of boundaryPoint
     */
    var splitTree = function (root, point, options) {
      // ex) [#text, <span>, <p>]
      var ancestors = listAncestor(point.node, func.eq(root));

      if (!ancestors.length) {
        return null;
      } else if (ancestors.length === 1) {
        return splitNode(point, options);
      }

      return ancestors.reduce(function (node, parent) {
        if (node === point.node) {
          node = splitNode(point, options);
        }

        return splitNode({
          node: parent,
          offset: node ? dom.position(node) : nodeLength(parent)
        }, options);
      });
    };

    /**
     * split point
     *
     * @param {Point} point
     * @param {Boolean} isInline
     * @return {Object}
     */
    var splitPoint = function (point, isInline) {
      // find splitRoot, container
      //  - inline: splitRoot is a child of paragraph
      //  - block: splitRoot is a child of bodyContainer
      var pred = isInline ? isPara : isBodyContainer;
      var ancestors = listAncestor(point.node, pred);
      var topAncestor = list.last(ancestors) || point.node;

      var splitRoot, container;
      if (pred(topAncestor)) {
        splitRoot = ancestors[ancestors.length - 2];
        container = topAncestor;
      } else {
        splitRoot = topAncestor;
        container = splitRoot.parentNode;
      }

      // if splitRoot is exists, split with splitTree
      var pivot = splitRoot && splitTree(splitRoot, point, {
        isSkipPaddingBlankHTML: isInline,
        isNotSplitEdgePoint: isInline
      });

      // if container is point.node, find pivot with point.offset
      if (!pivot && container === point.node) {
        pivot = point.node.childNodes[point.offset];
      }

      return {
        rightNode: pivot,
        container: container
      };
    };

    var create = function (nodeName) {
      return document.createElement(nodeName);
    };

    var createText = function (text) {
      return document.createTextNode(text);
    };

    /**
     * @method remove
     *
     * remove node, (isRemoveChild: remove child or not)
     *
     * @param {Node} node
     * @param {Boolean} isRemoveChild
     */
    var remove = function (node, isRemoveChild) {
      if (!node || !node.parentNode) { return; }
      if (node.removeNode) { return node.removeNode(isRemoveChild); }

      var parent = node.parentNode;
      if (!isRemoveChild) {
        var nodes = [];
        var i, len;
        for (i = 0, len = node.childNodes.length; i < len; i++) {
          nodes.push(node.childNodes[i]);
        }

        for (i = 0, len = nodes.length; i < len; i++) {
          parent.insertBefore(nodes[i], node);
        }
      }

      parent.removeChild(node);
    };

    /**
     * @method removeWhile
     *
     * @param {Node} node
     * @param {Function} pred
     */
    var removeWhile = function (node, pred) {
      while (node) {
        if (isEditable(node) || !pred(node)) {
          break;
        }

        var parent = node.parentNode;
        remove(node);
        node = parent;
      }
    };

    /**
     * @method replace
     *
     * replace node with provided nodeName
     *
     * @param {Node} node
     * @param {String} nodeName
     * @return {Node} - new node
     */
    var replace = function (node, nodeName) {
      if (node.nodeName.toUpperCase() === nodeName.toUpperCase()) {
        return node;
      }

      var newNode = create(nodeName);

      if (node.style.cssText) {
        newNode.style.cssText = node.style.cssText;
      }

      appendChildNodes(newNode, list.from(node.childNodes));
      insertAfter(newNode, node);
      remove(node);

      return newNode;
    };

    var isTextarea = makePredByNodeName('TEXTAREA');

    /**
     * @param {jQuery} $node
     * @param {Boolean} [stripLinebreaks] - default: false
     */
    var value = function ($node, stripLinebreaks) {
      var val = isTextarea($node[0]) ? $node.val() : $node.html();
      if (stripLinebreaks) {
        return val.replace(/[\n\r]/g, '');
      }
      return val;
    };

    /**
     * @method html
     *
     * get the HTML contents of node
     *
     * @param {jQuery} $node
     * @param {Boolean} [isNewlineOnBlock]
     */
    var html = function ($node, isNewlineOnBlock) {
      var markup = value($node);

      if (isNewlineOnBlock) {
        var regexTag = /<(\/?)(\b(?!!)[^>\s]*)(.*?)(\s*\/?>)/g;
        markup = markup.replace(regexTag, function (match, endSlash, name) {
          name = name.toUpperCase();
          var isEndOfInlineContainer = /^DIV|^TD|^TH|^P|^LI|^H[1-7]/.test(name) &&
                                       !!endSlash;
          var isBlockNode = /^BLOCKQUOTE|^TABLE|^TBODY|^TR|^HR|^UL|^OL/.test(name);

          return match + ((isEndOfInlineContainer || isBlockNode) ? '\n' : '');
        });
        markup = $.trim(markup);
      }

      return markup;
    };

    var posFromPlaceholder = function (placeholder) {
      var $placeholder = $(placeholder);
      var pos = $placeholder.position();
      var height = $placeholder.outerHeight(true); // include margin

      return {
        left: pos.left,
        top: pos.top + height
      };
    };

    var attachEvents = function ($node, events) {
      Object.keys(events).forEach(function (key) {
        $node.on(key, events[key]);
      });
    };

    var detachEvents = function ($node, events) {
      Object.keys(events).forEach(function (key) {
        $node.off(key, events[key]);
      });
    };

    return {
      /** @property {String} NBSP_CHAR */
      NBSP_CHAR: NBSP_CHAR,
      /** @property {String} ZERO_WIDTH_NBSP_CHAR */
      ZERO_WIDTH_NBSP_CHAR: ZERO_WIDTH_NBSP_CHAR,
      /** @property {String} blank */
      blank: blankHTML,
      /** @property {String} emptyPara */
      emptyPara: '<p>' + blankHTML + '</p>',
      makePredByNodeName: makePredByNodeName,
      isEditable: isEditable,
      isControlSizing: isControlSizing,
      isText: isText,
      isElement: isElement,
      isVoid: isVoid,
      isPara: isPara,
      isPurePara: isPurePara,
      isInline: isInline,
      isBlock: func.not(isInline),
      isBodyInline: isBodyInline,
      isBody: isBody,
      isParaInline: isParaInline,
      isList: isList,
      isTable: isTable,
      isCell: isCell,
      isBlockquote: isBlockquote,
      isBodyContainer: isBodyContainer,
      isAnchor: isAnchor,
      isDiv: makePredByNodeName('DIV'),
      isLi: isLi,
      isBR: makePredByNodeName('BR'),
      isSpan: makePredByNodeName('SPAN'),
      isB: makePredByNodeName('B'),
      isU: makePredByNodeName('U'),
      isS: makePredByNodeName('S'),
      isI: makePredByNodeName('I'),
      isImg: makePredByNodeName('IMG'),
      isTextarea: isTextarea,
      isEmpty: isEmpty,
      isEmptyAnchor: func.and(isAnchor, isEmpty),
      isClosestSibling: isClosestSibling,
      withClosestSiblings: withClosestSiblings,
      nodeLength: nodeLength,
      isLeftEdgePoint: isLeftEdgePoint,
      isRightEdgePoint: isRightEdgePoint,
      isEdgePoint: isEdgePoint,
      isLeftEdgeOf: isLeftEdgeOf,
      isRightEdgeOf: isRightEdgeOf,
      isLeftEdgePointOf: isLeftEdgePointOf,
      isRightEdgePointOf: isRightEdgePointOf,
      prevPoint: prevPoint,
      nextPoint: nextPoint,
      isSamePoint: isSamePoint,
      isVisiblePoint: isVisiblePoint,
      prevPointUntil: prevPointUntil,
      nextPointUntil: nextPointUntil,
      isCharPoint: isCharPoint,
      walkPoint: walkPoint,
      ancestor: ancestor,
      singleChildAncestor: singleChildAncestor,
      listAncestor: listAncestor,
      lastAncestor: lastAncestor,
      listNext: listNext,
      listPrev: listPrev,
      listDescendant: listDescendant,
      commonAncestor: commonAncestor,
      wrap: wrap,
      insertAfter: insertAfter,
      appendChildNodes: appendChildNodes,
      position: position,
      hasChildren: hasChildren,
      makeOffsetPath: makeOffsetPath,
      fromOffsetPath: fromOffsetPath,
      splitTree: splitTree,
      splitPoint: splitPoint,
      create: create,
      createText: createText,
      remove: remove,
      removeWhile: removeWhile,
      replace: replace,
      html: html,
      value: value,
      posFromPlaceholder: posFromPlaceholder,
      attachEvents: attachEvents,
      detachEvents: detachEvents
    };
  })();


  var range = (function () {

    /**
     * return boundaryPoint from TextRange, inspired by Andy Na's HuskyRange.js
     *
     * @param {TextRange} textRange
     * @param {Boolean} isStart
     * @return {BoundaryPoint}
     *
     * @see http://msdn.microsoft.com/en-us/library/ie/ms535872(v=vs.85).aspx
     */
    var textRangeToPoint = function (textRange, isStart) {
      var container = textRange.parentElement(), offset;
  
      var tester = document.body.createTextRange(), prevContainer;
      var childNodes = list.from(container.childNodes);
      for (offset = 0; offset < childNodes.length; offset++) {
        if (dom.isText(childNodes[offset])) {
          continue;
        }
        tester.moveToElementText(childNodes[offset]);
        if (tester.compareEndPoints('StartToStart', textRange) >= 0) {
          break;
        }
        prevContainer = childNodes[offset];
      }
  
      if (offset !== 0 && dom.isText(childNodes[offset - 1])) {
        var textRangeStart = document.body.createTextRange(), curTextNode = null;
        textRangeStart.moveToElementText(prevContainer || container);
        textRangeStart.collapse(!prevContainer);
        curTextNode = prevContainer ? prevContainer.nextSibling : container.firstChild;
  
        var pointTester = textRange.duplicate();
        pointTester.setEndPoint('StartToStart', textRangeStart);
        var textCount = pointTester.text.replace(/[\r\n]/g, '').length;
  
        while (textCount > curTextNode.nodeValue.length && curTextNode.nextSibling) {
          textCount -= curTextNode.nodeValue.length;
          curTextNode = curTextNode.nextSibling;
        }
  
        /* jshint ignore:start */
        var dummy = curTextNode.nodeValue; // enforce IE to re-reference curTextNode, hack
        /* jshint ignore:end */
  
        if (isStart && curTextNode.nextSibling && dom.isText(curTextNode.nextSibling) &&
            textCount === curTextNode.nodeValue.length) {
          textCount -= curTextNode.nodeValue.length;
          curTextNode = curTextNode.nextSibling;
        }
  
        container = curTextNode;
        offset = textCount;
      }
  
      return {
        cont: container,
        offset: offset
      };
    };
    
    /**
     * return TextRange from boundary point (inspired by google closure-library)
     * @param {BoundaryPoint} point
     * @return {TextRange}
     */
    var pointToTextRange = function (point) {
      var textRangeInfo = function (container, offset) {
        var node, isCollapseToStart;
  
        if (dom.isText(container)) {
          var prevTextNodes = dom.listPrev(container, func.not(dom.isText));
          var prevContainer = list.last(prevTextNodes).previousSibling;
          node =  prevContainer || container.parentNode;
          offset += list.sum(list.tail(prevTextNodes), dom.nodeLength);
          isCollapseToStart = !prevContainer;
        } else {
          node = container.childNodes[offset] || container;
          if (dom.isText(node)) {
            return textRangeInfo(node, 0);
          }
  
          offset = 0;
          isCollapseToStart = false;
        }
  
        return {
          node: node,
          collapseToStart: isCollapseToStart,
          offset: offset
        };
      };
  
      var textRange = document.body.createTextRange();
      var info = textRangeInfo(point.node, point.offset);
  
      textRange.moveToElementText(info.node);
      textRange.collapse(info.collapseToStart);
      textRange.moveStart('character', info.offset);
      return textRange;
    };
    
    /**
     * Wrapped Range
     *
     * @constructor
     * @param {Node} sc - start container
     * @param {Number} so - start offset
     * @param {Node} ec - end container
     * @param {Number} eo - end offset
     */
    var WrappedRange = function (sc, so, ec, eo) {
      this.sc = sc;
      this.so = so;
      this.ec = ec;
      this.eo = eo;
  
      // nativeRange: get nativeRange from sc, so, ec, eo
      var nativeRange = function () {
        if (agent.isW3CRangeSupport) {
          var w3cRange = document.createRange();
          w3cRange.setStart(sc, so);
          w3cRange.setEnd(ec, eo);

          return w3cRange;
        } else {
          var textRange = pointToTextRange({
            node: sc,
            offset: so
          });

          textRange.setEndPoint('EndToEnd', pointToTextRange({
            node: ec,
            offset: eo
          }));

          return textRange;
        }
      };

      this.getPoints = function () {
        return {
          sc: sc,
          so: so,
          ec: ec,
          eo: eo
        };
      };

      this.getStartPoint = function () {
        return {
          node: sc,
          offset: so
        };
      };

      this.getEndPoint = function () {
        return {
          node: ec,
          offset: eo
        };
      };

      /**
       * select update visible range
       */
      this.select = function () {
        var nativeRng = nativeRange();
        if (agent.isW3CRangeSupport) {
          var selection = document.getSelection();
          if (selection.rangeCount > 0) {
            selection.removeAllRanges();
          }
          selection.addRange(nativeRng);
        } else {
          nativeRng.select();
        }
        
        return this;
      };

      /**
       * @return {WrappedRange}
       */
      this.normalize = function () {

        /**
         * @param {BoundaryPoint} point
         * @param {Boolean} isLeftToRight
         * @return {BoundaryPoint}
         */
        var getVisiblePoint = function (point, isLeftToRight) {
          if ((dom.isVisiblePoint(point) && !dom.isEdgePoint(point)) ||
              (dom.isVisiblePoint(point) && dom.isRightEdgePoint(point) && !isLeftToRight) ||
              (dom.isVisiblePoint(point) && dom.isLeftEdgePoint(point) && isLeftToRight) ||
              (dom.isVisiblePoint(point) && dom.isBlock(point.node) && dom.isEmpty(point.node))) {
            return point;
          }

          // point on block's edge
          var block = dom.ancestor(point.node, dom.isBlock);
          if (((dom.isLeftEdgePointOf(point, block) || dom.isVoid(dom.prevPoint(point).node)) && !isLeftToRight) ||
              ((dom.isRightEdgePointOf(point, block) || dom.isVoid(dom.nextPoint(point).node)) && isLeftToRight)) {

            // returns point already on visible point
            if (dom.isVisiblePoint(point)) {
              return point;
            }
            // reverse direction 
            isLeftToRight = !isLeftToRight;
          }

          var nextPoint = isLeftToRight ? dom.nextPointUntil(dom.nextPoint(point), dom.isVisiblePoint) :
                                          dom.prevPointUntil(dom.prevPoint(point), dom.isVisiblePoint);
          return nextPoint || point;
        };

        var endPoint = getVisiblePoint(this.getEndPoint(), false);
        var startPoint = this.isCollapsed() ? endPoint : getVisiblePoint(this.getStartPoint(), true);

        return new WrappedRange(
          startPoint.node,
          startPoint.offset,
          endPoint.node,
          endPoint.offset
        );
      };

      /**
       * returns matched nodes on range
       *
       * @param {Function} [pred] - predicate function
       * @param {Object} [options]
       * @param {Boolean} [options.includeAncestor]
       * @param {Boolean} [options.fullyContains]
       * @return {Node[]}
       */
      this.nodes = function (pred, options) {
        pred = pred || func.ok;

        var includeAncestor = options && options.includeAncestor;
        var fullyContains = options && options.fullyContains;

        // TODO compare points and sort
        var startPoint = this.getStartPoint();
        var endPoint = this.getEndPoint();

        var nodes = [];
        var leftEdgeNodes = [];

        dom.walkPoint(startPoint, endPoint, function (point) {
          if (dom.isEditable(point.node)) {
            return;
          }

          var node;
          if (fullyContains) {
            if (dom.isLeftEdgePoint(point)) {
              leftEdgeNodes.push(point.node);
            }
            if (dom.isRightEdgePoint(point) && list.contains(leftEdgeNodes, point.node)) {
              node = point.node;
            }
          } else if (includeAncestor) {
            node = dom.ancestor(point.node, pred);
          } else {
            node = point.node;
          }

          if (node && pred(node)) {
            nodes.push(node);
          }
        }, true);

        return list.unique(nodes);
      };

      /**
       * returns commonAncestor of range
       * @return {Element} - commonAncestor
       */
      this.commonAncestor = function () {
        return dom.commonAncestor(sc, ec);
      };

      /**
       * returns expanded range by pred
       *
       * @param {Function} pred - predicate function
       * @return {WrappedRange}
       */
      this.expand = function (pred) {
        var startAncestor = dom.ancestor(sc, pred);
        var endAncestor = dom.ancestor(ec, pred);

        if (!startAncestor && !endAncestor) {
          return new WrappedRange(sc, so, ec, eo);
        }

        var boundaryPoints = this.getPoints();

        if (startAncestor) {
          boundaryPoints.sc = startAncestor;
          boundaryPoints.so = 0;
        }

        if (endAncestor) {
          boundaryPoints.ec = endAncestor;
          boundaryPoints.eo = dom.nodeLength(endAncestor);
        }

        return new WrappedRange(
          boundaryPoints.sc,
          boundaryPoints.so,
          boundaryPoints.ec,
          boundaryPoints.eo
        );
      };

      /**
       * @param {Boolean} isCollapseToStart
       * @return {WrappedRange}
       */
      this.collapse = function (isCollapseToStart) {
        if (isCollapseToStart) {
          return new WrappedRange(sc, so, sc, so);
        } else {
          return new WrappedRange(ec, eo, ec, eo);
        }
      };

      /**
       * splitText on range
       */
      this.splitText = function () {
        var isSameContainer = sc === ec;
        var boundaryPoints = this.getPoints();

        if (dom.isText(ec) && !dom.isEdgePoint(this.getEndPoint())) {
          ec.splitText(eo);
        }

        if (dom.isText(sc) && !dom.isEdgePoint(this.getStartPoint())) {
          boundaryPoints.sc = sc.splitText(so);
          boundaryPoints.so = 0;

          if (isSameContainer) {
            boundaryPoints.ec = boundaryPoints.sc;
            boundaryPoints.eo = eo - so;
          }
        }

        return new WrappedRange(
          boundaryPoints.sc,
          boundaryPoints.so,
          boundaryPoints.ec,
          boundaryPoints.eo
        );
      };

      /**
       * delete contents on range
       * @return {WrappedRange}
       */
      this.deleteContents = function () {
        if (this.isCollapsed()) {
          return this;
        }

        var rng = this.splitText();
        var nodes = rng.nodes(null, {
          fullyContains: true
        });

        // find new cursor point
        var point = dom.prevPointUntil(rng.getStartPoint(), function (point) {
          return !list.contains(nodes, point.node);
        });

        var emptyParents = [];
        $.each(nodes, function (idx, node) {
          // find empty parents
          var parent = node.parentNode;
          if (point.node !== parent && dom.nodeLength(parent) === 1) {
            emptyParents.push(parent);
          }
          dom.remove(node, false);
        });

        // remove empty parents
        $.each(emptyParents, function (idx, node) {
          dom.remove(node, false);
        });

        return new WrappedRange(
          point.node,
          point.offset,
          point.node,
          point.offset
        ).normalize();
      };
      
      /**
       * makeIsOn: return isOn(pred) function
       */
      var makeIsOn = function (pred) {
        return function () {
          var ancestor = dom.ancestor(sc, pred);
          return !!ancestor && (ancestor === dom.ancestor(ec, pred));
        };
      };
  
      // isOnEditable: judge whether range is on editable or not
      this.isOnEditable = makeIsOn(dom.isEditable);
      // isOnList: judge whether range is on list node or not
      this.isOnList = makeIsOn(dom.isList);
      // isOnAnchor: judge whether range is on anchor node or not
      this.isOnAnchor = makeIsOn(dom.isAnchor);
      // isOnAnchor: judge whether range is on cell node or not
      this.isOnCell = makeIsOn(dom.isCell);

      /**
       * @param {Function} pred
       * @return {Boolean}
       */
      this.isLeftEdgeOf = function (pred) {
        if (!dom.isLeftEdgePoint(this.getStartPoint())) {
          return false;
        }

        var node = dom.ancestor(this.sc, pred);
        return node && dom.isLeftEdgeOf(this.sc, node);
      };

      /**
       * returns whether range was collapsed or not
       */
      this.isCollapsed = function () {
        return sc === ec && so === eo;
      };

      /**
       * wrap inline nodes which children of body with paragraph
       *
       * @return {WrappedRange}
       */
      this.wrapBodyInlineWithPara = function () {
        if (dom.isBodyContainer(sc) && dom.isEmpty(sc)) {
          sc.innerHTML = dom.emptyPara;
          return new WrappedRange(sc.firstChild, 0, sc.firstChild, 0);
        }

        /**
         * [workaround] firefox often create range on not visible point. so normalize here.
         *  - firefox: |<p>text</p>|
         *  - chrome: <p>|text|</p>
         */
        var rng = this.normalize();
        if (dom.isParaInline(sc) || dom.isPara(sc)) {
          return rng;
        }

        // find inline top ancestor
        var topAncestor;
        if (dom.isInline(rng.sc)) {
          var ancestors = dom.listAncestor(rng.sc, func.not(dom.isInline));
          topAncestor = list.last(ancestors);
          if (!dom.isInline(topAncestor)) {
            topAncestor = ancestors[ancestors.length - 2] || rng.sc.childNodes[rng.so];
          }
        } else {
          topAncestor = rng.sc.childNodes[rng.so > 0 ? rng.so - 1 : 0];
        }

        // siblings not in paragraph
        var inlineSiblings = dom.listPrev(topAncestor, dom.isParaInline).reverse();
        inlineSiblings = inlineSiblings.concat(dom.listNext(topAncestor.nextSibling, dom.isParaInline));

        // wrap with paragraph
        if (inlineSiblings.length) {
          var para = dom.wrap(list.head(inlineSiblings), 'p');
          dom.appendChildNodes(para, list.tail(inlineSiblings));
        }

        return this.normalize();
      };

      /**
       * insert node at current cursor
       *
       * @param {Node} node
       * @return {Node}
       */
      this.insertNode = function (node) {
        var rng = this.wrapBodyInlineWithPara().deleteContents();
        var info = dom.splitPoint(rng.getStartPoint(), dom.isInline(node));

        if (info.rightNode) {
          info.rightNode.parentNode.insertBefore(node, info.rightNode);
        } else {
          info.container.appendChild(node);
        }

        return node;
      };

      /**
       * insert html at current cursor
       */
      this.pasteHTML = function (markup) {
        var contentsContainer = $('<div></div>').html(markup)[0];
        var childNodes = list.from(contentsContainer.childNodes);

        var rng = this.wrapBodyInlineWithPara().deleteContents();

        return childNodes.reverse().map(function (childNode) {
          return rng.insertNode(childNode);
        }).reverse();
      };
  
      /**
       * returns text in range
       *
       * @return {String}
       */
      this.toString = function () {
        var nativeRng = nativeRange();
        return agent.isW3CRangeSupport ? nativeRng.toString() : nativeRng.text;
      };

      /**
       * returns range for word before cursor
       *
       * @param {Boolean} [findAfter] - find after cursor, default: false
       * @return {WrappedRange}
       */
      this.getWordRange = function (findAfter) {
        var endPoint = this.getEndPoint();

        if (!dom.isCharPoint(endPoint)) {
          return this;
        }

        var startPoint = dom.prevPointUntil(endPoint, function (point) {
          return !dom.isCharPoint(point);
        });

        if (findAfter) {
          endPoint = dom.nextPointUntil(endPoint, function (point) {
            return !dom.isCharPoint(point);
          });
        }

        return new WrappedRange(
          startPoint.node,
          startPoint.offset,
          endPoint.node,
          endPoint.offset
        );
      };
  
      /**
       * create offsetPath bookmark
       *
       * @param {Node} editable
       */
      this.bookmark = function (editable) {
        return {
          s: {
            path: dom.makeOffsetPath(editable, sc),
            offset: so
          },
          e: {
            path: dom.makeOffsetPath(editable, ec),
            offset: eo
          }
        };
      };

      /**
       * create offsetPath bookmark base on paragraph
       *
       * @param {Node[]} paras
       */
      this.paraBookmark = function (paras) {
        return {
          s: {
            path: list.tail(dom.makeOffsetPath(list.head(paras), sc)),
            offset: so
          },
          e: {
            path: list.tail(dom.makeOffsetPath(list.last(paras), ec)),
            offset: eo
          }
        };
      };

      /**
       * getClientRects
       * @return {Rect[]}
       */
      this.getClientRects = function () {
        var nativeRng = nativeRange();
        return nativeRng.getClientRects();
      };
    };

  /**
   * @class core.range
   *
   * Data structure
   *  * BoundaryPoint: a point of dom tree
   *  * BoundaryPoints: two boundaryPoints corresponding to the start and the end of the Range
   *
   * See to http://www.w3.org/TR/DOM-Level-2-Traversal-Range/ranges.html#Level-2-Range-Position
   *
   * @singleton
   * @alternateClassName range
   */
    return {
      /**
       * @method
       * 
       * create Range Object From arguments or Browser Selection
       *
       * @param {Node} sc - start container
       * @param {Number} so - start offset
       * @param {Node} ec - end container
       * @param {Number} eo - end offset
       * @return {WrappedRange}
       */
      create : function (sc, so, ec, eo) {
        if (!arguments.length) { // from Browser Selection
          if (agent.isW3CRangeSupport) {
            var selection = document.getSelection();
            if (!selection || selection.rangeCount === 0) {
              return null;
            } else if (dom.isBody(selection.anchorNode)) {
              // Firefox: returns entire body as range on initialization. We won't never need it.
              return null;
            }
  
            var nativeRng = selection.getRangeAt(0);
            sc = nativeRng.startContainer;
            so = nativeRng.startOffset;
            ec = nativeRng.endContainer;
            eo = nativeRng.endOffset;
          } else { // IE8: TextRange
            var textRange = document.selection.createRange();
            var textRangeEnd = textRange.duplicate();
            textRangeEnd.collapse(false);
            var textRangeStart = textRange;
            textRangeStart.collapse(true);
  
            var startPoint = textRangeToPoint(textRangeStart, true),
            endPoint = textRangeToPoint(textRangeEnd, false);

            // same visible point case: range was collapsed.
            if (dom.isText(startPoint.node) && dom.isLeftEdgePoint(startPoint) &&
                dom.isTextNode(endPoint.node) && dom.isRightEdgePoint(endPoint) &&
                endPoint.node.nextSibling === startPoint.node) {
              startPoint = endPoint;
            }

            sc = startPoint.cont;
            so = startPoint.offset;
            ec = endPoint.cont;
            eo = endPoint.offset;
          }
        } else if (arguments.length === 2) { //collapsed
          ec = sc;
          eo = so;
        }
        return new WrappedRange(sc, so, ec, eo);
      },

      /**
       * @method 
       * 
       * create WrappedRange from node
       *
       * @param {Node} node
       * @return {WrappedRange}
       */
      createFromNode: function (node) {
        var sc = node;
        var so = 0;
        var ec = node;
        var eo = dom.nodeLength(ec);

        // browsers can't target a picture or void node
        if (dom.isVoid(sc)) {
          so = dom.listPrev(sc).length - 1;
          sc = sc.parentNode;
        }
        if (dom.isBR(ec)) {
          eo = dom.listPrev(ec).length - 1;
          ec = ec.parentNode;
        } else if (dom.isVoid(ec)) {
          eo = dom.listPrev(ec).length;
          ec = ec.parentNode;
        }

        return this.create(sc, so, ec, eo);
      },

      /**
       * create WrappedRange from node after position
       *
       * @param {Node} node
       * @return {WrappedRange}
       */
      createFromNodeBefore: function (node) {
        return this.createFromNode(node).collapse(true);
      },

      /**
       * create WrappedRange from node after position
       *
       * @param {Node} node
       * @return {WrappedRange}
       */
      createFromNodeAfter: function (node) {
        return this.createFromNode(node).collapse();
      },

      /**
       * @method 
       * 
       * create WrappedRange from bookmark
       *
       * @param {Node} editable
       * @param {Object} bookmark
       * @return {WrappedRange}
       */
      createFromBookmark : function (editable, bookmark) {
        var sc = dom.fromOffsetPath(editable, bookmark.s.path);
        var so = bookmark.s.offset;
        var ec = dom.fromOffsetPath(editable, bookmark.e.path);
        var eo = bookmark.e.offset;
        return new WrappedRange(sc, so, ec, eo);
      },

      /**
       * @method 
       *
       * create WrappedRange from paraBookmark
       *
       * @param {Object} bookmark
       * @param {Node[]} paras
       * @return {WrappedRange}
       */
      createFromParaBookmark: function (bookmark, paras) {
        var so = bookmark.s.offset;
        var eo = bookmark.e.offset;
        var sc = dom.fromOffsetPath(list.head(paras), bookmark.s.path);
        var ec = dom.fromOffsetPath(list.last(paras), bookmark.e.path);

        return new WrappedRange(sc, so, ec, eo);
      }
    };
  })();

  /**
   * @class core.async
   *
   * Async functions which returns `Promise`
   *
   * @singleton
   * @alternateClassName async
   */
  var async = (function () {
    /**
     * @method readFileAsDataURL
     *
     * read contents of file as representing URL
     *
     * @param {File} file
     * @return {Promise} - then: dataUrl
     */
    var readFileAsDataURL = function (file) {
      return $.Deferred(function (deferred) {
        $.extend(new FileReader(), {
          onload: function (e) {
            var dataURL = e.target.result;
            deferred.resolve(dataURL);
          },
          onerror: function () {
            deferred.reject(this);
          }
        }).readAsDataURL(file);
      }).promise();
    };
  
    /**
     * @method createImage
     *
     * create `<image>` from url string
     *
     * @param {String} sUrl
     * @param {String} filename
     * @return {Promise} - then: $image
     */
    var createImage = function (sUrl, filename) {
      return $.Deferred(function (deferred) {
        var $img = $('<img>');

        $img.one('load', function () {
          $img.off('error abort');
          deferred.resolve($img);
        }).one('error abort', function () {
          $img.off('load').detach();
          deferred.reject($img);
        }).css({
          display: 'none'
        }).appendTo(document.body).attr({
          'src': sUrl,
          'data-filename': filename
        });
      }).promise();
    };

    return {
      readFileAsDataURL: readFileAsDataURL,
      createImage: createImage
    };
  })();

  /**
   * @class editing.History
   *
   * Editor History
   *
   */
  var History = function ($editable) {
    var stack = [], stackOffset = -1;
    var editable = $editable[0];

    var makeSnapshot = function () {
      var rng = range.create();
      var emptyBookmark = {s: {path: [], offset: 0}, e: {path: [], offset: 0}};

      return {
        contents: $editable.html(),
        bookmark: (rng ? rng.bookmark(editable) : emptyBookmark)
      };
    };

    var applySnapshot = function (snapshot) {
      if (snapshot.contents !== null) {
        $editable.html(snapshot.contents);
      }
      if (snapshot.bookmark !== null) {
        range.createFromBookmark(editable, snapshot.bookmark).select();
      }
    };

    /**
     * undo
     */
    this.undo = function () {
      // Create snap shot if not yet recorded
      if ($editable.html() !== stack[stackOffset].contents) {
        this.recordUndo();
      }

      if (0 < stackOffset) {
        stackOffset--;
        applySnapshot(stack[stackOffset]);
      }
    };

    /**
     * redo
     */
    this.redo = function () {
      if (stack.length - 1 > stackOffset) {
        stackOffset++;
        applySnapshot(stack[stackOffset]);
      }
    };

    /**
     * recorded undo
     */
    this.recordUndo = function () {
      stackOffset++;

      // Wash out stack after stackOffset
      if (stack.length > stackOffset) {
        stack = stack.slice(0, stackOffset);
      }

      // Create new snapshot and push it to the end
      stack.push(makeSnapshot());
    };
  };

  /**
   * @class editing.Style
   *
   * Style
   *
   */
  var Style = function () {
    /**
     * @method jQueryCSS
     *
     * [workaround] for old jQuery
     * passing an array of style properties to .css()
     * will result in an object of property-value pairs.
     * (compability with version < 1.9)
     *
     * @private
     * @param  {jQuery} $obj
     * @param  {Array} propertyNames - An array of one or more CSS properties.
     * @return {Object}
     */
    var jQueryCSS = function ($obj, propertyNames) {
      if (agent.jqueryVersion < 1.9) {
        var result = {};
        $.each(propertyNames, function (idx, propertyName) {
          result[propertyName] = $obj.css(propertyName);
        });
        return result;
      }
      return $obj.css.call($obj, propertyNames);
    };

    /**
     * returns style object from node
     *
     * @param {jQuery} $node
     * @return {Object}
     */
    this.fromNode = function ($node) {
      var properties = ['font-family', 'font-size', 'text-align', 'list-style-type', 'line-height'];
      var styleInfo = jQueryCSS($node, properties) || {};
      styleInfo['font-size'] = parseInt(styleInfo['font-size'], 10);
      return styleInfo;
    };

    /**
     * paragraph level style
     *
     * @param {WrappedRange} rng
     * @param {Object} styleInfo
     */
    this.stylePara = function (rng, styleInfo) {
      $.each(rng.nodes(dom.isPara, {
        includeAncestor: true
      }), function (idx, para) {
        $(para).css(styleInfo);
      });
    };

    /**
     * insert and returns styleNodes on range.
     *
     * @param {WrappedRange} rng
     * @param {Object} [options] - options for styleNodes
     * @param {String} [options.nodeName] - default: `SPAN`
     * @param {Boolean} [options.expandClosestSibling] - default: `false`
     * @param {Boolean} [options.onlyPartialContains] - default: `false`
     * @return {Node[]}
     */
    this.styleNodes = function (rng, options) {
      rng = rng.splitText();

      var nodeName = options && options.nodeName || 'SPAN';
      var expandClosestSibling = !!(options && options.expandClosestSibling);
      var onlyPartialContains = !!(options && options.onlyPartialContains);

      if (rng.isCollapsed()) {
        return [rng.insertNode(dom.create(nodeName))];
      }

      var pred = dom.makePredByNodeName(nodeName);
      var nodes = rng.nodes(dom.isText, {
        fullyContains: true
      }).map(function (text) {
        return dom.singleChildAncestor(text, pred) || dom.wrap(text, nodeName);
      });

      if (expandClosestSibling) {
        if (onlyPartialContains) {
          var nodesInRange = rng.nodes();
          // compose with partial contains predication
          pred = func.and(pred, function (node) {
            return list.contains(nodesInRange, node);
          });
        }

        return nodes.map(function (node) {
          var siblings = dom.withClosestSiblings(node, pred);
          var head = list.head(siblings);
          var tails = list.tail(siblings);
          $.each(tails, function (idx, elem) {
            dom.appendChildNodes(head, elem.childNodes);
            dom.remove(elem);
          });
          return list.head(siblings);
        });
      } else {
        return nodes;
      }
    };

    /**
     * get current style on cursor
     *
     * @param {WrappedRange} rng
     * @return {Object} - object contains style properties.
     */
    this.current = function (rng) {
      var $cont = $(!dom.isElement(rng.sc) ? rng.sc.parentNode : rng.sc);
      var styleInfo = this.fromNode($cont);

      // document.queryCommandState for toggle state
      // [workaround] prevent Firefox nsresult: "0x80004005 (NS_ERROR_FAILURE)"
      try {
        styleInfo = $.extend(styleInfo, {
          'font-bold': document.queryCommandState('bold') ? 'bold' : 'normal',
          'font-italic': document.queryCommandState('italic') ? 'italic' : 'normal',
          'font-underline': document.queryCommandState('underline') ? 'underline' : 'normal',
          'font-subscript': document.queryCommandState('subscript') ? 'subscript' : 'normal',
          'font-superscript': document.queryCommandState('superscript') ? 'superscript' : 'normal',
          'font-strikethrough': document.queryCommandState('strikeThrough') ? 'strikethrough' : 'normal'
        });
      } catch (e) {}

      // list-style-type to list-style(unordered, ordered)
      if (!rng.isOnList()) {
        styleInfo['list-style'] = 'none';
      } else {
        var orderedTypes = ['circle', 'disc', 'disc-leading-zero', 'square'];
        var isUnordered = $.inArray(styleInfo['list-style-type'], orderedTypes) > -1;
        styleInfo['list-style'] = isUnordered ? 'unordered' : 'ordered';
      }

      var para = dom.ancestor(rng.sc, dom.isPara);
      if (para && para.style['line-height']) {
        styleInfo['line-height'] = para.style.lineHeight;
      } else {
        var lineHeight = parseInt(styleInfo['line-height'], 10) / parseInt(styleInfo['font-size'], 10);
        styleInfo['line-height'] = lineHeight.toFixed(1);
      }

      styleInfo.anchor = rng.isOnAnchor() && dom.ancestor(rng.sc, dom.isAnchor);
      styleInfo.ancestors = dom.listAncestor(rng.sc, dom.isEditable);
      styleInfo.range = rng;

      return styleInfo;
    };
  };


  /**
   * @class editing.Bullet
   *
   * @alternateClassName Bullet
   */
  var Bullet = function () {
    /**
     * @method insertOrderedList
     *
     * toggle ordered list
     *
     * @type command
     */
    this.insertOrderedList = function () {
      this.toggleList('OL');
    };

    /**
     * @method insertUnorderedList
     *
     * toggle unordered list
     *
     * @type command
     */
    this.insertUnorderedList = function () {
      this.toggleList('UL');
    };

    /**
     * @method indent
     *
     * indent
     *
     * @type command
     */
    this.indent = function () {
      var self = this;
      var rng = range.create().wrapBodyInlineWithPara();

      var paras = rng.nodes(dom.isPara, { includeAncestor: true });
      var clustereds = list.clusterBy(paras, func.peq2('parentNode'));

      $.each(clustereds, function (idx, paras) {
        var head = list.head(paras);
        if (dom.isLi(head)) {
          self.wrapList(paras, head.parentNode.nodeName);
        } else {
          $.each(paras, function (idx, para) {
            $(para).css('marginLeft', function (idx, val) {
              return (parseInt(val, 10) || 0) + 25;
            });
          });
        }
      });

      rng.select();
    };

    /**
     * @method outdent
     *
     * outdent
     *
     * @type command
     */
    this.outdent = function () {
      var self = this;
      var rng = range.create().wrapBodyInlineWithPara();

      var paras = rng.nodes(dom.isPara, { includeAncestor: true });
      var clustereds = list.clusterBy(paras, func.peq2('parentNode'));

      $.each(clustereds, function (idx, paras) {
        var head = list.head(paras);
        if (dom.isLi(head)) {
          self.releaseList([paras]);
        } else {
          $.each(paras, function (idx, para) {
            $(para).css('marginLeft', function (idx, val) {
              val = (parseInt(val, 10) || 0);
              return val > 25 ? val - 25 : '';
            });
          });
        }
      });

      rng.select();
    };

    /**
     * @method toggleList
     *
     * toggle list
     *
     * @param {String} listName - OL or UL
     */
    this.toggleList = function (listName) {
      var self = this;
      var rng = range.create().wrapBodyInlineWithPara();

      var paras = rng.nodes(dom.isPara, { includeAncestor: true });
      var bookmark = rng.paraBookmark(paras);
      var clustereds = list.clusterBy(paras, func.peq2('parentNode'));

      // paragraph to list
      if (list.find(paras, dom.isPurePara)) {
        var wrappedParas = [];
        $.each(clustereds, function (idx, paras) {
          wrappedParas = wrappedParas.concat(self.wrapList(paras, listName));
        });
        paras = wrappedParas;
      // list to paragraph or change list style
      } else {
        var diffLists = rng.nodes(dom.isList, {
          includeAncestor: true
        }).filter(function (listNode) {
          return !$.nodeName(listNode, listName);
        });

        if (diffLists.length) {
          $.each(diffLists, function (idx, listNode) {
            dom.replace(listNode, listName);
          });
        } else {
          paras = this.releaseList(clustereds, true);
        }
      }

      range.createFromParaBookmark(bookmark, paras).select();
    };

    /**
     * @method wrapList
     *
     * @param {Node[]} paras
     * @param {String} listName
     * @return {Node[]}
     */
    this.wrapList = function (paras, listName) {
      var head = list.head(paras);
      var last = list.last(paras);

      var prevList = dom.isList(head.previousSibling) && head.previousSibling;
      var nextList = dom.isList(last.nextSibling) && last.nextSibling;

      var listNode = prevList || dom.insertAfter(dom.create(listName || 'UL'), last);

      // P to LI
      paras = paras.map(function (para) {
        return dom.isPurePara(para) ? dom.replace(para, 'LI') : para;
      });

      // append to list(<ul>, <ol>)
      dom.appendChildNodes(listNode, paras);

      if (nextList) {
        dom.appendChildNodes(listNode, list.from(nextList.childNodes));
        dom.remove(nextList);
      }

      return paras;
    };

    /**
     * @method releaseList
     *
     * @param {Array[]} clustereds
     * @param {Boolean} isEscapseToBody
     * @return {Node[]}
     */
    this.releaseList = function (clustereds, isEscapseToBody) {
      var releasedParas = [];

      $.each(clustereds, function (idx, paras) {
        var head = list.head(paras);
        var last = list.last(paras);

        var headList = isEscapseToBody ? dom.lastAncestor(head, dom.isList) :
                                         head.parentNode;
        var lastList = headList.childNodes.length > 1 ? dom.splitTree(headList, {
          node: last.parentNode,
          offset: dom.position(last) + 1
        }, {
          isSkipPaddingBlankHTML: true
        }) : null;

        var middleList = dom.splitTree(headList, {
          node: head.parentNode,
          offset: dom.position(head)
        }, {
          isSkipPaddingBlankHTML: true
        });

        paras = isEscapseToBody ? dom.listDescendant(middleList, dom.isLi) :
                                  list.from(middleList.childNodes).filter(dom.isLi);

        // LI to P
        if (isEscapseToBody || !dom.isList(headList.parentNode)) {
          paras = paras.map(function (para) {
            return dom.replace(para, 'P');
          });
        }

        $.each(list.from(paras).reverse(), function (idx, para) {
          dom.insertAfter(para, headList);
        });

        // remove empty lists
        var rootLists = list.compact([headList, middleList, lastList]);
        $.each(rootLists, function (idx, rootList) {
          var listNodes = [rootList].concat(dom.listDescendant(rootList, dom.isList));
          $.each(listNodes.reverse(), function (idx, listNode) {
            if (!dom.nodeLength(listNode)) {
              dom.remove(listNode, true);
            }
          });
        });

        releasedParas = releasedParas.concat(paras);
      });

      return releasedParas;
    };
  };


  /**
   * @class editing.Typing
   *
   * Typing
   *
   */
  var Typing = function () {

    // a Bullet instance to toggle lists off
    var bullet = new Bullet();

    /**
     * insert tab
     *
     * @param {jQuery} $editable
     * @param {WrappedRange} rng
     * @param {Number} tabsize
     */
    this.insertTab = function ($editable, rng, tabsize) {
      var tab = dom.createText(new Array(tabsize + 1).join(dom.NBSP_CHAR));
      rng = rng.deleteContents();
      rng.insertNode(tab, true);

      rng = range.create(tab, tabsize);
      rng.select();
    };

    /**
     * insert paragraph
     */
    this.insertParagraph = function () {
      var rng = range.create();

      // deleteContents on range.
      rng = rng.deleteContents();

      // Wrap range if it needs to be wrapped by paragraph
      rng = rng.wrapBodyInlineWithPara();

      // finding paragraph
      var splitRoot = dom.ancestor(rng.sc, dom.isPara);

      var nextPara;
      // on paragraph: split paragraph
      if (splitRoot) {
        // if it is an empty line with li
        if (dom.isEmpty(splitRoot) && dom.isLi(splitRoot)) {
          // disable UL/OL and escape!
          bullet.toggleList(splitRoot.parentNode.nodeName);
          return;
        // if new line has content (not a line break)
        } else {
          nextPara = dom.splitTree(splitRoot, rng.getStartPoint());

          var emptyAnchors = dom.listDescendant(splitRoot, dom.isEmptyAnchor);
          emptyAnchors = emptyAnchors.concat(dom.listDescendant(nextPara, dom.isEmptyAnchor));

          $.each(emptyAnchors, function (idx, anchor) {
            dom.remove(anchor);
          });
        }
      // no paragraph: insert empty paragraph
      } else {
        var next = rng.sc.childNodes[rng.so];
        nextPara = $(dom.emptyPara)[0];
        if (next) {
          rng.sc.insertBefore(nextPara, next);
        } else {
          rng.sc.appendChild(nextPara);
        }
      }

      range.create(nextPara, 0).normalize().select();

    };

  };

  /**
   * @class editing.Table
   *
   * Table
   *
   */
  var Table = function () {
    /**
     * handle tab key
     *
     * @param {WrappedRange} rng
     * @param {Boolean} isShift
     */
    this.tab = function (rng, isShift) {
      var cell = dom.ancestor(rng.commonAncestor(), dom.isCell);
      var table = dom.ancestor(cell, dom.isTable);
      var cells = dom.listDescendant(table, dom.isCell);

      var nextCell = list[isShift ? 'prev' : 'next'](cells, cell);
      if (nextCell) {
        range.create(nextCell, 0).select();
      }
    };

    /**
     * create empty table element
     *
     * @param {Number} rowCount
     * @param {Number} colCount
     * @return {Node}
     */
    this.createTable = function (colCount, rowCount, options) {
      var tds = [], tdHTML;
      for (var idxCol = 0; idxCol < colCount; idxCol++) {
        tds.push('<td>' + dom.blank + '</td>');
      }
      tdHTML = tds.join('');

      var trs = [], trHTML;
      for (var idxRow = 0; idxRow < rowCount; idxRow++) {
        trs.push('<tr>' + tdHTML + '</tr>');
      }
      trHTML = trs.join('');
      var $table = $('<table>' + trHTML + '</table>');
      if (options && options.tableClassName) {
        $table.addClass(options.tableClassName);
      }

      return $table[0];
    };
  };


  var KEY_BOGUS = 'bogus';

  /**
   * @class Editor
   * @param {Summernote} summernote
   */
  var Editor = function (summernote) {
    var self = this;

    var $note = summernote.layoutInfo.note;
    var $editor = summernote.layoutInfo.editor;
    var $editable = summernote.layoutInfo.editable;
    var options = summernote.options;

    var style = new Style();
    var table = new Table();
    var typing = new Typing();
    var bullet = new Bullet();
    var history = new History($editable);

    this.initialize = function () {
      // bind keymap
      if (options.shortcuts) {
        this.bindKeyMap();
      }

      // bind custom events
      $editable.on('keydown', function (event) {
        if (event.keyCode === key.code.ENTER) {
          summernote.triggerEvent('enter', event);
        }
        summernote.triggerEvent('keydown', event);
      }).on('keyup', function (event) {
        summernote.triggerEvent('keyup', event);
<<<<<<< HEAD
      }).on('keydown', function (event) {
        summernote.triggerEvent('keydown', event);
=======
>>>>>>> 01f78c85
      }).on('focus', function (event) {
        summernote.triggerEvent('focus', event);
      }).on('blur', function (event) {
        summernote.triggerEvent('blur', event);
      }).on('mousedown', function (event) {
        summernote.triggerEvent('mousedown', event);
      }).on('mouseup', function (event) {
        summernote.triggerEvent('mouseup', event);
      }).on('input', function (event) {
        summernote.triggerEvent('change', event);
      }).on('scroll', function (event) {
        summernote.triggerEvent('scroll', event);
      }).on('paste', function (event) {
        summernote.triggerEvent('paste', event);
      });

      $editor.on('focusin', function (event) {
        summernote.triggerEvent('focusin', event);
      }).on('focusout', function (event) {
        summernote.triggerEvent('focusout', event);
      });

      if (!options.airMode && options.height) {
        $editable.outerHeight(options.height);
      }

      $editable.html($note.html());
      history.recordUndo();
    };

    this.destroy = function () {
      $editable.off();
    };

    this.bindKeyMap = function () {
      var keyMap = options.keyMap[agent.isMac ? 'mac' : 'pc'];
      $editable.on('keydown', function (event) {
        var keys = [];

        if (event.metaKey) { keys.push('CMD'); }
        if (event.ctrlKey && !event.altKey) { keys.push('CTRL'); }
        if (event.shiftKey) { keys.push('SHIFT'); }

        var keyName = key.nameFromCode[event.keyCode];
        if (keyName) {
          keys.push(keyName);
        }

        var eventName = keyMap[keys.join('+')];
        if (eventName) {
          event.preventDefault();
          summernote.invoke(eventName);
        } else if (key.isEdit(event.keyCode)) {
          self.afterCommand();
        }
      });
    };

    /**
     * createRange
     *
     * create range
     * @return {WrappedRange}
     */
    this.createRange = function () {
      this.focus();
      return range.create();
    };

    /**
     * saveRange
     *
     * save current range
     *
     * @param {Boolean} [thenCollapse=false]
     */
    this.saveRange = function (thenCollapse) {
      this.focus();
      $editable.data('range', range.create());
      if (thenCollapse) {
        range.create().collapse().select();
      }
    };

    /**
     * restoreRange
     *
     * restore lately range
     */
    this.restoreRange = function () {
      var rng = $editable.data('range');
      if (rng) {
        rng.select();
        this.focus();
      }
    };

    this.saveTarget = function (node) {
      $editable.data('target', node);
    };

    this.clearTarget = function () {
      $editable.removeData('target');
    };

    this.restoreTarget = function () {
      return $editable.data('target');
    };

    /**
     * currentStyle
     *
     * current style
     * @return {Object|Boolean} unfocus
     */
    this.currentStyle = function () {
      var rng = range.create();
      if (rng) {
        rng = rng.normalize();
      }
      return rng ? style.current(rng) : style.fromNode($editable);
    };

    /**
     * style from node
     *
     * @param {jQuery} $node
     * @return {Object}
     */
    this.styleFromNode = function ($node) {
      return style.fromNode($node);
    };

    /**
     * undo
     * undo
     */
    this.undo = function () {
      summernote.triggerEvent('before.command', $editable.html());
      history.undo();
      summernote.triggerEvent('change', $editable.html());
    };

    /**
     * redo
     * redo
     */
    this.redo = function () {
      summernote.triggerEvent('before.command', $editable.html());
      history.redo();
      summernote.triggerEvent('change', $editable.html());
    };

    /**
     * beforeCommand
     * before command
     */
    var beforeCommand = this.beforeCommand = function () {
      summernote.triggerEvent('before.command', $editable.html());
      // keep focus on editable before command execution
      self.focus();
    };

    /**
     * afterCommand
     * after command
     * @param {Boolean} isPreventTrigger
     */
    var afterCommand = this.afterCommand = function (isPreventTrigger) {
      history.recordUndo();
      if (!isPreventTrigger) {
        summernote.triggerEvent('change', $editable.html());
      }
    };

    /* jshint ignore:start */
    // native commands(with execCommand), generate function for execCommand
    var commands = ['bold', 'italic', 'underline', 'strikethrough', 'superscript', 'subscript',
                    'justifyLeft', 'justifyCenter', 'justifyRight', 'justifyFull',
                    'formatBlock', 'removeFormat',
                    'backColor', 'foreColor', 'fontName'];

    for (var idx = 0, len = commands.length; idx < len; idx ++) {
      this[commands[idx]] = (function (sCmd) {
        return function (value) {
          beforeCommand();
          document.execCommand(sCmd, false, value);
          afterCommand(true);
        };
      })(commands[idx]);
    }
    /* jshint ignore:end */

    /**
     * tab
     *
     * handle tab key
     */
    this.tab = function () {
      var rng = this.createRange();
      if (rng.isCollapsed() && rng.isOnCell()) {
        table.tab(rng);
      } else {
        beforeCommand();
        typing.insertTab($editable, rng, options.tabSize);
        afterCommand();
      }
    };

    /**
     * untab
     *
     * handle shift+tab key
     *
     */
    this.untab = function () {
      var rng = this.createRange();
      if (rng.isCollapsed() && rng.isOnCell()) {
        table.tab(rng, true);
      }
    };

    /**
     * wrapCommand
     *
     * run given function between beforeCommand and afterCommand
     */
    this.wrapCommand = function (fn) {
      return function () {
        beforeCommand();
        fn.apply(self, arguments);
        afterCommand();
      };
    };

    /**
     * insertParagraph
     *
     * insert paragraph
     */
    this.insertParagraph = this.wrapCommand(function () {
      typing.insertParagraph($editable);
    });

    /**
     * insertOrderedList
     */
    this.insertOrderedList = this.wrapCommand(function () {
      bullet.insertOrderedList($editable);
    });

    this.insertUnorderedList = this.wrapCommand(function () {
      bullet.insertUnorderedList($editable);
    });

    this.indent = this.wrapCommand(function () {
      bullet.indent($editable);
    });

    this.outdent = this.wrapCommand(function () {
      bullet.outdent($editable);
    });

    /**
     * insert image
     *
     * @param {String} sUrl
     */
    this.insertImage = function (sUrl, filename) {
      async.createImage(sUrl, filename).then(function ($image) {
        beforeCommand();
        $image.css({
          display: '',
          width: Math.min($editable.width(), $image.width())
        });
        range.create().insertNode($image[0]);
        range.createFromNodeAfter($image[0]).select();
        afterCommand();
      }).fail(function () {
        summernote.triggerEvent('image.upload.error');
      });
    };

    /**
     * insertNode
     * insert node
     * @param {Node} node
     */
    this.insertNode = this.wrapCommand(function (node) {
      range.create().insertNode(node);
      range.createFromNodeAfter(node).select();
    });

    /**
     * insert text
     * @param {String} text
     */
    this.insertText = this.wrapCommand(function (text) {
      var textNode = range.create().insertNode(dom.createText(text));
      range.create(textNode, dom.nodeLength(textNode)).select();
    });

    /**
     * paste HTML
     * @param {String} markup
     */
    this.pasteHTML = this.wrapCommand(function (markup) {
      var contents = range.create().pasteHTML(markup);
      range.createFromNodeAfter(list.last(contents)).select();
    });

    /**
     * formatBlock
     *
     * @param {String} tagName
     */
    this.formatBlock = this.wrapCommand(function (tagName) {
      // [workaround] for MSIE, IE need `<`
      tagName = agent.isMSIE ? '<' + tagName + '>' : tagName;
      document.execCommand('FormatBlock', false, tagName);
    });

    this.formatPara = function () {
      this.formatBlock('P');
    };

    /* jshint ignore:start */
    for (var idx = 1; idx <= 6; idx ++) {
      this['formatH' + idx] = function (idx) {
        return function () {
          this.formatBlock('H' + idx);
        };
      }(idx);
    };
    /* jshint ignore:end */

    /**
     * fontSize
     *
     * @param {String} value - px
     */
    this.fontSize = function (value) {
      var rng = range.create();

      if (rng.isCollapsed()) {
        var spans = style.styleNodes(rng);
        var firstSpan = list.head(spans);

        $(spans).css({
          'font-size': value + 'px'
        });

        // [workaround] added styled bogus span for style
        //  - also bogus character needed for cursor position
        if (firstSpan && !dom.nodeLength(firstSpan)) {
          firstSpan.innerHTML = dom.ZERO_WIDTH_NBSP_CHAR;
          range.createFromNodeAfter(firstSpan.firstChild).select();
          $editable.data(KEY_BOGUS, firstSpan);
        }
      } else {
        beforeCommand();
        $(style.styleNodes(rng)).css({
          'font-size': value + 'px'
        });
        afterCommand();
      }
    };

    /**
     * insert horizontal rule
     */
    this.insertHorizontalRule = this.wrapCommand(function () {
      var rng = range.create();
      var hrNode = rng.insertNode($('<HR/>')[0]);
      if (hrNode.nextSibling) {
        range.create(hrNode.nextSibling, 0).normalize().select();
      }
    });

    /**
     * remove bogus node and character
     */
    this.removeBogus = function () {
      var bogusNode = $editable.data(KEY_BOGUS);
      if (!bogusNode) {
        return;
      }

      var textNode = list.find(list.from(bogusNode.childNodes), dom.isText);

      var bogusCharIdx = textNode.nodeValue.indexOf(dom.ZERO_WIDTH_NBSP_CHAR);
      if (bogusCharIdx !== -1) {
        textNode.deleteData(bogusCharIdx, 1);
      }

      if (dom.isEmpty(bogusNode)) {
        dom.remove(bogusNode);
      }

      $editable.removeData(KEY_BOGUS);
    };

    /**
     * lineHeight
     * @param {String} value
     */
    this.lineHeight = this.wrapCommand(function (value) {
      style.stylePara(range.create(), {
        lineHeight: value
      });
    });

    /**
     * unlink
     *
     * @type command
     */
    this.unlink = function () {
      var rng = this.createRange();
      if (rng.isOnAnchor()) {
        var anchor = dom.ancestor(rng.sc, dom.isAnchor);
        rng = range.createFromNode(anchor);
        rng.select();

        beforeCommand();
        document.execCommand('unlink');
        afterCommand();
      }
    };

    /**
     * create link (command)
     *
     * @param {Object} linkInfo
     */
    this.createLink = this.wrapCommand(function (linkInfo) {
      var linkUrl = linkInfo.url;
      var linkText = linkInfo.text;
      var isNewWindow = linkInfo.isNewWindow;
      var rng = linkInfo.range || this.createRange();
      var isTextChanged = rng.toString() !== linkText;

      if (options.onCreateLink) {
        linkUrl = options.onCreateLink(linkUrl);
      }

      var anchors = [];
      if (isTextChanged) {
        // Create a new link when text changed.
        var anchor = rng.insertNode($('<A>' + linkText + '</A>')[0]);
        anchors.push(anchor);
      } else {
        anchors = style.styleNodes(rng, {
          nodeName: 'A',
          expandClosestSibling: true,
          onlyPartialContains: true
        });
      }

      $.each(anchors, function (idx, anchor) {
        $(anchor).attr('href', linkUrl);
        if (isNewWindow) {
          $(anchor).attr('target', '_blank');
        } else {
          $(anchor).removeAttr('target');
        }
      });

      var startRange = range.createFromNodeBefore(list.head(anchors));
      var startPoint = startRange.getStartPoint();
      var endRange = range.createFromNodeAfter(list.last(anchors));
      var endPoint = endRange.getEndPoint();

      range.create(
        startPoint.node,
        startPoint.offset,
        endPoint.node,
        endPoint.offset
      ).select();
    });

    /**
     * returns link info
     *
     * @return {Object}
     * @return {WrappedRange} return.range
     * @return {String} return.text
     * @return {Boolean} [return.isNewWindow=true]
     * @return {String} [return.url=""]
     */
    this.getLinkInfo = function () {
      this.focus();

      var rng = range.create().expand(dom.isAnchor);

      // Get the first anchor on range(for edit).
      var $anchor = $(list.head(rng.nodes(dom.isAnchor)));

      return {
        range: rng,
        text: rng.toString(),
        isNewWindow: $anchor.length ? $anchor.attr('target') === '_blank' : false,
        url: $anchor.length ? $anchor.attr('href') : ''
      };
    };

    /**
     * setting color
     *
     * @param {Object} sObjColor  color code
     * @param {String} sObjColor.foreColor foreground color
     * @param {String} sObjColor.backColor background color
     */
    this.color = this.wrapCommand(function (colorInfo) {
      var foreColor = colorInfo.foreColor;
      var backColor = colorInfo.backColor;

      if (foreColor) { document.execCommand('foreColor', false, foreColor); }
      if (backColor) { document.execCommand('backColor', false, backColor); }
    });

    /**
     * insert Table
     *
     * @param {String} sDim dimension of table (ex : "5x5")
     */
    this.insertTable = this.wrapCommand(function (sDim) {
      var dimension = sDim.split('x');

      var rng = range.create().deleteContents();
      rng.insertNode(table.createTable(dimension[0], dimension[1], options));
    });

    /**
     * float me
     *
     * @param {String} value
     */
    this.floatMe = this.wrapCommand(function (value) {
      var $target = $(this.restoreTarget());
      $target.css('float', value);
    });

    /**
     * resize overlay element
     * @param {String} value
     */
    this.resize = this.wrapCommand(function (value) {
      var $target = $(this.restoreTarget());
      $target.css({
        width: value * 100 + '%',
        height: ''
      });
    });

    /**
     * @param {Position} pos
     * @param {jQuery} $target - target element
     * @param {Boolean} [bKeepRatio] - keep ratio
     */
    this.resizeTo = function (pos, $target, bKeepRatio) {
      var imageSize;
      if (bKeepRatio) {
        var newRatio = pos.y / pos.x;
        var ratio = $target.data('ratio');
        imageSize = {
          width: ratio > newRatio ? pos.x : pos.y / ratio,
          height: ratio > newRatio ? pos.x * ratio : pos.y
        };
      } else {
        imageSize = {
          width: pos.x,
          height: pos.y
        };
      }

      $target.css(imageSize);
    };

    /**
     * remove media object
     */
    this.removeMedia = this.wrapCommand(function () {
      var $target = $(this.restoreTarget()).detach();
      summernote.triggerEvent('media.delete', $target, $editable);
    });

    /**
     * set focus
     */
    this.focus = function () {
      $editable.focus();

      // [workaround] for firefox bug http://goo.gl/lVfAaI
      if (agent.isFF) {
        var rng = range.create();
        if (!rng || rng.isOnEditable()) {
          return;
        }

        range.createFromNode($editable[0])
             .normalize()
             .collapse()
             .select();
      }
    };

    /**
     * returns whether contents is empty or not.
     * @return {Boolean}
     */
    this.isEmpty = function () {
      return dom.isEmpty($editable[0]) || dom.emptyPara === $editable.html();
    };
  };

  var Clipboard = function (summernote) {
    var self = this;

    var $editable = summernote.layoutInfo.editable;
    var $paste;

    this.initialize = function () {
      // [workaround] getting image from clipboard
      //  - IE11 and Firefox: CTRL+v hook
      //  - Webkit: event.clipboardData
      if ((agent.isMSIE && agent.browserVersion > 10) || agent.isFF) {
        $paste = $('<div />').attr('contenteditable', true).css({
          position : 'absolute',
          left : -100000,
          opacity : 0
        });

        $editable.on('keydown', function (e) {
          if (e.ctrlKey && e.keyCode === key.code.V) {
            summernote.invoke('editor.saveRange');
            $paste.focus();

            setTimeout(function () {
              self.pasteByHook();
            }, 0);
          }
        });

        $editable.before($paste);
      } else {
        $editable.on('paste', this.pasteByEvent);
      }
    };

    this.pasteByHook = function () {
      var node = $paste[0].firstChild;

      if (dom.isImg(node)) {
        var dataURI = node.src;
        var decodedData = atob(dataURI.split(',')[1]);
        var array = new Uint8Array(decodedData.length);
        for (var i = 0; i < decodedData.length; i++) {
          array[i] = decodedData.charCodeAt(i);
        }

        var blob = new Blob([array], { type : 'image/png' });
        blob.name = 'clipboard.png';

        summernote.invoke('editor.restoreRange');
        summernote.invoke('editor.focus');
        summernote.invoke('imageDialog.insertImages', [blob]);
      } else {
        var pasteContent = $('<div />').html($paste.html()).html();
        summernote.invoke('editor.restoreRange');
        summernote.invoke('editor.focus');

        if (pasteContent) {
          summernote.invoke('editor.pasteHTML', pasteContent);
        }
      }

      $paste.empty();
    };

    /**
     * paste by clipboard event
     *
     * @param {Event} event
     */
    this.pasteByEvent = function (event) {
      var clipboardData = event.originalEvent.clipboardData;
      if (clipboardData && clipboardData.items && clipboardData.items.length) {
        var item = list.head(clipboardData.items);
        if (item.kind === 'file' && item.type.indexOf('image/') !== -1) {
          summernote.invoke('imageDialog.insertImages', [item.getAsFile()]);
        }
        summernote.invoke('editor.afterCommand');
      }
    };
  };

  var Dropzone = function (summernote) {
    var $document = $(document);
    var $editor = summernote.layoutInfo.editor;
    var $editable = summernote.layoutInfo.editable;
    var options = summernote.options;
    var lang = options.langInfo;

    var $dropzone = $([
      '<div class="note-dropzone">',
      '  <div class="note-dropzone-message"/>',
      '</div>'
    ].join('')).prependTo($editor);

    /**
     * attach Drag and Drop Events
     */
    this.initialize = function () {
      if (options.disableDragAndDrop) {
        // prevent default drop event
        $document.on('drop', function (e) {
          e.preventDefault();
        });
      } else {
        this.attachDragAndDropEvent();
      }
    };

    /**
     * attach Drag and Drop Events
     */
    this.attachDragAndDropEvent = function () {
      var collection = $(),
          $dropzoneMessage = $dropzone.find('.note-dropzone-message');

      // show dropzone on dragenter when dragging a object to document
      // -but only if the editor is visible, i.e. has a positive width and height
      $document.on('dragenter', function (e) {
        var isCodeview = summernote.invoke('codeview.isActivated');
        var hasEditorSize = $editor.width() > 0 && $editor.height() > 0;
        if (!isCodeview && !collection.length && hasEditorSize) {
          $editor.addClass('dragover');
          $dropzone.width($editor.width());
          $dropzone.height($editor.height());
          $dropzoneMessage.text(lang.image.dragImageHere);
        }
        collection = collection.add(e.target);
      }).on('dragleave', function (e) {
        collection = collection.not(e.target);
        if (!collection.length) {
          $editor.removeClass('dragover');
        }
      }).on('drop', function () {
        collection = $();
        $editor.removeClass('dragover');
      });

      // change dropzone's message on hover.
      $dropzone.on('dragenter', function () {
        $dropzone.addClass('hover');
        $dropzoneMessage.text(lang.image.dropImage);
      }).on('dragleave', function () {
        $dropzone.removeClass('hover');
        $dropzoneMessage.text(lang.image.dragImageHere);
      });

      // attach dropImage
      $dropzone.on('drop', function (event) {
        var dataTransfer = event.originalEvent.dataTransfer;

        if (dataTransfer && dataTransfer.files && dataTransfer.files.length) {
          event.preventDefault();
          $editable.focus();
          summernote.invoke('imageDialog.insertImages', dataTransfer.files);
        } else {
          $.each(dataTransfer.types, function (idx, type) {
            var content = dataTransfer.getData(type);

            if (type.toLowerCase().indexOf('text') > -1) {
              summernote.invoke('editor.pasteHTML', content);
            } else {
              $(content).each(function () {
                summernote.invoke('editor.insertNode', this);
              });
            }
          });
        }
      }).on('dragover', false); // prevent default dragover event
    };
  };


  var CodeMirror;
  if (agent.hasCodeMirror) {
    if (agent.isSupportAmd) {
      require(['CodeMirror'], function (cm) {
        CodeMirror = cm;
      });
    } else {
      CodeMirror = window.CodeMirror;
    }
  }

  /**
   * @class Codeview
   */
  var Codeview = function (summernote) {
    var $editor = summernote.layoutInfo.editor;
    var $editable = summernote.layoutInfo.editable;
    var $codable = summernote.layoutInfo.codable;
    var options = summernote.options;

    this.sync = function () {
      var isCodeview = this.isActivated();
      if (isCodeview && agent.hasCodeMirror) {
        $codable.data('cmEditor').save();
      }
    };

    /**
     * @return {Boolean}
     */
    this.isActivated = function () {
      return $editor.hasClass('codeview');
    };

    /**
     * toggle codeview
     */
    this.toggle = function () {
      if (this.isActivated()) {
        this.deactivate();
      } else {
        this.activate();
      }
    };

    /**
     * activate code view
     */
    this.activate = function () {
      $codable.val(dom.html($editable, options.prettifyHtml));
      $codable.height($editable.height());

      summernote.invoke('toolbar.updateCodeview', true);
      $editor.addClass('codeview');
      $codable.focus();

      // activate CodeMirror as codable
      if (agent.hasCodeMirror) {
        var cmEditor = CodeMirror.fromTextArea($codable[0], options.codemirror);

        // CodeMirror TernServer
        if (options.codemirror.tern) {
          var server = new CodeMirror.TernServer(options.codemirror.tern);
          cmEditor.ternServer = server;
          cmEditor.on('cursorActivity', function (cm) {
            server.updateArgHints(cm);
          });
        }

        // CodeMirror hasn't Padding.
        cmEditor.setSize(null, $editable.outerHeight());
        $codable.data('cmEditor', cmEditor);
      }
    };

    /**
     * deactivate code view
     */
    this.deactivate = function () {
      // deactivate CodeMirror as codable
      if (agent.hasCodeMirror) {
        var cmEditor = $codable.data('cmEditor');
        $codable.val(cmEditor.getValue());
        cmEditor.toTextArea();
      }

      var value = dom.value($codable, options.prettifyHtml) || dom.emptyPara;
      var isChange = $editable.html() !== value;

      $editable.html(value);
      $editable.height(options.height ? $codable.height() : 'auto');
      $editor.removeClass('codeview');

      if (isChange) {
        summernote.triggerEvent('change', $editable.html(), $editable);
      }

      $editable.focus();

      summernote.invoke('toolbar.updateCodeview', false);
    };
  };

  var EDITABLE_PADDING = 24;

  var Statusbar = function (summernote) {
    var $document = $(document);
    var $statusbar = summernote.layoutInfo.statusbar;
    var $editable = summernote.layoutInfo.editable;
    var options = summernote.options;

    this.initialize = function () {
      if (options.airMode || options.disableResizeEditor) {
        return;
      }

      $statusbar.on('mousedown', function (event) {
        event.preventDefault();
        event.stopPropagation();

        var editableTop = $editable.offset().top - $document.scrollTop();

        $document.on('mousemove', function (event) {
          var height = event.clientY - (editableTop + EDITABLE_PADDING);

          height = (options.minheight > 0) ? Math.max(height, options.minheight) : height;
          height = (options.maxHeight > 0) ? Math.min(height, options.maxHeight) : height;

          $editable.height(height);
        }).one('mouseup', function () {
          $document.off('mousemove');
        });
      });
    };

    this.destroy = function () {
      $statusbar.off();
    };
  };

  var Fullscreen = function (summernote) {
    var $editor = summernote.layoutInfo.editor;
    var $toolbar = summernote.layoutInfo.toolbar;
    var $editable = summernote.layoutInfo.editable;
    var $codable = summernote.layoutInfo.codable;

    var $window = $(window);
    var $scrollbar = $('html, body');

    /**
     * toggle fullscreen
     */
    this.toggle = function () {
      var resize = function (size) {
        $editable.css('height', size.h);
        $codable.css('height', size.h);
        if ($codable.data('cmeditor')) {
          $codable.data('cmeditor').setsize(null, size.h);
        }
      };

      $editor.toggleClass('fullscreen');
      var isFullscreen = $editor.hasClass('fullscreen');
      if (isFullscreen) {
        $editable.data('orgHeight', $editable.css('height'));

        $window.on('resize', function () {
          resize({
            h: $window.height() - $toolbar.outerHeight()
          });
        }).trigger('resize');

        $scrollbar.css('overflow', 'hidden');
      } else {
        $window.off('resize');
        resize({
          h: $editable.data('orgHeight')
        });
        $scrollbar.css('overflow', 'visible');
      }

      summernote.invoke('toolbar.updateFullscreen', isFullscreen);
    };
  };

  var Handle = function (summernote) {
    var self = this;

    var $document = $(document);

    var $note = summernote.layoutInfo.note;
    var $editingArea = summernote.layoutInfo.editingArea;
    var options = summernote.options;

    this.events = {
      'summernote.mousedown': function (we, e) {
        self.update(e.target);
      },
      'summernote.keyup summernote.scroll summernote.change': function () {
        self.hide();
      }
    };

    this.initialize = function () {
      this.$handle = $([
        '<div class="note-handle">',
        '<div class="note-control-selection">',
        '<div class="note-control-selection-bg"></div>',
        '<div class="note-control-holder note-control-nw"></div>',
        '<div class="note-control-holder note-control-ne"></div>',
        '<div class="note-control-holder note-control-sw"></div>',
        '<div class="',
        (options.disableResizeImage ? 'note-control-holder' : 'note-control-sizing'),
        ' note-control-se"></div>',
        (options.disableResizeImage ? '' : '<div class="note-control-selection-info"></div>'),
        '</div>',
        '</div>'
      ].join('')).prependTo($editingArea);

      dom.attachEvents($note, this.events);

      this.$handle.on('mousedown', function (event) {
        if (dom.isControlSizing(event.target)) {
          event.preventDefault();
          event.stopPropagation();

          var $target = self.$handle.find('.note-control-selection').data('target'),
              posStart = $target.offset(),
              scrollTop = $document.scrollTop();

          $document.on('mousemove', function (event) {
            summernote.invoke('editor.resizeTo', {
              x: event.clientX - posStart.left,
              y: event.clientY - (posStart.top - scrollTop)
            }, $target, !event.shiftKey);

            self.update($target[0]);
          }).one('mouseup', function (e) {
            e.preventDefault();
            $document.off('mousemove');
            summernote.invoke('editor.afterCommand');
          });

          if (!$target.data('ratio')) { // original ratio.
            $target.data('ratio', $target.height() / $target.width());
          }
        }
      });
    };

    this.destroy = function () {
      this.$handle.remove();
      dom.detachEvents($note, this.events);
    };

    this.update = function (target) {
      summernote.invoke('imagePopover.update', target);
      var $selection = this.$handle.find('.note-control-selection');

      if (dom.isImg(target)) {
        var $image = $(target);
        var pos = $image.position();

        // include margin
        var imageSize = {
          w: $image.outerWidth(true),
          h: $image.outerHeight(true)
        };

        $selection.css({
          display: 'block',
          left: pos.left,
          top: pos.top,
          width: imageSize.w,
          height: imageSize.h
        }).data('target', $image); // save current image element.

        var sizingText = imageSize.w + 'x' + imageSize.h;
        $selection.find('.note-control-selection-info').text(sizingText);
        summernote.invoke('editor.saveTarget', target);
      } else {
        this.hide();
      }
    };

    /**
     * hide
     *
     * @param {jQuery} $handle
     */
    this.hide = function () {
      summernote.invoke('editor.clearTarget');
      this.$handle.children().hide();
    };
  };

  var Button = function (summernote) {
    var self = this;
    var ui = $.summernote.ui;

    var $toolbar = summernote.layoutInfo.toolbar;
    var options = summernote.options;
    var lang = options.langInfo;

    var invertedKeyMap = func.invertObject(options.keyMap[agent.isMac ? 'mac' : 'pc']);

    var representShortcut = this.representShortcut = function (editorMethod) {
      var shortcut = invertedKeyMap[editorMethod];
      if (agent.isMac) {
        shortcut = shortcut.replace('CMD', '⌘').replace('SHIFT', '⇧');
      }

      shortcut = shortcut.replace('BACKSLASH', '\\')
                         .replace('SLASH', '/')
                         .replace('LEFTBRACKET', '[')
                         .replace('RIGHTBRACKET', ']');

      return ' (' + shortcut + ')';
    };

    this.initialize = function () {
      this.addToolbarButtons();
      this.addImagePopoverButtons();
      this.addLinkPopoverButtons();
    };

    this.addToolbarButtons = function () {
      summernote.addButton('style', function () {
        return ui.buttonGroup([
          ui.button({
            className: 'dropdown-toggle',
            contents: '<i class="fa fa-magic"/> <span class="caret"/>',
            tooltip: lang.style.style,
            data: {
              toggle: 'dropdown'
            }
          }),
          ui.dropdown({
            className: 'dropdown-style',
            items: summernote.options.styleTags,
            click: summernote.createInvokeHandler('editor.formatBlock')
          })
        ]).render();
      });

      summernote.addButton('bold', function () {
        return ui.button({
          className: 'note-btn-bold',
          contents: '<i class="fa fa-bold"/>',
          tooltip: lang.font.bold + representShortcut('bold'),
          click: summernote.createInvokeHandler('editor.bold')
        }).render();
      });

      summernote.addButton('italic', function () {
        return ui.button({
          className: 'note-btn-italic',
          contents: '<i class="fa fa-italic"/>',
          tooltip: lang.font.italic + representShortcut('italic'),
          click: summernote.createInvokeHandler('editor.italic')
        }).render();
      });

      summernote.addButton('underline', function () {
        return ui.button({
          className: 'note-btn-underline',
          contents: '<i class="fa fa-underline"/>',
          tooltip: lang.font.underline + representShortcut('underline'),
          click: summernote.createInvokeHandler('editor.underline')
        }).render();
      });

      summernote.addButton('clear', function () {
        return ui.button({
          contents: '<i class="fa fa-eraser"/>',
          tooltip: lang.font.clear + representShortcut('removeFormat'),
          click: summernote.createInvokeHandler('editor.removeFormat')
        }).render();
      });

      summernote.addButton('fontname', function () {
        return ui.buttonGroup([
          ui.button({
            className: 'dropdown-toggle',
            contents: '<span class="note-current-fontname"/> <span class="caret"/>',
            tooltip: lang.font.name,
            data: {
              toggle: 'dropdown'
            }
          }),
          ui.dropdownCheck({
            className: 'dropdown-fontname',
            items: options.fontNames.filter(function (name) {
              return agent.isFontInstalled(name) ||
                list.contains(options.fontNamesIgnoreCheck, name);
            }),
            click: summernote.createInvokeHandler('editor.fontName')
          })
        ]).render();
      });

      summernote.addButton('fontsize', function () {
        return ui.buttonGroup([
          ui.button({
            className: 'dropdown-toggle',
            contents: '<span class="note-current-fontsize"/> <span class="caret"/>',
            tooltip: lang.font.size,
            data: {
              toggle: 'dropdown'
            }
          }),
          ui.dropdownCheck({
            className: 'dropdown-fontsize',
            items: options.fontSizes,
            click: summernote.createInvokeHandler('editor.fontSize')
          })
        ]).render();
      });

      summernote.addButton('color', function () {
        return ui.buttonGroup({
          className: 'note-color',
          children: [
            ui.button({
              className : 'note-current-color-button',
              contents: '<i class="fa fa-font note-recent-color"/>',
              tooltip: lang.color.recent,
              click: summernote.createInvokeHandler('editor.color'),
              callback: function ($button) {
                var $recentColor = $button.find('.note-recent-color');
                $recentColor.css({
                  'background-color': 'yellow'
                });

                $button.data('value', {
                  backColor: 'yellow'
                });
              }
            }),
            ui.button({
              className: 'dropdown-toggle',
              contents: '<span class="caret"/>',
              tooltip: lang.color.more,
              data: {
                toggle: 'dropdown'
              }
            }),
            ui.dropdown({
              items: [
                '<li>',
                '<div class="btn-group">',
                '  <div class="note-palette-title">' + lang.color.background + '</div>',
                '  <div class="note-color-reset" data-event="backColor" data-value="inherit">' + lang.color.transparent + '</div>',
                '  <div class="note-holder" data-event="backColor"/>',
                '</div>',
                '<div class="btn-group">',
                '  <div class="note-palette-title">' + lang.color.foreground + '</div>',
                '  <div class="note-color-reset" data-event="foreColor" data-value="inherit">' + lang.color.resetToDefault + '</div>',
                '  <div class="note-holder" data-event="foreColor"/>',
                '</div>',
                '</li>'
              ].join(''),
              callback: function ($dropdown) {
                $dropdown.find('.note-holder').each(function () {
                  var $holder = $(this);
                  $holder.append(ui.palette({
                    colors: options.colors,
                    eventName: $holder.data('event')
                  }).render());
                });
              },
              click: function (event) {
                var $button = $(event.target);
                var eventName = $button.data('event');
                var value = $button.data('value');

                if (eventName && value) {
                  var key = eventName === 'backColor' ? 'background-color' : 'color';
                  var $color = $button.closest('.note-color').find('.note-recent-color');
                  var $currentButton = $button.closest('.note-color').find('.note-current-color-button');

                  var colorInfo = $currentButton.data('value');
                  colorInfo[eventName] = value;
                  $color.css(key, value);
                  $currentButton.data('value', colorInfo);

                  summernote.invoke('editor.' + eventName, value);
                }
              }
            })
          ]
        }).render();
      });

      summernote.addButton('ol',  function () {
        return ui.button({
          contents: '<i class="fa fa-list-ul"/>',
          tooltip: lang.lists.unordered + representShortcut('insertUnorderedList'),
          click: summernote.createInvokeHandler('editor.insertUnorderedList')
        }).render();
      });

      summernote.addButton('ul', function () {
        return ui.button({
          contents: '<i class="fa fa-list-ol"/>',
          tooltip: lang.lists.ordered + representShortcut('insertOrderedList'),
          click:  summernote.createInvokeHandler('editor.insertOrderedList')
        }).render();
      });

      summernote.addButton('paragraph', function () {
        return ui.buttonGroup([
          ui.button({
            className: 'dropdown-toggle',
            contents: '<i class="fa fa-align-left"/> <span class="caret"/>',
            tooltip: lang.paragraph.paragraph,
            data: {
              toggle: 'dropdown'
            }
          }),
          ui.dropdown([
            ui.buttonGroup({
              className: 'note-align',
              children: [
                ui.button({
                  contents: '<i class="fa fa-align-left"/>',
                  tooltip: lang.paragraph.left + representShortcut('justifyLeft'),
                  click: summernote.createInvokeHandler('editor.justifyLeft')
                }),
                ui.button({
                  contents: '<i class="fa fa-align-center"/>',
                  tooltip: lang.paragraph.center + representShortcut('justifyCenter'),
                  click: summernote.createInvokeHandler('editor.justifyCenter')
                }),
                ui.button({
                  contents: '<i class="fa fa-align-right"/>',
                  tooltip: lang.paragraph.right + representShortcut('justifyRight'),
                  click: summernote.createInvokeHandler('editor.justifyRight')
                }),
                ui.button({
                  contents: '<i class="fa fa-align-justify"/>',
                  tooltip: lang.paragraph.justify + representShortcut('justifyFull'),
                  click: summernote.createInvokeHandler('editor.justifyFull')
                })
              ]
            }),
            ui.buttonGroup({
              className: 'note-list',
              children: [
                ui.button({
                  contents: '<i class="fa fa-outdent"/>',
                  tooltip: lang.paragraph.outdent + representShortcut('outdent'),
                  click: summernote.createInvokeHandler('editor.outdent')
                }),
                ui.button({
                  contents: '<i class="fa fa-indent"/>',
                  tooltip: lang.paragraph.indent + representShortcut('indent'),
                  click: summernote.createInvokeHandler('editor.indent')
                })
              ]
            })
          ])
        ]).render();
      });

      summernote.addButton('height', function () {
        return ui.buttonGroup([
          ui.button({
            className: 'dropdown-toggle',
            contents: '<i class="fa fa-text-height"/> <span class="caret"/>',
            tooltip: lang.font.height,
            data: {
              toggle: 'dropdown'
            }
          }),
          ui.dropdownCheck({
            items: options.lineHeights,
            className: 'dropdown-line-height',
            click: summernote.createInvokeHandler('editor.lineHeight')
          })
        ]).render();
      });

      summernote.addButton('table', function () {
        return ui.buttonGroup([
          ui.button({
            className: 'dropdown-toggle',
            contents: '<i class="fa fa-table"/> <span class="caret"/>',
            tooltip: lang.table.table,
            data: {
              toggle: 'dropdown'
            }
          }),
          ui.dropdown({
            className: 'note-table',
            items: [
              '<div class="note-dimension-picker">',
              '  <div class="note-dimension-picker-mousecatcher" data-event="insertTable" data-value="1x1"/>',
              '  <div class="note-dimension-picker-highlighted"/>',
              '  <div class="note-dimension-picker-unhighlighted"/>',
              '</div>',
              '<div class="note-dimension-display">1 x 1</div>'
            ].join('')
          })
        ], {
          callback: function ($node) {
            var $catcher = $node.find('.note-dimension-picker-mousecatcher');
            $catcher.css({
              width: options.insertTableMaxSize.col + 'em',
              height: options.insertTableMaxSize.row + 'em'
            }).click(summernote.createInvokeHandler('editor.insertTable'))
              .on('mousemove', self.tableMoveHandler);
          }
        }).render();
      });

      summernote.addButton('link', function () {
        return ui.button({
          contents: '<i class="fa fa-link"/>',
          tooltip: lang.link.link,
          click: summernote.createInvokeHandler('linkDialog.show')
        }).render();
      });

      summernote.addButton('picture', function () {
        return ui.button({
          contents: '<i class="fa fa-picture-o"/>',
          tooltip: lang.image.image,
          click: summernote.createInvokeHandler('imageDialog.show')
        }).render();
      });

      summernote.addButton('video', function () {
        return ui.button({
          contents: '<i class="fa fa-youtube-play"/>',
          tooltip: lang.video.video,
          click: summernote.createInvokeHandler('videoDialog.show')
        }).render();
      });

      summernote.addButton('hr', function () {
        return ui.button({
          contents: '<i class="fa fa-minus"/>',
          tooltip: lang.hr.insert + representShortcut('insertHorizontalRule'),
          click: summernote.createInvokeHandler('editor.insertHorizontalRule')
        }).render();
      });

      summernote.addButton('fullscreen', function () {
        return ui.button({
          className: 'btn-fullscreen',
          contents: '<i class="fa fa-arrows-alt"/>',
          tooltip: lang.options.fullscreen,
          click: summernote.createInvokeHandler('fullscreen.toggle')
        }).render();
      });

      summernote.addButton('codeview', function () {
        return ui.button({
          className: 'btn-codeview',
          contents: '<i class="fa fa-code"/>',
          tooltip: lang.options.codeview,
          click: summernote.createInvokeHandler('codeview.toggle')
        }).render();
      });

      summernote.addButton('help', function () {
        return ui.button({
          contents: '<i class="fa fa-question"/>',
          tooltip: lang.options.help,
          click: summernote.createInvokeHandler('helpDialog.show')
        }).render();
      });

      summernote.addButton('specialchar', function () {
        return ui.button({
          contents: '<i class="fa fa-font fa-flip-vertical"/>',
          tooltip: lang.specialChar.specialChar,
          click: summernote.createInvokeHandler('specialCharDialog.show')
        }).render();
      });
    };

    /**
     *  image : [
     ['imagesize', ['imageSize100', 'imageSize50', 'imageSize25']],
     ['float', ['floatLeft', 'floatRight', 'floatNone' ]],
     ['remove', ['removeMedia']]
     ],
     */
    this.addImagePopoverButtons = function () {
      // Image Size Buttons
      summernote.addButton('imageSize100', function (summernote) {
        return ui.button({
          contents: '<span class="note-fontsize-10">100%</span>',
          tooltip: lang.image.resizeFull,
          click: summernote.createInvokeHandler('editor.resize', '1')
        }).render();
      });
      summernote.addButton('imageSize50', function (summernote) {
        return  ui.button({
          contents: '<span class="note-fontsize-10">50%</span>',
          tooltip: lang.image.resizeHalf,
          click: summernote.createInvokeHandler('editor.resize', '0.5')
        }).render();
      });
      summernote.addButton('imageSize25', function (summernote) {
        return ui.button({
          contents: '<span class="note-fontsize-10">25%</span>',
          tooltip: lang.image.resizeQuarter,
          click: summernote.createInvokeHandler('editor.resize', '0.25')
        }).render();
      });

      // Float Buttons
      summernote.addButton('floatLeft', function (summernote) {
        return ui.button({
          contents: '<i class="fa fa-align-left"/>',
          tooltip: lang.image.floatLeft,
          click: summernote.createInvokeHandler('editor.floatMe', 'left')
        }).render();
      });

      summernote.addButton('floatRight', function (summernote) {
        return ui.button({
          contents: '<i class="fa fa-align-right"/>',
          tooltip: lang.image.floatRight,
          click: summernote.createInvokeHandler('editor.floatMe', 'right')
        }).render();
      });

      summernote.addButton('floatNone', function (summernote) {
        return ui.button({
          contents: '<i class="fa fa-align-justify"/>',
          tooltip: lang.image.floatNone,
          click: summernote.createInvokeHandler('editor.floatMe', 'none')
        }).render();
      });

      // Remove Buttons
      summernote.addButton('removeMedia', function (summernote) {
        return ui.button({
          contents: '<i class="fa fa-trash-o"/>',
          tooltip: lang.image.remove,
          click: summernote.createInvokeHandler('editor.removeMedia')
        }).render();
      });
    };

    this.addLinkPopoverButtons = function () {
      summernote.addButton('linkDialogShow', function (summernote) {
        return ui.button({
          contents: '<i class="fa fa-link"/>',
          tooltip: lang.link.edit,
          click: summernote.createInvokeHandler('linkDialog.show')
        }).render();
      });

      summernote.addButton('unlink', function (summernote) {
        return ui.button({
          contents: '<i class="fa fa-unlink"/>',
          tooltip: lang.link.unlink,
          click: summernote.createInvokeHandler('editor.unlink')
        }).render();
      });
    };

    this.updateCurrentStyle = function () {
      var styleInfo = summernote.invoke('editor.currentStyle');
      this.updateBtnStates({
        '.note-btn-bold': function () {
          return styleInfo['font-bold'] === 'bold';
        },
        '.note-btn-italic': function () {
          return styleInfo['font-italic'] === 'italic';
        },
        '.note-btn-underline': function () {
          return styleInfo['font-underline'] === 'underline';
        }
      });

      if (styleInfo['font-family']) {
        var fontNames = styleInfo['font-family'].split(',').map(function (name) {
          return name.replace(/[\'\"]/g, '')
            .replace(/\s+$/, '')
            .replace(/^\s+/, '');
        });
        var fontName = list.find(fontNames, function (name) {
          return agent.isFontInstalled(name) ||
            list.contains(options.fontNamesIgnoreCheck, name);
        });

        $toolbar.find('.dropdown-fontname li a').each(function () {
          // always compare string to avoid creating another func.
          var isChecked = ($(this).data('value') + '') === (fontName + '');
          this.className = isChecked ? 'checked' : '';
        });
        $toolbar.find('.note-current-fontname').text(fontName);
      }

      if (styleInfo['font-size']) {
        var fontSize = styleInfo['font-size'];
        $toolbar.find('.dropdown-fontsize li a').each(function () {
          // always compare with string to avoid creating another func.
          var isChecked = ($(this).data('value') + '') === (fontSize + '');
          this.className = isChecked ? 'checked' : '';
        });
        $toolbar.find('.note-current-fontsize').text(fontSize);
      }

      if (styleInfo['line-height']) {
        var lineHeight = styleInfo['line-height'];
        $toolbar.find('.dropdown-line-height li a').each(function () {
          // always compare with string to avoid creating another func.
          var isChecked = ($(this).data('value') + '') === (lineHeight + '');
          this.className = isChecked ? 'checked' : '';
        });
      }
    };

    this.updateBtnStates = function (infos) {
      $.each(infos, function (selector, pred) {
        ui.toggleBtnActive($toolbar.find(selector), pred());
      });
    };

    this.tableMoveHandler = function (event) {
      var PX_PER_EM = 18;
      var $picker = $(event.target.parentNode); // target is mousecatcher
      var $dimensionDisplay = $picker.next();
      var $catcher = $picker.find('.note-dimension-picker-mousecatcher');
      var $highlighted = $picker.find('.note-dimension-picker-highlighted');
      var $unhighlighted = $picker.find('.note-dimension-picker-unhighlighted');

      var posOffset;
      // HTML5 with jQuery - e.offsetX is undefined in Firefox
      if (event.offsetX === undefined) {
        var posCatcher = $(event.target).offset();
        posOffset = {
          x: event.pageX - posCatcher.left,
          y: event.pageY - posCatcher.top
        };
      } else {
        posOffset = {
          x: event.offsetX,
          y: event.offsetY
        };
      }

      var dim = {
        c: Math.ceil(posOffset.x / PX_PER_EM) || 1,
        r: Math.ceil(posOffset.y / PX_PER_EM) || 1
      };

      $highlighted.css({ width: dim.c + 'em', height: dim.r + 'em' });
      $catcher.data('value', dim.c + 'x' + dim.r);

      if (3 < dim.c && dim.c < options.insertTableMaxSize.col) {
        $unhighlighted.css({ width: dim.c + 1 + 'em'});
      }

      if (3 < dim.r && dim.r < options.insertTableMaxSize.row) {
        $unhighlighted.css({ height: dim.r + 1 + 'em'});
      }

      $dimensionDisplay.html(dim.c + ' x ' + dim.r);
    };
  };

  var Toolbar = function (summernote) {
    var ui = $.summernote.ui;

    var $note = summernote.layoutInfo.note;
    var $toolbar = summernote.layoutInfo.toolbar;
    var options = summernote.options;

    this.initialize = function () {
      if (options.airMode) {
        return;
      }

      options.toolbar = options.toolbar || [];

      if (!options.toolbar.length) {
        $toolbar.hide();
      } else {
        summernote.buildButtons($toolbar, options.toolbar);
      }

      $note.on('summernote.keyup summernote.mouseup summernote.change', function () {
        summernote.invoke('button.updateCurrentStyle');
      });

      summernote.invoke('button.updateCurrentStyle');
    };

    this.destroy = function () {
      $toolbar.children().remove();
    };

    this.updateFullscreen = function (isFullscreen) {
      ui.toggleBtnActive($toolbar.find('.btn-fullscreen'), isFullscreen);
    };

    this.updateCodeview = function (isCodeview) {
      ui.toggleBtnActive($toolbar.find('.btn-codeview'), isCodeview);
      if (isCodeview) {
        this.deactivate();
      } else {
        this.activate();
      }
    };

    this.activate = function () {
      var $btn = $toolbar.find('button').not('.btn-codeview');
      ui.toggleBtn($btn, true);
    };

    this.deactivate = function () {
      var $btn = $toolbar.find('button').not('.btn-codeview');
      ui.toggleBtn($btn, false);
    };
  };

  var LinkDialog = function (summernote) {
    var self = this;
    var ui = $.summernote.ui;

    var $editor = summernote.layoutInfo.editor;
    var options = summernote.options;
    var lang = options.langInfo;

    this.initialize = function () {
      var $container = options.dialogsInBody ? $(document.body) : $editor;

      var body = '<div class="form-group">' +
                   '<label>' + lang.link.textToDisplay + '</label>' +
                   '<input class="note-link-text form-control" type="text" />' +
                 '</div>' +
                 '<div class="form-group">' +
                   '<label>' + lang.link.url + '</label>' +
                   '<input class="note-link-url form-control" type="text" value="http://" />' +
                 '</div>' +
                 (!options.disableLinkTarget ?
                   '<div class="checkbox">' +
                     '<label>' + '<input type="checkbox" checked> ' + lang.link.openInNewWindow + '</label>' +
                   '</div>' : ''
                 );
      var footer = '<button href="#" class="btn btn-primary note-link-btn disabled" disabled>' + lang.link.insert + '</button>';

      this.$dialog = ui.dialog({
        className: 'link-dialog',
        title: lang.link.insert,
        body: body,
        footer: footer
      }).render().appendTo($container);
    };

    this.bindEnterKey = function ($input, $btn) {
      $input.on('keypress', function (event) {
        if (event.keyCode === key.code.ENTER) {
          $btn.trigger('click');
        }
      });
    };

    /**
     * Show link dialog and set event handlers on dialog controls.
     *
     * @param {Object} linkInfo
     * @return {Promise}
     */
    this.showLinkDialog = function (linkInfo) {
      return $.Deferred(function (deferred) {
        var $linkText = self.$dialog.find('.note-link-text'),
        $linkUrl = self.$dialog.find('.note-link-url'),
        $linkBtn = self.$dialog.find('.note-link-btn'),
        $openInNewWindow = self.$dialog.find('input[type=checkbox]');

        ui.onDialogShown(self.$dialog, function () {
          $linkText.val(linkInfo.text);

          $linkText.on('input', function () {
            ui.toggleBtn($linkBtn, $linkText.val() && $linkUrl.val());
            // if linktext was modified by keyup,
            // stop cloning text from linkUrl
            linkInfo.text = $linkText.val();
          });

          // if no url was given, copy text to url
          if (!linkInfo.url) {
            linkInfo.url = linkInfo.text || 'http://';
            ui.toggleBtn($linkBtn, linkInfo.text);
          }

          $linkUrl.on('input', function () {
            ui.toggleBtn($linkBtn, $linkText.val() && $linkUrl.val());
            // display same link on `Text to display` input
            // when create a new link
            if (!linkInfo.text) {
              $linkText.val($linkUrl.val());
            }
          }).val(linkInfo.url).trigger('focus');

          self.bindEnterKey($linkUrl, $linkBtn);
          self.bindEnterKey($linkText, $linkBtn);

          $openInNewWindow.prop('checked', linkInfo.isNewWindow);

          $linkBtn.one('click', function (event) {
            event.preventDefault();

            deferred.resolve({
              range: linkInfo.range,
              url: $linkUrl.val(),
              text: $linkText.val(),
              isNewWindow: $openInNewWindow.is(':checked')
            });
            self.$dialog.modal('hide');
          });
        });

        ui.onDialogHidden(self.$dialog, function () {
          // detach events
          $linkText.off('input keypress');
          $linkUrl.off('input keypress');
          $linkBtn.off('click');

          if (deferred.state() === 'pending') {
            deferred.reject();
          }
        });

        ui.showDialog(self.$dialog);
      }).promise();
    };

    /**
     * @param {Object} layoutInfo
     */
    this.show = function () {
      var linkInfo = summernote.invoke('editor.getLinkInfo');

      summernote.invoke('editor.saveRange');
      this.showLinkDialog(linkInfo).then(function (linkInfo) {
        summernote.invoke('editor.restoreRange');
        summernote.invoke('editor.createLink', linkInfo);
      }).fail(function () {
        summernote.invoke('editor.restoreRange');
      });
    };
  };

  var LinkPopover = function (summernote) {
    var self = this;
    var ui = $.summernote.ui;

    var $note = summernote.layoutInfo.note;
    var $editingArea = summernote.layoutInfo.editingArea;
    var options = summernote.options;

    this.events = {
      'summernote.keyup summernote.mouseup summernote.change summernote.scroll': function () {
        self.update();
      }
    };

    this.initialize = function () {
      this.$popover = ui.popover({
        className: 'note-link-popover',
        callback: function ($node) {
          var $content = $node.find('.popover-content');
          $content.prepend('<span><a target="_blank"></a>&nbsp;</span>');
        }
      }).render().appendTo($editingArea);


      summernote.buildButtons(this.$popover.find('.popover-content'), options.popover.link);

      dom.attachEvents($note, this.events);
    };

    this.destroy = function () {
      this.$popover.remove();
      dom.detachEvents($note, this.events);
    };

    this.update = function () {
      var rng = summernote.invoke('editor.createRange');
      if (rng.isCollapsed() && rng.isOnAnchor()) {
        var anchor = dom.ancestor(rng.sc, dom.isAnchor);
        var href = $(anchor).attr('href');
        this.$popover.find('a').attr('href', href).html(href);

        var pos = dom.posFromPlaceholder(anchor);
        this.$popover.css({
          display: 'block',
          left: pos.left,
          top: pos.top
        });
      } else {
        this.hide();
      }
    };

    this.hide = function () {
      this.$popover.hide();
    };
  };

  var ImageDialog = function (summernote) {
    var self = this;
    var ui = $.summernote.ui;

    var $editor = summernote.layoutInfo.editor;
    var options = summernote.options;
    var lang = options.langInfo;

    this.initialize = function () {
      var $container = options.dialogsInBody ? $(document.body) : $editor;

      var imageLimitation = '';
      if (options.maximumImageFileSize) {
        var unit = Math.floor(Math.log(options.maximumImageFileSize) / Math.log(1024));
        var readableSize = (options.maximumImageFileSize / Math.pow(1024, unit)).toFixed(2) * 1 +
                           ' ' + ' KMGTP'[unit] + 'B';
        imageLimitation = '<small>' + lang.image.maximumFileSize + ' : ' + readableSize + '</small>';
      }

      var body = '<div class="form-group note-group-select-from-files">' +
                   '<label>' + lang.image.selectFromFiles + '</label>' +
                   '<input class="note-image-input form-control" type="file" name="files" accept="image/*" multiple="multiple" />' +
                   imageLimitation +
                 '</div>' +
                 '<div class="form-group" style="overflow:auto;">' +
                   '<label>' + lang.image.url + '</label>' +
                   '<input class="note-image-url form-control col-md-12" type="text" />' +
                 '</div>';
      var footer = '<button href="#" class="btn btn-primary note-image-btn disabled" disabled>' + lang.image.insert + '</button>';

      this.$dialog = ui.dialog({
        title: lang.image.insert,
        body: body,
        footer: footer
      }).render().appendTo($container);
    };

    this.bindEnterKey = function ($input, $btn) {
      $input.on('keypress', function (event) {
        if (event.keyCode === key.code.ENTER) {
          $btn.trigger('click');
        }
      });
    };

    this.insertImages = function (files) {
      var callbacks = options.callbacks;

      // If onImageUpload options setted
      if (callbacks.onImageUpload) {
        summernote.triggerEvent('image.upload', files);
      // else insert Image as dataURL
      } else {
        $.each(files, function (idx, file) {
          var filename = file.name;
          if (options.maximumImageFileSize && options.maximumImageFileSize < file.size) {
            summernote.triggerEvent('image.upload.error', lang.image.maximumFileSizeError);
          } else {
            async.readFileAsDataURL(file).then(function (dataURL) {
              summernote.invoke('editor.insertImage', dataURL, filename);
            }).fail(function () {
              summernote.triggerEvent('image.upload.error');
            });
          }
        });
      }
    };

    this.show = function () {
      summernote.invoke('editor.saveRange');
      this.showImageDialog().then(function (data) {
        summernote.invoke('editor.restoreRange');

        if (typeof data === 'string') {
          // image url
          summernote.invoke('editor.insertImage', data);
        } else {
          // array of files
          self.insertImages(data);
        }
      }).fail(function () {
        summernote.invoke('editor.restoreRange');
      });
    };

    /**
     * show image dialog
     *
     * @param {jQuery} $dialog
     * @return {Promise}
     */
    this.showImageDialog = function () {
      return $.Deferred(function (deferred) {
        var $imageInput = self.$dialog.find('.note-image-input'),
            $imageUrl = self.$dialog.find('.note-image-url'),
            $imageBtn = self.$dialog.find('.note-image-btn');

        ui.onDialogShown(self.$dialog, function () {
          // Cloning imageInput to clear element.
          $imageInput.replaceWith($imageInput.clone()
            .on('change', function () {
              deferred.resolve(this.files || this.value);
              ui.hideDialog(self.$dialog);
            })
            .val('')
          );

          $imageBtn.click(function (event) {
            event.preventDefault();

            deferred.resolve($imageUrl.val());
            ui.hideDialog(self.$dialog);
          });

          $imageUrl.on('keyup paste', function (event) {
            var url;
            
            if (event.type === 'paste') {
              url = event.originalEvent.clipboardData.getData('text');
            } else {
              url = $imageUrl.val();
            }
            
            ui.toggleBtn($imageBtn, url);
          }).val('').trigger('focus');
          self.bindEnterKey($imageUrl, $imageBtn);
        });

        ui.onDialogHidden(self.$dialog, function () {
          $imageInput.off('change');
          $imageUrl.off('keyup paste keypress');
          $imageBtn.off('click');

          if (deferred.state() === 'pending') {
            deferred.reject();
          }
        });

        ui.showDialog(self.$dialog);
      });
    };
  };

  var VideoDialog = function (summernote) {
    var self = this;
    var ui = $.summernote.ui;

    var $editor = summernote.layoutInfo.editor;
    var options = summernote.options;
    var lang = options.langInfo;

    this.getTextOnRange = function () {
      var rng = summernote.invoke('editor.createRange');

      // if range on anchor, expand range with anchor
      if (rng.isOnAnchor()) {
        var anchor = dom.ancestor(rng.sc, dom.isAnchor);
        rng = range.createFromNode(anchor);
      }

      return rng.toString();
    };

    this.initialize = function () {
      var $container = options.dialogsInBody ? $(document.body) : $editor;

      var body = '<div class="form-group row-fluid">' +
          '<label>' + lang.video.url + ' <small class="text-muted">' + lang.video.providers + '</small></label>' +
          '<input class="note-video-url form-control span12" type="text" />' +
          '</div>';
      var footer = '<button href="#" class="btn btn-primary note-video-btn disabled" disabled>' + lang.video.insert + '</button>';

      this.$dialog = ui.dialog({
        title: lang.video.insert,
        body: body,
        footer: footer
      }).render().appendTo($container);
    };

    this.bindEnterKey = function ($input, $btn) {
      $input.on('keypress', function (event) {
        if (event.keyCode === key.code.ENTER) {
          $btn.trigger('click');
        }
      });
    };

    this.createVideoNode = function (url) {
      // video url patterns(youtube, instagram, vimeo, dailymotion, youku, mp4, ogg, webm)
      var ytRegExp = /^(?:https?:\/\/)?(?:www\.)?(?:youtu\.be\/|youtube\.com\/(?:embed\/|v\/|watch\?v=|watch\?.+&v=))((\w|-){11})(?:\S+)?$/;
      var ytMatch = url.match(ytRegExp);

      var igRegExp = /\/\/instagram.com\/p\/(.[a-zA-Z0-9_-]*)/;
      var igMatch = url.match(igRegExp);

      var vRegExp = /\/\/vine.co\/v\/(.[a-zA-Z0-9]*)/;
      var vMatch = url.match(vRegExp);

      var vimRegExp = /\/\/(player.)?vimeo.com\/([a-z]*\/)*([0-9]{6,11})[?]?.*/;
      var vimMatch = url.match(vimRegExp);

      var dmRegExp = /.+dailymotion.com\/(video|hub)\/([^_]+)[^#]*(#video=([^_&]+))?/;
      var dmMatch = url.match(dmRegExp);

      var youkuRegExp = /\/\/v\.youku\.com\/v_show\/id_(\w+)=*\.html/;
      var youkuMatch = url.match(youkuRegExp);

      var mp4RegExp = /^.+.(mp4|m4v)$/;
      var mp4Match = url.match(mp4RegExp);

      var oggRegExp = /^.+.(ogg|ogv)$/;
      var oggMatch = url.match(oggRegExp);

      var webmRegExp = /^.+.(webm)$/;
      var webmMatch = url.match(webmRegExp);

      var $video;
      if (ytMatch && ytMatch[1].length === 11) {
        var youtubeId = ytMatch[1];
        $video = $('<iframe>')
            .attr('frameborder', 0)
            .attr('src', '//www.youtube.com/embed/' + youtubeId)
            .attr('width', '640').attr('height', '360');
      } else if (igMatch && igMatch[0].length) {
        $video = $('<iframe>')
            .attr('frameborder', 0)
            .attr('src', igMatch[0] + '/embed/')
            .attr('width', '612').attr('height', '710')
            .attr('scrolling', 'no')
            .attr('allowtransparency', 'true');
      } else if (vMatch && vMatch[0].length) {
        $video = $('<iframe>')
            .attr('frameborder', 0)
            .attr('src', vMatch[0] + '/embed/simple')
            .attr('width', '600').attr('height', '600')
            .attr('class', 'vine-embed');
      } else if (vimMatch && vimMatch[3].length) {
        $video = $('<iframe webkitallowfullscreen mozallowfullscreen allowfullscreen>')
            .attr('frameborder', 0)
            .attr('src', '//player.vimeo.com/video/' + vimMatch[3])
            .attr('width', '640').attr('height', '360');
      } else if (dmMatch && dmMatch[2].length) {
        $video = $('<iframe>')
            .attr('frameborder', 0)
            .attr('src', '//www.dailymotion.com/embed/video/' + dmMatch[2])
            .attr('width', '640').attr('height', '360');
      } else if (youkuMatch && youkuMatch[1].length) {
        $video = $('<iframe webkitallowfullscreen mozallowfullscreen allowfullscreen>')
            .attr('frameborder', 0)
            .attr('height', '498')
            .attr('width', '510')
            .attr('src', '//player.youku.com/embed/' + youkuMatch[1]);
      } else if (mp4Match || oggMatch || webmMatch) {
        $video = $('<video controls>')
            .attr('src', url)
            .attr('width', '640').attr('height', '360');
      } else {
        // this is not a known video link. Now what, Cat? Now what?
        return false;
      }

      $video.addClass('note-video-clip');

      return $video[0];
    };


    this.show = function () {
      var text = this.getTextOnRange();
      summernote.invoke('editor.saveRange');
      this.showVideoDialog(text).then(function (url) {
        summernote.invoke('editor.restoreRange');

        // build node
        var $node = self.createVideoNode(url);

        if ($node) {
          // insert video node
          summernote.invoke('editor.insertNode', $node);
        }
      }).fail(function () {
        summernote.invoke('editor.restoreRange');
      });
    };

    /**
     * show image dialog
     *
     * @param {jQuery} $dialog
     * @return {Promise}
     */
    this.showVideoDialog = function (text) {
      return $.Deferred(function (deferred) {
        var $videoUrl = self.$dialog.find('.note-video-url'),
            $videoBtn = self.$dialog.find('.note-video-btn');

        ui.onDialogShown(self.$dialog, function () {

          $videoUrl.val(text).on('input', function () {
            ui.toggleBtn($videoBtn, $videoUrl.val());
          }).trigger('focus');

          $videoBtn.click(function (event) {
            event.preventDefault();

            deferred.resolve($videoUrl.val());
            ui.hideDialog(self.$dialog);
          });

          self.bindEnterKey($videoUrl, $videoBtn);
        });

        ui.onDialogHidden(self.$dialog, function () {
          $videoUrl.off('input');
          $videoBtn.off('click');

          if (deferred.state() === 'pending') {
            deferred.reject();
          }
        });

        ui.showDialog(self.$dialog);
      });
    };
  };

  var ImagePopover = function (summernote) {
    var self = this;
    var ui = $.summernote.ui;

    var $note = summernote.layoutInfo.note;
    var $editingArea = summernote.layoutInfo.editingArea;
    var options = summernote.options;

    this.events = {
      'summernote.keyup summernote.mouseup summernote.change': function () {
        self.update();
      },
      'summernote.scroll': function () {
        self.update();
      }
    };

    this.initialize = function () {
      this.$popover = ui.popover({
        className: 'note-image-popover'
      }).render().appendTo($editingArea);

      summernote.buildButtons(this.$popover.find('.popover-content'), options.popover.image);
      dom.attachEvents($note, this.events);
    };

    this.destroy = function () {
      this.$popover.remove();
      dom.detachEvents($note, this.events);
    };

    this.update = function (target) {
      if (dom.isImg(target)) {
        var pos = dom.posFromPlaceholder(target);
        this.$popover.css({
          display: 'block',
          left: pos.left,
          top: pos.top
        });
      } else {
        this.hide();
      }
    };

    this.hide = function () {
      this.$popover.hide();
    };
  };

  var HelpDialog = function (summernote) {
    var self = this;
    var ui = $.summernote.ui;

    var $editor = summernote.layoutInfo.editor;
    var options = summernote.options;
    var lang = options.langInfo;

    this.initialize = function () {
      var $container = options.dialogsInBody ? $(document.body) : $editor;

      var body = [
        '<p class="text-center">',
        '<a href="//summernote.org/" target="_blank">Summernote 0.7.0</a> · ',
        '<a href="//github.com/summernote/summernote" target="_blank">Project</a> · ',
        '<a href="//github.com/summernote/summernote/issues" target="_blank">Issues</a>',
        '</p>'
      ].join('');

      this.$dialog = ui.dialog({
        title: lang.options.help,
        body: body
      }).render().appendTo($container);
    };

    /**
     * show help dialog
     *
     * @return {Promise}
     */
    this.showHelpDialog = function () {
      return $.Deferred(function (deferred) {
        ui.onDialogHidden(self.$dialog, function () {
          deferred.resolve();
        });
        ui.showDialog(self.$dialog);
      }).promise();
    };

    this.show = function () {
      summernote.invoke('editor.saveRange');
      this.showHelpDialog().then(function () {
        summernote.invoke('editor.restoreRange');
      });
    };
  };

  var AirPopover = function (summernote) {
    var self = this;
    var ui = $.summernote.ui;

    var $note = summernote.layoutInfo.note;
    var $editingArea = summernote.layoutInfo.editingArea;
    var options = summernote.options;

    var AIR_MODE_POPOVER_X_OFFSET = 20;

    this.events = {
      'summernote.keyup summernote.mouseup summernote.scroll': function () {
        self.update();
      },
      'summernote.change': function () {
        self.hide();
      },
      'summernote.focusout': function (we, e) {
        if (!e.relatedTarget || !dom.ancestor(e.relatedTarget, func.eq($editingArea[0]))) {
          self.hide();
        }
      }
    };

    this.initialize = function () {
      if (!options.airMode) {
        return;
      }

      this.$popover = ui.popover({
        className: 'note-air-popover'
      }).render().appendTo($editingArea);

      summernote.buildButtons(this.$popover.find('.popover-content'), options.popover.air);
      dom.attachEvents($note, this.events);
    };

    this.destroy = function () {
      if (!options.airMode) {
        return;
      }

      this.$popover.remove();
      dom.detachEvents($note, this.events);
    };

    this.update = function () {
      var styleInfo = summernote.invoke('editor.currentStyle');
      if (styleInfo.range && !styleInfo.range.isCollapsed()) {
        var rect = list.last(styleInfo.range.getClientRects());
        if (rect) {
          var bnd = func.rect2bnd(rect);
          var posEditingArea = $editingArea.offset();
          this.$popover.css({
            display: 'block',
            left: Math.max(bnd.left + bnd.width / 2, 0) - posEditingArea.left - AIR_MODE_POPOVER_X_OFFSET,
            top: bnd.top + bnd.height - posEditingArea.top
          });
        }
      } else {
        this.hide();
<<<<<<< HEAD
      }
    };

    this.hide = function () {
      this.$popover.hide();
    };
  };

  var HintPopover = function (summernote) {
    var self = this;
    var ui = $.summernote.ui;

    var $note = summernote.layoutInfo.note;
    var hint = summernote.options.hint || [];
    var hints = (hint instanceof Array) ? hint : [hint];

    var KEY = key.code;

    var DROPDOWN_KEYCODES = [KEY.UP, KEY.DOWN, KEY.ENTER];

    this.lastWordRange = null;

    this.events = {
      'summernote.keyup': function (e, nativeEvent) {
        self.update(nativeEvent);
      },
      'summernote.keydown' : function (e, nativeEvent) {
        self.updateKeydown(nativeEvent);
      }
    };

    this.initialize = function () {
      if (!hints.length) {
        return;
      }

      this.$popover = ui.popover({
        className: 'note-hint-popover'
      }).render().appendTo('body');

      this.$popoverContent = this.$popover.find('.popover-content');

      dom.attachEvents($note, this.events);

      this.$popoverContent.on('click', '.note-hint-item', function () {
        self.$popoverContent.find('.active').removeClass('active');
        $(this).addClass('active');
        self.replace();
        self.hide();
      });
    };

    this.destroy = function () {
      if (!hints.length) {
        return;
      }
      dom.detachEvents($note, this.events);
      this.$popoverContent.off('click');
    };

    this.activate = function ($activeItem) {
      this.$popoverContent.find('.active').removeClass('active');
      $activeItem.addClass('active');

      this.scrollTo($activeItem);
    };

    this.scrollTo = function ($node) {
      var $parent = $node.parent().parent();
      $parent[0].scrollTop = $node[0].offsetTop - ($parent.innerHeight() / 2);
    };

    this.moveDown = function () {
      var $old = this.$popoverContent.find('.note-hint-item.active');
      var $next = $old.next();

      if ($next.length) {
        this.activate($next);
      } else {
        var $parentNext = $old.parent().next();

        if (!$parentNext.length) {
          $parentNext = this.$popoverContent.find('.note-hint-group').first();
        }

        this.activate($parentNext.find('.note-hint-item').first());
      }
    };

    this.moveUp = function () {
      var $old = this.$popoverContent.find('.note-hint-item.active');
      var $prev = $old.prev();

      if ($prev.length) {
        this.activate($prev);
      } else {
        var $parentPrev = $old.parent().prev();

        if (!$parentPrev.length) {
          $parentPrev = this.$popoverContent.find('.note-hint-group').last();
        }

        this.activate($parentPrev.find('.note-hint-item').last());
      }
    };

    this.replace = function () {
      var $activeItem = this.$popoverContent.find('.active');
      var content = this.content($activeItem.data('index'), $activeItem.data('item'));

      if (typeof content === 'string') {
        content = document.createTextNode(content);
=======
>>>>>>> 01f78c85
      }

      this.lastWordRange.insertNode(content);
      range.createFromNode(content).collapse().select();

      this.lastWordRange = null;
    };

    this.content = function (index, obj) {
      if (hints[index] && hints[index].content) {
        return hints[index].content(obj);
      } else {
        return obj;
      }
    };

    this.searchKeyword = function (index, keyword, callback) {
      var hintObject = hints[index];
      if (hintObject && hintObject.match.test(keyword)) {
        var matches = hintObject.match.exec(keyword);
        this.search(index, matches[1], callback);
      } else {
        callback();
      }
    };

    this.search = function (index, keyword, callback) {
      var hintObject = hints[index];
      if (hintObject && hintObject.search) {
        hintObject.search(keyword, callback);
      } else {
        callback();
      }

    };

    this.createListTemplate = function (index, list) {
      var items  = [];
      list = list || [];

      for (var i = 0, len = list.length; i < len; i++) {
        var $item = $('<div class="note-hint-item"></div>');
        $item.append(this.createItemTemplate(index, list[i]));
        $item.data({ 'index' : index, 'item' : list[i] });
        items.push($item);
      }

      if (index === 0 && items.length) {
        items[0].addClass('active');
      }

      return items;
    };

    this.createItemTemplate = function (index, obj) {
      var hintObject = hints[index];
      if (hintObject && hintObject.template) {
        return hintObject.template(obj);
      } else {
        return obj + '';
      }
    };

    this.updateKeydown = function (e) {
      if (this.$popover.css('display') === 'none') {
        return true;
      }

      if (e.keyCode === KEY.ENTER) {
        e.preventDefault();
        // replace
        this.replace();
        this.hide();
        summernote.invoke('editor.focus');
      } else if (e.keyCode === KEY.UP) {
        e.preventDefault();
        // popover cursor up
        this.moveUp();
      } else if (e.keyCode === KEY.DOWN) {
        e.preventDefault();
        // popover cursor down
        this.moveDown();
      }
    };

    this.createHint = function (index, keyword) {
      this.searchKeyword(index, keyword, function (list) {
        var $group = self.$popoverContent.find('.note-hint-group-' + index);
        var templateList = self.createListTemplate(index, list);
        $group.html(templateList);

        if (templateList.length) {
          self.show();
        }
      });
    };

    this.update = function (e) {
      if (DROPDOWN_KEYCODES.indexOf(e.keyCode) > -1) {
        if (e.keyCode === KEY.ENTER) {
          if (this.$popover.css('display') === 'block') {
            return false;
          }
        }

      } else {

        if (hints && hints.length) {
          var range = summernote.invoke('editor.createRange');
          var word = range.getWordRange();
          var keyword = word.toString();

          this.$popoverContent.empty().data('count', 0);

          var rects = word.getClientRects();
          var rect = rects[rects.length - 1];

          if (rect) {
            this.$popover.css({
              left: rect.left,
              top: rect.top + rect.height
            }).hide();

            this.lastWordRange = word;

            for (var i = 0, len = hints.length; i < len; i++) {
              if (hints[i].match.test(keyword)) {
                this.$popoverContent.append('<div class="note-hint-group note-hint-group-' + i + '"></div>');

                this.createHint(i, keyword);
              }
            }
          }

        } else {
          this.hide();
        }

      }

    };

    this.show = function () {
      this.$popover.show();
    };

    this.hide = function () {
      this.$popover.hide();
    };
  };

  var SpecialCharDialog = function (summernote) {
    var self = this;
    var ui = $.summernote.ui;

    var $editor = summernote.layoutInfo.editor;
    var options = summernote.options;
    var lang = options.langInfo;

    var KEY = {
      UP: 38,
      DOWN: 40,
      LEFT: 37,
      RIGHT: 39,
      ENTER: 13
    };
    var COLUMN_LENGTH = 15;
    var COLUMN_WIDTH = 35;

    var currentColumn, currentRow, totalColumn, totalRow = 0;

    // special characters data set
    var specialCharDataSet = [
      '&quot;',   // "
      '&amp;',    // &
      '&lt;',     // <
      '&gt;',     // >
      '&iexcl;',
      '&cent;',
      '&pound;',
      '&curren;',
      '&yen;',
      '&brvbar;',
      '&sect;',
      '&uml;',
      '&copy;',
      '&ordf;',
      '&laquo;',
      '&not;',
      //'&shy;',
      '&reg;',
      '&macr;',
      '&deg;',
      '&plusmn;',
      '&sup2;',
      '&sup3;',
      '&acute;',
      '&micro;',
      '&para;',
      '&middot;',
      '&cedil;',
      '&sup1;',
      '&ordm;',
      '&raquo;',
      '&frac14;',
      '&frac12;',
      '&frac34;',
      '&iquest;',
      '&times;',
      '&divide;',
      '&fnof;',
      '&circ;',
      '&tilde;',
      /*'&ensp;',
       '&emsp;',
       '&thinsp;',
       '&zwnj;',
       '&zwj;',
       '&lrm;',
       '&rlm;',*/
      '&ndash;',
      '&mdash;',
      '&lsquo;',
      '&rsquo;',
      '&sbquo;',
      '&ldquo;',
      '&rdquo;',
      '&bdquo;',
      '&dagger;',
      '&Dagger;',
      '&bull;',
      '&hellip;',
      '&permil;',
      '&prime;',
      '&Prime;',
      '&lsaquo;',
      '&rsaquo;',
      '&oline;',
      '&frasl;',
      '&euro;',
      '&image;',
      '&weierp;',
      '&real;',
      '&trade;',
      '&alefsym;',
      '&larr;',
      '&uarr;',
      '&rarr;',
      '&darr;',
      '&harr;',
      '&crarr;',
      '&lArr;',
      '&uArr;',
      '&rArr;',
      '&dArr;',
      '&hArr;',
      '&forall;',
      '&part;',
      '&exist;',
      '&empty;',
      '&nabla;',
      '&isin;',
      '&notin;',
      '&ni;',
      '&prod;',
      '&sum;',
      '&minus;',
      '&lowast;',
      '&radic;',
      '&prop;',
      '&infin;',
      '&ang;',
      '&and;',
      '&or;',
      '&cap;',
      '&cup;',
      '&int;',
      '&there4;',
      '&sim;',
      '&cong;',
      '&asymp;',
      '&ne;',
      '&equiv;',
      '&le;',
      '&ge;',
      '&sub;',
      '&sup;',
      '&nsub;',
      '&sube;',
      '&supe;',
      '&oplus;',
      '&otimes;',
      '&perp;',
      '&sdot;',
      '&lceil;',
      '&rceil;',
      '&lfloor;',
      '&rfloor;',
      //'&lang;',
      //'&rang;',
      '&loz;',
      '&spades;',
      '&clubs;',
      '&hearts;',
      '&diams;'
    ];

    this.getTextOnRange = function () {
      var rng = summernote.invoke('editor.createRange');

      // if range on anchor, expand range with anchor
      if (rng.isOnAnchor()) {
        var anchor = dom.ancestor(rng.sc, dom.isAnchor);
        rng = range.createFromNode(anchor);
      }

      return rng.toString();
    };

    /**
     * Make Special Characters Table
     *
     * @member plugin.specialChar
     * @private
     * @return {jQuery}
     */
    this.makeSpecialCharSetTable = function () {
      var $table = $('<table/>');
      $.each(specialCharDataSet, function (idx, text) {
        var $td = $('<td/>').addClass('note-specialchar-node');
        var $tr = (idx % COLUMN_LENGTH === 0) ? $('<tr/>') : $table.find('tr').last();

        var $button = ui.button({
          callback : function ($node) {
            $node.html(text);
            $node.attr('title', text);
            $node.attr('data-value', encodeURIComponent(text));
            $node.css({
              width: COLUMN_WIDTH,
              'margin-right' : '2px',
              'margin-bottom' : '2px'
            });
          }
        }).render();

        $td.append($button);

        $tr.append($td);
        if (idx % COLUMN_LENGTH === 0) {
          $table.append($tr);
        }
      });

      totalRow = $table.find('tr').length;
      totalColumn = COLUMN_LENGTH;

      return $table;
    };

    this.initialize = function () {
      var $container = options.dialogsInBody ? $(document.body) : $editor;

      var body = '<div class="form-group row-fluid">' + this.makeSpecialCharSetTable()[0].outerHTML + '</div>';

      this.$dialog = ui.dialog({
        title: lang.specialChar.select,
        body: body
      }).render().appendTo($container);
    };

    this.show = function () {
      var text = this.getTextOnRange();
      summernote.invoke('editor.saveRange');
      this.showSpecialCharDialog(text).then(function (selectChar) {
        summernote.invoke('editor.restoreRange');

        // build node
        var $node = $('<span></span>').html(selectChar)[0];

        if ($node) {
          // insert video node
          summernote.invoke('editor.insertNode', $node);
        }
      }).fail(function () {
        summernote.invoke('editor.restoreRange');
      });
    };

    /**
     * show image dialog
     *
     * @param {jQuery} $dialog
     * @return {Promise}
     */
    this.showSpecialCharDialog = function (text) {
      return $.Deferred(function (deferred) {
        var $specialCharDialog = self.$dialog;
        var $specialCharNode = $specialCharDialog.find('.note-specialchar-node');
        var $selectedNode = null;
        var ARROW_KEYS = [KEY.UP, KEY.DOWN, KEY.LEFT, KEY.RIGHT];
        var ENTER_KEY = KEY.ENTER;

        function addActiveClass($target) {
          if (!$target) {
            return;
          }
          $target.find('button').addClass('active');
          $selectedNode = $target;
        }

        function removeActiveClass($target) {
          $target.find('button').removeClass('active');
          $selectedNode = null;
        }

        // find next node
        function findNextNode(row, column) {
          var findNode = null;
          $.each($specialCharNode, function (idx, $node) {
            var findRow = Math.ceil((idx + 1) / COLUMN_LENGTH);
            var findColumn = ((idx + 1) % COLUMN_LENGTH === 0) ? COLUMN_LENGTH : (idx + 1) % COLUMN_LENGTH;
            if (findRow === row && findColumn === column) {
              findNode = $node;
              return false;
            }
          });
          return $(findNode);
        }

        function arrowKeyHandler(keyCode) {
          // left, right, up, down key
          var $nextNode;
          var lastRowColumnLength = $specialCharNode.length % totalColumn;

          if (KEY.LEFT === keyCode) {

            if (currentColumn > 1) {
              currentColumn = currentColumn - 1;
            } else if (currentRow === 1 && currentColumn === 1) {
              currentColumn = lastRowColumnLength;
              currentRow = totalRow;
            } else {
              currentColumn = totalColumn;
              currentRow = currentRow - 1;
            }

          } else if (KEY.RIGHT === keyCode) {

            if (currentRow === totalRow && lastRowColumnLength === currentColumn) {
              currentColumn = 1;
              currentRow = 1;
            } else if (currentColumn < totalColumn) {
              currentColumn = currentColumn + 1;
            } else {
              currentColumn = 1;
              currentRow = currentRow + 1;
            }

          } else if (KEY.UP === keyCode) {
            if (currentRow === 1 && lastRowColumnLength < currentColumn) {
              currentRow = totalRow - 1;
            } else {
              currentRow = currentRow - 1;
            }
          } else if (KEY.DOWN === keyCode) {
            currentRow = currentRow + 1;
          }

          if (currentRow === totalRow && currentColumn > lastRowColumnLength) {
            currentRow = 1;
          } else if (currentRow > totalRow) {
            currentRow = 1;
          } else if (currentRow < 1) {
            currentRow = totalRow;
          }

          $nextNode = findNextNode(currentRow, currentColumn);

          if ($nextNode) {
            removeActiveClass($selectedNode);
            addActiveClass($nextNode);
          }
        }

        function enterKeyHandler() {
          if (!$selectedNode) {
            return;
          }

          deferred.resolve(decodeURIComponent($selectedNode.find('button').data('value')));
          $specialCharDialog.modal('hide');
        }

        function keyDownEventHandler(event) {
          event.preventDefault();
          var keyCode = event.keyCode;
          if (keyCode === undefined || keyCode === null) {
            return;
          }
          // check arrowKeys match
          if (ARROW_KEYS.indexOf(keyCode) > -1) {
            if ($selectedNode === null) {
              addActiveClass($specialCharNode.eq(0));
              currentColumn = 1;
              currentRow = 1;
              return;
            }
            arrowKeyHandler(keyCode);
          } else if (keyCode === ENTER_KEY) {
            enterKeyHandler();
          }
          return false;
        }

        // remove class
        removeActiveClass($specialCharNode);

        // find selected node
        if (text) {
          for (var i = 0; i < $specialCharNode.length; i++) {
            var $checkNode = $($specialCharNode[i]);
            if ($checkNode.text() === text) {
              addActiveClass($checkNode);
              currentRow = Math.ceil((i + 1) / COLUMN_LENGTH);
              currentColumn = (i + 1) % COLUMN_LENGTH;
            }
          }
        }

        ui.onDialogShown(self.$dialog, function () {

          $(document).on('keydown', keyDownEventHandler);

          self.$dialog.find('button').tooltip();

          $specialCharNode.on('click', function (event) {
            event.preventDefault();
            deferred.resolve(decodeURIComponent($(event.currentTarget).find('button').data('value')));
            ui.hideDialog(self.$dialog);
          });


        });

        ui.onDialogHidden(self.$dialog, function () {
          $specialCharNode.off('click');

          self.$dialog.find('button').tooltip('destroy');

          $(document).off('keydown', keyDownEventHandler);

          if (deferred.state() === 'pending') {
            deferred.reject();
          }
        });

        ui.showDialog(self.$dialog);

      });
    };
  };


  $.summernote = $.extend($.summernote, {
    version: '0.7.0',
    ui: ui,

    lang: {
      'en-US': {
        font: {
          bold: 'Bold',
          italic: 'Italic',
          underline: 'Underline',
          clear: 'Remove Font Style',
          height: 'Line Height',
          name: 'Font Family',
          strikethrough: 'Strikethrough',
          subscript: 'Subscript',
          superscript: 'Superscript',
          size: 'Font Size'
        },
        image: {
          image: 'Picture',
          insert: 'Insert Image',
          resizeFull: 'Resize Full',
          resizeHalf: 'Resize Half',
          resizeQuarter: 'Resize Quarter',
          floatLeft: 'Float Left',
          floatRight: 'Float Right',
          floatNone: 'Float None',
          shapeRounded: 'Shape: Rounded',
          shapeCircle: 'Shape: Circle',
          shapeThumbnail: 'Shape: Thumbnail',
          shapeNone: 'Shape: None',
          dragImageHere: 'Drag image or text here',
          dropImage: 'Drop image or Text',
          selectFromFiles: 'Select from files',
          maximumFileSize: 'Maximum file size',
          maximumFileSizeError: 'Maximum file size exceeded.',
          url: 'Image URL',
          remove: 'Remove Image'
        },
        video: {
          video: 'Video',
          videoLink: 'Video Link',
          insert: 'Insert Video',
          url: 'Video URL?',
          providers: '(YouTube, Vimeo, Vine, Instagram, DailyMotion or Youku)'
        },
        link: {
          link: 'Link',
          insert: 'Insert Link',
          unlink: 'Unlink',
          edit: 'Edit',
          textToDisplay: 'Text to display',
          url: 'To what URL should this link go?',
          openInNewWindow: 'Open in new window'
        },
        table: {
          table: 'Table'
        },
        hr: {
          insert: 'Insert Horizontal Rule'
        },
        style: {
          style: 'Style',
          normal: 'Normal',
          blockquote: 'Quote',
          pre: 'Code',
          h1: 'Header 1',
          h2: 'Header 2',
          h3: 'Header 3',
          h4: 'Header 4',
          h5: 'Header 5',
          h6: 'Header 6'
        },
        lists: {
          unordered: 'Unordered list',
          ordered: 'Ordered list'
        },
        options: {
          help: 'Help',
          fullscreen: 'Full Screen',
          codeview: 'Code View'
        },
        paragraph: {
          paragraph: 'Paragraph',
          outdent: 'Outdent',
          indent: 'Indent',
          left: 'Align left',
          center: 'Align center',
          right: 'Align right',
          justify: 'Justify full'
        },
        color: {
          recent: 'Recent Color',
          more: 'More Color',
          background: 'Background Color',
          foreground: 'Foreground Color',
          transparent: 'Transparent',
          setTransparent: 'Set transparent',
          reset: 'Reset',
          resetToDefault: 'Reset to default'
        },
        shortcut: {
          shortcuts: 'Keyboard shortcuts',
          close: 'Close',
          textFormatting: 'Text formatting',
          action: 'Action',
          paragraphFormatting: 'Paragraph formatting',
          documentStyle: 'Document Style',
          extraKeys: 'Extra keys'
        },
        history: {
          undo: 'Undo',
          redo: 'Redo'
        },
        specialChar: {
          specialChar: 'SPECIAL CHARACTERS',
          select: 'Select Special characters'
        }
      }
    },

    options: {
      modules: {
        'editor': Editor,
        'clipboard': Clipboard,
        'dropzone': Dropzone,
        'codeview': Codeview,
        'statusbar': Statusbar,
        'fullscreen': Fullscreen,
        'handle': Handle,
        'button' : Button,
        'toolbar': Toolbar,
        'linkDialog': LinkDialog,
        'linkPopover': LinkPopover,
        'imageDialog': ImageDialog,
        'videoDialog': VideoDialog,
        'imagePopover': ImagePopover,
        'helpDialog': HelpDialog,
        'airPopover': AirPopover,
        'hintPopover': HintPopover,
        'specialCharDialog' : SpecialCharDialog
      },

      buttons: {},
      
      lang: 'en-US',

      // toolbar
      toolbar: [
        ['style', ['style']],
        ['font', ['bold', 'italic', 'underline', 'clear']],
        ['fontname', ['fontname']],
        ['fontsize', ['fontsize']],
        ['color', ['color']],
        ['para', ['ul', 'ol', 'paragraph']],
        ['height', ['height']],
        ['table', ['table']],
        ['insert', ['link', 'picture', 'video', 'hr', 'specialchar']],
        ['view', ['fullscreen', 'codeview']],
        ['help', ['help']]
      ],

      // popover
      popover: {
        image: [
          ['imagesize', ['imageSize100', 'imageSize50', 'imageSize25']],
          ['float', ['floatLeft', 'floatRight', 'floatNone']],
          ['remove', ['removeMedia']]
        ],
        link: [
          ['link', ['linkDialogShow', 'unlink']]
        ],
        air: [
          ['color', ['color']],
          ['font', ['bold', 'underline', 'clear']],
          ['para', ['ul', 'paragraph']],
          ['table', ['table']],
          ['insert', ['link', 'picture', 'video']]
        ]
      },

      // air mode: inline editor
      airMode: false,

      width: null,
      height: null,

      focus: false,
      tabSize: 4,
      styleWithSpan: true,
      shortcuts: true,
      textareaAutoSync: true,
      direction: null,

      styleTags: ['p', 'blockquote', 'pre', 'h1', 'h2', 'h3', 'h4', 'h5', 'h6'],

      fontNames: [
        'Arial', 'Arial Black', 'Comic Sans MS', 'Courier New',
        'Helvetica Neue', 'Helvetica', 'Impact', 'Lucida Grande',
        'Tahoma', 'Times New Roman', 'Verdana'
      ],

      fontSizes: ['8', '9', '10', '11', '12', '14', '18', '24', '36'],

      // pallete colors(n x n)
      colors: [
        ['#000000', '#424242', '#636363', '#9C9C94', '#CEC6CE', '#EFEFEF', '#F7F7F7', '#FFFFFF'],
        ['#FF0000', '#FF9C00', '#FFFF00', '#00FF00', '#00FFFF', '#0000FF', '#9C00FF', '#FF00FF'],
        ['#F7C6CE', '#FFE7CE', '#FFEFC6', '#D6EFD6', '#CEDEE7', '#CEE7F7', '#D6D6E7', '#E7D6DE'],
        ['#E79C9C', '#FFC69C', '#FFE79C', '#B5D6A5', '#A5C6CE', '#9CC6EF', '#B5A5D6', '#D6A5BD'],
        ['#E76363', '#F7AD6B', '#FFD663', '#94BD7B', '#73A5AD', '#6BADDE', '#8C7BC6', '#C67BA5'],
        ['#CE0000', '#E79439', '#EFC631', '#6BA54A', '#4A7B8C', '#3984C6', '#634AA5', '#A54A7B'],
        ['#9C0000', '#B56308', '#BD9400', '#397B21', '#104A5A', '#085294', '#311873', '#731842'],
        ['#630000', '#7B3900', '#846300', '#295218', '#083139', '#003163', '#21104A', '#4A1031']
      ],

      lineHeights: ['1.0', '1.2', '1.4', '1.5', '1.6', '1.8', '2.0', '3.0'],

      tableClassName: 'table table-bordered',

      insertTableMaxSize: {
        col: 10,
        row: 10
      },

      dialogsInBody: false,

      maximumImageFileSize: null,

      callbacks: {
        onInit: null,
        onFocus: null,
        onBlur: null,
        onEnter: null,
        onKeyup: null,
        onKeydown: null,
        onSubmit: null,
        onImageUpload: null,
        onImageUploadError: null
      },

      codemirror: {
        mode: 'text/html',
        htmlMode: true,
        lineNumbers: true
      },

      keyMap: {
        pc: {
          'ENTER': 'insertParagraph',
          'CTRL+Z': 'undo',
          'CTRL+Y': 'redo',
          'TAB': 'tab',
          'SHIFT+TAB': 'untab',
          'CTRL+B': 'bold',
          'CTRL+I': 'italic',
          'CTRL+U': 'underline',
          'CTRL+SHIFT+S': 'strikethrough',
          'CTRL+BACKSLASH': 'removeFormat',
          'CTRL+SHIFT+L': 'justifyLeft',
          'CTRL+SHIFT+E': 'justifyCenter',
          'CTRL+SHIFT+R': 'justifyRight',
          'CTRL+SHIFT+J': 'justifyFull',
          'CTRL+SHIFT+NUM7': 'insertUnorderedList',
          'CTRL+SHIFT+NUM8': 'insertOrderedList',
          'CTRL+LEFTBRACKET': 'outdent',
          'CTRL+RIGHTBRACKET': 'indent',
          'CTRL+NUM0': 'formatPara',
          'CTRL+NUM1': 'formatH1',
          'CTRL+NUM2': 'formatH2',
          'CTRL+NUM3': 'formatH3',
          'CTRL+NUM4': 'formatH4',
          'CTRL+NUM5': 'formatH5',
          'CTRL+NUM6': 'formatH6',
          'CTRL+ENTER': 'insertHorizontalRule',
          'CTRL+K': 'linkDialog.show'
        },

        mac: {
          'ENTER': 'insertParagraph',
          'CMD+Z': 'undo',
          'CMD+SHIFT+Z': 'redo',
          'TAB': 'tab',
          'SHIFT+TAB': 'untab',
          'CMD+B': 'bold',
          'CMD+I': 'italic',
          'CMD+U': 'underline',
          'CMD+SHIFT+S': 'strikethrough',
          'CMD+BACKSLASH': 'removeFormat',
          'CMD+SHIFT+L': 'justifyLeft',
          'CMD+SHIFT+E': 'justifyCenter',
          'CMD+SHIFT+R': 'justifyRight',
          'CMD+SHIFT+J': 'justifyFull',
          'CMD+SHIFT+NUM7': 'insertUnorderedList',
          'CMD+SHIFT+NUM8': 'insertOrderedList',
          'CMD+LEFTBRACKET': 'outdent',
          'CMD+RIGHTBRACKET': 'indent',
          'CMD+NUM0': 'formatPara',
          'CMD+NUM1': 'formatH1',
          'CMD+NUM2': 'formatH2',
          'CMD+NUM3': 'formatH3',
          'CMD+NUM4': 'formatH4',
          'CMD+NUM5': 'formatH5',
          'CMD+NUM6': 'formatH6',
          'CMD+ENTER': 'insertHorizontalRule',
          'CMD+K': 'linkDialog.show'
        }
      }
    }
  });
}));<|MERGE_RESOLUTION|>--- conflicted
+++ resolved
@@ -6,11 +6,7 @@
  * Copyright 2013-2015 Alan Hong. and other contributors
  * summernote may be freely distributed under the MIT license./
  *
-<<<<<<< HEAD
- * Date: 2015-10-02T02:50Z
-=======
- * Date: 2015-10-02T03:01Z
->>>>>>> 01f78c85
+ * Date: 2015-10-02T03:02Z
  */
 (function (factory) {
   /* global define */
@@ -3418,11 +3414,8 @@
         summernote.triggerEvent('keydown', event);
       }).on('keyup', function (event) {
         summernote.triggerEvent('keyup', event);
-<<<<<<< HEAD
       }).on('keydown', function (event) {
         summernote.triggerEvent('keydown', event);
-=======
->>>>>>> 01f78c85
       }).on('focus', function (event) {
         summernote.triggerEvent('focus', event);
       }).on('blur', function (event) {
@@ -5804,7 +5797,6 @@
         }
       } else {
         this.hide();
-<<<<<<< HEAD
       }
     };
 
@@ -5861,6 +5853,7 @@
       if (!hints.length) {
         return;
       }
+      this.$popover.remove();
       dom.detachEvents($note, this.events);
       this.$popoverContent.off('click');
     };
@@ -5917,8 +5910,6 @@
 
       if (typeof content === 'string') {
         content = document.createTextNode(content);
-=======
->>>>>>> 01f78c85
       }
 
       this.lastWordRange.insertNode(content);
