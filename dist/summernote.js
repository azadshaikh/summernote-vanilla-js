/**
<<<<<<< HEAD
 * Super simple wysiwyg editor on Bootstrap v0.6.9
=======
 * Super simple wysiwyg editor on Bootstrap v0.6.10
>>>>>>> dcd80912
 * http://summernote.org/
 *
 * summernote.js
 * Copyright 2013-2015 Alan Hong. and other contributors
 * summernote may be freely distributed under the MIT license./
 *
<<<<<<< HEAD
 * Date: 2015-06-22T13:22Z
=======
 * Date: 2015-07-01T04:12Z
>>>>>>> dcd80912
 */
(function (factory) {
  /* global define */
  if (typeof define === 'function' && define.amd) {
    // AMD. Register as an anonymous module.
    define(['jquery'], factory);
  } else {
    // Browser globals: jQuery
    factory(window.jQuery);
  }
}(function ($) {
  


  if (!Array.prototype.reduce) {
    /**
     * Array.prototype.reduce polyfill
     *
     * @param {Function} callback
     * @param {Value} [initialValue]
     * @return {Value}
     *
     * @see http://goo.gl/WNriQD
     */
    Array.prototype.reduce = function (callback) {
      var t = Object(this), len = t.length >>> 0, k = 0, value;
      if (arguments.length === 2) {
        value = arguments[1];
      } else {
        while (k < len && !(k in t)) {
          k++;
        }
        if (k >= len) {
          throw new TypeError('Reduce of empty array with no initial value');
        }
        value = t[k++];
      }
      for (; k < len; k++) {
        if (k in t) {
          value = callback(value, t[k], k, t);
        }
      }
      return value;
    };
  }

  if ('function' !== typeof Array.prototype.filter) {
    /**
     * Array.prototype.filter polyfill
     *
     * @param {Function} func
     * @return {Array}
     *
     * @see http://goo.gl/T1KFnq
     */
    Array.prototype.filter = function (func) {
      var t = Object(this), len = t.length >>> 0;

      var res = [];
      var thisArg = arguments.length >= 2 ? arguments[1] : void 0;
      for (var i = 0; i < len; i++) {
        if (i in t) {
          var val = t[i];
          if (func.call(thisArg, val, i, t)) {
            res.push(val);
          }
        }
      }
  
      return res;
    };
  }

  var isSupportAmd = typeof define === 'function' && define.amd;

  /**
   * returns whether font is installed or not.
   *
   * @param {String} fontName
   * @return {Boolean}
   */
  var isFontInstalled = function (fontName) {
    var testFontName = fontName === 'Comic Sans MS' ? 'Courier New' : 'Comic Sans MS';
    var $tester = $('<div>').css({
      position: 'absolute',
      left: '-9999px',
      top: '-9999px',
      fontSize: '200px'
    }).text('mmmmmmmmmwwwwwww').appendTo(document.body);

    var originalWidth = $tester.css('fontFamily', testFontName).width();
    var width = $tester.css('fontFamily', fontName + ',' + testFontName).width();

    $tester.remove();

    return originalWidth !== width;
  };

  var userAgent = navigator.userAgent;

  /**
   * @class core.agent
   *
   * Object which check platform and agent
   *
   * @singleton
   * @alternateClassName agent
   */
  var agent = {
    /** @property {Boolean} [isMac=false] true if this agent is Mac  */
    isMac: navigator.appVersion.indexOf('Mac') > -1,
    /** @property {Boolean} [isMSIE=false] true if this agent is a Internet Explorer  */
    isMSIE: /MSIE|Trident/i.test(userAgent),
    /** @property {Boolean} [isFF=false] true if this agent is a Firefox  */
    isFF: /firefox/i.test(userAgent),
    isWebkit: /webkit/i.test(userAgent),
    /** @property {Boolean} [isSafari=false] true if this agent is a Safari  */
    isSafari: /safari/i.test(userAgent),
    /** @property {String} jqueryVersion current jQuery version string  */
    jqueryVersion: parseFloat($.fn.jquery),
    isSupportAmd: isSupportAmd,
    hasCodeMirror: isSupportAmd ? require.specified('CodeMirror') : !!window.CodeMirror,
    isFontInstalled: isFontInstalled,
    isW3CRangeSupport: !!document.createRange
  };

  /**
   * @class core.func
   *
   * func utils (for high-order func's arg)
   *
   * @singleton
   * @alternateClassName func
   */
  var func = (function () {
    var eq = function (itemA) {
      return function (itemB) {
        return itemA === itemB;
      };
    };

    var eq2 = function (itemA, itemB) {
      return itemA === itemB;
    };

    var peq2 = function (propName) {
      return function (itemA, itemB) {
        return itemA[propName] === itemB[propName];
      };
    };

    var ok = function () {
      return true;
    };

    var fail = function () {
      return false;
    };

    var not = function (f) {
      return function () {
        return !f.apply(f, arguments);
      };
    };

    var and = function (fA, fB) {
      return function (item) {
        return fA(item) && fB(item);
      };
    };

    var self = function (a) {
      return a;
    };

    var idCounter = 0;

    /**
     * generate a globally-unique id
     *
     * @param {String} [prefix]
     */
    var uniqueId = function (prefix) {
      var id = ++idCounter + '';
      return prefix ? prefix + id : id;
    };

    /**
     * returns bnd (bounds) from rect
     *
     * - IE Compatability Issue: http://goo.gl/sRLOAo
     * - Scroll Issue: http://goo.gl/sNjUc
     *
     * @param {Rect} rect
     * @return {Object} bounds
     * @return {Number} bounds.top
     * @return {Number} bounds.left
     * @return {Number} bounds.width
     * @return {Number} bounds.height
     */
    var rect2bnd = function (rect) {
      var $document = $(document);
      return {
        top: rect.top + $document.scrollTop(),
        left: rect.left + $document.scrollLeft(),
        width: rect.right - rect.left,
        height: rect.bottom - rect.top
      };
    };

    /**
     * returns a copy of the object where the keys have become the values and the values the keys.
     * @param {Object} obj
     * @return {Object}
     */
    var invertObject = function (obj) {
      var inverted = {};
      for (var key in obj) {
        if (obj.hasOwnProperty(key)) {
          inverted[obj[key]] = key;
        }
      }
      return inverted;
    };

    /**
     * @param {String} namespace
     * @param {String} [prefix]
     * @return {String}
     */
    var namespaceToCamel = function (namespace, prefix) {
      prefix = prefix || '';
      return prefix + namespace.split('.').map(function (name) {
        return name.substring(0, 1).toUpperCase() + name.substring(1);
      }).join('');
    };

    return {
      eq: eq,
      eq2: eq2,
      peq2: peq2,
      ok: ok,
      fail: fail,
      self: self,
      not: not,
      and: and,
      uniqueId: uniqueId,
      rect2bnd: rect2bnd,
      invertObject: invertObject,
      namespaceToCamel: namespaceToCamel
    };
  })();

  /**
   * @class core.list
   *
   * list utils
   *
   * @singleton
   * @alternateClassName list
   */
  var list = (function () {
    /**
     * returns the first item of an array.
     *
     * @param {Array} array
     */
    var head = function (array) {
      return array[0];
    };

    /**
     * returns the last item of an array.
     *
     * @param {Array} array
     */
    var last = function (array) {
      return array[array.length - 1];
    };

    /**
     * returns everything but the last entry of the array.
     *
     * @param {Array} array
     */
    var initial = function (array) {
      return array.slice(0, array.length - 1);
    };

    /**
     * returns the rest of the items in an array.
     *
     * @param {Array} array
     */
    var tail = function (array) {
      return array.slice(1);
    };

    /**
     * returns item of array
     */
    var find = function (array, pred) {
      for (var idx = 0, len = array.length; idx < len; idx ++) {
        var item = array[idx];
        if (pred(item)) {
          return item;
        }
      }
    };

    /**
     * returns true if all of the values in the array pass the predicate truth test.
     */
    var all = function (array, pred) {
      for (var idx = 0, len = array.length; idx < len; idx ++) {
        if (!pred(array[idx])) {
          return false;
        }
      }
      return true;
    };

    /**
     * returns true if the value is present in the list.
     */
    var contains = function (array, item) {
      return $.inArray(item, array) !== -1;
    };

    /**
     * get sum from a list
     *
     * @param {Array} array - array
     * @param {Function} fn - iterator
     */
    var sum = function (array, fn) {
      fn = fn || func.self;
      return array.reduce(function (memo, v) {
        return memo + fn(v);
      }, 0);
    };
  
    /**
     * returns a copy of the collection with array type.
     * @param {Collection} collection - collection eg) node.childNodes, ...
     */
    var from = function (collection) {
      var result = [], idx = -1, length = collection.length;
      while (++idx < length) {
        result[idx] = collection[idx];
      }
      return result;
    };
  
    /**
     * cluster elements by predicate function.
     *
     * @param {Array} array - array
     * @param {Function} fn - predicate function for cluster rule
     * @param {Array[]}
     */
    var clusterBy = function (array, fn) {
      if (!array.length) { return []; }
      var aTail = tail(array);
      return aTail.reduce(function (memo, v) {
        var aLast = last(memo);
        if (fn(last(aLast), v)) {
          aLast[aLast.length] = v;
        } else {
          memo[memo.length] = [v];
        }
        return memo;
      }, [[head(array)]]);
    };
  
    /**
     * returns a copy of the array with all falsy values removed
     *
     * @param {Array} array - array
     * @param {Function} fn - predicate function for cluster rule
     */
    var compact = function (array) {
      var aResult = [];
      for (var idx = 0, len = array.length; idx < len; idx ++) {
        if (array[idx]) { aResult.push(array[idx]); }
      }
      return aResult;
    };

    /**
     * produces a duplicate-free version of the array
     *
     * @param {Array} array
     */
    var unique = function (array) {
      var results = [];

      for (var idx = 0, len = array.length; idx < len; idx ++) {
        if (!contains(results, array[idx])) {
          results.push(array[idx]);
        }
      }

      return results;
    };

    /**
     * returns next item.
     * @param {Array} array
     */
    var next = function (array, item) {
      var idx = array.indexOf(item);
      if (idx === -1) { return null; }

      return array[idx + 1];
    };

    /**
     * returns prev item.
     * @param {Array} array
     */
    var prev = function (array, item) {
      var idx = array.indexOf(item);
      if (idx === -1) { return null; }

      return array[idx - 1];
    };

  
    return { head: head, last: last, initial: initial, tail: tail,
             prev: prev, next: next, find: find, contains: contains,
             all: all, sum: sum, from: from,
             clusterBy: clusterBy, compact: compact, unique: unique };
  })();


  var NBSP_CHAR = String.fromCharCode(160);
  var ZERO_WIDTH_NBSP_CHAR = '\ufeff';

  /**
   * @class core.dom
   *
   * Dom functions
   *
   * @singleton
   * @alternateClassName dom
   */
  var dom = (function () {
    /**
     * @method isEditable
     *
     * returns whether node is `note-editable` or not.
     *
     * @param {Node} node
     * @return {Boolean}
     */
    var isEditable = function (node) {
      return node && $(node).hasClass('note-editable');
    };

    /**
     * @method isControlSizing
     *
     * returns whether node is `note-control-sizing` or not.
     *
     * @param {Node} node
     * @return {Boolean}
     */
    var isControlSizing = function (node) {
      return node && $(node).hasClass('note-control-sizing');
    };

    /**
     * @method  buildLayoutInfo
     *
     * build layoutInfo from $editor(.note-editor)
     *
     * @param {jQuery} $editor
     * @return {Object}
     * @return {Function} return.editor
     * @return {Node} return.dropzone
     * @return {Node} return.toolbar
     * @return {Node} return.editable
     * @return {Node} return.codable
     * @return {Node} return.popover
     * @return {Node} return.handle
     * @return {Node} return.dialog
     */
    var buildLayoutInfo = function ($editor) {
      var makeFinder;

      // air mode
      if ($editor.hasClass('note-air-editor')) {
        var id = list.last($editor.attr('id').split('-'));
        makeFinder = function (sIdPrefix) {
          return function () { return $(sIdPrefix + id); };
        };

        return {
          editor: function () { return $editor; },
          holder : function () { return $editor.data('holder'); },
          editable: function () { return $editor; },
          popover: makeFinder('#note-popover-'),
          handle: makeFinder('#note-handle-'),
          dialog: makeFinder('#note-dialog-')
        };

        // frame mode
      } else {
        makeFinder = function (sClassName, sBaseElement) {
          var $baseElement = sBaseElement ? $(sBaseElement) : $editor;
          return function () { return $baseElement.find(sClassName); };
        };

        var options = $editor.data('options');
        var dialogHolder = (options && options.dialogsInBody) ? document.body : null;

        return {
          editor: function () { return $editor; },
          holder : function () { return $editor.data('holder'); },
          dropzone: makeFinder('.note-dropzone'),
          toolbar: makeFinder('.note-toolbar'),
          editable: makeFinder('.note-editable'),
          codable: makeFinder('.note-codable'),
          statusbar: makeFinder('.note-statusbar'),
          popover: makeFinder('.note-popover'),
          handle: makeFinder('.note-handle'),
          dialog: makeFinder('.note-dialog', dialogHolder)
        };
      }
    };

    /**
     * returns makeLayoutInfo from editor's descendant node.
     *
     * @private
     * @param {Node} descendant
     * @return {Object}
     */
    var makeLayoutInfo = function (descendant) {
      var $target = $(descendant).closest('.note-editor, .note-air-editor, .note-air-layout');

      if (!$target.length) {
        return null;
      }

      var $editor;
      if ($target.is('.note-editor, .note-air-editor')) {
        $editor = $target;
      } else {
        $editor = $('#note-editor-' + list.last($target.attr('id').split('-')));
      }

      return buildLayoutInfo($editor);
    };

    /**
     * @method makePredByNodeName
     *
     * returns predicate which judge whether nodeName is same
     *
     * @param {String} nodeName
     * @return {Function}
     */
    var makePredByNodeName = function (nodeName) {
      nodeName = nodeName.toUpperCase();
      return function (node) {
        return node && node.nodeName.toUpperCase() === nodeName;
      };
    };

    /**
     * @method isText
     *
     *
     *
     * @param {Node} node
     * @return {Boolean} true if node's type is text(3)
     */
    var isText = function (node) {
      return node && node.nodeType === 3;
    };

    /**
     * ex) br, col, embed, hr, img, input, ...
     * @see http://www.w3.org/html/wg/drafts/html/master/syntax.html#void-elements
     */
    var isVoid = function (node) {
      return node && /^BR|^IMG|^HR/.test(node.nodeName.toUpperCase());
    };

    var isPara = function (node) {
      if (isEditable(node)) {
        return false;
      }

      // Chrome(v31.0), FF(v25.0.1) use DIV for paragraph
      return node && /^DIV|^P|^LI|^H[1-7]/.test(node.nodeName.toUpperCase());
    };

    var isLi = makePredByNodeName('LI');

    var isPurePara = function (node) {
      return isPara(node) && !isLi(node);
    };

    var isTable = makePredByNodeName('TABLE');

    var isInline = function (node) {
      return !isBodyContainer(node) &&
             !isList(node) &&
             !isPara(node) &&
             !isTable(node) &&
             !isBlockquote(node);
    };

    var isList = function (node) {
      return node && /^UL|^OL/.test(node.nodeName.toUpperCase());
    };

    var isCell = function (node) {
      return node && /^TD|^TH/.test(node.nodeName.toUpperCase());
    };

    var isBlockquote = makePredByNodeName('BLOCKQUOTE');

    var isBodyContainer = function (node) {
      return isCell(node) || isBlockquote(node) || isEditable(node);
    };

    var isAnchor = makePredByNodeName('A');

    var isParaInline = function (node) {
      return isInline(node) && !!ancestor(node, isPara);
    };

    var isBodyInline = function (node) {
      return isInline(node) && !ancestor(node, isPara);
    };

    var isBody = makePredByNodeName('BODY');

    /**
     * returns whether nodeB is closest sibling of nodeA
     *
     * @param {Node} nodeA
     * @param {Node} nodeB
     * @return {Boolean}
     */
    var isClosestSibling = function (nodeA, nodeB) {
      return nodeA.nextSibling === nodeB ||
             nodeA.previousSibling === nodeB;
    };

    /**
     * returns array of closest siblings with node
     *
     * @param {Node} node
     * @param {function} [pred] - predicate function
     * @return {Node[]}
     */
    var withClosestSiblings = function (node, pred) {
      pred = pred || func.ok;

      var siblings = [];
      if (node.previousSibling && pred(node.previousSibling)) {
        siblings.push(node.previousSibling);
      }
      siblings.push(node);
      if (node.nextSibling && pred(node.nextSibling)) {
        siblings.push(node.nextSibling);
      }
      return siblings;
    };

    /**
     * blank HTML for cursor position
     * - [workaround] for MSIE IE doesn't works with bogus br
     */
    var blankHTML = agent.isMSIE ? '&nbsp;' : '<br>';

    /**
     * @method nodeLength
     *
     * returns #text's text size or element's childNodes size
     *
     * @param {Node} node
     */
    var nodeLength = function (node) {
      if (isText(node)) {
        return node.nodeValue.length;
      }

      return node.childNodes.length;
    };

    /**
     * returns whether node is empty or not.
     *
     * @param {Node} node
     * @return {Boolean}
     */
    var isEmpty = function (node) {
      var len = nodeLength(node);

      if (len === 0) {
        return true;
      } else if (!isText(node) && len === 1 && node.innerHTML === blankHTML) {
        // ex) <p><br></p>, <span><br></span>
        return true;
      } else if (list.all(node.childNodes, isText) && node.innerHTML === '') {
        // ex) <p></p>, <span></span>
        return true;
      }

      return false;
    };

    /**
     * padding blankHTML if node is empty (for cursor position)
     */
    var paddingBlankHTML = function (node) {
      if (!isVoid(node) && !nodeLength(node)) {
        node.innerHTML = blankHTML;
      }
    };

    /**
     * find nearest ancestor predicate hit
     *
     * @param {Node} node
     * @param {Function} pred - predicate function
     */
    var ancestor = function (node, pred) {
      while (node) {
        if (pred(node)) { return node; }
        if (isEditable(node)) { break; }

        node = node.parentNode;
      }
      return null;
    };

    /**
     * find nearest ancestor only single child blood line and predicate hit
     *
     * @param {Node} node
     * @param {Function} pred - predicate function
     */
    var singleChildAncestor = function (node, pred) {
      node = node.parentNode;

      while (node) {
        if (nodeLength(node) !== 1) { break; }
        if (pred(node)) { return node; }
        if (isEditable(node)) { break; }

        node = node.parentNode;
      }
      return null;
    };

    /**
     * returns new array of ancestor nodes (until predicate hit).
     *
     * @param {Node} node
     * @param {Function} [optional] pred - predicate function
     */
    var listAncestor = function (node, pred) {
      pred = pred || func.fail;

      var ancestors = [];
      ancestor(node, function (el) {
        if (!isEditable(el)) {
          ancestors.push(el);
        }

        return pred(el);
      });
      return ancestors;
    };

    /**
     * find farthest ancestor predicate hit
     */
    var lastAncestor = function (node, pred) {
      var ancestors = listAncestor(node);
      return list.last(ancestors.filter(pred));
    };

    /**
     * returns common ancestor node between two nodes.
     *
     * @param {Node} nodeA
     * @param {Node} nodeB
     */
    var commonAncestor = function (nodeA, nodeB) {
      var ancestors = listAncestor(nodeA);
      for (var n = nodeB; n; n = n.parentNode) {
        if ($.inArray(n, ancestors) > -1) { return n; }
      }
      return null; // difference document area
    };

    /**
     * listing all previous siblings (until predicate hit).
     *
     * @param {Node} node
     * @param {Function} [optional] pred - predicate function
     */
    var listPrev = function (node, pred) {
      pred = pred || func.fail;

      var nodes = [];
      while (node) {
        if (pred(node)) { break; }
        nodes.push(node);
        node = node.previousSibling;
      }
      return nodes;
    };

    /**
     * listing next siblings (until predicate hit).
     *
     * @param {Node} node
     * @param {Function} [pred] - predicate function
     */
    var listNext = function (node, pred) {
      pred = pred || func.fail;

      var nodes = [];
      while (node) {
        if (pred(node)) { break; }
        nodes.push(node);
        node = node.nextSibling;
      }
      return nodes;
    };

    /**
     * listing descendant nodes
     *
     * @param {Node} node
     * @param {Function} [pred] - predicate function
     */
    var listDescendant = function (node, pred) {
      var descendents = [];
      pred = pred || func.ok;

      // start DFS(depth first search) with node
      (function fnWalk(current) {
        if (node !== current && pred(current)) {
          descendents.push(current);
        }
        for (var idx = 0, len = current.childNodes.length; idx < len; idx++) {
          fnWalk(current.childNodes[idx]);
        }
      })(node);

      return descendents;
    };

    /**
     * wrap node with new tag.
     *
     * @param {Node} node
     * @param {Node} tagName of wrapper
     * @return {Node} - wrapper
     */
    var wrap = function (node, wrapperName) {
      var parent = node.parentNode;
      var wrapper = $('<' + wrapperName + '>')[0];

      parent.insertBefore(wrapper, node);
      wrapper.appendChild(node);

      return wrapper;
    };

    /**
     * insert node after preceding
     *
     * @param {Node} node
     * @param {Node} preceding - predicate function
     */
    var insertAfter = function (node, preceding) {
      var next = preceding.nextSibling, parent = preceding.parentNode;
      if (next) {
        parent.insertBefore(node, next);
      } else {
        parent.appendChild(node);
      }
      return node;
    };

    /**
     * append elements.
     *
     * @param {Node} node
     * @param {Collection} aChild
     */
    var appendChildNodes = function (node, aChild) {
      $.each(aChild, function (idx, child) {
        node.appendChild(child);
      });
      return node;
    };

    /**
     * returns whether boundaryPoint is left edge or not.
     *
     * @param {BoundaryPoint} point
     * @return {Boolean}
     */
    var isLeftEdgePoint = function (point) {
      return point.offset === 0;
    };

    /**
     * returns whether boundaryPoint is right edge or not.
     *
     * @param {BoundaryPoint} point
     * @return {Boolean}
     */
    var isRightEdgePoint = function (point) {
      return point.offset === nodeLength(point.node);
    };

    /**
     * returns whether boundaryPoint is edge or not.
     *
     * @param {BoundaryPoint} point
     * @return {Boolean}
     */
    var isEdgePoint = function (point) {
      return isLeftEdgePoint(point) || isRightEdgePoint(point);
    };

    /**
     * returns wheter node is left edge of ancestor or not.
     *
     * @param {Node} node
     * @param {Node} ancestor
     * @return {Boolean}
     */
    var isLeftEdgeOf = function (node, ancestor) {
      while (node && node !== ancestor) {
        if (position(node) !== 0) {
          return false;
        }
        node = node.parentNode;
      }

      return true;
    };

    /**
     * returns whether node is right edge of ancestor or not.
     *
     * @param {Node} node
     * @param {Node} ancestor
     * @return {Boolean}
     */
    var isRightEdgeOf = function (node, ancestor) {
      while (node && node !== ancestor) {
        if (position(node) !== nodeLength(node.parentNode) - 1) {
          return false;
        }
        node = node.parentNode;
      }

      return true;
    };

    /**
     * returns whether point is left edge of ancestor or not.
     * @param {BoundaryPoint} point
     * @param {Node} ancestor
     * @return {Boolean}
     */
    var isLeftEdgePointOf = function (point, ancestor) {
      return isLeftEdgePoint(point) && isLeftEdgeOf(point.node, ancestor);
    };

    /**
     * returns whether point is right edge of ancestor or not.
     * @param {BoundaryPoint} point
     * @param {Node} ancestor
     * @return {Boolean}
     */
    var isRightEdgePointOf = function (point, ancestor) {
      return isRightEdgePoint(point) && isRightEdgeOf(point.node, ancestor);
    };

    /**
     * returns offset from parent.
     *
     * @param {Node} node
     */
    var position = function (node) {
      var offset = 0;
      while ((node = node.previousSibling)) {
        offset += 1;
      }
      return offset;
    };

    var hasChildren = function (node) {
      return !!(node && node.childNodes && node.childNodes.length);
    };

    /**
     * returns previous boundaryPoint
     *
     * @param {BoundaryPoint} point
     * @param {Boolean} isSkipInnerOffset
     * @return {BoundaryPoint}
     */
    var prevPoint = function (point, isSkipInnerOffset) {
      var node, offset;

      if (point.offset === 0) {
        if (isEditable(point.node)) {
          return null;
        }

        node = point.node.parentNode;
        offset = position(point.node);
      } else if (hasChildren(point.node)) {
        node = point.node.childNodes[point.offset - 1];
        offset = nodeLength(node);
      } else {
        node = point.node;
        offset = isSkipInnerOffset ? 0 : point.offset - 1;
      }

      return {
        node: node,
        offset: offset
      };
    };

    /**
     * returns next boundaryPoint
     *
     * @param {BoundaryPoint} point
     * @param {Boolean} isSkipInnerOffset
     * @return {BoundaryPoint}
     */
    var nextPoint = function (point, isSkipInnerOffset) {
      var node, offset;

      if (nodeLength(point.node) === point.offset) {
        if (isEditable(point.node)) {
          return null;
        }

        node = point.node.parentNode;
        offset = position(point.node) + 1;
      } else if (hasChildren(point.node)) {
        node = point.node.childNodes[point.offset];
        offset = 0;
      } else {
        node = point.node;
        offset = isSkipInnerOffset ? nodeLength(point.node) : point.offset + 1;
      }

      return {
        node: node,
        offset: offset
      };
    };

    /**
     * returns whether pointA and pointB is same or not.
     *
     * @param {BoundaryPoint} pointA
     * @param {BoundaryPoint} pointB
     * @return {Boolean}
     */
    var isSamePoint = function (pointA, pointB) {
      return pointA.node === pointB.node && pointA.offset === pointB.offset;
    };

    /**
     * returns whether point is visible (can set cursor) or not.
     * 
     * @param {BoundaryPoint} point
     * @return {Boolean}
     */
    var isVisiblePoint = function (point) {
      if (isText(point.node) || !hasChildren(point.node) || isEmpty(point.node)) {
        return true;
      }

      var leftNode = point.node.childNodes[point.offset - 1];
      var rightNode = point.node.childNodes[point.offset];
      if ((!leftNode || isVoid(leftNode)) && (!rightNode || isVoid(rightNode))) {
        return true;
      }

      return false;
    };

    /**
     * @method prevPointUtil
     *
     * @param {BoundaryPoint} point
     * @param {Function} pred
     * @return {BoundaryPoint}
     */
    var prevPointUntil = function (point, pred) {
      while (point) {
        if (pred(point)) {
          return point;
        }

        point = prevPoint(point);
      }

      return null;
    };

    /**
     * @method nextPointUntil
     *
     * @param {BoundaryPoint} point
     * @param {Function} pred
     * @return {BoundaryPoint}
     */
    var nextPointUntil = function (point, pred) {
      while (point) {
        if (pred(point)) {
          return point;
        }

        point = nextPoint(point);
      }

      return null;
    };

    /**
     * returns whether point has character or not.
     *
     * @param {Point} point
     * @return {Boolean}
     */
    var isCharPoint = function (point) {
      if (!isText(point.node)) {
        return false;
      }

      var ch = point.node.nodeValue.charAt(point.offset - 1);
      return ch && (ch !== ' ' && ch !== NBSP_CHAR);
    };

    /**
     * @method walkPoint
     *
     * @param {BoundaryPoint} startPoint
     * @param {BoundaryPoint} endPoint
     * @param {Function} handler
     * @param {Boolean} isSkipInnerOffset
     */
    var walkPoint = function (startPoint, endPoint, handler, isSkipInnerOffset) {
      var point = startPoint;

      while (point) {
        handler(point);

        if (isSamePoint(point, endPoint)) {
          break;
        }

        var isSkipOffset = isSkipInnerOffset &&
                           startPoint.node !== point.node &&
                           endPoint.node !== point.node;
        point = nextPoint(point, isSkipOffset);
      }
    };

    /**
     * @method makeOffsetPath
     *
     * return offsetPath(array of offset) from ancestor
     *
     * @param {Node} ancestor - ancestor node
     * @param {Node} node
     */
    var makeOffsetPath = function (ancestor, node) {
      var ancestors = listAncestor(node, func.eq(ancestor));
      return $.map(ancestors, position).reverse();
    };

    /**
     * @method fromOffsetPath
     *
     * return element from offsetPath(array of offset)
     *
     * @param {Node} ancestor - ancestor node
     * @param {array} offsets - offsetPath
     */
    var fromOffsetPath = function (ancestor, offsets) {
      var current = ancestor;
      for (var i = 0, len = offsets.length; i < len; i++) {
        if (current.childNodes.length <= offsets[i]) {
          current = current.childNodes[current.childNodes.length - 1];
        } else {
          current = current.childNodes[offsets[i]];
        }
      }
      return current;
    };

    /**
     * @method splitNode
     *
     * split element or #text
     *
     * @param {BoundaryPoint} point
     * @param {Object} [options]
     * @param {Boolean} [options.isSkipPaddingBlankHTML] - default: false
     * @param {Boolean} [options.isNotSplitEdgePoint] - default: false
     * @return {Node} right node of boundaryPoint
     */
    var splitNode = function (point, options) {
      var isSkipPaddingBlankHTML = options && options.isSkipPaddingBlankHTML;
      var isNotSplitEdgePoint = options && options.isNotSplitEdgePoint;

      // edge case
      if (isEdgePoint(point) && (isText(point.node) || isNotSplitEdgePoint)) {
        if (isLeftEdgePoint(point)) {
          return point.node;
        } else if (isRightEdgePoint(point)) {
          return point.node.nextSibling;
        }
      }

      // split #text
      if (isText(point.node)) {
        return point.node.splitText(point.offset);
      } else {
        var childNode = point.node.childNodes[point.offset];
        var clone = insertAfter(point.node.cloneNode(false), point.node);
        appendChildNodes(clone, listNext(childNode));

        if (!isSkipPaddingBlankHTML) {
          paddingBlankHTML(point.node);
          paddingBlankHTML(clone);
        }

        return clone;
      }
    };

    /**
     * @method splitTree
     *
     * split tree by point
     *
     * @param {Node} root - split root
     * @param {BoundaryPoint} point
     * @param {Object} [options]
     * @param {Boolean} [options.isSkipPaddingBlankHTML] - default: false
     * @param {Boolean} [options.isNotSplitEdgePoint] - default: false
     * @return {Node} right node of boundaryPoint
     */
    var splitTree = function (root, point, options) {
      // ex) [#text, <span>, <p>]
      var ancestors = listAncestor(point.node, func.eq(root));

      if (!ancestors.length) {
        return null;
      } else if (ancestors.length === 1) {
        return splitNode(point, options);
      }

      return ancestors.reduce(function (node, parent) {
        if (node === point.node) {
          node = splitNode(point, options);
        }

        return splitNode({
          node: parent,
          offset: node ? dom.position(node) : nodeLength(parent)
        }, options);
      });
    };

    /**
     * split point
     *
     * @param {Point} point
     * @param {Boolean} isInline
     * @return {Object}
     */
    var splitPoint = function (point, isInline) {
      // find splitRoot, container
      //  - inline: splitRoot is a child of paragraph
      //  - block: splitRoot is a child of bodyContainer
      var pred = isInline ? isPara : isBodyContainer;
      var ancestors = listAncestor(point.node, pred);
      var topAncestor = list.last(ancestors) || point.node;

      var splitRoot, container;
      if (pred(topAncestor)) {
        splitRoot = ancestors[ancestors.length - 2];
        container = topAncestor;
      } else {
        splitRoot = topAncestor;
        container = splitRoot.parentNode;
      }

      // if splitRoot is exists, split with splitTree
      var pivot = splitRoot && splitTree(splitRoot, point, {
        isSkipPaddingBlankHTML: isInline,
        isNotSplitEdgePoint: isInline
      });

      // if container is point.node, find pivot with point.offset
      if (!pivot && container === point.node) {
        pivot = point.node.childNodes[point.offset];
      }

      return {
        rightNode: pivot,
        container: container
      };
    };

    var create = function (nodeName) {
      return document.createElement(nodeName);
    };

    var createText = function (text) {
      return document.createTextNode(text);
    };

    /**
     * @method remove
     *
     * remove node, (isRemoveChild: remove child or not)
     *
     * @param {Node} node
     * @param {Boolean} isRemoveChild
     */
    var remove = function (node, isRemoveChild) {
      if (!node || !node.parentNode) { return; }
      if (node.removeNode) { return node.removeNode(isRemoveChild); }

      var parent = node.parentNode;
      if (!isRemoveChild) {
        var nodes = [];
        var i, len;
        for (i = 0, len = node.childNodes.length; i < len; i++) {
          nodes.push(node.childNodes[i]);
        }

        for (i = 0, len = nodes.length; i < len; i++) {
          parent.insertBefore(nodes[i], node);
        }
      }

      parent.removeChild(node);
    };

    /**
     * @method removeWhile
     *
     * @param {Node} node
     * @param {Function} pred
     */
    var removeWhile = function (node, pred) {
      while (node) {
        if (isEditable(node) || !pred(node)) {
          break;
        }

        var parent = node.parentNode;
        remove(node);
        node = parent;
      }
    };

    /**
     * @method replace
     *
     * replace node with provided nodeName
     *
     * @param {Node} node
     * @param {String} nodeName
     * @return {Node} - new node
     */
    var replace = function (node, nodeName) {
      if (node.nodeName.toUpperCase() === nodeName.toUpperCase()) {
        return node;
      }

      var newNode = create(nodeName);

      if (node.style.cssText) {
        newNode.style.cssText = node.style.cssText;
      }

      appendChildNodes(newNode, list.from(node.childNodes));
      insertAfter(newNode, node);
      remove(node);

      return newNode;
    };

    var isTextarea = makePredByNodeName('TEXTAREA');

    /**
     * @param {jQuery} $node
     * @param {Boolean} [stripLinebreaks] - default: false
     */
    var value = function ($node, stripLinebreaks) {
      var val = isTextarea($node[0]) ? $node.val() : $node.html();
      if (stripLinebreaks) {
        return val.replace(/[\n\r]/g, '');
      }
      return val;
    };

    /**
     * @method html
     *
     * get the HTML contents of node
     *
     * @param {jQuery} $node
     * @param {Boolean} [isNewlineOnBlock]
     */
    var html = function ($node, isNewlineOnBlock) {
      var markup = value($node);

      if (isNewlineOnBlock) {
        var regexTag = /<(\/?)(\b(?!!)[^>\s]*)(.*?)(\s*\/?>)/g;
        markup = markup.replace(regexTag, function (match, endSlash, name) {
          name = name.toUpperCase();
          var isEndOfInlineContainer = /^DIV|^TD|^TH|^P|^LI|^H[1-7]/.test(name) &&
                                       !!endSlash;
          var isBlockNode = /^BLOCKQUOTE|^TABLE|^TBODY|^TR|^HR|^UL|^OL/.test(name);

          return match + ((isEndOfInlineContainer || isBlockNode) ? '\n' : '');
        });
        markup = $.trim(markup);
      }

      return markup;
    };

    return {
      /** @property {String} NBSP_CHAR */
      NBSP_CHAR: NBSP_CHAR,
      /** @property {String} ZERO_WIDTH_NBSP_CHAR */
      ZERO_WIDTH_NBSP_CHAR: ZERO_WIDTH_NBSP_CHAR,
      /** @property {String} blank */
      blank: blankHTML,
      /** @property {String} emptyPara */
      emptyPara: '<p>' + blankHTML + '</p>',
      makePredByNodeName: makePredByNodeName,
      isEditable: isEditable,
      isControlSizing: isControlSizing,
      buildLayoutInfo: buildLayoutInfo,
      makeLayoutInfo: makeLayoutInfo,
      isText: isText,
      isVoid: isVoid,
      isPara: isPara,
      isPurePara: isPurePara,
      isInline: isInline,
      isBlock: func.not(isInline),
      isBodyInline: isBodyInline,
      isBody: isBody,
      isParaInline: isParaInline,
      isList: isList,
      isTable: isTable,
      isCell: isCell,
      isBlockquote: isBlockquote,
      isBodyContainer: isBodyContainer,
      isAnchor: isAnchor,
      isDiv: makePredByNodeName('DIV'),
      isLi: isLi,
      isBR: makePredByNodeName('BR'),
      isSpan: makePredByNodeName('SPAN'),
      isB: makePredByNodeName('B'),
      isU: makePredByNodeName('U'),
      isS: makePredByNodeName('S'),
      isI: makePredByNodeName('I'),
      isImg: makePredByNodeName('IMG'),
      isTextarea: isTextarea,
      isEmpty: isEmpty,
      isEmptyAnchor: func.and(isAnchor, isEmpty),
      isClosestSibling: isClosestSibling,
      withClosestSiblings: withClosestSiblings,
      nodeLength: nodeLength,
      isLeftEdgePoint: isLeftEdgePoint,
      isRightEdgePoint: isRightEdgePoint,
      isEdgePoint: isEdgePoint,
      isLeftEdgeOf: isLeftEdgeOf,
      isRightEdgeOf: isRightEdgeOf,
      isLeftEdgePointOf: isLeftEdgePointOf,
      isRightEdgePointOf: isRightEdgePointOf,
      prevPoint: prevPoint,
      nextPoint: nextPoint,
      isSamePoint: isSamePoint,
      isVisiblePoint: isVisiblePoint,
      prevPointUntil: prevPointUntil,
      nextPointUntil: nextPointUntil,
      isCharPoint: isCharPoint,
      walkPoint: walkPoint,
      ancestor: ancestor,
      singleChildAncestor: singleChildAncestor,
      listAncestor: listAncestor,
      lastAncestor: lastAncestor,
      listNext: listNext,
      listPrev: listPrev,
      listDescendant: listDescendant,
      commonAncestor: commonAncestor,
      wrap: wrap,
      insertAfter: insertAfter,
      appendChildNodes: appendChildNodes,
      position: position,
      hasChildren: hasChildren,
      makeOffsetPath: makeOffsetPath,
      fromOffsetPath: fromOffsetPath,
      splitTree: splitTree,
      splitPoint: splitPoint,
      create: create,
      createText: createText,
      remove: remove,
      removeWhile: removeWhile,
      replace: replace,
      html: html,
      value: value
    };
  })();


  var range = (function () {

    /**
     * return boundaryPoint from TextRange, inspired by Andy Na's HuskyRange.js
     *
     * @param {TextRange} textRange
     * @param {Boolean} isStart
     * @return {BoundaryPoint}
     *
     * @see http://msdn.microsoft.com/en-us/library/ie/ms535872(v=vs.85).aspx
     */
    var textRangeToPoint = function (textRange, isStart) {
      var container = textRange.parentElement(), offset;
  
      var tester = document.body.createTextRange(), prevContainer;
      var childNodes = list.from(container.childNodes);
      for (offset = 0; offset < childNodes.length; offset++) {
        if (dom.isText(childNodes[offset])) {
          continue;
        }
        tester.moveToElementText(childNodes[offset]);
        if (tester.compareEndPoints('StartToStart', textRange) >= 0) {
          break;
        }
        prevContainer = childNodes[offset];
      }
  
      if (offset !== 0 && dom.isText(childNodes[offset - 1])) {
        var textRangeStart = document.body.createTextRange(), curTextNode = null;
        textRangeStart.moveToElementText(prevContainer || container);
        textRangeStart.collapse(!prevContainer);
        curTextNode = prevContainer ? prevContainer.nextSibling : container.firstChild;
  
        var pointTester = textRange.duplicate();
        pointTester.setEndPoint('StartToStart', textRangeStart);
        var textCount = pointTester.text.replace(/[\r\n]/g, '').length;
  
        while (textCount > curTextNode.nodeValue.length && curTextNode.nextSibling) {
          textCount -= curTextNode.nodeValue.length;
          curTextNode = curTextNode.nextSibling;
        }
  
        /* jshint ignore:start */
        var dummy = curTextNode.nodeValue; // enforce IE to re-reference curTextNode, hack
        /* jshint ignore:end */
  
        if (isStart && curTextNode.nextSibling && dom.isText(curTextNode.nextSibling) &&
            textCount === curTextNode.nodeValue.length) {
          textCount -= curTextNode.nodeValue.length;
          curTextNode = curTextNode.nextSibling;
        }
  
        container = curTextNode;
        offset = textCount;
      }
  
      return {
        cont: container,
        offset: offset
      };
    };
    
    /**
     * return TextRange from boundary point (inspired by google closure-library)
     * @param {BoundaryPoint} point
     * @return {TextRange}
     */
    var pointToTextRange = function (point) {
      var textRangeInfo = function (container, offset) {
        var node, isCollapseToStart;
  
        if (dom.isText(container)) {
          var prevTextNodes = dom.listPrev(container, func.not(dom.isText));
          var prevContainer = list.last(prevTextNodes).previousSibling;
          node =  prevContainer || container.parentNode;
          offset += list.sum(list.tail(prevTextNodes), dom.nodeLength);
          isCollapseToStart = !prevContainer;
        } else {
          node = container.childNodes[offset] || container;
          if (dom.isText(node)) {
            return textRangeInfo(node, 0);
          }
  
          offset = 0;
          isCollapseToStart = false;
        }
  
        return {
          node: node,
          collapseToStart: isCollapseToStart,
          offset: offset
        };
      };
  
      var textRange = document.body.createTextRange();
      var info = textRangeInfo(point.node, point.offset);
  
      textRange.moveToElementText(info.node);
      textRange.collapse(info.collapseToStart);
      textRange.moveStart('character', info.offset);
      return textRange;
    };
    
    /**
     * Wrapped Range
     *
     * @constructor
     * @param {Node} sc - start container
     * @param {Number} so - start offset
     * @param {Node} ec - end container
     * @param {Number} eo - end offset
     */
    var WrappedRange = function (sc, so, ec, eo) {
      this.sc = sc;
      this.so = so;
      this.ec = ec;
      this.eo = eo;
  
      // nativeRange: get nativeRange from sc, so, ec, eo
      var nativeRange = function () {
        if (agent.isW3CRangeSupport) {
          var w3cRange = document.createRange();
          w3cRange.setStart(sc, so);
          w3cRange.setEnd(ec, eo);

          return w3cRange;
        } else {
          var textRange = pointToTextRange({
            node: sc,
            offset: so
          });

          textRange.setEndPoint('EndToEnd', pointToTextRange({
            node: ec,
            offset: eo
          }));

          return textRange;
        }
      };

      this.getPoints = function () {
        return {
          sc: sc,
          so: so,
          ec: ec,
          eo: eo
        };
      };

      this.getStartPoint = function () {
        return {
          node: sc,
          offset: so
        };
      };

      this.getEndPoint = function () {
        return {
          node: ec,
          offset: eo
        };
      };

      /**
       * select update visible range
       */
      this.select = function () {
        var nativeRng = nativeRange();
        if (agent.isW3CRangeSupport) {
          var selection = document.getSelection();
          if (selection.rangeCount > 0) {
            selection.removeAllRanges();
          }
          selection.addRange(nativeRng);
        } else {
          nativeRng.select();
        }
        
        return this;
      };

      /**
       * @return {WrappedRange}
       */
      this.normalize = function () {

        /**
         * @param {BoundaryPoint} point
         * @param {Boolean} isLeftToRight
         * @return {BoundaryPoint}
         */
        var getVisiblePoint = function (point, isLeftToRight) {
          if ((dom.isVisiblePoint(point) && !dom.isEdgePoint(point)) ||
              (dom.isVisiblePoint(point) && dom.isRightEdgePoint(point) && !isLeftToRight) ||
              (dom.isVisiblePoint(point) && dom.isLeftEdgePoint(point) && isLeftToRight) ||
              (dom.isVisiblePoint(point) && dom.isBlock(point.node) && dom.isEmpty(point.node)) ||
              (dom.isEditable(point.node) && dom.isEdgePoint(point))) {
            return point;
          }

          // point on block's edge
          var block = dom.ancestor(point.node, dom.isBlock);
          if ((dom.isLeftEdgePointOf(point, block) && !isLeftToRight) ||
              (dom.isRightEdgePointOf(point, block) && isLeftToRight)) {

            // returns point already on visible point
            if (dom.isVisiblePoint(point)) {
              return point;
            }
            // reverse direction 
            isLeftToRight = !isLeftToRight;
          }

          var nextPoint = isLeftToRight ? dom.nextPointUntil(dom.nextPoint(point), dom.isVisiblePoint) :
                                          dom.prevPointUntil(dom.prevPoint(point), dom.isVisiblePoint);
          return nextPoint || point;
        };

        var endPoint = getVisiblePoint(this.getEndPoint(), false);
        var startPoint = this.isCollapsed() ? endPoint : getVisiblePoint(this.getStartPoint(), true);

        return new WrappedRange(
          startPoint.node,
          startPoint.offset,
          endPoint.node,
          endPoint.offset
        );
      };

      /**
       * returns matched nodes on range
       *
       * @param {Function} [pred] - predicate function
       * @param {Object} [options]
       * @param {Boolean} [options.includeAncestor]
       * @param {Boolean} [options.fullyContains]
       * @return {Node[]}
       */
      this.nodes = function (pred, options) {
        pred = pred || func.ok;

        var includeAncestor = options && options.includeAncestor;
        var fullyContains = options && options.fullyContains;

        // TODO compare points and sort
        var startPoint = this.getStartPoint();
        var endPoint = this.getEndPoint();

        var nodes = [];
        var leftEdgeNodes = [];

        dom.walkPoint(startPoint, endPoint, function (point) {
          if (dom.isEditable(point.node)) {
            return;
          }

          var node;
          if (fullyContains) {
            if (dom.isLeftEdgePoint(point)) {
              leftEdgeNodes.push(point.node);
            }
            if (dom.isRightEdgePoint(point) && list.contains(leftEdgeNodes, point.node)) {
              node = point.node;
            }
          } else if (includeAncestor) {
            node = dom.ancestor(point.node, pred);
          } else {
            node = point.node;
          }

          if (node && pred(node)) {
            nodes.push(node);
          }
        }, true);

        return list.unique(nodes);
      };

      /**
       * returns commonAncestor of range
       * @return {Element} - commonAncestor
       */
      this.commonAncestor = function () {
        return dom.commonAncestor(sc, ec);
      };

      /**
       * returns expanded range by pred
       *
       * @param {Function} pred - predicate function
       * @return {WrappedRange}
       */
      this.expand = function (pred) {
        var startAncestor = dom.ancestor(sc, pred);
        var endAncestor = dom.ancestor(ec, pred);

        if (!startAncestor && !endAncestor) {
          return new WrappedRange(sc, so, ec, eo);
        }

        var boundaryPoints = this.getPoints();

        if (startAncestor) {
          boundaryPoints.sc = startAncestor;
          boundaryPoints.so = 0;
        }

        if (endAncestor) {
          boundaryPoints.ec = endAncestor;
          boundaryPoints.eo = dom.nodeLength(endAncestor);
        }

        return new WrappedRange(
          boundaryPoints.sc,
          boundaryPoints.so,
          boundaryPoints.ec,
          boundaryPoints.eo
        );
      };

      /**
       * @param {Boolean} isCollapseToStart
       * @return {WrappedRange}
       */
      this.collapse = function (isCollapseToStart) {
        if (isCollapseToStart) {
          return new WrappedRange(sc, so, sc, so);
        } else {
          return new WrappedRange(ec, eo, ec, eo);
        }
      };

      /**
       * splitText on range
       */
      this.splitText = function () {
        var isSameContainer = sc === ec;
        var boundaryPoints = this.getPoints();

        if (dom.isText(ec) && !dom.isEdgePoint(this.getEndPoint())) {
          ec.splitText(eo);
        }

        if (dom.isText(sc) && !dom.isEdgePoint(this.getStartPoint())) {
          boundaryPoints.sc = sc.splitText(so);
          boundaryPoints.so = 0;

          if (isSameContainer) {
            boundaryPoints.ec = boundaryPoints.sc;
            boundaryPoints.eo = eo - so;
          }
        }

        return new WrappedRange(
          boundaryPoints.sc,
          boundaryPoints.so,
          boundaryPoints.ec,
          boundaryPoints.eo
        );
      };

      /**
       * delete contents on range
       * @return {WrappedRange}
       */
      this.deleteContents = function () {
        if (this.isCollapsed()) {
          return this;
        }

        var rng = this.splitText();
        var nodes = rng.nodes(null, {
          fullyContains: true
        });

        // find new cursor point
        var point = dom.prevPointUntil(rng.getStartPoint(), function (point) {
          return !list.contains(nodes, point.node);
        });

        var emptyParents = [];
        $.each(nodes, function (idx, node) {
          // find empty parents
          var parent = node.parentNode;
          if (point.node !== parent && dom.nodeLength(parent) === 1) {
            emptyParents.push(parent);
          }
          dom.remove(node, false);
        });

        // remove empty parents
        $.each(emptyParents, function (idx, node) {
          dom.remove(node, false);
        });

        return new WrappedRange(
          point.node,
          point.offset,
          point.node,
          point.offset
        ).normalize();
      };
      
      /**
       * makeIsOn: return isOn(pred) function
       */
      var makeIsOn = function (pred) {
        return function () {
          var ancestor = dom.ancestor(sc, pred);
          return !!ancestor && (ancestor === dom.ancestor(ec, pred));
        };
      };
  
      // isOnEditable: judge whether range is on editable or not
      this.isOnEditable = makeIsOn(dom.isEditable);
      // isOnList: judge whether range is on list node or not
      this.isOnList = makeIsOn(dom.isList);
      // isOnAnchor: judge whether range is on anchor node or not
      this.isOnAnchor = makeIsOn(dom.isAnchor);
      // isOnAnchor: judge whether range is on cell node or not
      this.isOnCell = makeIsOn(dom.isCell);

      /**
       * @param {Function} pred
       * @return {Boolean}
       */
      this.isLeftEdgeOf = function (pred) {
        if (!dom.isLeftEdgePoint(this.getStartPoint())) {
          return false;
        }

        var node = dom.ancestor(this.sc, pred);
        return node && dom.isLeftEdgeOf(this.sc, node);
      };

      /**
       * returns whether range was collapsed or not
       */
      this.isCollapsed = function () {
        return sc === ec && so === eo;
      };

      /**
       * wrap inline nodes which children of body with paragraph
       *
       * @return {WrappedRange}
       */
      this.wrapBodyInlineWithPara = function () {
        if (dom.isBodyContainer(sc) && dom.isEmpty(sc)) {
          sc.innerHTML = dom.emptyPara;
          return new WrappedRange(sc.firstChild, 0, sc.firstChild, 0);
        }

        if (dom.isParaInline(sc) || dom.isPara(sc)) {
          return this.normalize();
        }

        // find inline top ancestor
        var topAncestor;
        if (dom.isInline(sc)) {
          var ancestors = dom.listAncestor(sc, func.not(dom.isInline));
          topAncestor = list.last(ancestors);
          if (!dom.isInline(topAncestor)) {
            topAncestor = ancestors[ancestors.length - 2] || sc.childNodes[so];
          }
        } else {
          topAncestor = sc.childNodes[so > 0 ? so - 1 : 0];
        }

        // siblings not in paragraph
        var inlineSiblings = dom.listPrev(topAncestor, dom.isParaInline).reverse();
        inlineSiblings = inlineSiblings.concat(dom.listNext(topAncestor.nextSibling, dom.isParaInline));

        // wrap with paragraph
        if (inlineSiblings.length) {
          var para = dom.wrap(list.head(inlineSiblings), 'p');
          dom.appendChildNodes(para, list.tail(inlineSiblings));
        }

        return this.normalize();
      };

      /**
       * insert node at current cursor
       *
       * @param {Node} node
       * @return {Node}
       */
      this.insertNode = function (node) {
        var rng = this.wrapBodyInlineWithPara().deleteContents();
        var info = dom.splitPoint(rng.getStartPoint(), dom.isInline(node));

        if (info.rightNode) {
          info.rightNode.parentNode.insertBefore(node, info.rightNode);
        } else {
          info.container.appendChild(node);
        }

        return node;
      };

      /**
       * insert html at current cursor
       */
      this.pasteHTML = function (markup) {
        var self = this;
        var contentsContainer = $('<div></div>').html(markup)[0];
        var childNodes = list.from(contentsContainer.childNodes);

        this.wrapBodyInlineWithPara().deleteContents();

        return $.map(childNodes.reverse(), function (childNode) {
          return self.insertNode(childNode);
        }).reverse();
      };
  
      /**
       * returns text in range
       *
       * @return {String}
       */
      this.toString = function () {
        var nativeRng = nativeRange();
        return agent.isW3CRangeSupport ? nativeRng.toString() : nativeRng.text;
      };

      /**
       * returns range for word before cursor
       *
       * @param {Boolean} [findAfter] - find after cursor, default: false
       * @return {WrappedRange}
       */
      this.getWordRange = function (findAfter) {
        var endPoint = this.getEndPoint();

        if (!dom.isCharPoint(endPoint)) {
          return this;
        }

        var startPoint = dom.prevPointUntil(endPoint, function (point) {
          return !dom.isCharPoint(point);
        });

        if (findAfter) {
          endPoint = dom.nextPointUntil(endPoint, function (point) {
            return !dom.isCharPoint(point);
          });
        }

        return new WrappedRange(
          startPoint.node,
          startPoint.offset,
          endPoint.node,
          endPoint.offset
        );
      };
  
      /**
       * create offsetPath bookmark
       *
       * @param {Node} editable
       */
      this.bookmark = function (editable) {
        return {
          s: {
            path: dom.makeOffsetPath(editable, sc),
            offset: so
          },
          e: {
            path: dom.makeOffsetPath(editable, ec),
            offset: eo
          }
        };
      };

      /**
       * create offsetPath bookmark base on paragraph
       *
       * @param {Node[]} paras
       */
      this.paraBookmark = function (paras) {
        return {
          s: {
            path: list.tail(dom.makeOffsetPath(list.head(paras), sc)),
            offset: so
          },
          e: {
            path: list.tail(dom.makeOffsetPath(list.last(paras), ec)),
            offset: eo
          }
        };
      };

      /**
       * getClientRects
       * @return {Rect[]}
       */
      this.getClientRects = function () {
        var nativeRng = nativeRange();
        return nativeRng.getClientRects();
      };
    };

  /**
   * @class core.range
   *
   * Data structure
   *  * BoundaryPoint: a point of dom tree
   *  * BoundaryPoints: two boundaryPoints corresponding to the start and the end of the Range
   *
   * See to http://www.w3.org/TR/DOM-Level-2-Traversal-Range/ranges.html#Level-2-Range-Position
   *
   * @singleton
   * @alternateClassName range
   */
    return {
      /**
       * @method
       * 
       * create Range Object From arguments or Browser Selection
       *
       * @param {Node} sc - start container
       * @param {Number} so - start offset
       * @param {Node} ec - end container
       * @param {Number} eo - end offset
       * @return {WrappedRange}
       */
      create : function (sc, so, ec, eo) {
        if (!arguments.length) { // from Browser Selection
          if (agent.isW3CRangeSupport) {
            var selection = document.getSelection();
            if (!selection || selection.rangeCount === 0) {
              return null;
            } else if (dom.isBody(selection.anchorNode)) {
              // Firefox: returns entire body as range on initialization. We won't never need it.
              return null;
            }
  
            var nativeRng = selection.getRangeAt(0);
            sc = nativeRng.startContainer;
            so = nativeRng.startOffset;
            ec = nativeRng.endContainer;
            eo = nativeRng.endOffset;
          } else { // IE8: TextRange
            var textRange = document.selection.createRange();
            var textRangeEnd = textRange.duplicate();
            textRangeEnd.collapse(false);
            var textRangeStart = textRange;
            textRangeStart.collapse(true);
  
            var startPoint = textRangeToPoint(textRangeStart, true),
            endPoint = textRangeToPoint(textRangeEnd, false);

            // same visible point case: range was collapsed.
            if (dom.isText(startPoint.node) && dom.isLeftEdgePoint(startPoint) &&
                dom.isTextNode(endPoint.node) && dom.isRightEdgePoint(endPoint) &&
                endPoint.node.nextSibling === startPoint.node) {
              startPoint = endPoint;
            }

            sc = startPoint.cont;
            so = startPoint.offset;
            ec = endPoint.cont;
            eo = endPoint.offset;
          }
        } else if (arguments.length === 2) { //collapsed
          ec = sc;
          eo = so;
        }
        return new WrappedRange(sc, so, ec, eo);
      },

      /**
       * @method 
       * 
       * create WrappedRange from node
       *
       * @param {Node} node
       * @return {WrappedRange}
       */
      createFromNode: function (node) {
        var sc = node;
        var so = 0;
        var ec = node;
        var eo = dom.nodeLength(ec);

        // browsers can't target a picture or void node
        if (dom.isVoid(sc)) {
          so = dom.listPrev(sc).length - 1;
          sc = sc.parentNode;
        }
        if (dom.isBR(ec)) {
          eo = dom.listPrev(ec).length - 1;
          ec = ec.parentNode;
        } else if (dom.isVoid(ec)) {
          eo = dom.listPrev(ec).length;
          ec = ec.parentNode;
        }

        return this.create(sc, so, ec, eo);
      },

      /**
       * create WrappedRange from node after position
       *
       * @param {Node} node
       * @return {WrappedRange}
       */
      createFromNodeBefore: function (node) {
        return this.createFromNode(node).collapse(true);
      },

      /**
       * create WrappedRange from node after position
       *
       * @param {Node} node
       * @return {WrappedRange}
       */
      createFromNodeAfter: function (node) {
        return this.createFromNode(node).collapse();
      },

      /**
       * @method 
       * 
       * create WrappedRange from bookmark
       *
       * @param {Node} editable
       * @param {Object} bookmark
       * @return {WrappedRange}
       */
      createFromBookmark : function (editable, bookmark) {
        var sc = dom.fromOffsetPath(editable, bookmark.s.path);
        var so = bookmark.s.offset;
        var ec = dom.fromOffsetPath(editable, bookmark.e.path);
        var eo = bookmark.e.offset;
        return new WrappedRange(sc, so, ec, eo);
      },

      /**
       * @method 
       *
       * create WrappedRange from paraBookmark
       *
       * @param {Object} bookmark
       * @param {Node[]} paras
       * @return {WrappedRange}
       */
      createFromParaBookmark: function (bookmark, paras) {
        var so = bookmark.s.offset;
        var eo = bookmark.e.offset;
        var sc = dom.fromOffsetPath(list.head(paras), bookmark.s.path);
        var ec = dom.fromOffsetPath(list.last(paras), bookmark.e.path);

        return new WrappedRange(sc, so, ec, eo);
      }
    };
  })();

  /**
   * @class defaults 
   * 
   * @singleton
   */
  var defaults = {
    /** @property */
<<<<<<< HEAD
    version: '0.6.9',
=======
    version: '0.6.10',
>>>>>>> dcd80912

    /**
     * 
     * for event options, reference to EventHandler.attach
     * 
     * @property {Object} options 
     * @property {String/Number} [options.width=null] set editor width 
     * @property {String/Number} [options.height=null] set editor height, ex) 300
     * @property {String/Number} options.minHeight set minimum height of editor
     * @property {String/Number} options.maxHeight
     * @property {String/Number} options.focus 
     * @property {Number} options.tabsize 
     * @property {Boolean} options.styleWithSpan
     * @property {Object} options.codemirror
     * @property {Object} [options.codemirror.mode='text/html']
     * @property {Object} [options.codemirror.htmlMode=true]
     * @property {Object} [options.codemirror.lineNumbers=true]
     * @property {String} [options.lang=en-US] language 'en-US', 'ko-KR', ...
     * @property {String} [options.direction=null] text direction, ex) 'rtl'
     * @property {Array} [options.toolbar]
     * @property {Boolean} [options.airMode=false]
     * @property {Array} [options.airPopover]
     * @property {Fucntion} [options.onInit] initialize
     * @property {Fucntion} [options.onsubmit]
     */
    options: {
      width: null,                  // set editor width
      height: null,                 // set editor height, ex) 300

      minHeight: null,              // set minimum height of editor
      maxHeight: null,              // set maximum height of editor

      focus: false,                 // set focus to editable area after initializing summernote

      tabsize: 4,                   // size of tab ex) 2 or 4
      styleWithSpan: true,          // style with span (Chrome and FF only)

      disableLinkTarget: false,     // hide link Target Checkbox
      disableDragAndDrop: false,    // disable drag and drop event
      disableResizeEditor: false,   // disable resizing editor

      shortcuts: true,              // enable keyboard shortcuts

      placeholder: false,           // enable placeholder text
      prettifyHtml: true,           // enable prettifying html while toggling codeview

      iconPrefix: 'fa fa-',         // prefix for css icon classes

      icons: {
        font: {
          bold: 'bold',
          italic: 'italic',
          underline: 'underline',
          clear: 'eraser',
          height: 'text-height',
          strikethrough: 'strikethrough',
          superscript: 'superscript',
          subscript: 'subscript'
        },
        image: {
          image: 'picture-o',
          floatLeft: 'align-left',
          floatRight: 'align-right',
          floatNone: 'align-justify',
          shapeRounded: 'square',
          shapeCircle: 'circle-o',
          shapeThumbnail: 'picture-o',
          shapeNone: 'times',
          remove: 'trash-o'
        },
        link: {
          link: 'link',
          unlink: 'unlink',
          edit: 'edit'
        },
        table: {
          table: 'table'
        },
        hr: {
          insert: 'minus'
        },
        style: {
          style: 'magic'
        },
        lists: {
          unordered: 'list-ul',
          ordered: 'list-ol'
        },
        options: {
          help: 'question',
          fullscreen: 'arrows-alt',
          codeview: 'code'
        },
        paragraph: {
          paragraph: 'align-left',
          outdent: 'outdent',
          indent: 'indent',
          left: 'align-left',
          center: 'align-center',
          right: 'align-right',
          justify: 'align-justify'
        },
        color: {
          recent: 'font'
        },
        history: {
          undo: 'undo',
          redo: 'repeat'
        },
        misc: {
          check: 'check'
        }
      },

      codemirror: {                 // codemirror options
        mode: 'text/html',
        htmlMode: true,
        lineNumbers: true
      },

      // language
      lang: 'en-US',                // language 'en-US', 'ko-KR', ...
      direction: null,              // text direction, ex) 'rtl'

      // toolbar
      toolbar: [
        ['style', ['style']],
        ['font', ['bold', 'italic', 'underline', 'clear']],
        // ['font', ['bold', 'italic', 'underline', 'strikethrough', 'superscript', 'subscript', 'clear']],
        ['fontname', ['fontname']],
        ['fontsize', ['fontsize']],
        ['color', ['color']],
        ['para', ['ul', 'ol', 'paragraph']],
        ['height', ['height']],
        ['table', ['table']],
        ['insert', ['link', 'picture', 'hr']],
        ['view', ['fullscreen', 'codeview']],
        ['help', ['help']]
      ],

      plugin : { },

      // air mode: inline editor
      airMode: false,
      // airPopover: [
      //   ['style', ['style']],
      //   ['font', ['bold', 'italic', 'underline', 'clear']],
      //   ['fontname', ['fontname']],
      //   ['color', ['color']],
      //   ['para', ['ul', 'ol', 'paragraph']],
      //   ['height', ['height']],
      //   ['table', ['table']],
      //   ['insert', ['link', 'picture']],
      //   ['help', ['help']]
      // ],
      airPopover: [
        ['color', ['color']],
        ['font', ['bold', 'underline', 'clear']],
        ['para', ['ul', 'paragraph']],
        ['table', ['table']],
        ['insert', ['link', 'picture']]
      ],

      // style tag
      styleTags: ['p', 'blockquote', 'pre', 'h1', 'h2', 'h3', 'h4', 'h5', 'h6'],

      // default fontName
      defaultFontName: 'Helvetica Neue',

      // fontName
      fontNames: [
        'Arial', 'Arial Black', 'Comic Sans MS', 'Courier New',
        'Helvetica Neue', 'Helvetica', 'Impact', 'Lucida Grande',
        'Tahoma', 'Times New Roman', 'Verdana'
      ],
      fontNamesIgnoreCheck: [],

      fontSizes: ['8', '9', '10', '11', '12', '14', '18', '24', '36'],

      // pallete colors(n x n)
      colors: [
        ['#000000', '#424242', '#636363', '#9C9C94', '#CEC6CE', '#EFEFEF', '#F7F7F7', '#FFFFFF'],
        ['#FF0000', '#FF9C00', '#FFFF00', '#00FF00', '#00FFFF', '#0000FF', '#9C00FF', '#FF00FF'],
        ['#F7C6CE', '#FFE7CE', '#FFEFC6', '#D6EFD6', '#CEDEE7', '#CEE7F7', '#D6D6E7', '#E7D6DE'],
        ['#E79C9C', '#FFC69C', '#FFE79C', '#B5D6A5', '#A5C6CE', '#9CC6EF', '#B5A5D6', '#D6A5BD'],
        ['#E76363', '#F7AD6B', '#FFD663', '#94BD7B', '#73A5AD', '#6BADDE', '#8C7BC6', '#C67BA5'],
        ['#CE0000', '#E79439', '#EFC631', '#6BA54A', '#4A7B8C', '#3984C6', '#634AA5', '#A54A7B'],
        ['#9C0000', '#B56308', '#BD9400', '#397B21', '#104A5A', '#085294', '#311873', '#731842'],
        ['#630000', '#7B3900', '#846300', '#295218', '#083139', '#003163', '#21104A', '#4A1031']
      ],

      // lineHeight
      lineHeights: ['1.0', '1.2', '1.4', '1.5', '1.6', '1.8', '2.0', '3.0'],

      // insertTable max size
      insertTableMaxSize: {
        col: 10,
        row: 10
      },

      // image
      maximumImageFileSize: null, // size in bytes, null = no limit

      // callbacks
      oninit: null,             // initialize
      onfocus: null,            // editable has focus
      onblur: null,             // editable out of focus
      onenter: null,            // enter key pressed
      onkeyup: null,            // keyup
      onkeydown: null,          // keydown
      onImageUpload: null,      // imageUpload
      onImageUploadError: null, // imageUploadError
      onMediaDelete: null,      // media delete
      onToolbarClick: null,
      onsubmit: null,

      /**
       * manipulate link address when user create link
       * @param {String} sLinkUrl
       * @return {String}
       */
      onCreateLink: function (sLinkUrl) {
        if (sLinkUrl.indexOf('@') !== -1 && sLinkUrl.indexOf(':') === -1) {
          sLinkUrl =  'mailto:' + sLinkUrl;
        }

        return sLinkUrl;
      },

      keyMap: {
        pc: {
          'ENTER': 'insertParagraph',
          'CTRL+Z': 'undo',
          'CTRL+Y': 'redo',
          'TAB': 'tab',
          'SHIFT+TAB': 'untab',
          'CTRL+B': 'bold',
          'CTRL+I': 'italic',
          'CTRL+U': 'underline',
          'CTRL+SHIFT+S': 'strikethrough',
          'CTRL+BACKSLASH': 'removeFormat',
          'CTRL+SHIFT+L': 'justifyLeft',
          'CTRL+SHIFT+E': 'justifyCenter',
          'CTRL+SHIFT+R': 'justifyRight',
          'CTRL+SHIFT+J': 'justifyFull',
          'CTRL+SHIFT+NUM7': 'insertUnorderedList',
          'CTRL+SHIFT+NUM8': 'insertOrderedList',
          'CTRL+LEFTBRACKET': 'outdent',
          'CTRL+RIGHTBRACKET': 'indent',
          'CTRL+NUM0': 'formatPara',
          'CTRL+NUM1': 'formatH1',
          'CTRL+NUM2': 'formatH2',
          'CTRL+NUM3': 'formatH3',
          'CTRL+NUM4': 'formatH4',
          'CTRL+NUM5': 'formatH5',
          'CTRL+NUM6': 'formatH6',
          'CTRL+ENTER': 'insertHorizontalRule',
          'CTRL+K': 'showLinkDialog'
        },

        mac: {
          'ENTER': 'insertParagraph',
          'CMD+Z': 'undo',
          'CMD+SHIFT+Z': 'redo',
          'TAB': 'tab',
          'SHIFT+TAB': 'untab',
          'CMD+B': 'bold',
          'CMD+I': 'italic',
          'CMD+U': 'underline',
          'CMD+SHIFT+S': 'strikethrough',
          'CMD+BACKSLASH': 'removeFormat',
          'CMD+SHIFT+L': 'justifyLeft',
          'CMD+SHIFT+E': 'justifyCenter',
          'CMD+SHIFT+R': 'justifyRight',
          'CMD+SHIFT+J': 'justifyFull',
          'CMD+SHIFT+NUM7': 'insertUnorderedList',
          'CMD+SHIFT+NUM8': 'insertOrderedList',
          'CMD+LEFTBRACKET': 'outdent',
          'CMD+RIGHTBRACKET': 'indent',
          'CMD+NUM0': 'formatPara',
          'CMD+NUM1': 'formatH1',
          'CMD+NUM2': 'formatH2',
          'CMD+NUM3': 'formatH3',
          'CMD+NUM4': 'formatH4',
          'CMD+NUM5': 'formatH5',
          'CMD+NUM6': 'formatH6',
          'CMD+ENTER': 'insertHorizontalRule',
          'CMD+K': 'showLinkDialog'
        }
      }
    },

    // default language: en-US
    lang: {
      'en-US': {
        font: {
          bold: 'Bold',
          italic: 'Italic',
          underline: 'Underline',
          clear: 'Remove Font Style',
          height: 'Line Height',
          name: 'Font Family',
          strikethrough: 'Strikethrough',
          subscript: 'Subscript',
          superscript: 'Superscript',
          size: 'Font Size'
        },
        image: {
          image: 'Picture',
          insert: 'Insert Image',
          resizeFull: 'Resize Full',
          resizeHalf: 'Resize Half',
          resizeQuarter: 'Resize Quarter',
          floatLeft: 'Float Left',
          floatRight: 'Float Right',
          floatNone: 'Float None',
          shapeRounded: 'Shape: Rounded',
          shapeCircle: 'Shape: Circle',
          shapeThumbnail: 'Shape: Thumbnail',
          shapeNone: 'Shape: None',
          dragImageHere: 'Drag image or text here',
          dropImage: 'Drop image or Text',
          selectFromFiles: 'Select from files',
          maximumFileSize: 'Maximum file size',
          maximumFileSizeError: 'Maximum file size exceeded.',
          url: 'Image URL',
          remove: 'Remove Image'
        },
        link: {
          link: 'Link',
          insert: 'Insert Link',
          unlink: 'Unlink',
          edit: 'Edit',
          textToDisplay: 'Text to display',
          url: 'To what URL should this link go?',
          openInNewWindow: 'Open in new window'
        },
        table: {
          table: 'Table'
        },
        hr: {
          insert: 'Insert Horizontal Rule'
        },
        style: {
          style: 'Style',
          normal: 'Normal',
          blockquote: 'Quote',
          pre: 'Code',
          h1: 'Header 1',
          h2: 'Header 2',
          h3: 'Header 3',
          h4: 'Header 4',
          h5: 'Header 5',
          h6: 'Header 6'
        },
        lists: {
          unordered: 'Unordered list',
          ordered: 'Ordered list'
        },
        options: {
          help: 'Help',
          fullscreen: 'Full Screen',
          codeview: 'Code View'
        },
        paragraph: {
          paragraph: 'Paragraph',
          outdent: 'Outdent',
          indent: 'Indent',
          left: 'Align left',
          center: 'Align center',
          right: 'Align right',
          justify: 'Justify full'
        },
        color: {
          recent: 'Recent Color',
          more: 'More Color',
          background: 'Background Color',
          foreground: 'Foreground Color',
          transparent: 'Transparent',
          setTransparent: 'Set transparent',
          reset: 'Reset',
          resetToDefault: 'Reset to default'
        },
        shortcut: {
          shortcuts: 'Keyboard shortcuts',
          close: 'Close',
          textFormatting: 'Text formatting',
          action: 'Action',
          paragraphFormatting: 'Paragraph formatting',
          documentStyle: 'Document Style',
          extraKeys: 'Extra keys'
        },
        history: {
          undo: 'Undo',
          redo: 'Redo'
        }
      }
    }
  };

  /**
   * @class core.async
   *
   * Async functions which returns `Promise`
   *
   * @singleton
   * @alternateClassName async
   */
  var async = (function () {
    /**
     * @method readFileAsDataURL
     *
     * read contents of file as representing URL
     *
     * @param {File} file
     * @return {Promise} - then: sDataUrl
     */
    var readFileAsDataURL = function (file) {
      return $.Deferred(function (deferred) {
        $.extend(new FileReader(), {
          onload: function (e) {
            var sDataURL = e.target.result;
            deferred.resolve(sDataURL);
          },
          onerror: function () {
            deferred.reject(this);
          }
        }).readAsDataURL(file);
      }).promise();
    };
  
    /**
     * @method createImage
     *
     * create `<image>` from url string
     *
     * @param {String} sUrl
     * @param {String} filename
     * @return {Promise} - then: $image
     */
    var createImage = function (sUrl, filename) {
      return $.Deferred(function (deferred) {
        var $img = $('<img>');

        $img.one('load', function () {
          $img.off('error abort');
          deferred.resolve($img);
        }).one('error abort', function () {
          $img.off('load').detach();
          deferred.reject($img);
        }).css({
          display: 'none'
        }).appendTo(document.body).attr({
          'src': sUrl,
          'data-filename': filename
        });
      }).promise();
    };

    return {
      readFileAsDataURL: readFileAsDataURL,
      createImage: createImage
    };
  })();

  /**
   * @class core.key
   *
   * Object for keycodes.
   *
   * @singleton
   * @alternateClassName key
   */
  var key = (function () {
    var keyMap = {
      'BACKSPACE': 8,
      'TAB': 9,
      'ENTER': 13,
      'SPACE': 32,

      // Number: 0-9
      'NUM0': 48,
      'NUM1': 49,
      'NUM2': 50,
      'NUM3': 51,
      'NUM4': 52,
      'NUM5': 53,
      'NUM6': 54,
      'NUM7': 55,
      'NUM8': 56,

      // Alphabet: a-z
      'B': 66,
      'E': 69,
      'I': 73,
      'J': 74,
      'K': 75,
      'L': 76,
      'R': 82,
      'S': 83,
      'U': 85,
      'Y': 89,
      'Z': 90,

      'SLASH': 191,
      'LEFTBRACKET': 219,
      'BACKSLASH': 220,
      'RIGHTBRACKET': 221
    };

    return {
      /**
       * @method isEdit
       *
       * @param {Number} keyCode
       * @return {Boolean}
       */
      isEdit: function (keyCode) {
        return list.contains([8, 9, 13, 32], keyCode);
      },
      /**
       * @method isMove
       *
       * @param {Number} keyCode
       * @return {Boolean}
       */
      isMove: function (keyCode) {
        return list.contains([37, 38, 39, 40], keyCode);
      },
      /**
       * @property {Object} nameFromCode
       * @property {String} nameFromCode.8 "BACKSPACE"
       */
      nameFromCode: func.invertObject(keyMap),
      code: keyMap
    };
  })();

  /**
   * @class editing.History
   *
   * Editor History
   *
   */
  var History = function ($editable) {
    var stack = [], stackOffset = -1;
    var editable = $editable[0];

    var makeSnapshot = function () {
      var rng = range.create();
      var emptyBookmark = {s: {path: [], offset: 0}, e: {path: [], offset: 0}};

      return {
        contents: $editable.html(),
        bookmark: (rng ? rng.bookmark(editable) : emptyBookmark)
      };
    };

    var applySnapshot = function (snapshot) {
      if (snapshot.contents !== null) {
        $editable.html(snapshot.contents);
      }
      if (snapshot.bookmark !== null) {
        range.createFromBookmark(editable, snapshot.bookmark).select();
      }
    };

    /**
     * undo
     */
    this.undo = function () {
      if (0 < stackOffset) {
        stackOffset--;
        applySnapshot(stack[stackOffset]);
      }
    };

    /**
     * redo
     */
    this.redo = function () {
      if (stack.length - 1 > stackOffset) {
        stackOffset++;
        applySnapshot(stack[stackOffset]);
      }
    };

    /**
     * recorded undo
     */
    this.recordUndo = function () {
      stackOffset++;

      // Wash out stack after stackOffset
      if (stack.length > stackOffset) {
        stack = stack.slice(0, stackOffset);
      }

      // Create new snapshot and push it to the end
      stack.push(makeSnapshot());
    };

    // Create first undo stack
    this.recordUndo();
  };

  /**
   * @class editing.Style
   *
   * Style
   *
   */
  var Style = function () {
    /**
     * @method jQueryCSS
     *
     * [workaround] for old jQuery
     * passing an array of style properties to .css()
     * will result in an object of property-value pairs.
     * (compability with version < 1.9)
     *
     * @private
     * @param  {jQuery} $obj
     * @param  {Array} propertyNames - An array of one or more CSS properties.
     * @return {Object}
     */
    var jQueryCSS = function ($obj, propertyNames) {
      if (agent.jqueryVersion < 1.9) {
        var result = {};
        $.each(propertyNames, function (idx, propertyName) {
          result[propertyName] = $obj.css(propertyName);
        });
        return result;
      }
      return $obj.css.call($obj, propertyNames);
    };

    /**
     * paragraph level style
     *
     * @param {WrappedRange} rng
     * @param {Object} styleInfo
     */
    this.stylePara = function (rng, styleInfo) {
      $.each(rng.nodes(dom.isPara, {
        includeAncestor: true
      }), function (idx, para) {
        $(para).css(styleInfo);
      });
    };

    /**
     * insert and returns styleNodes on range.
     *
     * @param {WrappedRange} rng
     * @param {Object} [options] - options for styleNodes
     * @param {String} [options.nodeName] - default: `SPAN`
     * @param {Boolean} [options.expandClosestSibling] - default: `false`
     * @param {Boolean} [options.onlyPartialContains] - default: `false`
     * @return {Node[]}
     */
    this.styleNodes = function (rng, options) {
      rng = rng.splitText();

      var nodeName = options && options.nodeName || 'SPAN';
      var expandClosestSibling = !!(options && options.expandClosestSibling);
      var onlyPartialContains = !!(options && options.onlyPartialContains);

      if (rng.isCollapsed()) {
        return [rng.insertNode(dom.create(nodeName))];
      }

      var pred = dom.makePredByNodeName(nodeName);
      var nodes = $.map(rng.nodes(dom.isText, {
        fullyContains: true
      }), function (text) {
        return dom.singleChildAncestor(text, pred) || dom.wrap(text, nodeName);
      });

      if (expandClosestSibling) {
        if (onlyPartialContains) {
          var nodesInRange = rng.nodes();
          // compose with partial contains predication
          pred = func.and(pred, function (node) {
            return list.contains(nodesInRange, node);
          });
        }

        return $.map(nodes, function (node) {
          var siblings = dom.withClosestSiblings(node, pred);
          var head = list.head(siblings);
          var tails = list.tail(siblings);
          $.each(tails, function (idx, elem) {
            dom.appendChildNodes(head, elem.childNodes);
            dom.remove(elem);
          });
          return list.head(siblings);
        });
      } else {
        return nodes;
      }
    };

    /**
     * get current style on cursor
     *
     * @param {WrappedRange} rng
     * @param {Node} target - target element on event
     * @return {Object} - object contains style properties.
     */
    this.current = function (rng, target) {
      var $cont = $(dom.isText(rng.sc) ? rng.sc.parentNode : rng.sc);
      var properties = ['font-family', 'font-size', 'text-align', 'list-style-type', 'line-height'];
      var styleInfo = jQueryCSS($cont, properties) || {};

      styleInfo['font-size'] = parseInt(styleInfo['font-size'], 10);

      // document.queryCommandState for toggle state
      styleInfo['font-bold'] = document.queryCommandState('bold') ? 'bold' : 'normal';
      styleInfo['font-italic'] = document.queryCommandState('italic') ? 'italic' : 'normal';
      styleInfo['font-underline'] = document.queryCommandState('underline') ? 'underline' : 'normal';
      styleInfo['font-strikethrough'] = document.queryCommandState('strikeThrough') ? 'strikethrough' : 'normal';
      styleInfo['font-superscript'] = document.queryCommandState('superscript') ? 'superscript' : 'normal';
      styleInfo['font-subscript'] = document.queryCommandState('subscript') ? 'subscript' : 'normal';

      // list-style-type to list-style(unordered, ordered)
      if (!rng.isOnList()) {
        styleInfo['list-style'] = 'none';
      } else {
        var aOrderedType = ['circle', 'disc', 'disc-leading-zero', 'square'];
        var isUnordered = $.inArray(styleInfo['list-style-type'], aOrderedType) > -1;
        styleInfo['list-style'] = isUnordered ? 'unordered' : 'ordered';
      }

      var para = dom.ancestor(rng.sc, dom.isPara);
      if (para && para.style['line-height']) {
        styleInfo['line-height'] = para.style.lineHeight;
      } else {
        var lineHeight = parseInt(styleInfo['line-height'], 10) / parseInt(styleInfo['font-size'], 10);
        styleInfo['line-height'] = lineHeight.toFixed(1);
      }

      styleInfo.image = dom.isImg(target) && target;
      styleInfo.anchor = rng.isOnAnchor() && dom.ancestor(rng.sc, dom.isAnchor);
      styleInfo.ancestors = dom.listAncestor(rng.sc, dom.isEditable);
      styleInfo.range = rng;

      return styleInfo;
    };
  };


  /**
   * @class editing.Bullet
   *
   * @alternateClassName Bullet
   */
  var Bullet = function () {
    /**
     * @method insertOrderedList
     *
     * toggle ordered list
     *
     * @type command
     */
    this.insertOrderedList = function () {
      this.toggleList('OL');
    };

    /**
     * @method insertUnorderedList
     *
     * toggle unordered list
     *
     * @type command
     */
    this.insertUnorderedList = function () {
      this.toggleList('UL');
    };

    /**
     * @method indent
     *
     * indent
     *
     * @type command
     */
    this.indent = function () {
      var self = this;
      var rng = range.create().wrapBodyInlineWithPara();

      var paras = rng.nodes(dom.isPara, { includeAncestor: true });
      var clustereds = list.clusterBy(paras, func.peq2('parentNode'));

      $.each(clustereds, function (idx, paras) {
        var head = list.head(paras);
        if (dom.isLi(head)) {
          self.wrapList(paras, head.parentNode.nodeName);
        } else {
          $.each(paras, function (idx, para) {
            $(para).css('marginLeft', function (idx, val) {
              return (parseInt(val, 10) || 0) + 25;
            });
          });
        }
      });

      rng.select();
    };

    /**
     * @method outdent
     *
     * outdent
     *
     * @type command
     */
    this.outdent = function () {
      var self = this;
      var rng = range.create().wrapBodyInlineWithPara();

      var paras = rng.nodes(dom.isPara, { includeAncestor: true });
      var clustereds = list.clusterBy(paras, func.peq2('parentNode'));

      $.each(clustereds, function (idx, paras) {
        var head = list.head(paras);
        if (dom.isLi(head)) {
          self.releaseList([paras]);
        } else {
          $.each(paras, function (idx, para) {
            $(para).css('marginLeft', function (idx, val) {
              val = (parseInt(val, 10) || 0);
              return val > 25 ? val - 25 : '';
            });
          });
        }
      });

      rng.select();
    };

    /**
     * @method toggleList
     *
     * toggle list
     *
     * @param {String} listName - OL or UL
     */
    this.toggleList = function (listName) {
      var self = this;
      var rng = range.create().wrapBodyInlineWithPara();

      var paras = rng.nodes(dom.isPara, { includeAncestor: true });
      var bookmark = rng.paraBookmark(paras);
      var clustereds = list.clusterBy(paras, func.peq2('parentNode'));

      // paragraph to list
      if (list.find(paras, dom.isPurePara)) {
        var wrappedParas = [];
        $.each(clustereds, function (idx, paras) {
          wrappedParas = wrappedParas.concat(self.wrapList(paras, listName));
        });
        paras = wrappedParas;
      // list to paragraph or change list style
      } else {
        var diffLists = rng.nodes(dom.isList, {
          includeAncestor: true
        }).filter(function (listNode) {
          return !$.nodeName(listNode, listName);
        });

        if (diffLists.length) {
          $.each(diffLists, function (idx, listNode) {
            dom.replace(listNode, listName);
          });
        } else {
          paras = this.releaseList(clustereds, true);
        }
      }

      range.createFromParaBookmark(bookmark, paras).select();
    };

    /**
     * @method wrapList
     *
     * @param {Node[]} paras
     * @param {String} listName
     * @return {Node[]}
     */
    this.wrapList = function (paras, listName) {
      var head = list.head(paras);
      var last = list.last(paras);

      var prevList = dom.isList(head.previousSibling) && head.previousSibling;
      var nextList = dom.isList(last.nextSibling) && last.nextSibling;

      var listNode = prevList || dom.insertAfter(dom.create(listName || 'UL'), last);

      // P to LI
      paras = $.map(paras, function (para) {
        return dom.isPurePara(para) ? dom.replace(para, 'LI') : para;
      });

      // append to list(<ul>, <ol>)
      dom.appendChildNodes(listNode, paras);

      if (nextList) {
        dom.appendChildNodes(listNode, list.from(nextList.childNodes));
        dom.remove(nextList);
      }

      return paras;
    };

    /**
     * @method releaseList
     *
     * @param {Array[]} clustereds
     * @param {Boolean} isEscapseToBody
     * @return {Node[]}
     */
    this.releaseList = function (clustereds, isEscapseToBody) {
      var releasedParas = [];

      $.each(clustereds, function (idx, paras) {
        var head = list.head(paras);
        var last = list.last(paras);

        var headList = isEscapseToBody ? dom.lastAncestor(head, dom.isList) :
                                         head.parentNode;
        var lastList = headList.childNodes.length > 1 ? dom.splitTree(headList, {
          node: last.parentNode,
          offset: dom.position(last) + 1
        }, {
          isSkipPaddingBlankHTML: true
        }) : null;

        var middleList = dom.splitTree(headList, {
          node: head.parentNode,
          offset: dom.position(head)
        }, {
          isSkipPaddingBlankHTML: true
        });

        paras = isEscapseToBody ? dom.listDescendant(middleList, dom.isLi) :
                                  list.from(middleList.childNodes).filter(dom.isLi);

        // LI to P
        if (isEscapseToBody || !dom.isList(headList.parentNode)) {
          paras = $.map(paras, function (para) {
            return dom.replace(para, 'P');
          });
        }

        $.each(list.from(paras).reverse(), function (idx, para) {
          dom.insertAfter(para, headList);
        });

        // remove empty lists
        var rootLists = list.compact([headList, middleList, lastList]);
        $.each(rootLists, function (idx, rootList) {
          var listNodes = [rootList].concat(dom.listDescendant(rootList, dom.isList));
          $.each(listNodes.reverse(), function (idx, listNode) {
            if (!dom.nodeLength(listNode)) {
              dom.remove(listNode, true);
            }
          });
        });

        releasedParas = releasedParas.concat(paras);
      });

      return releasedParas;
    };
  };


  /**
   * @class editing.Typing
   *
   * Typing
   *
   */
  var Typing = function () {

    // a Bullet instance to toggle lists off
    var bullet = new Bullet();

    /**
     * insert tab
     *
     * @param {jQuery} $editable
     * @param {WrappedRange} rng
     * @param {Number} tabsize
     */
    this.insertTab = function ($editable, rng, tabsize) {
      var tab = dom.createText(new Array(tabsize + 1).join(dom.NBSP_CHAR));
      rng = rng.deleteContents();
      rng.insertNode(tab, true);

      rng = range.create(tab, tabsize);
      rng.select();
    };

    /**
     * insert paragraph
     */
    this.insertParagraph = function () {
      var rng = range.create();

      // deleteContents on range.
      rng = rng.deleteContents();

      // Wrap range if it needs to be wrapped by paragraph
      rng = rng.wrapBodyInlineWithPara();

      // finding paragraph
      var splitRoot = dom.ancestor(rng.sc, dom.isPara);

      var nextPara;
      // on paragraph: split paragraph
      if (splitRoot) {
        // if it is an empty line with li
        if (dom.isEmpty(splitRoot) && dom.isLi(splitRoot)) {
          // disable UL/OL and escape!
          bullet.toggleList(splitRoot.parentNode.nodeName);
          return;
        // if new line has content (not a line break)
        } else {
          nextPara = dom.splitTree(splitRoot, rng.getStartPoint());

          var emptyAnchors = dom.listDescendant(splitRoot, dom.isEmptyAnchor);
          emptyAnchors = emptyAnchors.concat(dom.listDescendant(nextPara, dom.isEmptyAnchor));

          $.each(emptyAnchors, function (idx, anchor) {
            dom.remove(anchor);
          });
        }
      // no paragraph: insert empty paragraph
      } else {
        var next = rng.sc.childNodes[rng.so];
        nextPara = $(dom.emptyPara)[0];
        if (next) {
          rng.sc.insertBefore(nextPara, next);
        } else {
          rng.sc.appendChild(nextPara);
        }
      }

      range.create(nextPara, 0).normalize().select();

    };

  };

  /**
   * @class editing.Table
   *
   * Table
   *
   */
  var Table = function () {
    /**
     * handle tab key
     *
     * @param {WrappedRange} rng
     * @param {Boolean} isShift
     */
    this.tab = function (rng, isShift) {
      var cell = dom.ancestor(rng.commonAncestor(), dom.isCell);
      var table = dom.ancestor(cell, dom.isTable);
      var cells = dom.listDescendant(table, dom.isCell);

      var nextCell = list[isShift ? 'prev' : 'next'](cells, cell);
      if (nextCell) {
        range.create(nextCell, 0).select();
      }
    };

    /**
     * create empty table element
     *
     * @param {Number} rowCount
     * @param {Number} colCount
     * @return {Node}
     */
    this.createTable = function (colCount, rowCount) {
      var tds = [], tdHTML;
      for (var idxCol = 0; idxCol < colCount; idxCol++) {
        tds.push('<td>' + dom.blank + '</td>');
      }
      tdHTML = tds.join('');

      var trs = [], trHTML;
      for (var idxRow = 0; idxRow < rowCount; idxRow++) {
        trs.push('<tr>' + tdHTML + '</tr>');
      }
      trHTML = trs.join('');
      return $('<table class="table table-bordered">' + trHTML + '</table>')[0];
    };
  };


  var KEY_BOGUS = 'bogus';

  /**
   * @class editing.Editor
   *
   * Editor
   *
   */
  var Editor = function (handler) {

    var self = this;
    var style = new Style();
    var table = new Table();
    var typing = new Typing();
    var bullet = new Bullet();

    /**
     * @method createRange
     *
     * create range
     *
     * @param {jQuery} $editable
     * @return {WrappedRange}
     */
    this.createRange = function ($editable) {
      this.focus($editable);
      return range.create();
    };

    /**
     * @method saveRange
     *
     * save current range
     *
     * @param {jQuery} $editable
     * @param {Boolean} [thenCollapse=false]
     */
    this.saveRange = function ($editable, thenCollapse) {
      this.focus($editable);
      $editable.data('range', range.create());
      if (thenCollapse) {
        range.create().collapse().select();
      }
    };

    /**
     * @method saveRange
     *
     * save current node list to $editable.data('childNodes')
     *
     * @param {jQuery} $editable
     */
    this.saveNode = function ($editable) {
      // copy child node reference
      var copy = [];
      for (var key  = 0, len = $editable[0].childNodes.length; key < len; key++) {
        copy.push($editable[0].childNodes[key]);
      }
      $editable.data('childNodes', copy);
    };

    /**
     * @method restoreRange
     *
     * restore lately range
     *
     * @param {jQuery} $editable
     */
    this.restoreRange = function ($editable) {
      var rng = $editable.data('range');
      if (rng) {
        rng.select();
        this.focus($editable);
      }
    };

    /**
     * @method restoreNode
     *
     * restore lately node list
     *
     * @param {jQuery} $editable
     */
    this.restoreNode = function ($editable) {
      $editable.html('');
      var child = $editable.data('childNodes');
      for (var index = 0, len = child.length; index < len; index++) {
        $editable[0].appendChild(child[index]);
      }
    };
    /**
     * @method currentStyle
     *
     * current style
     *
     * @param {Node} target
     * @return {Boolean} false if range is no
     */
    this.currentStyle = function (target) {
      var rng = range.create().normalize();
      return rng ? rng.isOnEditable() && style.current(rng, target) : false;
    };

    var triggerOnBeforeChange = function ($editable) {
      var $holder = dom.makeLayoutInfo($editable).holder();
      handler.bindCustomEvent(
        $holder, $editable.data('callbacks'), 'before.command'
      )($editable.html(), $editable);
    };

    var triggerOnChange = function ($editable) {
      var $holder = dom.makeLayoutInfo($editable).holder();
      handler.bindCustomEvent(
        $holder, $editable.data('callbacks'), 'change'
      )($editable.html(), $editable);
    };

    /**
     * @method undo
     * undo
     * @param {jQuery} $editable
     */
    this.undo = function ($editable) {
      triggerOnBeforeChange($editable);
      $editable.data('NoteHistory').undo();
      triggerOnChange($editable);
    };

    /**
     * @method redo
     * redo
     * @param {jQuery} $editable
     */
    this.redo = function ($editable) {
      triggerOnBeforeChange($editable);
      $editable.data('NoteHistory').redo();
      triggerOnChange($editable);
    };

    /**
     * @method beforeCommand
     * before command
     * @param {jQuery} $editable
     */
    var beforeCommand = this.beforeCommand = function ($editable) {
      triggerOnBeforeChange($editable);
      // keep focus on editable before command execution
      self.focus($editable);
    };

    /**
     * @method afterCommand
     * after command
     * @param {jQuery} $editable
     * @param {Boolean} isPreventTrigger
     */
    var afterCommand = this.afterCommand = function ($editable, isPreventTrigger) {
      $editable.data('NoteHistory').recordUndo();
      if (!isPreventTrigger) {
        triggerOnChange($editable);
      }
    };

    /**
     * @method bold
     * @param {jQuery} $editable
     * @param {Mixed} value
     */

    /**
     * @method italic
     * @param {jQuery} $editable
     * @param {Mixed} value
     */

    /**
     * @method underline
     * @param {jQuery} $editable
     * @param {Mixed} value
     */

    /**
     * @method strikethrough
     * @param {jQuery} $editable
     * @param {Mixed} value
     */

    /**
     * @method formatBlock
     * @param {jQuery} $editable
     * @param {Mixed} value
     */

    /**
     * @method superscript
     * @param {jQuery} $editable
     * @param {Mixed} value
     */

    /**
     * @method subscript
     * @param {jQuery} $editable
     * @param {Mixed} value
     */

    /**
     * @method justifyLeft
     * @param {jQuery} $editable
     * @param {Mixed} value
     */

    /**
     * @method justifyCenter
     * @param {jQuery} $editable
     * @param {Mixed} value
     */

    /**
     * @method justifyRight
     * @param {jQuery} $editable
     * @param {Mixed} value
     */

    /**
     * @method justifyFull
     * @param {jQuery} $editable
     * @param {Mixed} value
     */

    /**
     * @method formatBlock
     * @param {jQuery} $editable
     * @param {Mixed} value
     */

    /**
     * @method removeFormat
     * @param {jQuery} $editable
     * @param {Mixed} value
     */

    /**
     * @method backColor
     * @param {jQuery} $editable
     * @param {Mixed} value
     */

    /**
     * @method foreColor
     * @param {jQuery} $editable
     * @param {Mixed} value
     */

    /**
     * @method insertHorizontalRule
     * @param {jQuery} $editable
     * @param {Mixed} value
     */

    /**
     * @method fontName
     *
     * change font name
     *
     * @param {jQuery} $editable
     * @param {Mixed} value
     */

    /* jshint ignore:start */
    // native commands(with execCommand), generate function for execCommand
    var commands = ['bold', 'italic', 'underline', 'strikethrough', 'superscript', 'subscript',
                    'justifyLeft', 'justifyCenter', 'justifyRight', 'justifyFull',
                    'formatBlock', 'removeFormat',
                    'backColor', 'foreColor', 'insertHorizontalRule', 'fontName'];

    for (var idx = 0, len = commands.length; idx < len; idx ++) {
      this[commands[idx]] = (function (sCmd) {
        return function ($editable, value) {
          beforeCommand($editable);

          document.execCommand(sCmd, false, value);

          afterCommand($editable, true);
        };
      })(commands[idx]);
    }
    /* jshint ignore:end */

    /**
     * @method tab
     *
     * handle tab key
     *
     * @param {jQuery} $editable
     * @param {Object} options
     */
    this.tab = function ($editable, options) {
      var rng = this.createRange($editable);
      if (rng.isCollapsed() && rng.isOnCell()) {
        table.tab(rng);
      } else {
        beforeCommand($editable);
        typing.insertTab($editable, rng, options.tabsize);
        afterCommand($editable);
      }
    };

    /**
     * @method untab
     *
     * handle shift+tab key
     *
     */
    this.untab = function ($editable) {
      var rng = this.createRange($editable);
      if (rng.isCollapsed() && rng.isOnCell()) {
        table.tab(rng, true);
      }
    };

    /**
     * @method insertParagraph
     *
     * insert paragraph
     *
     * @param {Node} $editable
     */
    this.insertParagraph = function ($editable) {
      beforeCommand($editable);
      typing.insertParagraph($editable);
      afterCommand($editable);
    };

    /**
     * @method insertOrderedList
     *
     * @param {jQuery} $editable
     */
    this.insertOrderedList = function ($editable) {
      beforeCommand($editable);
      bullet.insertOrderedList($editable);
      afterCommand($editable);
    };

    /**
     * @param {jQuery} $editable
     */
    this.insertUnorderedList = function ($editable) {
      beforeCommand($editable);
      bullet.insertUnorderedList($editable);
      afterCommand($editable);
    };

    /**
     * @param {jQuery} $editable
     */
    this.indent = function ($editable) {
      beforeCommand($editable);
      bullet.indent($editable);
      afterCommand($editable);
    };

    /**
     * @param {jQuery} $editable
     */
    this.outdent = function ($editable) {
      beforeCommand($editable);
      bullet.outdent($editable);
      afterCommand($editable);
    };

    /**
     * insert image
     *
     * @param {jQuery} $editable
     * @param {String} sUrl
     */
    this.insertImage = function ($editable, sUrl, filename) {
      async.createImage(sUrl, filename).then(function ($image) {
        beforeCommand($editable);
        $image.css({
          display: '',
          width: Math.min($editable.width(), $image.width())
        });
        range.create().insertNode($image[0]);
        range.createFromNodeAfter($image[0]).select();
        afterCommand($editable);
      }).fail(function () {
        var $holder = dom.makeLayoutInfo($editable).holder();
        handler.bindCustomEvent(
          $holder, $editable.data('callbacks'), 'image.upload.error'
        )();
      });
    };

    /**
     * @method insertNode
     * insert node
     * @param {Node} $editable
     * @param {Node} node
     */
    this.insertNode = function ($editable, node) {
      beforeCommand($editable);
      range.create().insertNode(node);
      range.createFromNodeAfter(node).select();
      afterCommand($editable);
    };

    /**
     * insert text
     * @param {Node} $editable
     * @param {String} text
     */
    this.insertText = function ($editable, text) {
      beforeCommand($editable);
      var textNode = range.create().insertNode(dom.createText(text));
      range.create(textNode, dom.nodeLength(textNode)).select();
      afterCommand($editable);
    };

    /**
     * paste HTML
     * @param {Node} $editable
     * @param {String} markup
     */
    this.pasteHTML = function ($editable, markup) {
      beforeCommand($editable);
      var contents = range.create().pasteHTML(markup);
      range.createFromNodeAfter(list.last(contents)).select();
      afterCommand($editable);
    };

    /**
     * formatBlock
     *
     * @param {jQuery} $editable
     * @param {String} tagName
     */
    this.formatBlock = function ($editable, tagName) {
      beforeCommand($editable);
      // [workaround] for MSIE, IE need `<`
      tagName = agent.isMSIE ? '<' + tagName + '>' : tagName;
      document.execCommand('FormatBlock', false, tagName);
      afterCommand($editable);
    };

    this.formatPara = function ($editable) {
      beforeCommand($editable);
      this.formatBlock($editable, 'P');
      afterCommand($editable);
    };

    /* jshint ignore:start */
    for (var idx = 1; idx <= 6; idx ++) {
      this['formatH' + idx] = function (idx) {
        return function ($editable) {
          this.formatBlock($editable, 'H' + idx);
        };
      }(idx);
    };
    /* jshint ignore:end */

    /**
     * fontSize
     *
     * @param {jQuery} $editable
     * @param {String} value - px
     */
    this.fontSize = function ($editable, value) {
      var rng = range.create();

      if (rng.isCollapsed()) {
        var spans = style.styleNodes(rng);
        var firstSpan = list.head(spans);

        $(spans).css({
          'font-size': value + 'px'
        });

        // [workaround] added styled bogus span for style
        //  - also bogus character needed for cursor position
        if (firstSpan && !dom.nodeLength(firstSpan)) {
          firstSpan.innerHTML = dom.ZERO_WIDTH_NBSP_CHAR;
          range.createFromNodeAfter(firstSpan.firstChild).select();
          $editable.data(KEY_BOGUS, firstSpan);
        }
      } else {
        beforeCommand($editable);
        $(style.styleNodes(rng)).css({
          'font-size': value + 'px'
        });
        afterCommand($editable);
      }
    };

    /**
     * remove bogus node and character
     */
    this.removeBogus = function ($editable) {
      var bogusNode = $editable.data(KEY_BOGUS);
      if (!bogusNode) {
        return;
      }

      var textNode = list.find(list.from(bogusNode.childNodes), dom.isText);

      var bogusCharIdx = textNode.nodeValue.indexOf(dom.ZERO_WIDTH_NBSP_CHAR);
      if (bogusCharIdx !== -1) {
        textNode.deleteData(bogusCharIdx, 1);
      }

      if (dom.isEmpty(bogusNode)) {
        dom.remove(bogusNode);
      }

      $editable.removeData(KEY_BOGUS);
    };

    /**
     * lineHeight
     * @param {jQuery} $editable
     * @param {String} value
     */
    this.lineHeight = function ($editable, value) {
      beforeCommand($editable);
      style.stylePara(range.create(), {
        lineHeight: value
      });
      afterCommand($editable);
    };

    /**
     * unlink
     *
     * @type command
     *
     * @param {jQuery} $editable
     */
    this.unlink = function ($editable) {
      var rng = this.createRange($editable);
      if (rng.isOnAnchor()) {
        var anchor = dom.ancestor(rng.sc, dom.isAnchor);
        rng = range.createFromNode(anchor);
        rng.select();

        beforeCommand($editable);
        document.execCommand('unlink');
        afterCommand($editable);
      }
    };

    /**
     * create link (command)
     *
     * @param {jQuery} $editable
     * @param {Object} linkInfo
     * @param {Object} options
     */
    this.createLink = function ($editable, linkInfo, options) {
      var linkUrl = linkInfo.url;
      var linkText = linkInfo.text;
      var isNewWindow = linkInfo.newWindow;
      var rng = linkInfo.range;
      var isTextChanged = rng.toString() !== linkText;

      beforeCommand($editable);

      if (options.onCreateLink) {
        linkUrl = options.onCreateLink(linkUrl);
      }

      var anchors = [];
      if (isTextChanged) {
        // Create a new link when text changed.
        var anchor = rng.insertNode($('<A>' + linkText + '</A>')[0]);
        anchors.push(anchor);
      } else {
        anchors = style.styleNodes(rng, {
          nodeName: 'A',
          expandClosestSibling: true,
          onlyPartialContains: true
        });
      }

      $.each(anchors, function (idx, anchor) {
        $(anchor).attr('href', linkUrl);
        if (isNewWindow) {
          $(anchor).attr('target', '_blank');
        } else {
          $(anchor).removeAttr('target');
        }
      });

      var startRange = range.createFromNodeBefore(list.head(anchors));
      var startPoint = startRange.getStartPoint();
      var endRange = range.createFromNodeAfter(list.last(anchors));
      var endPoint = endRange.getEndPoint();

      range.create(
        startPoint.node,
        startPoint.offset,
        endPoint.node,
        endPoint.offset
      ).select();

      afterCommand($editable);
    };

    /**
     * returns link info
     *
     * @return {Object}
     * @return {WrappedRange} return.range
     * @return {String} return.text
     * @return {Boolean} [return.isNewWindow=true]
     * @return {String} [return.url=""]
     */
    this.getLinkInfo = function ($editable) {
      this.focus($editable);

      var rng = range.create().expand(dom.isAnchor);

      // Get the first anchor on range(for edit).
      var $anchor = $(list.head(rng.nodes(dom.isAnchor)));

      return {
        range: rng,
        text: rng.toString(),
        isNewWindow: $anchor.length ? $anchor.attr('target') === '_blank' : false,
        url: $anchor.length ? $anchor.attr('href') : ''
      };
    };

    /**
     * setting color
     *
     * @param {Node} $editable
     * @param {Object} sObjColor  color code
     * @param {String} sObjColor.foreColor foreground color
     * @param {String} sObjColor.backColor background color
     */
    this.color = function ($editable, sObjColor) {
      var oColor = JSON.parse(sObjColor);
      var foreColor = oColor.foreColor, backColor = oColor.backColor;

      beforeCommand($editable);

      if (foreColor) { document.execCommand('foreColor', false, foreColor); }
      if (backColor) { document.execCommand('backColor', false, backColor); }

      afterCommand($editable);
    };

    /**
     * insert Table
     *
     * @param {Node} $editable
     * @param {String} sDim dimension of table (ex : "5x5")
     */
    this.insertTable = function ($editable, sDim) {
      var dimension = sDim.split('x');
      beforeCommand($editable);

      var rng = range.create().deleteContents();
      rng.insertNode(table.createTable(dimension[0], dimension[1]));
      afterCommand($editable);
    };

    /**
     * float me
     *
     * @param {jQuery} $editable
     * @param {String} value
     * @param {jQuery} $target
     */
    this.floatMe = function ($editable, value, $target) {
      beforeCommand($editable);
      $target.css('float', value);
      afterCommand($editable);
    };

    /**
     * change image shape
     *
     * @param {jQuery} $editable
     * @param {String} value css class
     * @param {Node} $target
     */
    this.imageShape = function ($editable, value, $target) {
      beforeCommand($editable);

      $target.removeClass('img-rounded img-circle img-thumbnail');

      if (value) {
        $target.addClass(value);
      }

      afterCommand($editable);
    };

    /**
     * resize overlay element
     * @param {jQuery} $editable
     * @param {String} value
     * @param {jQuery} $target - target element
     */
    this.resize = function ($editable, value, $target) {
      beforeCommand($editable);

      $target.css({
        width: value * 100 + '%',
        height: ''
      });

      afterCommand($editable);
    };

    /**
     * @param {Position} pos
     * @param {jQuery} $target - target element
     * @param {Boolean} [bKeepRatio] - keep ratio
     */
    this.resizeTo = function (pos, $target, bKeepRatio) {
      var imageSize;
      if (bKeepRatio) {
        var newRatio = pos.y / pos.x;
        var ratio = $target.data('ratio');
        imageSize = {
          width: ratio > newRatio ? pos.x : pos.y / ratio,
          height: ratio > newRatio ? pos.x * ratio : pos.y
        };
      } else {
        imageSize = {
          width: pos.x,
          height: pos.y
        };
      }

      $target.css(imageSize);
    };

    /**
     * remove media object
     *
     * @param {jQuery} $editable
     * @param {String} value - dummy argument (for keep interface)
     * @param {jQuery} $target - target element
     */
    this.removeMedia = function ($editable, value, $target) {
      beforeCommand($editable);
      $target.detach();

      handler.bindCustomEvent(
        $(), $editable.data('callbacks'), 'media.delete'
      )($target, $editable);

      afterCommand($editable);
    };

    /**
     * set focus
     *
     * @param $editable
     */
    this.focus = function ($editable) {
      $editable.focus();

      // [workaround] for firefox bug http://goo.gl/lVfAaI
      if (agent.isFF && !range.create().isOnEditable()) {
        range.createFromNode($editable[0])
             .normalize()
             .collapse()
             .select();
      }
    };

    /**
     * returns whether contents is empty or not.
     *
     * @param {jQuery} $editable
     * @return {Boolean}
     */
    this.isEmpty = function ($editable) {
      return dom.isEmpty($editable[0]) || dom.emptyPara === $editable.html();
    };
  };

  /**
   * @class module.Button
   *
   * Button
   */
  var Button = function () {
    /**
     * update button status
     *
     * @param {jQuery} $container
     * @param {Object} styleInfo
     */
    this.update = function ($container, styleInfo) {
      /**
       * handle dropdown's check mark (for fontname, fontsize, lineHeight).
       * @param {jQuery} $btn
       * @param {Number} value
       */
      var checkDropdownMenu = function ($btn, value) {
        $btn.find('.dropdown-menu li a').each(function () {
          // always compare string to avoid creating another func.
          var isChecked = ($(this).data('value') + '') === (value + '');
          this.className = isChecked ? 'checked' : '';
        });
      };

      /**
       * update button state(active or not).
       *
       * @private
       * @param {String} selector
       * @param {Function} pred
       */
      var btnState = function (selector, pred) {
        var $btn = $container.find(selector);
        $btn.toggleClass('active', pred());
      };

      if (styleInfo.image) {
        var $img = $(styleInfo.image);

        btnState('button[data-event="imageShape"][data-value="img-rounded"]', function () {
          return $img.hasClass('img-rounded');
        });
        btnState('button[data-event="imageShape"][data-value="img-circle"]', function () {
          return $img.hasClass('img-circle');
        });
        btnState('button[data-event="imageShape"][data-value="img-thumbnail"]', function () {
          return $img.hasClass('img-thumbnail');
        });
        btnState('button[data-event="imageShape"]:not([data-value])', function () {
          return !$img.is('.img-rounded, .img-circle, .img-thumbnail');
        });

        var imgFloat = $img.css('float');
        btnState('button[data-event="floatMe"][data-value="left"]', function () {
          return imgFloat === 'left';
        });
        btnState('button[data-event="floatMe"][data-value="right"]', function () {
          return imgFloat === 'right';
        });
        btnState('button[data-event="floatMe"][data-value="none"]', function () {
          return imgFloat !== 'left' && imgFloat !== 'right';
        });

        var style = $img.attr('style');
        btnState('button[data-event="resize"][data-value="1"]', function () {
          return !!/(^|\s)(max-)?width\s*:\s*100%/.test(style);
        });
        btnState('button[data-event="resize"][data-value="0.5"]', function () {
          return !!/(^|\s)(max-)?width\s*:\s*50%/.test(style);
        });
        btnState('button[data-event="resize"][data-value="0.25"]', function () {
          return !!/(^|\s)(max-)?width\s*:\s*25%/.test(style);
        });
        return;
      }

      // fontname
      var $fontname = $container.find('.note-fontname');
      if ($fontname.length) {
        var selectedFont = styleInfo['font-family'];
        if (!!selectedFont) {

          var list = selectedFont.split(',');
          for (var i = 0, len = list.length; i < len; i++) {
            selectedFont = list[i].replace(/[\'\"]/g, '').replace(/\s+$/, '').replace(/^\s+/, '');
            if (agent.isFontInstalled(selectedFont)) {
              break;
            }
          }
          
          $fontname.find('.note-current-fontname').text(selectedFont);
          checkDropdownMenu($fontname, selectedFont);

        }
      }

      // fontsize
      var $fontsize = $container.find('.note-fontsize');
      $fontsize.find('.note-current-fontsize').text(styleInfo['font-size']);
      checkDropdownMenu($fontsize, parseFloat(styleInfo['font-size']));

      // lineheight
      var $lineHeight = $container.find('.note-height');
      checkDropdownMenu($lineHeight, parseFloat(styleInfo['line-height']));

      btnState('button[data-event="bold"]', function () {
        return styleInfo['font-bold'] === 'bold';
      });
      btnState('button[data-event="italic"]', function () {
        return styleInfo['font-italic'] === 'italic';
      });
      btnState('button[data-event="underline"]', function () {
        return styleInfo['font-underline'] === 'underline';
      });
      btnState('button[data-event="strikethrough"]', function () {
        return styleInfo['font-strikethrough'] === 'strikethrough';
      });
      btnState('button[data-event="superscript"]', function () {
        return styleInfo['font-superscript'] === 'superscript';
      });
      btnState('button[data-event="subscript"]', function () {
        return styleInfo['font-subscript'] === 'subscript';
      });
      btnState('button[data-event="justifyLeft"]', function () {
        return styleInfo['text-align'] === 'left' || styleInfo['text-align'] === 'start';
      });
      btnState('button[data-event="justifyCenter"]', function () {
        return styleInfo['text-align'] === 'center';
      });
      btnState('button[data-event="justifyRight"]', function () {
        return styleInfo['text-align'] === 'right';
      });
      btnState('button[data-event="justifyFull"]', function () {
        return styleInfo['text-align'] === 'justify';
      });
      btnState('button[data-event="insertUnorderedList"]', function () {
        return styleInfo['list-style'] === 'unordered';
      });
      btnState('button[data-event="insertOrderedList"]', function () {
        return styleInfo['list-style'] === 'ordered';
      });
    };

    /**
     * update recent color
     *
     * @param {Node} button
     * @param {String} eventName
     * @param {Mixed} value
     */
    this.updateRecentColor = function (button, eventName, value) {
      var $color = $(button).closest('.note-color');
      var $recentColor = $color.find('.note-recent-color');
      var colorInfo = JSON.parse($recentColor.attr('data-value'));
      colorInfo[eventName] = value;
      $recentColor.attr('data-value', JSON.stringify(colorInfo));
      var sKey = eventName === 'backColor' ? 'background-color' : 'color';
      $recentColor.find('i').css(sKey, value);
    };
  };

  /**
   * @class module.Toolbar
   *
   * Toolbar
   */
  var Toolbar = function () {
    var button = new Button();

    this.update = function ($toolbar, styleInfo) {
      button.update($toolbar, styleInfo);
    };

    /**
     * @param {Node} button
     * @param {String} eventName
     * @param {String} value
     */
    this.updateRecentColor = function (buttonNode, eventName, value) {
      button.updateRecentColor(buttonNode, eventName, value);
    };

    /**
     * activate buttons exclude codeview
     * @param {jQuery} $toolbar
     */
    this.activate = function ($toolbar) {
      $toolbar.find('button')
              .not('button[data-event="codeview"]')
              .removeClass('disabled');
    };

    /**
     * deactivate buttons exclude codeview
     * @param {jQuery} $toolbar
     */
    this.deactivate = function ($toolbar) {
      $toolbar.find('button')
              .not('button[data-event="codeview"]')
              .addClass('disabled');
    };

    /**
     * @param {jQuery} $container
     * @param {Boolean} [bFullscreen=false]
     */
    this.updateFullscreen = function ($container, bFullscreen) {
      var $btn = $container.find('button[data-event="fullscreen"]');
      $btn.toggleClass('active', bFullscreen);
    };

    /**
     * @param {jQuery} $container
     * @param {Boolean} [isCodeview=false]
     */
    this.updateCodeview = function ($container, isCodeview) {
      var $btn = $container.find('button[data-event="codeview"]');
      $btn.toggleClass('active', isCodeview);

      if (isCodeview) {
        this.deactivate($container);
      } else {
        this.activate($container);
      }
    };

    /**
     * get button in toolbar 
     *
     * @param {jQuery} $editable
     * @param {String} name
     * @return {jQuery}
     */
    this.get = function ($editable, name) {
      var $toolbar = dom.makeLayoutInfo($editable).toolbar();

      return $toolbar.find('[data-name=' + name + ']');
    };

    /**
     * set button state
     * @param {jQuery} $editable
     * @param {String} name
     * @param {Boolean} [isActive=true]
     */
    this.setButtonState = function ($editable, name, isActive) {
      isActive = (isActive === false) ? false : true;

      var $button = this.get($editable, name);
      $button.toggleClass('active', isActive);
    };
  };

  var EDITABLE_PADDING = 24;

  var Statusbar = function () {
    var $document = $(document);

    this.attach = function (layoutInfo, options) {
      if (!options.disableResizeEditor) {
        layoutInfo.statusbar().on('mousedown', hStatusbarMousedown);
      }
    };

    /**
     * `mousedown` event handler on statusbar
     *
     * @param {MouseEvent} event
     */
    var hStatusbarMousedown = function (event) {
      event.preventDefault();
      event.stopPropagation();

      var $editable = dom.makeLayoutInfo(event.target).editable();
      var editableTop = $editable.offset().top - $document.scrollTop();

      var layoutInfo = dom.makeLayoutInfo(event.currentTarget || event.target);
      var options = layoutInfo.editor().data('options');

      $document.on('mousemove', function (event) {
        var nHeight = event.clientY - (editableTop + EDITABLE_PADDING);

        nHeight = (options.minHeight > 0) ? Math.max(nHeight, options.minHeight) : nHeight;
        nHeight = (options.maxHeight > 0) ? Math.min(nHeight, options.maxHeight) : nHeight;

        $editable.height(nHeight);
      }).one('mouseup', function () {
        $document.off('mousemove');
      });
    };
  };

  /**
   * @class module.Popover
   *
   * Popover (http://getbootstrap.com/javascript/#popovers)
   *
   */
  var Popover = function () {
    var button = new Button();

    /**
     * returns position from placeholder
     *
     * @private
     * @param {Node} placeholder
     * @param {Boolean} isAirMode
     * @return {Object}
     * @return {Number} return.left
     * @return {Number} return.top
     */
    var posFromPlaceholder = function (placeholder, isAirMode) {
      var $placeholder = $(placeholder);
      var pos = isAirMode ? $placeholder.offset() : $placeholder.position();
      var height = $placeholder.outerHeight(true); // include margin

      // popover below placeholder.
      return {
        left: pos.left,
        top: pos.top + height
      };
    };

    /**
     * show popover
     *
     * @private
     * @param {jQuery} popover
     * @param {Position} pos
     */
    var showPopover = function ($popover, pos) {
      $popover.css({
        display: 'block',
        left: pos.left,
        top: pos.top
      });
    };

    var PX_POPOVER_ARROW_OFFSET_X = 20;

    /**
     * update current state
     * @param {jQuery} $popover - popover container
     * @param {Object} styleInfo - style object
     * @param {Boolean} isAirMode
     */
    this.update = function ($popover, styleInfo, isAirMode) {
      button.update($popover, styleInfo);

      var $linkPopover = $popover.find('.note-link-popover');
      if (styleInfo.anchor) {
        var $anchor = $linkPopover.find('a');
        var href = $(styleInfo.anchor).attr('href');
        var target = $(styleInfo.anchor).attr('target');
        $anchor.attr('href', href).html(href);
        if (!target) {
          $anchor.removeAttr('target');
        } else {
          $anchor.attr('target', '_blank');
        }
        showPopover($linkPopover, posFromPlaceholder(styleInfo.anchor, isAirMode));
      } else {
        $linkPopover.hide();
      }

      var $imagePopover = $popover.find('.note-image-popover');
      if (styleInfo.image) {
        showPopover($imagePopover, posFromPlaceholder(styleInfo.image, isAirMode));
      } else {
        $imagePopover.hide();
      }

      var $airPopover = $popover.find('.note-air-popover');
      if (isAirMode && !styleInfo.range.isCollapsed()) {
        var rect = list.last(styleInfo.range.getClientRects());
        if (rect) {
          var bnd = func.rect2bnd(rect);
          showPopover($airPopover, {
            left: Math.max(bnd.left + bnd.width / 2 - PX_POPOVER_ARROW_OFFSET_X, 0),
            top: bnd.top + bnd.height
          });
        }
      } else {
        $airPopover.hide();
      }
    };

    /**
     * @param {Node} button
     * @param {String} eventName
     * @param {String} value
     */
    this.updateRecentColor = function (button, eventName, value) {
      button.updateRecentColor(button, eventName, value);
    };

    /**
     * hide all popovers
     * @param {jQuery} $popover - popover container
     */
    this.hide = function ($popover) {
      $popover.children().hide();
    };
  };

  /**
   * @class module.Handle
   *
   * Handle
   */
  var Handle = function (handler) {
    var $document = $(document);

    /**
     * `mousedown` event handler on $handle
     *  - controlSizing: resize image
     *
     * @param {MouseEvent} event
     */
    var hHandleMousedown = function (event) {
      if (dom.isControlSizing(event.target)) {
        event.preventDefault();
        event.stopPropagation();

        var layoutInfo = dom.makeLayoutInfo(event.target),
            $handle = layoutInfo.handle(),
            $popover = layoutInfo.popover(),
            $editable = layoutInfo.editable(),
            $editor = layoutInfo.editor();

        var target = $handle.find('.note-control-selection').data('target'),
            $target = $(target), posStart = $target.offset(),
            scrollTop = $document.scrollTop();

        var isAirMode = $editor.data('options').airMode;

        $document.on('mousemove', function (event) {
          handler.invoke('editor.resizeTo', {
            x: event.clientX - posStart.left,
            y: event.clientY - (posStart.top - scrollTop)
          }, $target, !event.shiftKey);

          handler.invoke('handle.update', $handle, {image: target}, isAirMode);
          handler.invoke('popover.update', $popover, {image: target}, isAirMode);
        }).one('mouseup', function () {
          $document.off('mousemove');
          handler.invoke('editor.afterCommand', $editable);
        });

        if (!$target.data('ratio')) { // original ratio.
          $target.data('ratio', $target.height() / $target.width());
        }
      }
    };

    this.attach = function (layoutInfo) {
      layoutInfo.handle().on('mousedown', hHandleMousedown);
    };

    /**
     * update handle
     * @param {jQuery} $handle
     * @param {Object} styleInfo
     * @param {Boolean} isAirMode
     */
    this.update = function ($handle, styleInfo, isAirMode) {
      var $selection = $handle.find('.note-control-selection');
      if (styleInfo.image) {
        var $image = $(styleInfo.image);
        var pos = isAirMode ? $image.offset() : $image.position();

        // include margin
        var imageSize = {
          w: $image.outerWidth(true),
          h: $image.outerHeight(true)
        };

        $selection.css({
          display: 'block',
          left: pos.left,
          top: pos.top,
          width: imageSize.w,
          height: imageSize.h
        }).data('target', styleInfo.image); // save current image element.
        var sizingText = imageSize.w + 'x' + imageSize.h;
        $selection.find('.note-control-selection-info').text(sizingText);
      } else {
        $selection.hide();
      }
    };

    /**
     * hide
     *
     * @param {jQuery} $handle
     */
    this.hide = function ($handle) {
      $handle.children().hide();
    };
  };

  var Fullscreen = function (handler) {
    var $window = $(window);
    var $scrollbar = $('html, body');

    /**
     * toggle fullscreen
     *
     * @param {Object} layoutInfo
     */
    this.toggle = function (layoutInfo) {

      var $editor = layoutInfo.editor(),
          $toolbar = layoutInfo.toolbar(),
          $editable = layoutInfo.editable(),
          $codable = layoutInfo.codable();

      var resize = function (size) {
        $editable.css('height', size.h);
        $codable.css('height', size.h);
        if ($codable.data('cmeditor')) {
          $codable.data('cmeditor').setsize(null, size.h);
        }
      };

      $editor.toggleClass('fullscreen');
      var isFullscreen = $editor.hasClass('fullscreen');
      if (isFullscreen) {
        $editable.data('orgheight', $editable.css('height'));

        $window.on('resize', function () {
          resize({
            h: $window.height() - $toolbar.outerHeight()
          });
        }).trigger('resize');

        $scrollbar.css('overflow', 'hidden');
      } else {
        $window.off('resize');
        resize({
          h: $editable.data('orgheight')
        });
        $scrollbar.css('overflow', 'visible');
      }

      handler.invoke('toolbar.updateFullscreen', $toolbar, isFullscreen);
    };
  };


  var CodeMirror;
  if (agent.hasCodeMirror) {
    if (agent.isSupportAmd) {
      require(['CodeMirror'], function (cm) {
        CodeMirror = cm;
      });
    } else {
      CodeMirror = window.CodeMirror;
    }
  }

  /**
   * @class Codeview
   */
  var Codeview = function (handler) {

    this.sync = function (layoutInfo) {
      var isCodeview = handler.invoke('codeview.isActivated', layoutInfo);
      if (isCodeview && agent.hasCodeMirror) {
        layoutInfo.codable().data('cmEditor').save();
      }
    };

    /**
     * @param {Object} layoutInfo
     * @return {Boolean}
     */
    this.isActivated = function (layoutInfo) {
      var $editor = layoutInfo.editor();
      return $editor.hasClass('codeview');
    };

    /**
     * toggle codeview
     *
     * @param {Object} layoutInfo
     */
    this.toggle = function (layoutInfo) {
      if (this.isActivated(layoutInfo)) {
        this.deactivate(layoutInfo);
      } else {
        this.activate(layoutInfo);
      }
    };

    /**
     * activate code view
     *
     * @param {Object} layoutInfo
     */
    this.activate = function (layoutInfo) {
      var $editor = layoutInfo.editor(),
          $toolbar = layoutInfo.toolbar(),
          $editable = layoutInfo.editable(),
          $codable = layoutInfo.codable(),
          $popover = layoutInfo.popover(),
          $handle = layoutInfo.handle();

      var options = $editor.data('options');

      $codable.val(dom.html($editable, options.prettifyHtml));
      $codable.height($editable.height());

      handler.invoke('toolbar.updateCodeview', $toolbar, true);
      handler.invoke('popover.hide', $popover);
      handler.invoke('handle.hide', $handle);

      $editor.addClass('codeview');

      $codable.focus();

      // activate CodeMirror as codable
      if (agent.hasCodeMirror) {
        var cmEditor = CodeMirror.fromTextArea($codable[0], options.codemirror);

        // CodeMirror TernServer
        if (options.codemirror.tern) {
          var server = new CodeMirror.TernServer(options.codemirror.tern);
          cmEditor.ternServer = server;
          cmEditor.on('cursorActivity', function (cm) {
            server.updateArgHints(cm);
          });
        }

        // CodeMirror hasn't Padding.
        cmEditor.setSize(null, $editable.outerHeight());
        $codable.data('cmEditor', cmEditor);
      }
    };

    /**
     * deactivate code view
     *
     * @param {Object} layoutInfo
     */
    this.deactivate = function (layoutInfo) {
      var $holder = layoutInfo.holder(),
          $editor = layoutInfo.editor(),
          $toolbar = layoutInfo.toolbar(),
          $editable = layoutInfo.editable(),
          $codable = layoutInfo.codable();

      var options = $editor.data('options');

      // deactivate CodeMirror as codable
      if (agent.hasCodeMirror) {
        var cmEditor = $codable.data('cmEditor');
        $codable.val(cmEditor.getValue());
        cmEditor.toTextArea();
      }

      var value = dom.value($codable, options.prettifyHtml) || dom.emptyPara;
      var isChange = $editable.html() !== value;

      $editable.html(value);
      $editable.height(options.height ? $codable.height() : 'auto');
      $editor.removeClass('codeview');

      if (isChange) {
        handler.bindCustomEvent(
          $holder, $editable.data('callbacks'), 'change'
        )($editable.html(), $editable);
      }

      $editable.focus();

      handler.invoke('toolbar.updateCodeview', $toolbar, false);
    };
  };

  var DragAndDrop = function (handler) {
    var $document = $(document);

    /**
     * attach Drag and Drop Events
     *
     * @param {Object} layoutInfo - layout Informations
     * @param {Object} options
     */
    this.attach = function (layoutInfo, options) {
      if (options.airMode || options.disableDragAndDrop) {
        // prevent default drop event
        $document.on('drop', function (e) {
          e.preventDefault();
        });
      } else {
        this.attachDragAndDropEvent(layoutInfo, options);
      }
    };

    /**
     * attach Drag and Drop Events
     *
     * @param {Object} layoutInfo - layout Informations
     * @param {Object} options
     */
    this.attachDragAndDropEvent = function (layoutInfo, options) {
      var collection = $(),
          $editor = layoutInfo.editor(),
          $dropzone = layoutInfo.dropzone(),
          $dropzoneMessage = $dropzone.find('.note-dropzone-message');

      // show dropzone on dragenter when dragging a object to document
      // -but only if the editor is visible, i.e. has a positive width and height
      $document.on('dragenter', function (e) {
        var isCodeview = handler.invoke('codeview.isActivated', layoutInfo);
        var hasEditorSize = $editor.width() > 0 && $editor.height() > 0;
        if (!isCodeview && !collection.length && hasEditorSize) {
          $editor.addClass('dragover');
          $dropzone.width($editor.width());
          $dropzone.height($editor.height());
          $dropzoneMessage.text(options.langInfo.image.dragImageHere);
        }
        collection = collection.add(e.target);
      }).on('dragleave', function (e) {
        collection = collection.not(e.target);
        if (!collection.length) {
          $editor.removeClass('dragover');
        }
      }).on('drop', function () {
        collection = $();
        $editor.removeClass('dragover');
      });

      // change dropzone's message on hover.
      $dropzone.on('dragenter', function () {
        $dropzone.addClass('hover');
        $dropzoneMessage.text(options.langInfo.image.dropImage);
      }).on('dragleave', function () {
        $dropzone.removeClass('hover');
        $dropzoneMessage.text(options.langInfo.image.dragImageHere);
      });

      // attach dropImage
      $dropzone.on('drop', function (event) {

        var dataTransfer = event.originalEvent.dataTransfer;
        var layoutInfo = dom.makeLayoutInfo(event.currentTarget || event.target);

        if (dataTransfer && dataTransfer.files && dataTransfer.files.length) {
          event.preventDefault();
          layoutInfo.editable().focus();
          handler.insertImages(layoutInfo, dataTransfer.files);
        } else {
          var insertNodefunc = function () {
            layoutInfo.holder().summernote('insertNode', this);
          };

          for (var i = 0, len = dataTransfer.types.length; i < len; i++) {
            var type = dataTransfer.types[i];
            var content = dataTransfer.getData(type);

            if (type.toLowerCase().indexOf('text') > -1) {
              layoutInfo.holder().summernote('pasteHTML', content);
            } else {
              $(content).each(insertNodefunc);
            }
          }
        }
      }).on('dragover', false); // prevent default dragover event
    };
  };

  var Clipboard = function (handler) {

    var $paste;

    this.attach = function (layoutInfo) {

      if (window.clipboardData || agent.isFF) {
        $paste = $('<div />').attr('contenteditable', true).css({
          position : 'absolute',
          left : -100000,
          'opacity' : 0
        });
        layoutInfo.editable().after($paste);
        $paste.one('paste', hPasteClipboardImage);
        
        layoutInfo.editable().on('keydown', function (e) {
          if (e.ctrlKey && e.keyCode === 86) {  // CTRL+V
            handler.invoke('saveRange', layoutInfo.editable());
            if ($paste) {
              $paste.focus();
            }
          }
        });
      }

      layoutInfo.editable().on('paste', hPasteClipboardImage);
    };

    /**
     * paste clipboard image
     *
     * @param {Event} event
     */
    var hPasteClipboardImage = function (event) {

      var clipboardData = event.originalEvent.clipboardData;
      var layoutInfo = dom.makeLayoutInfo(event.currentTarget || event.target);
      var $editable = layoutInfo.editable();

      if (!clipboardData || !clipboardData.items || !clipboardData.items.length) {

        var callbacks = $editable.data('callbacks');
        // only can run if it has onImageUpload method
        if (!callbacks.onImageUpload) {
          return;
        }

        setTimeout(function () {
          if (!$paste) {
            return;
          }

          var imgNode = $paste[0].firstChild;
          if (!imgNode) {
            return;
          }

          handler.invoke('restoreRange', $editable);
          if (!dom.isImg(imgNode)) {
            handler.invoke('pasteHTML', $editable, $paste.html());
          } else {
            var datauri = imgNode.src;

            var data = atob(datauri.split(',')[1]);
            var array = new Uint8Array(data.length);
            for (var i = 0; i < data.length; i++) {
              array[i] = data.charCodeAt(i);
            }

            var blob = new Blob([array], { type : 'image/png' });
            blob.name = 'clipboard.png';
            handler.invoke('focus', $editable);
            handler.insertImages(layoutInfo, [blob]);
          }

          $paste.remove();

        }, 0);

        return;
      }

      var item = list.head(clipboardData.items);
      var isClipboardImage = item.kind === 'file' && item.type.indexOf('image/') !== -1;

      if (isClipboardImage) {
        handler.insertImages(layoutInfo, [item.getAsFile()]);
      }

      handler.invoke('editor.afterCommand', $editable);
    };
  };

  var LinkDialog = function (handler) {

    /**
     * toggle button status
     *
     * @private
     * @param {jQuery} $btn
     * @param {Boolean} isEnable
     */
    var toggleBtn = function ($btn, isEnable) {
      $btn.toggleClass('disabled', !isEnable);
      $btn.attr('disabled', !isEnable);
    };

    /**
     * bind enter key
     *
     * @private
     * @param {jQuery} $input
     * @param {jQuery} $btn
     */
    var bindEnterKey = function ($input, $btn) {
      $input.on('keypress', function (event) {
        if (event.keyCode === key.code.ENTER) {
          $btn.trigger('click');
        }
      });
    };

    /**
     * Show link dialog and set event handlers on dialog controls.
     *
     * @param {jQuery} $editable
     * @param {jQuery} $dialog
     * @param {Object} linkInfo
     * @return {Promise}
     */
    this.showLinkDialog = function ($editable, $dialog, linkInfo) {
      return $.Deferred(function (deferred) {
        var $linkDialog = $dialog.find('.note-link-dialog');

        var $linkText = $linkDialog.find('.note-link-text'),
        $linkUrl = $linkDialog.find('.note-link-url'),
        $linkBtn = $linkDialog.find('.note-link-btn'),
        $openInNewWindow = $linkDialog.find('input[type=checkbox]');

        $linkDialog.one('shown.bs.modal', function () {
          $linkText.val(linkInfo.text);

          $linkText.on('input', function () {
            toggleBtn($linkBtn, $linkText.val() && $linkUrl.val());
            // if linktext was modified by keyup,
            // stop cloning text from linkUrl
            linkInfo.text = $linkText.val();
          });

          // if no url was given, copy text to url
          if (!linkInfo.url) {
            linkInfo.url = linkInfo.text || 'http://';
            toggleBtn($linkBtn, linkInfo.text);
          }

          $linkUrl.on('input', function () {
            toggleBtn($linkBtn, $linkText.val() && $linkUrl.val());
            // display same link on `Text to display` input
            // when create a new link
            if (!linkInfo.text) {
              $linkText.val($linkUrl.val());
            }
          }).val(linkInfo.url).trigger('focus').trigger('select');

          bindEnterKey($linkUrl, $linkBtn);
          bindEnterKey($linkText, $linkBtn);

          $openInNewWindow.prop('checked', linkInfo.newWindow);

          $linkBtn.one('click', function (event) {
            event.preventDefault();

            deferred.resolve({
              range: linkInfo.range,
              url: $linkUrl.val(),
              text: $linkText.val(),
              newWindow: $openInNewWindow.is(':checked')
            });
            $linkDialog.modal('hide');
          });
        }).one('hidden.bs.modal', function () {
          // detach events
          $linkText.off('input keypress');
          $linkUrl.off('input keypress');
          $linkBtn.off('click');

          if (deferred.state() === 'pending') {
            deferred.reject();
          }
        }).modal('show');
      }).promise();
    };

    /**
     * @param {Object} layoutInfo
     */
    this.show = function (layoutInfo) {
      var $editor = layoutInfo.editor(),
          $dialog = layoutInfo.dialog(),
          $editable = layoutInfo.editable(),
          $popover = layoutInfo.popover(),
          linkInfo = handler.invoke('editor.getLinkInfo', $editable);

      var options = $editor.data('options');

      handler.invoke('editor.saveRange', $editable);
      this.showLinkDialog($editable, $dialog, linkInfo).then(function (linkInfo) {
        handler.invoke('editor.restoreRange', $editable);
        handler.invoke('editor.createLink', $editable, linkInfo, options);
        // hide popover after creating link
        handler.invoke('popover.hide', $popover);
      }).fail(function () {
        handler.invoke('editor.restoreRange', $editable);
      });
    };
  };

  var ImageDialog = function (handler) {
    /**
     * toggle button status
     *
     * @private
     * @param {jQuery} $btn
     * @param {Boolean} isEnable
     */
    var toggleBtn = function ($btn, isEnable) {
      $btn.toggleClass('disabled', !isEnable);
      $btn.attr('disabled', !isEnable);
    };

    /**
     * bind enter key
     *
     * @private
     * @param {jQuery} $input
     * @param {jQuery} $btn
     */
    var bindEnterKey = function ($input, $btn) {
      $input.on('keypress', function (event) {
        if (event.keyCode === key.code.ENTER) {
          $btn.trigger('click');
        }
      });
    };

    this.show = function (layoutInfo) {
      var $dialog = layoutInfo.dialog(),
          $editable = layoutInfo.editable();

      handler.invoke('editor.saveRange', $editable);
      this.showImageDialog($editable, $dialog).then(function (data) {
        handler.invoke('editor.restoreRange', $editable);

        if (typeof data === 'string') {
          // image url
          handler.invoke('editor.insertImage', $editable, data);
        } else {
          // array of files
          handler.insertImages(layoutInfo, data);
        }
      }).fail(function () {
        handler.invoke('editor.restoreRange', $editable);
      });
    };

    /**
     * show image dialog
     *
     * @param {jQuery} $editable
     * @param {jQuery} $dialog
     * @return {Promise}
     */
    this.showImageDialog = function ($editable, $dialog) {
      return $.Deferred(function (deferred) {
        var $imageDialog = $dialog.find('.note-image-dialog');

        var $imageInput = $dialog.find('.note-image-input'),
            $imageUrl = $dialog.find('.note-image-url'),
            $imageBtn = $dialog.find('.note-image-btn');

        $imageDialog.one('shown.bs.modal', function () {
          // Cloning imageInput to clear element.
          $imageInput.replaceWith($imageInput.clone()
            .on('change', function () {
              deferred.resolve(this.files || this.value);
              $imageDialog.modal('hide');
            })
            .val('')
          );

          $imageBtn.click(function (event) {
            event.preventDefault();

            deferred.resolve($imageUrl.val());
            $imageDialog.modal('hide');
          });

          $imageUrl.on('keyup paste', function (event) {
            var url;
            
            if (event.type === 'paste') {
              url = event.originalEvent.clipboardData.getData('text');
            } else {
              url = $imageUrl.val();
            }
            
            toggleBtn($imageBtn, url);
          }).val('').trigger('focus');
          bindEnterKey($imageUrl, $imageBtn);
        }).one('hidden.bs.modal', function () {
          $imageInput.off('change');
          $imageUrl.off('keyup paste keypress');
          $imageBtn.off('click');

          if (deferred.state() === 'pending') {
            deferred.reject();
          }
        }).modal('show');
      });
    };
  };

  var HelpDialog = function (handler) {
    /**
     * show help dialog
     *
     * @param {jQuery} $editable
     * @param {jQuery} $dialog
     * @return {Promise}
     */
    this.showHelpDialog = function ($editable, $dialog) {
      return $.Deferred(function (deferred) {
        var $helpDialog = $dialog.find('.note-help-dialog');

        $helpDialog.one('hidden.bs.modal', function () {
          deferred.resolve();
        }).modal('show');
      }).promise();
    };

    /**
     * @param {Object} layoutInfo
     */
    this.show = function (layoutInfo) {
      var $dialog = layoutInfo.dialog(),
          $editable = layoutInfo.editable();

      handler.invoke('editor.saveRange', $editable, true);
      this.showHelpDialog($editable, $dialog).then(function () {
        handler.invoke('editor.restoreRange', $editable);
      });
    };
  };


  /**
   * @class EventHandler
   *
   * EventHandler
   *  - TODO: new instance per a editor
   */
  var EventHandler = function () {
    /**
     * Modules
     */
    var modules = this.modules = {
      editor: new Editor(this),
      toolbar: new Toolbar(this),
      statusbar: new Statusbar(this),
      popover: new Popover(this),
      handle: new Handle(this),
      fullscreen: new Fullscreen(this),
      codeview: new Codeview(this),
      dragAndDrop: new DragAndDrop(this),
      clipboard: new Clipboard(this),
      linkDialog: new LinkDialog(this),
      imageDialog: new ImageDialog(this),
      helpDialog: new HelpDialog(this)
    };

    /**
     * invoke module's method
     *
     * @param {String} moduleAndMethod - ex) 'editor.redo'
     * @param {...*} arguments - arguments of method
     * @return {*}
     */
    this.invoke = function () {
      var moduleAndMethod = list.head(list.from(arguments));
      var args = list.tail(list.from(arguments));

      var splits = moduleAndMethod.split('.');
      var hasSeparator = splits.length > 1;
      var moduleName = hasSeparator && list.head(splits);
      var methodName = hasSeparator ? list.last(splits) : list.head(splits);

      var module = this.getModule(moduleName);
      var method = module[methodName];

      return method && method.apply(module, args);
    };

    /**
     * returns module
     *
     * @param {String} moduleName - name of module
     * @return {Module} - defaults is editor
     */
    this.getModule = function (moduleName) {
      return this.modules[moduleName] || this.modules.editor;
    };

    /**
     * @param {jQuery} $holder
     * @param {Object} callbacks
     * @param {String} eventNamespace
     * @returns {Function}
     */
    var bindCustomEvent = this.bindCustomEvent = function ($holder, callbacks, eventNamespace) {
      return function () {
        var callback = callbacks[func.namespaceToCamel(eventNamespace, 'on')];
        if (callback) {
          callback.apply($holder[0], arguments);
        }
        return $holder.trigger('summernote.' + eventNamespace, arguments);
      };
    };

    /**
     * insert Images from file array.
     *
     * @private
     * @param {Object} layoutInfo
     * @param {File[]} files
     */
    this.insertImages = function (layoutInfo, files) {
      var $editor = layoutInfo.editor(),
          $editable = layoutInfo.editable(),
          $holder = layoutInfo.holder();

      var callbacks = $editable.data('callbacks');
      var options = $editor.data('options');

      // If onImageUpload options setted
      if (callbacks.onImageUpload) {
        bindCustomEvent($holder, callbacks, 'image.upload')(files);
      // else insert Image as dataURL
      } else {
        $.each(files, function (idx, file) {
          var filename = file.name;
          if (options.maximumImageFileSize && options.maximumImageFileSize < file.size) {
            bindCustomEvent($holder, callbacks, 'image.upload.error')(options.langInfo.image.maximumFileSizeError);
          } else {
            async.readFileAsDataURL(file).then(function (sDataURL) {
              modules.editor.insertImage($editable, sDataURL, filename);
            }).fail(function () {
              bindCustomEvent($holder, callbacks, 'image.upload.error')(options.langInfo.image.maximumFileSizeError);
            });
          }
        });
      }
    };

    var commands = {
      /**
       * @param {Object} layoutInfo
       */
      showLinkDialog: function (layoutInfo) {
        modules.linkDialog.show(layoutInfo);
      },

      /**
       * @param {Object} layoutInfo
       */
      showImageDialog: function (layoutInfo) {
        modules.imageDialog.show(layoutInfo);
      },

      /**
       * @param {Object} layoutInfo
       */
      showHelpDialog: function (layoutInfo) {
        modules.helpDialog.show(layoutInfo);
      },

      /**
       * @param {Object} layoutInfo
       */
      fullscreen: function (layoutInfo) {
        modules.fullscreen.toggle(layoutInfo);
      },

      /**
       * @param {Object} layoutInfo
       */
      codeview: function (layoutInfo) {
        modules.codeview.toggle(layoutInfo);
      }
    };

    var hMousedown = function (event) {
      //preventDefault Selection for FF, IE8+
      if (dom.isImg(event.target)) {
        event.preventDefault();
      }
    };

    var hKeyupAndMouseup = function (event) {
      var layoutInfo = dom.makeLayoutInfo(event.currentTarget || event.target);
      modules.editor.removeBogus(layoutInfo.editable());
      hToolbarAndPopoverUpdate(event);
    };

    var hToolbarAndPopoverUpdate = function (event) {
      // delay for range after mouseup
      setTimeout(function () {
        var layoutInfo = dom.makeLayoutInfo(event.currentTarget || event.target);
        var styleInfo = modules.editor.currentStyle(event.target);
        if (!styleInfo) { return; }

        var isAirMode = layoutInfo.editor().data('options').airMode;
        if (!isAirMode) {
          modules.toolbar.update(layoutInfo.toolbar(), styleInfo);
        }

        modules.popover.update(layoutInfo.popover(), styleInfo, isAirMode);
        modules.handle.update(layoutInfo.handle(), styleInfo, isAirMode);
      }, 0);
    };

    var hScroll = function (event) {
      var layoutInfo = dom.makeLayoutInfo(event.currentTarget || event.target);
      //hide popover and handle when scrolled
      modules.popover.hide(layoutInfo.popover());
      modules.handle.hide(layoutInfo.handle());
    };

    var hToolbarAndPopoverMousedown = function (event) {
      // prevent default event when insertTable (FF, Webkit)
      var $btn = $(event.target).closest('[data-event]');
      if ($btn.length) {
        event.preventDefault();
      }
    };

    var hToolbarAndPopoverClick = function (event) {
      var $btn = $(event.target).closest('[data-event]');

      if ($btn.length) {
        var eventName = $btn.attr('data-event'),
            value = $btn.attr('data-value'),
            hide = $btn.attr('data-hide');

        var layoutInfo = dom.makeLayoutInfo(event.target);

        // before command: detect control selection element($target)
        var $target;
        if ($.inArray(eventName, ['resize', 'floatMe', 'removeMedia', 'imageShape']) !== -1) {
          var $selection = layoutInfo.handle().find('.note-control-selection');
          $target = $($selection.data('target'));
        }

        // If requested, hide the popover when the button is clicked.
        // Useful for things like showHelpDialog.
        if (hide) {
          $btn.parents('.popover').hide();
        }

        if ($.isFunction($.summernote.pluginEvents[eventName])) {
          $.summernote.pluginEvents[eventName](event, modules.editor, layoutInfo, value);
        } else if (modules.editor[eventName]) { // on command
          var $editable = layoutInfo.editable();
          $editable.focus();
          modules.editor[eventName]($editable, value, $target);
          event.preventDefault();
        } else if (commands[eventName]) {
          commands[eventName].call(this, layoutInfo);
          event.preventDefault();
        }

        // after command
        if ($.inArray(eventName, ['backColor', 'foreColor']) !== -1) {
          var options = layoutInfo.editor().data('options', options);
          var module = options.airMode ? modules.popover : modules.toolbar;
          module.updateRecentColor(list.head($btn), eventName, value);
        }

        hToolbarAndPopoverUpdate(event);
      }
    };

    var PX_PER_EM = 18;
    var hDimensionPickerMove = function (event, options) {
      var $picker = $(event.target.parentNode); // target is mousecatcher
      var $dimensionDisplay = $picker.next();
      var $catcher = $picker.find('.note-dimension-picker-mousecatcher');
      var $highlighted = $picker.find('.note-dimension-picker-highlighted');
      var $unhighlighted = $picker.find('.note-dimension-picker-unhighlighted');

      var posOffset;
      // HTML5 with jQuery - e.offsetX is undefined in Firefox
      if (event.offsetX === undefined) {
        var posCatcher = $(event.target).offset();
        posOffset = {
          x: event.pageX - posCatcher.left,
          y: event.pageY - posCatcher.top
        };
      } else {
        posOffset = {
          x: event.offsetX,
          y: event.offsetY
        };
      }

      var dim = {
        c: Math.ceil(posOffset.x / PX_PER_EM) || 1,
        r: Math.ceil(posOffset.y / PX_PER_EM) || 1
      };

      $highlighted.css({ width: dim.c + 'em', height: dim.r + 'em' });
      $catcher.attr('data-value', dim.c + 'x' + dim.r);

      if (3 < dim.c && dim.c < options.insertTableMaxSize.col) {
        $unhighlighted.css({ width: dim.c + 1 + 'em'});
      }

      if (3 < dim.r && dim.r < options.insertTableMaxSize.row) {
        $unhighlighted.css({ height: dim.r + 1 + 'em'});
      }

      $dimensionDisplay.html(dim.c + ' x ' + dim.r);
    };
    
    /**
     * bind KeyMap on keydown
     *
     * @param {Object} layoutInfo
     * @param {Object} keyMap
     */
    this.bindKeyMap = function (layoutInfo, keyMap) {
      var $editor = layoutInfo.editor();
      var $editable = layoutInfo.editable();

      $editable.on('keydown', function (event) {
        var keys = [];

        // modifier
        if (event.metaKey) { keys.push('CMD'); }
        if (event.ctrlKey && !event.altKey) { keys.push('CTRL'); }
        if (event.shiftKey) { keys.push('SHIFT'); }

        // keycode
        var keyName = key.nameFromCode[event.keyCode];
        if (keyName) {
          keys.push(keyName);
        }

        var pluginEvent;
        var keyString = keys.join('+');
        var eventName = keyMap[keyString];
        if (eventName) {
          // FIXME Summernote doesn't support event pipeline yet.
          //  - Plugin -> Base Code
          pluginEvent = $.summernote.pluginEvents[keyString];
          if ($.isFunction(pluginEvent)) {
            if (pluginEvent(event, modules.editor, layoutInfo)) {
              return false;
            }
          }

          pluginEvent = $.summernote.pluginEvents[eventName];

          if ($.isFunction(pluginEvent)) {
            pluginEvent(event, modules.editor, layoutInfo);
          } else if (modules.editor[eventName]) {
            modules.editor[eventName]($editable, $editor.data('options'));
            event.preventDefault();
          } else if (commands[eventName]) {
            commands[eventName].call(this, layoutInfo);
            event.preventDefault();
          }
        } else if (key.isEdit(event.keyCode)) {
          modules.editor.afterCommand($editable);
        }
      });
    };

    /**
     * attach eventhandler
     *
     * @param {Object} layoutInfo - layout Informations
     * @param {Object} options - user options include custom event handlers
     */
    this.attach = function (layoutInfo, options) {
      // handlers for editable
      if (options.shortcuts) {
        this.bindKeyMap(layoutInfo, options.keyMap[agent.isMac ? 'mac' : 'pc']);
      }
      layoutInfo.editable().on('mousedown', hMousedown);
      layoutInfo.editable().on('keyup mouseup', hKeyupAndMouseup);
      layoutInfo.editable().on('scroll', hScroll);

      // handler for clipboard
      modules.clipboard.attach(layoutInfo, options);

      // handler for handle and popover
      modules.handle.attach(layoutInfo, options);
      layoutInfo.popover().on('click', hToolbarAndPopoverClick);
      layoutInfo.popover().on('mousedown', hToolbarAndPopoverMousedown);

      // handler for drag and drop
      modules.dragAndDrop.attach(layoutInfo, options);

      // handlers for frame mode (toolbar, statusbar)
      if (!options.airMode) {
        // handler for toolbar
        layoutInfo.toolbar().on('click', hToolbarAndPopoverClick);
        layoutInfo.toolbar().on('mousedown', hToolbarAndPopoverMousedown);

        // handler for statusbar
        modules.statusbar.attach(layoutInfo, options);
      }

      // handler for table dimension
      var $catcherContainer = options.airMode ? layoutInfo.popover() :
                                                layoutInfo.toolbar();
      var $catcher = $catcherContainer.find('.note-dimension-picker-mousecatcher');
      $catcher.css({
        width: options.insertTableMaxSize.col + 'em',
        height: options.insertTableMaxSize.row + 'em'
      }).on('mousemove', function (event) {
        hDimensionPickerMove(event, options);
      });

      // save options on editor
      layoutInfo.editor().data('options', options);

      // ret styleWithCSS for backColor / foreColor clearing with 'inherit'.
      if (!agent.isMSIE) {
        // [workaround] for Firefox
        //  - protect FF Error: NS_ERROR_FAILURE: Failure
        setTimeout(function () {
          document.execCommand('styleWithCSS', 0, options.styleWithSpan);
        }, 0);
      }

      // History
      var history = new History(layoutInfo.editable());
      layoutInfo.editable().data('NoteHistory', history);

      // All editor status will be saved on editable with jquery's data
      // for support multiple editor with singleton object.
      layoutInfo.editable().data('callbacks', {
        onInit: options.onInit,
        onFocus: options.onFocus,
        onBlur: options.onBlur,
        onKeydown: options.onKeydown,
        onKeyup: options.onKeyup,
        onMousedown: options.onMousedown,
        onEnter: options.onEnter,
        onPaste: options.onPaste,
        onBeforeCommand: options.onBeforeCommand,
        onChange: options.onChange,
        onImageUpload: options.onImageUpload,
        onImageUploadError: options.onImageUploadError,
        onMediaDelete: options.onMediaDelete,
        onToolbarClick: options.onToolbarClick
      });

      // Textarea: auto filling the code before form submit.
      if (dom.isTextarea(list.head(layoutInfo.holder()))) {
        layoutInfo.holder().closest('form').submit(function () {
          layoutInfo.holder().val(layoutInfo.holder().code());
        });
      }
    };

    /**
     * attach jquery custom event
     *
     * @param {Object} layoutInfo - layout Informations
     */
    this.attachCustomEvent = function (layoutInfo, options) {
      var $holder = layoutInfo.holder();
      var $editable = layoutInfo.editable();
      var callbacks = $editable.data('callbacks');

      $editable.focus(bindCustomEvent($holder, callbacks, 'focus'));
      $editable.blur(bindCustomEvent($holder, callbacks, 'blur'));

      $editable.keydown(function (event) {
        if (event.keyCode === key.code.ENTER) {
          bindCustomEvent($holder, callbacks, 'enter').call(this, event);
        }
        bindCustomEvent($holder, callbacks, 'keydown').call(this, event);
      });
      $editable.keyup(bindCustomEvent($holder, callbacks, 'keyup'));

      $editable.on('mousedown', bindCustomEvent($holder, callbacks, 'mousedown'));
      $editable.on('mouseup', bindCustomEvent($holder, callbacks, 'mouseup'));
      $editable.on('scroll', bindCustomEvent($holder, callbacks, 'scroll'));

      $editable.on('paste', bindCustomEvent($holder, callbacks, 'paste'));
      
      // [workaround] for old IE - IE8 don't have input events
      //  - TODO check IE version
      var changeEventName = agent.isMSIE ? 'DOMCharacterDataModified DOMSubtreeModified DOMNodeInserted' : 'input';
      $editable.on(changeEventName, function () {
        bindCustomEvent($holder, callbacks, 'change')($editable.html(), $editable);
      });

      if (!options.airMode) {
        layoutInfo.toolbar().click(bindCustomEvent($holder, callbacks, 'toolbar.click'));
        layoutInfo.popover().click(bindCustomEvent($holder, callbacks, 'popover.click'));
      }

      // Textarea: auto filling the code before form submit.
      if (dom.isTextarea(list.head($holder))) {
        $holder.closest('form').submit(function (e) {
          bindCustomEvent($holder, callbacks, 'submit').call(this, e, $holder.code());
        });
      }

      // fire init event
      bindCustomEvent($holder, callbacks, 'init')(layoutInfo);

      // fire plugin init event
      for (var i = 0, len = $.summernote.plugins.length; i < len; i++) {
        if ($.isFunction($.summernote.plugins[i].init)) {
          $.summernote.plugins[i].init(layoutInfo);
        }
      }
    };
      
    this.detach = function (layoutInfo, options) {
      layoutInfo.holder().off();
      layoutInfo.editable().off();

      layoutInfo.popover().off();
      layoutInfo.handle().off();
      layoutInfo.dialog().off();

      if (!options.airMode) {
        layoutInfo.dropzone().off();
        layoutInfo.toolbar().off();
        layoutInfo.statusbar().off();
      }
    };
  };

  /**
   * @class Renderer
   *
   * renderer
   *
   * rendering toolbar and editable
   */
  var Renderer = function () {

    /**
     * bootstrap button template
     * @private
     * @param {String} label button name
     * @param {Object} [options] button options
     * @param {String} [options.event] data-event
     * @param {String} [options.className] button's class name
     * @param {String} [options.value] data-value
     * @param {String} [options.title] button's title for popup
     * @param {String} [options.dropdown] dropdown html
     * @param {String} [options.hide] data-hide
     */
    var tplButton = function (label, options) {
      var event = options.event;
      var value = options.value;
      var title = options.title;
      var className = options.className;
      var dropdown = options.dropdown;
      var hide = options.hide;

      return (dropdown ? '<div class="btn-group' +
               (className ? ' ' + className : '') + '">' : '') +
               '<button type="button"' +
                 ' class="btn btn-default btn-sm btn-small' +
                   ((!dropdown && className) ? ' ' + className : '') +
                   (dropdown ? ' dropdown-toggle' : '') +
                 '"' +
                 (dropdown ? ' data-toggle="dropdown"' : '') +
                 (title ? ' title="' + title + '"' : '') +
                 (event ? ' data-event="' + event + '"' : '') +
                 (value ? ' data-value=\'' + value + '\'' : '') +
                 (hide ? ' data-hide=\'' + hide + '\'' : '') +
                 ' tabindex="-1">' +
                 label +
                 (dropdown ? ' <span class="caret"></span>' : '') +
               '</button>' +
               (dropdown || '') +
             (dropdown ? '</div>' : '');
    };

    /**
     * bootstrap icon button template
     * @private
     * @param {String} iconClassName
     * @param {Object} [options]
     * @param {String} [options.event]
     * @param {String} [options.value]
     * @param {String} [options.title]
     * @param {String} [options.dropdown]
     */
    var tplIconButton = function (iconClassName, options) {
      var label = '<i class="' + iconClassName + '"></i>';
      return tplButton(label, options);
    };

    /**
     * bootstrap popover template
     * @private
     * @param {String} className
     * @param {String} content
     */
    var tplPopover = function (className, content) {
      var $popover = $('<div class="' + className + ' popover bottom in" style="display: none;">' +
               '<div class="arrow"></div>' +
               '<div class="popover-content">' +
               '</div>' +
             '</div>');

      $popover.find('.popover-content').append(content);
      return $popover;
    };

    /**
     * bootstrap dialog template
     *
     * @param {String} className
     * @param {String} [title='']
     * @param {String} body
     * @param {String} [footer='']
     */
    var tplDialog = function (className, title, body, footer) {
      return '<div class="' + className + ' modal" aria-hidden="false">' +
               '<div class="modal-dialog">' +
                 '<div class="modal-content">' +
                   (title ?
                   '<div class="modal-header">' +
                     '<button type="button" class="close" aria-hidden="true" tabindex="-1">&times;</button>' +
                     '<h4 class="modal-title">' + title + '</h4>' +
                   '</div>' : ''
                   ) +
                   '<div class="modal-body">' + body + '</div>' +
                   (footer ?
                   '<div class="modal-footer">' + footer + '</div>' : ''
                   ) +
                 '</div>' +
               '</div>' +
             '</div>';
    };

    /**
     * bootstrap dropdown template
     *
     * @param {String|String[]} contents
     * @param {String} [className='']
     * @param {String} [nodeName='']
     */
    var tplDropdown = function (contents, className, nodeName) {
      var classes = 'dropdown-menu' + (className ? ' ' + className : '');
      nodeName = nodeName || 'ul';
      if (contents instanceof Array) {
        contents = contents.join('');
      }

      return '<' + nodeName + ' class="' + classes + '">' + contents + '</' + nodeName + '>';
    };

    var tplButtonInfo = {
      picture: function (lang, options) {
        return tplIconButton(options.iconPrefix + options.icons.image.image, {
          event: 'showImageDialog',
          title: lang.image.image,
          hide: true
        });
      },
      link: function (lang, options) {
        return tplIconButton(options.iconPrefix + options.icons.link.link, {
          event: 'showLinkDialog',
          title: lang.link.link,
          hide: true
        });
      },
      table: function (lang, options) {
<<<<<<< HEAD
        var dropdown = '<ul class="note-table dropdown-menu">' +
                         '<div class="note-dimension-picker">' +
                           '<div class="note-dimension-picker-mousecatcher" data-event="insertTable" data-value="1x1"></div>' +
                           '<div class="note-dimension-picker-highlighted"></div>' +
                           '<div class="note-dimension-picker-unhighlighted"></div>' +
                         '</div>' +
                         '<div class="note-dimension-display"> 1 x 1 </div>' +
                       '</ul>';
=======
        var dropdown = [
          '<div class="note-dimension-picker">',
          '<div class="note-dimension-picker-mousecatcher" data-event="insertTable" data-value="1x1"></div>',
          '<div class="note-dimension-picker-highlighted"></div>',
          '<div class="note-dimension-picker-unhighlighted"></div>',
          '</div>',
          '<div class="note-dimension-display"> 1 x 1 </div>'
        ];

>>>>>>> dcd80912
        return tplIconButton(options.iconPrefix + options.icons.table.table, {
          title: lang.table.table,
          dropdown: tplDropdown(dropdown, 'note-table')
        });
      },
      style: function (lang, options) {
        var items = options.styleTags.reduce(function (memo, v) {
          var label = lang.style[v === 'p' ? 'normal' : v];
          return memo + '<li><a data-event="formatBlock" href="#" data-value="' + v + '">' +
                   (
                     (v === 'p' || v === 'pre') ? label :
                     '<' + v + '>' + label + '</' + v + '>'
                   ) +
                 '</a></li>';
        }, '');

        return tplIconButton(options.iconPrefix + options.icons.style.style, {
          title: lang.style.style,
          dropdown: tplDropdown(items)
        });
      },
      fontname: function (lang, options) {
        var realFontList = [];
        var items = options.fontNames.reduce(function (memo, v) {
          if (!agent.isFontInstalled(v) && options.fontNamesIgnoreCheck.indexOf(v) === -1) {
            return memo;
          }
          realFontList.push(v);
          return memo + '<li><a data-event="fontName" href="#" data-value="' + v + '" style="font-family:\'' + v + '\'">' +
                          '<i class="' + options.iconPrefix + options.icons.misc.check + '"></i> ' + v +
                        '</a></li>';
        }, '');

        var hasDefaultFont = agent.isFontInstalled(options.defaultFontName);
        var defaultFontName = (hasDefaultFont) ? options.defaultFontName : realFontList[0];

        var label = '<span class="note-current-fontname">' +
                        defaultFontName +
                     '</span>';
        return tplButton(label, {
          title: lang.font.name,
          className: 'note-fontname',
<<<<<<< HEAD
          dropdown: '<ul class="dropdown-menu note-check">' + items + '</ul>'
=======
          dropdown: tplDropdown(items, 'note-check')
>>>>>>> dcd80912
        });
      },
      fontsize: function (lang, options) {
        var items = options.fontSizes.reduce(function (memo, v) {
          return memo + '<li><a data-event="fontSize" href="#" data-value="' + v + '">' +
                          '<i class="' + options.iconPrefix + options.icons.misc.check + '"></i> ' + v +
                        '</a></li>';
        }, '');

        var label = '<span class="note-current-fontsize">11</span>';
        return tplButton(label, {
          title: lang.font.size,
          className: 'note-fontsize',
<<<<<<< HEAD
          dropdown: '<ul class="dropdown-menu note-check">' + items + '</ul>'
=======
          dropdown: tplDropdown(items, 'note-check')
>>>>>>> dcd80912
        });
      },
      color: function (lang, options) {
        var colorButtonLabel = '<i class="' +
                                  options.iconPrefix + options.icons.color.recent +
<<<<<<< HEAD
                                '" style="color:black;background-color:yellow;"></i>',
          colorButton = tplButton(colorButtonLabel, {
=======
                                '" style="color:black;background-color:yellow;"></i>';

        var colorButton = tplButton(colorButtonLabel, {
>>>>>>> dcd80912
          className: 'note-recent-color',
          title: lang.color.recent,
          event: 'color',
          value: '{"backColor":"yellow"}'
        });

        var items = [
          '<li><div class="btn-group">',
          '<div class="note-palette-title">' + lang.color.background + '</div>',
          '<div class="note-color-reset" data-event="backColor"',
          ' data-value="inherit" title="' + lang.color.transparent + '">' + lang.color.setTransparent + '</div>',
          '<div class="note-color-palette" data-target-event="backColor"></div>',
          '</div><div class="btn-group">',
          '<div class="note-palette-title">' + lang.color.foreground + '</div>',
          '<div class="note-color-reset" data-event="foreColor" data-value="inherit" title="' + lang.color.reset + '">',
          lang.color.resetToDefault,
          '</div>',
          '<div class="note-color-palette" data-target-event="foreColor"></div>',
          '</div></li>'
        ];

        var moreButton = tplButton('', {
          title: lang.color.more,
          dropdown: tplDropdown(items)
        });

        return colorButton + moreButton;
      },
      bold: function (lang, options) {
        return tplIconButton(options.iconPrefix + options.icons.font.bold, {
          event: 'bold',
          title: lang.font.bold
        });
      },
      italic: function (lang, options) {
        return tplIconButton(options.iconPrefix + options.icons.font.italic, {
          event: 'italic',
          title: lang.font.italic
        });
      },
      underline: function (lang, options) {
        return tplIconButton(options.iconPrefix + options.icons.font.underline, {
          event: 'underline',
          title: lang.font.underline
        });
      },
      strikethrough: function (lang, options) {
        return tplIconButton(options.iconPrefix + options.icons.font.strikethrough, {
          event: 'strikethrough',
          title: lang.font.strikethrough
        });
      },
      superscript: function (lang, options) {
        return tplIconButton(options.iconPrefix + options.icons.font.superscript, {
          event: 'superscript',
          title: lang.font.superscript
        });
      },
      subscript: function (lang, options) {
        return tplIconButton(options.iconPrefix + options.icons.font.subscript, {
          event: 'subscript',
          title: lang.font.subscript
        });
      },
      clear: function (lang, options) {
        return tplIconButton(options.iconPrefix + options.icons.font.clear, {
          event: 'removeFormat',
          title: lang.font.clear
        });
      },
      ul: function (lang, options) {
        return tplIconButton(options.iconPrefix + options.icons.lists.unordered, {
          event: 'insertUnorderedList',
          title: lang.lists.unordered
        });
      },
      ol: function (lang, options) {
        return tplIconButton(options.iconPrefix + options.icons.lists.ordered, {
          event: 'insertOrderedList',
          title: lang.lists.ordered
        });
      },
      paragraph: function (lang, options) {
        var leftButton = tplIconButton(options.iconPrefix + options.icons.paragraph.left, {
          title: lang.paragraph.left,
          event: 'justifyLeft'
        });
        var centerButton = tplIconButton(options.iconPrefix + options.icons.paragraph.center, {
          title: lang.paragraph.center,
          event: 'justifyCenter'
        });
        var rightButton = tplIconButton(options.iconPrefix + options.icons.paragraph.right, {
          title: lang.paragraph.right,
          event: 'justifyRight'
        });
        var justifyButton = tplIconButton(options.iconPrefix + options.icons.paragraph.justify, {
          title: lang.paragraph.justify,
          event: 'justifyFull'
        });

        var outdentButton = tplIconButton(options.iconPrefix + options.icons.paragraph.outdent, {
          title: lang.paragraph.outdent,
          event: 'outdent'
        });
        var indentButton = tplIconButton(options.iconPrefix + options.icons.paragraph.indent, {
          title: lang.paragraph.indent,
          event: 'indent'
        });

        var dropdown = [
          '<div class="note-align btn-group">',
          leftButton + centerButton + rightButton + justifyButton,
          '</div><div class="note-list btn-group">',
          indentButton + outdentButton,
          '</div>'
        ];

        return tplIconButton(options.iconPrefix + options.icons.paragraph.paragraph, {
          title: lang.paragraph.paragraph,
          dropdown: tplDropdown(dropdown, '', 'div')
        });
      },
      height: function (lang, options) {
        var items = options.lineHeights.reduce(function (memo, v) {
          return memo + '<li><a data-event="lineHeight" href="#" data-value="' + parseFloat(v) + '">' +
                          '<i class="' + options.iconPrefix + options.icons.misc.check + '"></i> ' + v +
                        '</a></li>';
        }, '');

        return tplIconButton(options.iconPrefix + options.icons.font.height, {
          title: lang.font.height,
          dropdown: tplDropdown(items, 'note-check')
        });

      },
      help: function (lang, options) {
        return tplIconButton(options.iconPrefix + options.icons.options.help, {
          event: 'showHelpDialog',
          title: lang.options.help,
          hide: true
        });
      },
      fullscreen: function (lang, options) {
        return tplIconButton(options.iconPrefix + options.icons.options.fullscreen, {
          event: 'fullscreen',
          title: lang.options.fullscreen
        });
      },
      codeview: function (lang, options) {
        return tplIconButton(options.iconPrefix + options.icons.options.codeview, {
          event: 'codeview',
          title: lang.options.codeview
        });
      },
      undo: function (lang, options) {
        return tplIconButton(options.iconPrefix + options.icons.history.undo, {
          event: 'undo',
          title: lang.history.undo
        });
      },
      redo: function (lang, options) {
        return tplIconButton(options.iconPrefix + options.icons.history.redo, {
          event: 'redo',
          title: lang.history.redo
        });
      },
      hr: function (lang, options) {
        return tplIconButton(options.iconPrefix + options.icons.hr.insert, {
          event: 'insertHorizontalRule',
          title: lang.hr.insert
        });
      }
    };

    var tplPopovers = function (lang, options) {
      var tplLinkPopover = function () {
        var linkButton = tplIconButton(options.iconPrefix + options.icons.link.edit, {
          title: lang.link.edit,
          event: 'showLinkDialog',
          hide: true
        });
        var unlinkButton = tplIconButton(options.iconPrefix + options.icons.link.unlink, {
          title: lang.link.unlink,
          event: 'unlink'
        });
        var content = '<a href="http://www.google.com" target="_blank">www.google.com</a>&nbsp;&nbsp;' +
                      '<div class="note-insert btn-group">' +
                        linkButton + unlinkButton +
                      '</div>';
        return tplPopover('note-link-popover', content);
      };

      var tplImagePopover = function () {
        var fullButton = tplButton('<span class="note-fontsize-10">100%</span>', {
          title: lang.image.resizeFull,
          event: 'resize',
          value: '1'
        });
        var halfButton = tplButton('<span class="note-fontsize-10">50%</span>', {
          title: lang.image.resizeHalf,
          event: 'resize',
          value: '0.5'
        });
        var quarterButton = tplButton('<span class="note-fontsize-10">25%</span>', {
          title: lang.image.resizeQuarter,
          event: 'resize',
          value: '0.25'
        });

        var leftButton = tplIconButton(options.iconPrefix + options.icons.image.floatLeft, {
          title: lang.image.floatLeft,
          event: 'floatMe',
          value: 'left'
        });
        var rightButton = tplIconButton(options.iconPrefix + options.icons.image.floatRight, {
          title: lang.image.floatRight,
          event: 'floatMe',
          value: 'right'
        });
        var justifyButton = tplIconButton(options.iconPrefix + options.icons.image.floatNone, {
          title: lang.image.floatNone,
          event: 'floatMe',
          value: 'none'
        });

        var roundedButton = tplIconButton(options.iconPrefix + options.icons.image.shapeRounded, {
          title: lang.image.shapeRounded,
          event: 'imageShape',
          value: 'img-rounded'
        });
        var circleButton = tplIconButton(options.iconPrefix + options.icons.image.shapeCircle, {
          title: lang.image.shapeCircle,
          event: 'imageShape',
          value: 'img-circle'
        });
        var thumbnailButton = tplIconButton(options.iconPrefix + options.icons.image.shapeThumbnail, {
          title: lang.image.shapeThumbnail,
          event: 'imageShape',
          value: 'img-thumbnail'
        });
        var noneButton = tplIconButton(options.iconPrefix + options.icons.image.shapeNone, {
          title: lang.image.shapeNone,
          event: 'imageShape',
          value: ''
        });

        var removeButton = tplIconButton(options.iconPrefix + options.icons.image.remove, {
          title: lang.image.remove,
          event: 'removeMedia',
          value: 'none'
        });

        var content = '<div class="btn-group">' + fullButton + halfButton + quarterButton + '</div>' +
                      '<div class="btn-group">' + leftButton + rightButton + justifyButton + '</div>' +
                      '<div class="btn-group">' + roundedButton + circleButton + thumbnailButton + noneButton + '</div>' +
                      '<div class="btn-group">' + removeButton + '</div>';
        return tplPopover('note-image-popover', content);
      };

      var tplAirPopover = function () {
        var $content = $('<div />');
        for (var idx = 0, len = options.airPopover.length; idx < len; idx ++) {
          var group = options.airPopover[idx];

          var $group = $('<div class="note-' + group[0] + ' btn-group">');
          for (var i = 0, lenGroup = group[1].length; i < lenGroup; i++) {
            var $button = $(tplButtonInfo[group[1][i]](lang, options));

            $button.attr('data-name', group[1][i]);

            $group.append($button);
          }
          $content.append($group);
        }

        return tplPopover('note-air-popover', $content.children());
      };

      var $notePopover = $('<div class="note-popover" />');

      $notePopover.append(tplLinkPopover());
      $notePopover.append(tplImagePopover());

      if (options.airMode) {
        $notePopover.append(tplAirPopover());
      }

      return $notePopover;
    };

    var tplHandles = function () {
      return '<div class="note-handle">' +
               '<div class="note-control-selection">' +
                 '<div class="note-control-selection-bg"></div>' +
                 '<div class="note-control-holder note-control-nw"></div>' +
                 '<div class="note-control-holder note-control-ne"></div>' +
                 '<div class="note-control-holder note-control-sw"></div>' +
                 '<div class="note-control-sizing note-control-se"></div>' +
                 '<div class="note-control-selection-info"></div>' +
               '</div>' +
             '</div>';
    };

    /**
     * shortcut table template
     * @param {String} title
     * @param {String} body
     */
    var tplShortcut = function (title, keys) {
      var keyClass = 'note-shortcut-col col-xs-6 note-shortcut-';
      var body = [];

      for (var i in keys) {
        if (keys.hasOwnProperty(i)) {
          body.push(
            '<div class="' + keyClass + 'key">' + keys[i].kbd + '</div>' +
            '<div class="' + keyClass + 'name">' + keys[i].text + '</div>'
            );
        }
      }

      return '<div class="note-shortcut-row row"><div class="' + keyClass + 'title col-xs-offset-6">' + title + '</div></div>' +
             '<div class="note-shortcut-row row">' + body.join('</div><div class="note-shortcut-row row">') + '</div>';
    };

    var tplShortcutText = function (lang) {
      var keys = [
        { kbd: '⌘ + B', text: lang.font.bold },
        { kbd: '⌘ + I', text: lang.font.italic },
        { kbd: '⌘ + U', text: lang.font.underline },
        { kbd: '⌘ + \\', text: lang.font.clear }
      ];

      return tplShortcut(lang.shortcut.textFormatting, keys);
    };

    var tplShortcutAction = function (lang) {
      var keys = [
        { kbd: '⌘ + Z', text: lang.history.undo },
        { kbd: '⌘ + ⇧ + Z', text: lang.history.redo },
        { kbd: '⌘ + ]', text: lang.paragraph.indent },
        { kbd: '⌘ + [', text: lang.paragraph.outdent },
        { kbd: '⌘ + ENTER', text: lang.hr.insert }
      ];

      return tplShortcut(lang.shortcut.action, keys);
    };

    var tplShortcutPara = function (lang) {
      var keys = [
        { kbd: '⌘ + ⇧ + L', text: lang.paragraph.left },
        { kbd: '⌘ + ⇧ + E', text: lang.paragraph.center },
        { kbd: '⌘ + ⇧ + R', text: lang.paragraph.right },
        { kbd: '⌘ + ⇧ + J', text: lang.paragraph.justify },
        { kbd: '⌘ + ⇧ + NUM7', text: lang.lists.ordered },
        { kbd: '⌘ + ⇧ + NUM8', text: lang.lists.unordered }
      ];

      return tplShortcut(lang.shortcut.paragraphFormatting, keys);
    };

    var tplShortcutStyle = function (lang) {
      var keys = [
        { kbd: '⌘ + NUM0', text: lang.style.normal },
        { kbd: '⌘ + NUM1', text: lang.style.h1 },
        { kbd: '⌘ + NUM2', text: lang.style.h2 },
        { kbd: '⌘ + NUM3', text: lang.style.h3 },
        { kbd: '⌘ + NUM4', text: lang.style.h4 },
        { kbd: '⌘ + NUM5', text: lang.style.h5 },
        { kbd: '⌘ + NUM6', text: lang.style.h6 }
      ];

      return tplShortcut(lang.shortcut.documentStyle, keys);
    };

    var tplExtraShortcuts = function (lang, options) {
      var extraKeys = options.extraKeys;
      var keys = [];

      for (var key in extraKeys) {
        if (extraKeys.hasOwnProperty(key)) {
          keys.push({ kbd: key, text: extraKeys[key] });
        }
      }

      return tplShortcut(lang.shortcut.extraKeys, keys);
    };

    var tplShortcutTable = function (lang, options) {
      var colClass = 'class="note-shortcut note-shortcut-col col-sm-6 col-xs-12"';
      var template = [
        '<div ' + colClass + '>' + tplShortcutAction(lang, options) + '</div>' +
        '<div ' + colClass + '>' + tplShortcutText(lang, options) + '</div>',
        '<div ' + colClass + '>' + tplShortcutStyle(lang, options) + '</div>' +
        '<div ' + colClass + '>' + tplShortcutPara(lang, options) + '</div>'
      ];

      if (options.extraKeys) {
        template.push('<div ' + colClass + '>' + tplExtraShortcuts(lang, options) + '</div>');
      }

      return '<div class="note-shortcut-row row">' +
               template.join('</div><div class="note-shortcut-row row">') +
             '</div>';
    };

    var replaceMacKeys = function (sHtml) {
      return sHtml.replace(/⌘/g, 'Ctrl').replace(/⇧/g, 'Shift');
    };

    var tplDialogInfo = {
      image: function (lang, options) {
        var imageLimitation = '';
        if (options.maximumImageFileSize) {
          var unit = Math.floor(Math.log(options.maximumImageFileSize) / Math.log(1024));
          var readableSize = (options.maximumImageFileSize / Math.pow(1024, unit)).toFixed(2) * 1 +
                             ' ' + ' KMGTP'[unit] + 'B';
          imageLimitation = '<small>' + lang.image.maximumFileSize + ' : ' + readableSize + '</small>';
        }

        var body = '<div class="form-group row-fluid note-group-select-from-files">' +
                     '<label>' + lang.image.selectFromFiles + '</label>' +
                     '<input class="note-image-input" type="file" name="files" accept="image/*" multiple="multiple" />' +
                     imageLimitation +
                   '</div>' +
                   '<div class="form-group row-fluid">' +
                     '<label>' + lang.image.url + '</label>' +
                     '<input class="note-image-url form-control span12" type="text" />' +
                   '</div>';
        var footer = '<button href="#" class="btn btn-primary note-image-btn disabled" disabled>' + lang.image.insert + '</button>';
        return tplDialog('note-image-dialog', lang.image.insert, body, footer);
      },

      link: function (lang, options) {
        var body = '<div class="form-group row-fluid">' +
                     '<label>' + lang.link.textToDisplay + '</label>' +
                     '<input class="note-link-text form-control span12" type="text" />' +
                   '</div>' +
                   '<div class="form-group row-fluid">' +
                     '<label>' + lang.link.url + '</label>' +
                     '<input class="note-link-url form-control span12" type="text" value="http://" />' +
                   '</div>' +
                   (!options.disableLinkTarget ?
                     '<div class="checkbox">' +
                       '<label>' + '<input type="checkbox" checked> ' +
                         lang.link.openInNewWindow +
                       '</label>' +
                     '</div>' : ''
                   );
        var footer = '<button href="#" class="btn btn-primary note-link-btn disabled" disabled>' + lang.link.insert + '</button>';
        return tplDialog('note-link-dialog', lang.link.insert, body, footer);
      },

      help: function (lang, options) {
        var body = '<a class="modal-close pull-right" aria-hidden="true" tabindex="-1">' + lang.shortcut.close + '</a>' +
                   '<div class="title">' + lang.shortcut.shortcuts + '</div>' +
                   (agent.isMac ? tplShortcutTable(lang, options) : replaceMacKeys(tplShortcutTable(lang, options))) +
                   '<p class="text-center">' +
<<<<<<< HEAD
                     '<a href="//summernote.org/" target="_blank">Summernote 0.6.9</a> · ' +
=======
                     '<a href="//summernote.org/" target="_blank">Summernote 0.6.10</a> · ' +
>>>>>>> dcd80912
                     '<a href="//github.com/summernote/summernote" target="_blank">Project</a> · ' +
                     '<a href="//github.com/summernote/summernote/issues" target="_blank">Issues</a>' +
                   '</p>';
        return tplDialog('note-help-dialog', '', body, '');
      }
    };

    var tplDialogs = function (lang, options) {
      var dialogs = '';

      $.each(tplDialogInfo, function (idx, tplDialog) {
        dialogs += tplDialog(lang, options);
      });

      return '<div class="note-dialog">' + dialogs + '</div>';
    };

    var tplStatusbar = function () {
      return '<div class="note-resizebar">' +
               '<div class="note-icon-bar"></div>' +
               '<div class="note-icon-bar"></div>' +
               '<div class="note-icon-bar"></div>' +
             '</div>';
    };

    var representShortcut = function (str) {
      if (agent.isMac) {
        str = str.replace('CMD', '⌘').replace('SHIFT', '⇧');
      }

      return str.replace('BACKSLASH', '\\')
                .replace('SLASH', '/')
                .replace('LEFTBRACKET', '[')
                .replace('RIGHTBRACKET', ']');
    };

    /**
     * createTooltip
     *
     * @param {jQuery} $container
     * @param {Object} keyMap
     * @param {String} [sPlacement]
     */
    var createTooltip = function ($container, keyMap, sPlacement) {
      var invertedKeyMap = func.invertObject(keyMap);
      var $buttons = $container.find('button');

      $buttons.each(function (i, elBtn) {
        var $btn = $(elBtn);
        var sShortcut = invertedKeyMap[$btn.data('event')];
        if (sShortcut) {
          $btn.attr('title', function (i, v) {
            return v + ' (' + representShortcut(sShortcut) + ')';
          });
        }
      // bootstrap tooltip on btn-group bug
      // https://github.com/twbs/bootstrap/issues/5687
      }).tooltip({
        container: 'body',
        trigger: 'hover',
        placement: sPlacement || 'top'
      }).on('click', function () {
        $(this).tooltip('hide');
      });
    };

    // createPalette
    var createPalette = function ($container, options) {
      var colorInfo = options.colors;
      $container.find('.note-color-palette').each(function () {
        var $palette = $(this), eventName = $palette.attr('data-target-event');
        var paletteContents = [];
        for (var row = 0, lenRow = colorInfo.length; row < lenRow; row++) {
          var colors = colorInfo[row];
          var buttons = [];
          for (var col = 0, lenCol = colors.length; col < lenCol; col++) {
            var color = colors[col];
            buttons.push(['<button type="button" class="note-color-btn" style="background-color:', color,
                           ';" data-event="', eventName,
                           '" data-value="', color,
                           '" title="', color,
                           '" data-toggle="button" tabindex="-1"></button>'].join(''));
          }
          paletteContents.push('<div class="note-color-row">' + buttons.join('') + '</div>');
        }
        $palette.html(paletteContents.join(''));
      });
    };

    /**
     * create summernote layout (air mode)
     *
     * @param {jQuery} $holder
     * @param {Object} options
     */
    this.createLayoutByAirMode = function ($holder, options) {
      var langInfo = options.langInfo;
      var keyMap = options.keyMap[agent.isMac ? 'mac' : 'pc'];
      var id = func.uniqueId();

      $holder.addClass('note-air-editor note-editable');
      $holder.attr({
        'id': 'note-editor-' + id,
        'contentEditable': true
      });

      var body = document.body;

      // create Popover
      var $popover = $(tplPopovers(langInfo, options));
      $popover.addClass('note-air-layout');
      $popover.attr('id', 'note-popover-' + id);
      $popover.appendTo(body);
      createTooltip($popover, keyMap);
      createPalette($popover, options);

      // create Handle
      var $handle = $(tplHandles());
      $handle.addClass('note-air-layout');
      $handle.attr('id', 'note-handle-' + id);
      $handle.appendTo(body);

      // create Dialog
      var $dialog = $(tplDialogs(langInfo, options));
      $dialog.addClass('note-air-layout');
      $dialog.attr('id', 'note-dialog-' + id);
      $dialog.find('button.close, a.modal-close').click(function () {
        $(this).closest('.modal').modal('hide');
      });
      $dialog.appendTo(body);
    };

    /**
     * create summernote layout (normal mode)
     *
     * @param {jQuery} $holder
     * @param {Object} options
     */
    this.createLayoutByFrame = function ($holder, options) {
      var langInfo = options.langInfo;

      //01. create Editor
      var $editor = $('<div class="note-editor"></div>');
      if (options.width) {
        $editor.width(options.width);
      }

      //02. statusbar (resizebar)
      if (options.height > 0) {
        $('<div class="note-statusbar">' + (options.disableResizeEditor ? '' : tplStatusbar()) + '</div>').prependTo($editor);
      }

      //03. create Editable
      var isContentEditable = !$holder.is(':disabled');
      var $editable = $('<div class="note-editable" contentEditable="' + isContentEditable + '"></div>')
          .prependTo($editor);
      if (options.height) {
        $editable.height(options.height);
      }
      if (options.direction) {
        $editable.attr('dir', options.direction);
      }
      var placeholder = $holder.attr('placeholder') || options.placeholder;
      if (placeholder) {
        $editable.attr('data-placeholder', placeholder);
      }

      $editable.html(dom.html($holder));

      //031. create codable
      $('<textarea class="note-codable"></textarea>').prependTo($editor);

      //04. create Toolbar
      var $toolbar = $('<div class="note-toolbar btn-toolbar" />');
      for (var idx = 0, len = options.toolbar.length; idx < len; idx ++) {
        var groupName = options.toolbar[idx][0];
        var groupButtons = options.toolbar[idx][1];

        var $group = $('<div class="note-' + groupName + ' btn-group" />');
        for (var i = 0, btnLength = groupButtons.length; i < btnLength; i++) {
          var buttonInfo = tplButtonInfo[groupButtons[i]];
          // continue creating toolbar even if a button doesn't exist
          if (!$.isFunction(buttonInfo)) { continue; }

          var $button = $(buttonInfo(langInfo, options));
          $button.attr('data-name', groupButtons[i]);  // set button's alias, becuase to get button element from $toolbar
          $group.append($button);
        }
        $toolbar.append($group);
      }

      $toolbar.prependTo($editor);
      var keyMap = options.keyMap[agent.isMac ? 'mac' : 'pc'];
      createPalette($toolbar, options);
      createTooltip($toolbar, keyMap, 'bottom');

      //05. create Popover
      var $popover = $(tplPopovers(langInfo, options)).prependTo($editor);
      createPalette($popover, options);
      createTooltip($popover, keyMap);

      //06. handle(control selection, ...)
      $(tplHandles()).prependTo($editor);

      var $dialogContainer = options.dialogsInBody ? document.body : $editor;

      //07. create Dialog
      var $dialog = $(tplDialogs(langInfo, options)).prependTo($dialogContainer);
      $dialog.find('button.close, a.modal-close').click(function () {
        $(this).closest('.modal').modal('hide');
      });

      //08. create Dropzone
      $('<div class="note-dropzone"><div class="note-dropzone-message"></div></div>').prependTo($editor);

      //09. Editor/Holder switch
      $editor.insertAfter($holder);
      $holder.hide();
    };

    this.hasNoteEditor = function ($holder) {
      return this.noteEditorFromHolder($holder).length > 0;
    };

    this.noteEditorFromHolder = function ($holder) {
      if ($holder.hasClass('note-air-editor')) {
        return $holder;
      } else if ($holder.next().hasClass('note-editor')) {
        return $holder.next();
      } else {
        return $();
      }
    };

    /**
     * create summernote layout
     *
     * @param {jQuery} $holder
     * @param {Object} options
     */
    this.createLayout = function ($holder, options) {
      if (options.airMode) {
        this.createLayoutByAirMode($holder, options);
      } else {
        this.createLayoutByFrame($holder, options);
      }
    };

    /**
     * returns layoutInfo from holder
     *
     * @param {jQuery} $holder - placeholder
     * @return {Object}
     */
    this.layoutInfoFromHolder = function ($holder) {
      var $editor = this.noteEditorFromHolder($holder);
      if (!$editor.length) {
        return;
      }

      // connect $holder to $editor
      $editor.data('holder', $holder);

      return dom.buildLayoutInfo($editor);
    };

    /**
     * removeLayout
     *
     * @param {jQuery} $holder - placeholder
     * @param {Object} layoutInfo
     * @param {Object} options
     *
     */
    this.removeLayout = function ($holder, layoutInfo, options) {
      if (options.airMode) {
        $holder.removeClass('note-air-editor note-editable')
               .removeAttr('id contentEditable');

        layoutInfo.popover().remove();
        layoutInfo.handle().remove();
        layoutInfo.dialog().remove();
      } else {
        $holder.html(layoutInfo.editable().html());

        if (options.dialogsInBody) {
          layoutInfo.dialog().remove();
        }
        layoutInfo.editor().remove();
        $holder.show();
      }
    };

    /**
     *
     * @return {Object}
     * @return {function(label, options=):string} return.button {@link #tplButton function to make text button}
     * @return {function(iconClass, options=):string} return.iconButton {@link #tplIconButton function to make icon button}
     * @return {function(className, title=, body=, footer=):string} return.dialog {@link #tplDialog function to make dialog}
     */
    this.getTemplate = function () {
      return {
        button: tplButton,
        iconButton: tplIconButton,
        dialog: tplDialog
      };
    };

    /**
     * add button information
     *
     * @param {String} name button name
     * @param {Function} buttonInfo function to make button, reference to {@link #tplButton},{@link #tplIconButton}
     */
    this.addButtonInfo = function (name, buttonInfo) {
      tplButtonInfo[name] = buttonInfo;
    };

    /**
     *
     * @param {String} name
     * @param {Function} dialogInfo function to make dialog, reference to {@link #tplDialog}
     */
    this.addDialogInfo = function (name, dialogInfo) {
      tplDialogInfo[name] = dialogInfo;
    };
  };


  // jQuery namespace for summernote
  /**
   * @class $.summernote 
   * 
   * summernote attribute  
   * 
   * @mixin defaults
   * @singleton  
   * 
   */
  $.summernote = $.summernote || {};

  // extends default settings
  //  - $.summernote.version
  //  - $.summernote.options
  //  - $.summernote.lang
  $.extend($.summernote, defaults);

  var renderer = new Renderer();
  var eventHandler = new EventHandler();

  $.extend($.summernote, {
    /** @property {Renderer} */
    renderer: renderer,
    /** @property {EventHandler} */
    eventHandler: eventHandler,
    /** 
     * @property {Object} core 
     * @property {core.agent} core.agent 
     * @property {core.dom} core.dom
     * @property {core.range} core.range 
     */
    core: {
      agent: agent,
      list : list,
      dom: dom,
      range: range
    },
    /** 
     * @property {Object} 
     * pluginEvents event list for plugins
     * event has name and callback function.
     * 
     * ``` 
     * $.summernote.addPlugin({
     *     events : {
     *          'hello' : function(layoutInfo, value, $target) {
     *              console.log('event name is hello, value is ' + value );
     *          }
     *     }     
     * })
     * ```
     * 
     * * event name is data-event property.
     * * layoutInfo is a summernote layout information.
     * * value is data-value property.
     */
    pluginEvents: {},

    plugins : []
  });

  /**
   * @method addPlugin
   *
   * add Plugin in Summernote 
   * 
   * Summernote can make a own plugin.
   *
   * ### Define plugin
   * ```
   * // get template function  
   * var tmpl = $.summernote.renderer.getTemplate();
   * 
   * // add a button   
   * $.summernote.addPlugin({
   *     buttons : {
   *        // "hello"  is button's namespace.      
   *        "hello" : function(lang, options) {
   *            // make icon button by template function          
   *            return tmpl.iconButton(options.iconPrefix + 'header', {
   *                // callback function name when button clicked 
   *                event : 'hello',
   *                // set data-value property                 
   *                value : 'hello',                
   *                hide : true
   *            });           
   *        }
   *     
   *     }, 
   *     
   *     events : {
   *        "hello" : function(layoutInfo, value) {
   *            // here is event code 
   *        }
   *     }     
   * });
   * ``` 
   * ### Use a plugin in toolbar
   * 
   * ``` 
   *    $("#editor").summernote({
   *    ...
   *    toolbar : [
   *        // display hello plugin in toolbar     
   *        ['group', [ 'hello' ]]
   *    ]
   *    ...    
   *    });
   * ```
   *  
   *  
   * @param {Object} plugin
   * @param {Object} [plugin.buttons] define plugin button. for detail, see to Renderer.addButtonInfo
   * @param {Object} [plugin.dialogs] define plugin dialog. for detail, see to Renderer.addDialogInfo
   * @param {Object} [plugin.events] add event in $.summernote.pluginEvents 
   * @param {Object} [plugin.langs] update $.summernote.lang
   * @param {Object} [plugin.options] update $.summernote.options
   */
  $.summernote.addPlugin = function (plugin) {

    // save plugin list
    $.summernote.plugins.push(plugin);

    if (plugin.buttons) {
      $.each(plugin.buttons, function (name, button) {
        renderer.addButtonInfo(name, button);
      });
    }

    if (plugin.dialogs) {
      $.each(plugin.dialogs, function (name, dialog) {
        renderer.addDialogInfo(name, dialog);
      });
    }

    if (plugin.events) {
      $.each(plugin.events, function (name, event) {
        $.summernote.pluginEvents[name] = event;
      });
    }

    if (plugin.langs) {
      $.each(plugin.langs, function (locale, lang) {
        if ($.summernote.lang[locale]) {
          $.extend($.summernote.lang[locale], lang);
        }
      });
    }

    if (plugin.options) {
      $.extend($.summernote.options, plugin.options);
    }
  };

  /*
   * extend $.fn
   */
  $.fn.extend({
    /**
     * @method
     * Initialize summernote
     *  - create editor layout and attach Mouse and keyboard events.
     * 
     * ```
     * $("#summernote").summernote( { options ..} );
     * ```
     *   
     * @member $.fn
     * @param {Object|String} options reference to $.summernote.options
     * @return {this}
     */
    summernote: function () {
      // check first argument's type
      //  - {String}: External API call {{module}}.{{method}}
      //  - {Object}: init options
      var type = $.type(list.head(arguments));
      var isExternalAPICalled = type === 'string';
      var hasInitOptions = type === 'object';

      // extend default options with custom user options
      var options = hasInitOptions ? list.head(arguments) : {};

      options = $.extend({}, $.summernote.options, options);
      options.icons = $.extend({}, $.summernote.options.icons, options.icons);

      // Include langInfo in options for later use, e.g. for image drag-n-drop
      // Setup language info with en-US as default
      options.langInfo = $.extend(true, {}, $.summernote.lang['en-US'], $.summernote.lang[options.lang]);

      // override plugin options
      if (!isExternalAPICalled && hasInitOptions) {
        for (var i = 0, len = $.summernote.plugins.length; i < len; i++) {
          var plugin = $.summernote.plugins[i];

          if (options.plugin[plugin.name]) {
            $.summernote.plugins[i] = $.extend(true, plugin, options.plugin[plugin.name]);
          }
        }
      }

      this.each(function (idx, holder) {
        var $holder = $(holder);

        // if layout isn't created yet, createLayout and attach events
        if (!renderer.hasNoteEditor($holder)) {
          renderer.createLayout($holder, options);

          var layoutInfo = renderer.layoutInfoFromHolder($holder);
          $holder.data('layoutInfo', layoutInfo);

          eventHandler.attach(layoutInfo, options);
          eventHandler.attachCustomEvent(layoutInfo, options);

        }
      });

      var $first = this.first();
      if ($first.length) {
        var layoutInfo = renderer.layoutInfoFromHolder($first);

        // external API
        if (isExternalAPICalled) {
          var moduleAndMethod = list.head(list.from(arguments));
          var args = list.tail(list.from(arguments));

          // TODO now external API only works for editor
          var params = [moduleAndMethod, layoutInfo.editable()].concat(args);
          return eventHandler.invoke.apply(eventHandler, params);
        } else if (options.focus) {
          // focus on first editable element for initialize editor
          layoutInfo.editable().focus();
        }
      }

      return this;
    },

    /**
     * @method 
     * 
     * get the HTML contents of note or set the HTML contents of note.
     *
     * * get contents 
     * ```
     * var content = $("#summernote").code();
     * ```
     * * set contents 
     *
     * ```
     * $("#summernote").code(html);
     * ```
     *
     * @member $.fn 
     * @param {String} [html] - HTML contents(optional, set)
     * @return {this|String} - context(set) or HTML contents of note(get).
     */
    code: function (html) {
      // get the HTML contents of note
      if (html === undefined) {
        var $holder = this.first();
        if (!$holder.length) {
          return;
        }

        var layoutInfo = renderer.layoutInfoFromHolder($holder);
        var $editable = layoutInfo && layoutInfo.editable();

        if ($editable && $editable.length) {
          var isCodeview = eventHandler.invoke('codeview.isActivated', layoutInfo);
          eventHandler.invoke('codeview.sync', layoutInfo);
          return isCodeview ? layoutInfo.codable().val() :
                              layoutInfo.editable().html();
        }
        return dom.value($holder);
      }

      // set the HTML contents of note
      this.each(function (i, holder) {
        var layoutInfo = renderer.layoutInfoFromHolder($(holder));
        var $editable = layoutInfo && layoutInfo.editable();
        if ($editable) {
          $editable.html(html);
        }
      });

      return this;
    },

    /**
     * @method
     * 
     * destroy Editor Layout and detach Key and Mouse Event
     *
     * @member $.fn
     * @return {this}
     */
    destroy: function () {
      this.each(function (idx, holder) {
        var $holder = $(holder);

        if (!renderer.hasNoteEditor($holder)) {
          return;
        }

        var info = renderer.layoutInfoFromHolder($holder);
        var options = info.editor().data('options');

        eventHandler.detach(info, options);
        renderer.removeLayout($holder, info, options);
      });

      return this;
    }
  });
}));<|MERGE_RESOLUTION|>--- conflicted
+++ resolved
@@ -1,20 +1,12 @@
 /**
-<<<<<<< HEAD
- * Super simple wysiwyg editor on Bootstrap v0.6.9
-=======
  * Super simple wysiwyg editor on Bootstrap v0.6.10
->>>>>>> dcd80912
  * http://summernote.org/
  *
  * summernote.js
  * Copyright 2013-2015 Alan Hong. and other contributors
  * summernote may be freely distributed under the MIT license./
  *
-<<<<<<< HEAD
- * Date: 2015-06-22T13:22Z
-=======
- * Date: 2015-07-01T04:12Z
->>>>>>> dcd80912
+ * Date: 2015-07-11T16:35Z
  */
 (function (factory) {
   /* global define */
@@ -1752,8 +1744,7 @@
           if ((dom.isVisiblePoint(point) && !dom.isEdgePoint(point)) ||
               (dom.isVisiblePoint(point) && dom.isRightEdgePoint(point) && !isLeftToRight) ||
               (dom.isVisiblePoint(point) && dom.isLeftEdgePoint(point) && isLeftToRight) ||
-              (dom.isVisiblePoint(point) && dom.isBlock(point.node) && dom.isEmpty(point.node)) ||
-              (dom.isEditable(point.node) && dom.isEdgePoint(point))) {
+              (dom.isVisiblePoint(point) && dom.isBlock(point.node) && dom.isEmpty(point.node))) {
             return point;
           }
 
@@ -2010,20 +2001,26 @@
           return new WrappedRange(sc.firstChild, 0, sc.firstChild, 0);
         }
 
+        /**
+         * [workaround] firefox often create range on not visible point. so normalize here.
+         *  - firefox: |<p>text</p>|
+         *  - chrome: <p>|text|</p>
+         */
+        var rng = this.normalize();
         if (dom.isParaInline(sc) || dom.isPara(sc)) {
-          return this.normalize();
+          return rng;
         }
 
         // find inline top ancestor
         var topAncestor;
-        if (dom.isInline(sc)) {
-          var ancestors = dom.listAncestor(sc, func.not(dom.isInline));
+        if (dom.isInline(rng.sc)) {
+          var ancestors = dom.listAncestor(rng.sc, func.not(dom.isInline));
           topAncestor = list.last(ancestors);
           if (!dom.isInline(topAncestor)) {
-            topAncestor = ancestors[ancestors.length - 2] || sc.childNodes[so];
+            topAncestor = ancestors[ancestors.length - 2] || rng.sc.childNodes[rng.so];
           }
         } else {
-          topAncestor = sc.childNodes[so > 0 ? so - 1 : 0];
+          topAncestor = rng.sc.childNodes[rng.so > 0 ? rng.so - 1 : 0];
         }
 
         // siblings not in paragraph
@@ -2323,11 +2320,7 @@
    */
   var defaults = {
     /** @property */
-<<<<<<< HEAD
-    version: '0.6.9',
-=======
     version: '0.6.10',
->>>>>>> dcd80912
 
     /**
      * 
@@ -3994,8 +3987,10 @@
       var linkUrl = linkInfo.url;
       var linkText = linkInfo.text;
       var isNewWindow = linkInfo.newWindow;
-      var rng = linkInfo.range;
+      var rng = linkInfo.range || this.createRange($editable);
       var isTextChanged = rng.toString() !== linkText;
+
+      options = options || dom.makeLayoutInfo($editable).editor().data('options');
 
       beforeCommand($editable);
 
@@ -5004,11 +4999,11 @@
         $paste = $('<div />').attr('contenteditable', true).css({
           position : 'absolute',
           left : -100000,
-          'opacity' : 0
+          opacity : 0
         });
         layoutInfo.editable().after($paste);
-        $paste.one('paste', hPasteClipboardImage);
-        
+        $paste.on('paste', hPasteClipboardImage);
+
         layoutInfo.editable().on('keydown', function (e) {
           if (e.ctrlKey && e.keyCode === 86) {  // CTRL+V
             handler.invoke('saveRange', layoutInfo.editable());
@@ -5022,6 +5017,15 @@
       layoutInfo.editable().on('paste', hPasteClipboardImage);
     };
 
+    var hPasteContent = function (handler, $paste, $editable) {
+      var pasteContent = $('<div />').html($paste.html());
+
+      handler.invoke('restoreRange', $editable);
+      handler.invoke('focus', $editable);
+      handler.invoke('pasteHTML', $editable, pasteContent.html());
+      $paste.empty();
+    };
+
     /**
      * paste clipboard image
      *
@@ -5038,6 +5042,7 @@
         var callbacks = $editable.data('callbacks');
         // only can run if it has onImageUpload method
         if (!callbacks.onImageUpload) {
+          hPasteContent(handler, $paste, $editable);
           return;
         }
 
@@ -5048,13 +5053,14 @@
 
           var imgNode = $paste[0].firstChild;
           if (!imgNode) {
+            hPasteContent(handler, $paste, $editable);
             return;
           }
 
-          handler.invoke('restoreRange', $editable);
           if (!dom.isImg(imgNode)) {
-            handler.invoke('pasteHTML', $editable, $paste.html());
+            hPasteContent(handler, $paste, $editable);
           } else {
+            handler.invoke('restoreRange', $editable);
             var datauri = imgNode.src;
 
             var data = atob(datauri.split(',')[1]);
@@ -5067,9 +5073,9 @@
             blob.name = 'clipboard.png';
             handler.invoke('focus', $editable);
             handler.insertImages(layoutInfo, [blob]);
+
+            $paste.empty();
           }
-
-          $paste.remove();
 
         }, 0);
 
@@ -5985,16 +5991,6 @@
         });
       },
       table: function (lang, options) {
-<<<<<<< HEAD
-        var dropdown = '<ul class="note-table dropdown-menu">' +
-                         '<div class="note-dimension-picker">' +
-                           '<div class="note-dimension-picker-mousecatcher" data-event="insertTable" data-value="1x1"></div>' +
-                           '<div class="note-dimension-picker-highlighted"></div>' +
-                           '<div class="note-dimension-picker-unhighlighted"></div>' +
-                         '</div>' +
-                         '<div class="note-dimension-display"> 1 x 1 </div>' +
-                       '</ul>';
-=======
         var dropdown = [
           '<div class="note-dimension-picker">',
           '<div class="note-dimension-picker-mousecatcher" data-event="insertTable" data-value="1x1"></div>',
@@ -6004,7 +6000,6 @@
           '<div class="note-dimension-display"> 1 x 1 </div>'
         ];
 
->>>>>>> dcd80912
         return tplIconButton(options.iconPrefix + options.icons.table.table, {
           title: lang.table.table,
           dropdown: tplDropdown(dropdown, 'note-table')
@@ -6047,11 +6042,7 @@
         return tplButton(label, {
           title: lang.font.name,
           className: 'note-fontname',
-<<<<<<< HEAD
-          dropdown: '<ul class="dropdown-menu note-check">' + items + '</ul>'
-=======
           dropdown: tplDropdown(items, 'note-check')
->>>>>>> dcd80912
         });
       },
       fontsize: function (lang, options) {
@@ -6065,24 +6056,15 @@
         return tplButton(label, {
           title: lang.font.size,
           className: 'note-fontsize',
-<<<<<<< HEAD
-          dropdown: '<ul class="dropdown-menu note-check">' + items + '</ul>'
-=======
           dropdown: tplDropdown(items, 'note-check')
->>>>>>> dcd80912
         });
       },
       color: function (lang, options) {
         var colorButtonLabel = '<i class="' +
                                   options.iconPrefix + options.icons.color.recent +
-<<<<<<< HEAD
-                                '" style="color:black;background-color:yellow;"></i>',
-          colorButton = tplButton(colorButtonLabel, {
-=======
                                 '" style="color:black;background-color:yellow;"></i>';
 
         var colorButton = tplButton(colorButtonLabel, {
->>>>>>> dcd80912
           className: 'note-recent-color',
           title: lang.color.recent,
           event: 'color',
@@ -6541,11 +6523,7 @@
                    '<div class="title">' + lang.shortcut.shortcuts + '</div>' +
                    (agent.isMac ? tplShortcutTable(lang, options) : replaceMacKeys(tplShortcutTable(lang, options))) +
                    '<p class="text-center">' +
-<<<<<<< HEAD
-                     '<a href="//summernote.org/" target="_blank">Summernote 0.6.9</a> · ' +
-=======
                      '<a href="//summernote.org/" target="_blank">Summernote 0.6.10</a> · ' +
->>>>>>> dcd80912
                      '<a href="//github.com/summernote/summernote" target="_blank">Project</a> · ' +
                      '<a href="//github.com/summernote/summernote/issues" target="_blank">Issues</a>' +
                    '</p>';
