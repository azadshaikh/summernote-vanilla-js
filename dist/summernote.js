/**
 * Super simple wysiwyg editor on Bootstrap v0.5.10
 * http://hackerwins.github.io/summernote/
 *
 * summernote.js
 * Copyright 2013-2014 Alan Hong. and other contributors
 * summernote may be freely distributed under the MIT license./
 *
<<<<<<< HEAD
 * Date: 2014-11-07T15:21Z
=======
 * Date: 2014-10-28T10:45Z
>>>>>>> 00f4be34
 */
(function (factory) {
  /* global define */
  if (typeof define === 'function' && define.amd) {
    // AMD. Register as an anonymous module.
    define(['jquery'], factory);
  } else {
    // Browser globals: jQuery
    factory(window.jQuery);
  }
}(function ($) {
  


  if ('function' !== typeof Array.prototype.reduce) {
    /**
     * Array.prototype.reduce fallback
     *
     * https://developer.mozilla.org/en-US/docs/Web/JavaScript/Reference/Global_Objects/Array/Reduce
     */
    Array.prototype.reduce = function (callback, optInitialValue) {
      var idx, value, length = this.length >>> 0, isValueSet = false;
      if (1 < arguments.length) {
        value = optInitialValue;
        isValueSet = true;
      }
      for (idx = 0; length > idx; ++idx) {
        if (this.hasOwnProperty(idx)) {
          if (isValueSet) {
            value = callback(value, this[idx], idx, this);
          } else {
            value = this[idx];
            isValueSet = true;
          }
        }
      }
      if (!isValueSet) {
        throw new TypeError('Reduce of empty array with no initial value');
      }
      return value;
    };
  }

  if ('function' !== typeof Array.prototype.filter) {
    Array.prototype.filter = function (fun/*, thisArg*/) {
      if (this === void 0 || this === null) {
        throw new TypeError();
      }
  
      var t = Object(this);
      var len = t.length >>> 0;
      if (typeof fun !== 'function') {
        throw new TypeError();
      }
  
      var res = [];
      var thisArg = arguments.length >= 2 ? arguments[1] : void 0;
      for (var i = 0; i < len; i++) {
        if (i in t) {
          var val = t[i];
          if (fun.call(thisArg, val, i, t)) {
            res.push(val);
          }
        }
      }
  
      return res;
    };
  }

  var isSupportAmd = typeof define === 'function' && define.amd;

  /**
   * returns whether font is installed or not.
   * @param {String} fontName
   * @return {Boolean}
   */
  var isFontInstalled = function (fontName) {
    var testFontName = fontName === 'Comic Sans MS' ? 'Courier New' : 'Comic Sans MS';
    var $tester = $('<div>').css({
      position: 'absolute',
      left: '-9999px',
      top: '-9999px',
      fontSize: '200px'
    }).text('mmmmmmmmmwwwwwww').appendTo(document.body);

    var originalWidth = $tester.css('fontFamily', testFontName).width();
    var width = $tester.css('fontFamily', fontName + ',' + testFontName).width();

    $tester.remove();

    return originalWidth !== width;
  };

  /**
   * Object which check platform and agent
   */
  var agent = {
    isMac: navigator.appVersion.indexOf('Mac') > -1,
    isMSIE: navigator.userAgent.indexOf('MSIE') > -1 || navigator.userAgent.indexOf('Trident') > -1,
    isFF: navigator.userAgent.indexOf('Firefox') > -1,
    jqueryVersion: parseFloat($.fn.jquery),
    isSupportAmd: isSupportAmd,
    hasCodeMirror: isSupportAmd ? require.specified('CodeMirror') : !!window.CodeMirror,
    isFontInstalled: isFontInstalled,
    isW3CRangeSupport: !!document.createRange
  };

  /**
   * func utils (for high-order func's arg)
   */
  var func = (function () {
    var eq = function (itemA) {
      return function (itemB) {
        return itemA === itemB;
      };
    };

    var eq2 = function (itemA, itemB) {
      return itemA === itemB;
    };

    var peq2 = function (propName) {
      return function (itemA, itemB) {
        return itemA[propName] === itemB[propName];
      };
    };

    var ok = function () {
      return true;
    };

    var fail = function () {
      return false;
    };

    var not = function (f) {
      return function () {
        return !f.apply(f, arguments);
      };
    };

    var and = function (fA, fB) {
      return function (item) {
        return fA(item) && fB(item);
      };
    };

    var self = function (a) {
      return a;
    };

    var idCounter = 0;

    /**
     * generate a globally-unique id
     *
     * @param {String} [prefix]
     */
    var uniqueId = function (prefix) {
      var id = ++idCounter + '';
      return prefix ? prefix + id : id;
    };

    /**
     * returns bnd (bounds) from rect
     *
     * - IE Compatability Issue: http://goo.gl/sRLOAo
     * - Scroll Issue: http://goo.gl/sNjUc
     *
     * @param {Rect} rect
     * @return {Object} bounds
     * @return {Number} bounds.top
     * @return {Number} bounds.left
     * @return {Number} bounds.width
     * @return {Number} bounds.height
     */
    var rect2bnd = function (rect) {
      var $document = $(document);
      return {
        top: rect.top + $document.scrollTop(),
        left: rect.left + $document.scrollLeft(),
        width: rect.right - rect.left,
        height: rect.bottom - rect.top
      };
    };

    /**
     * returns a copy of the object where the keys have become the values and the values the keys.
     * @param {Object} obj
     * @return {Object}
     */
    var invertObject = function (obj) {
      var inverted = {};
      for (var key in obj) {
        if (obj.hasOwnProperty(key)) {
          inverted[obj[key]] = key;
        }
      }
      return inverted;
    };

    return {
      eq: eq,
      eq2: eq2,
      peq2: peq2,
      ok: ok,
      fail: fail,
      self: self,
      not: not,
      and: and,
      uniqueId: uniqueId,
      rect2bnd: rect2bnd,
      invertObject: invertObject
    };
  })();

  /**
   * list utils
   */
  var list = (function () {
    /**
     * returns the first item of an array.
     *
     * @param {Array} array
     */
    var head = function (array) {
      return array[0];
    };

    /**
     * returns the last item of an array.
     *
     * @param {Array} array
     */
    var last = function (array) {
      return array[array.length - 1];
    };

    /**
     * returns everything but the last entry of the array.
     *
     * @param {Array} array
     */
    var initial = function (array) {
      return array.slice(0, array.length - 1);
    };

    /**
     * returns the rest of the items in an array.
     *
     * @param {Array} array
     */
    var tail = function (array) {
      return array.slice(1);
    };

    /**
     * returns item of array
     */
    var find = function (array, pred) {
      for (var idx = 0, len = array.length; idx < len; idx ++) {
        var item = array[idx];
        if (pred(item)) {
          return item;
        }
      }
    };

    /**
     * returns true if all of the values in the array pass the predicate truth test.
     */
    var all = function (array, pred) {
      for (var idx = 0, len = array.length; idx < len; idx ++) {
        if (!pred(array[idx])) {
          return false;
        }
      }
      return true;
    };

    /**
     * returns true if the value is present in the list.
     */
    var contains = function (array, item) {
      return $.inArray(item, array) !== -1;
    };

    /**
     * get sum from a list
     *
     * @param {Array} array - array
     * @param {Function} fn - iterator
     */
    var sum = function (array, fn) {
      fn = fn || func.self;
      return array.reduce(function (memo, v) {
        return memo + fn(v);
      }, 0);
    };
  
    /**
     * returns a copy of the collection with array type.
     * @param {Collection} collection - collection eg) node.childNodes, ...
     */
    var from = function (collection) {
      var result = [], idx = -1, length = collection.length;
      while (++idx < length) {
        result[idx] = collection[idx];
      }
      return result;
    };
  
    /**
     * cluster elements by predicate function.
     *
     * @param {Array} array - array
     * @param {Function} fn - predicate function for cluster rule
     * @param {Array[]}
     */
    var clusterBy = function (array, fn) {
      if (!array.length) { return []; }
      var aTail = tail(array);
      return aTail.reduce(function (memo, v) {
        var aLast = last(memo);
        if (fn(last(aLast), v)) {
          aLast[aLast.length] = v;
        } else {
          memo[memo.length] = [v];
        }
        return memo;
      }, [[head(array)]]);
    };
  
    /**
     * returns a copy of the array with all falsy values removed
     *
     * @param {Array} array - array
     * @param {Function} fn - predicate function for cluster rule
     */
    var compact = function (array) {
      var aResult = [];
      for (var idx = 0, len = array.length; idx < len; idx ++) {
        if (array[idx]) { aResult.push(array[idx]); }
      }
      return aResult;
    };

    /**
     * produces a duplicate-free version of the array
     *
     * @param {Array} array
     */
    var unique = function (array) {
      var results = [];

      for (var idx = 0, len = array.length; idx < len; idx ++) {
        if (!contains(results, array[idx])) {
          results.push(array[idx]);
        }
      }

      return results;
    };
  
    return { head: head, last: last, initial: initial, tail: tail,
             find: find, contains: contains,
             all: all, sum: sum, from: from,
             clusterBy: clusterBy, compact: compact, unique: unique };
  })();


  var NBSP_CHAR = String.fromCharCode(160);
  var ZERO_WIDTH_NBSP_CHAR = '\ufeff';

  /**
   * Dom functions
   */
  var dom = (function () {
    /**
     * returns whether node is `note-editable` or not.
     *
     * @param {Node} node
     * @return {Boolean}
     */
    var isEditable = function (node) {
      return node && $(node).hasClass('note-editable');
    };

    /**
     * returns whether node is `note-control-sizing` or not.
     *
     * @param {Node} node
     * @return {Boolean}
     */
    var isControlSizing = function (node) {
      return node && $(node).hasClass('note-control-sizing');
    };

    /**
     * build layoutInfo from $editor(.note-editor)
     *
     * @param {jQuery} $editor
     * @return {Object}
     */
    var buildLayoutInfo = function ($editor) {
      var makeFinder;

      // air mode
      if ($editor.hasClass('note-air-editor')) {
        var id = list.last($editor.attr('id').split('-'));
        makeFinder = function (sIdPrefix) {
          return function () { return $(sIdPrefix + id); };
        };

        return {
          editor: function () { return $editor; },
          editable: function () { return $editor; },
          popover: makeFinder('#note-popover-'),
          handle: makeFinder('#note-handle-'),
          dialog: makeFinder('#note-dialog-')
        };

        // frame mode
      } else {
        makeFinder = function (sClassName) {
          return function () { return $editor.find(sClassName); };
        };
        return {
          editor: function () { return $editor; },
          dropzone: makeFinder('.note-dropzone'),
          toolbar: makeFinder('.note-toolbar'),
          editable: makeFinder('.note-editable'),
          codable: makeFinder('.note-codable'),
          statusbar: makeFinder('.note-statusbar'),
          popover: makeFinder('.note-popover'),
          handle: makeFinder('.note-handle'),
          dialog: makeFinder('.note-dialog')
        };
      }
    };

    /**
     * returns predicate which judge whether nodeName is same
     *
     * @param {String} nodeName
     * @return {String}
     */
    var makePredByNodeName = function (nodeName) {
      nodeName = nodeName.toUpperCase();
      return function (node) {
        return node && node.nodeName.toUpperCase() === nodeName;
      };
    };

    var isText = function (node) {
      return node && node.nodeType === 3;
    };

    /**
     * ex) br, col, embed, hr, img, input, ...
     * @see http://www.w3.org/html/wg/drafts/html/master/syntax.html#void-elements
     */
    var isVoid = function (node) {
      return node && /^BR|^IMG|^HR/.test(node.nodeName.toUpperCase());
    };

    var isPara = function (node) {
      if (isEditable(node)) {
        return false;
      }

      // Chrome(v31.0), FF(v25.0.1) use DIV for paragraph
      return node && /^DIV|^P|^LI|^H[1-7]/.test(node.nodeName.toUpperCase());
    };

    var isLi = makePredByNodeName('LI');

    var isPurePara = function (node) {
      return isPara(node) && !isLi(node);
    };

    var isInline = function (node) {
      return !isBodyContainer(node) && !isList(node) && !isPara(node);
    };

    var isList = function (node) {
      return node && /^UL|^OL/.test(node.nodeName.toUpperCase());
    };

    var isCell = function (node) {
      return node && /^TD|^TH/.test(node.nodeName.toUpperCase());
    };

    var isBlockquote = makePredByNodeName('BLOCKQUOTE');

    var isBodyContainer = function (node) {
      return isCell(node) || isBlockquote(node) || isEditable(node);
    };

    var isAnchor = makePredByNodeName('A');

    var isParaInline = function (node) {
      return isInline(node) && !!ancestor(node, isPara);
    };

    var isBodyInline = function (node) {
      return isInline(node) && !ancestor(node, isPara);
    };

    var isBody = makePredByNodeName('BODY');

    /**
     * blank HTML for cursor position
     */
    var blankHTML = agent.isMSIE ? '&nbsp;' : '<br>';

    /**
     * returns #text's text size or element's childNodes size
     *
     * @param {Node} node
     */
    var nodeLength = function (node) {
      if (isText(node)) {
        return node.nodeValue.length;
      }

      return node.childNodes.length;
    };

    /**
     * returns whether node is empty or not.
     *
     * @param {Node} node
     * @return {Boolean}
     */
    var isEmpty = function (node) {
      var len = nodeLength(node);

      if (len === 0) {
        return true;
      } else if (!dom.isText(node) && len === 1 && node.innerHTML === blankHTML) {
        // ex) <p><br></p>, <span><br></span>
        return true;
      }

      return false;
    };

    /**
     * padding blankHTML if node is empty (for cursor position)
     */
    var paddingBlankHTML = function (node) {
      if (!isVoid(node) && !nodeLength(node)) {
        node.innerHTML = blankHTML;
      }
    };

    /**
     * find nearest ancestor predicate hit
     *
     * @param {Node} node
     * @param {Function} pred - predicate function
     */
    var ancestor = function (node, pred) {
      while (node) {
        if (pred(node)) { return node; }
        if (isEditable(node)) { break; }

        node = node.parentNode;
      }
      return null;
    };

    /**
     * returns new array of ancestor nodes (until predicate hit).
     *
     * @param {Node} node
     * @param {Function} [optional] pred - predicate function
     */
    var listAncestor = function (node, pred) {
      pred = pred || func.fail;

      var ancestors = [];
      ancestor(node, function (el) {
        if (!isEditable(el)) {
          ancestors.push(el);
        }

        return pred(el);
      });
      return ancestors;
    };

    /**
     * find farthest ancestor predicate hit
     */
    var lastAncestor = function (node, pred) {
      var ancestors = listAncestor(node);
      return list.last(ancestors.filter(pred));
    };

    /**
     * returns common ancestor node between two nodes.
     *
     * @param {Node} nodeA
     * @param {Node} nodeB
     */
    var commonAncestor = function (nodeA, nodeB) {
      var ancestors = listAncestor(nodeA);
      for (var n = nodeB; n; n = n.parentNode) {
        if ($.inArray(n, ancestors) > -1) { return n; }
      }
      return null; // difference document area
    };

    /**
     * listing all previous siblings (until predicate hit).
     *
     * @param {Node} node
     * @param {Function} [optional] pred - predicate function
     */
    var listPrev = function (node, pred) {
      pred = pred || func.fail;

      var nodes = [];
      while (node) {
        if (pred(node)) { break; }
        nodes.push(node);
        node = node.previousSibling;
      }
      return nodes;
    };

    /**
     * listing next siblings (until predicate hit).
     *
     * @param {Node} node
     * @param {Function} [pred] - predicate function
     */
    var listNext = function (node, pred) {
      pred = pred || func.fail;

      var nodes = [];
      while (node) {
        if (pred(node)) { break; }
        nodes.push(node);
        node = node.nextSibling;
      }
      return nodes;
    };

    /**
     * listing descendant nodes
     *
     * @param {Node} node
     * @param {Function} [pred] - predicate function
     */
    var listDescendant = function (node, pred) {
      var descendents = [];
      pred = pred || func.ok;

      // start DFS(depth first search) with node
      (function fnWalk(current) {
        if (node !== current && pred(current)) {
          descendents.push(current);
        }
        for (var idx = 0, len = current.childNodes.length; idx < len; idx++) {
          fnWalk(current.childNodes[idx]);
        }
      })(node);

      return descendents;
    };

    /**
     * wrap node with new tag.
     *
     * @param {Node} node
     * @param {Node} tagName of wrapper
     * @return {Node} - wrapper
     */
    var wrap = function (node, wrapperName) {
      var parent = node.parentNode;
      var wrapper = $('<' + wrapperName + '>')[0];

      parent.insertBefore(wrapper, node);
      wrapper.appendChild(node);

      return wrapper;
    };

    /**
     * insert node after preceding
     *
     * @param {Node} node
     * @param {Node} preceding - predicate function
     */
    var insertAfter = function (node, preceding) {
      var next = preceding.nextSibling, parent = preceding.parentNode;
      if (next) {
        parent.insertBefore(node, next);
      } else {
        parent.appendChild(node);
      }
      return node;
    };

    /**
     * append elements.
     *
     * @param {Node} node
     * @param {Collection} aChild
     */
    var appendChildNodes = function (node, aChild) {
      $.each(aChild, function (idx, child) {
        node.appendChild(child);
      });
      return node;
    };

    /**
     * returns whether boundaryPoint is left edge or not.
     *
     * @param {BoundaryPoint} point
     * @return {Boolean}
     */
    var isLeftEdgePoint = function (point) {
      return point.offset === 0;
    };

    /**
     * returns whether boundaryPoint is right edge or not.
     *
     * @param {BoundaryPoint} point
     * @return {Boolean}
     */
    var isRightEdgePoint = function (point) {
      return point.offset === nodeLength(point.node);
    };

    /**
     * returns whether boundaryPoint is edge or not.
     *
     * @param {BoundaryPoint} point
     * @return {Boolean}
     */
    var isEdgePoint = function (point) {
      return isLeftEdgePoint(point) || isRightEdgePoint(point);
    };

    /**
     * returns wheter node is left edge of ancestor or not.
     *
     * @param {Node} node
     * @param {Node} ancestor
     * @return {Boolean}
     */
    var isLeftEdgeOf = function (node, ancestor) {
      while (node && node !== ancestor) {
        if (position(node) !== 0) {
          return false;
        }
        node = node.parentNode;
      }

      return true;
    };

    /**
     * returns whether node is right edge of ancestor or not.
     *
     * @param {Node} node
     * @param {Node} ancestor
     * @return {Boolean}
     */
    var isRightEdgeOf = function (node, ancestor) {
      while (node && node !== ancestor) {
        if (position(node) !== nodeLength(node.parentNode) - 1) {
          return false;
        }
        node = node.parentNode;
      }

      return true;
    };

    /**
     * returns offset from parent.
     *
     * @param {Node} node
     */
    var position = function (node) {
      var offset = 0;
      while ((node = node.previousSibling)) {
        offset += 1;
      }
      return offset;
    };

    var hasChildren = function (node) {
      return !!(node && node.childNodes && node.childNodes.length);
    };

    /**
     * returns previous boundaryPoint
     *
     * @param {BoundaryPoint} point
     * @param {Boolean} isSkipInnerOffset
     * @return {BoundaryPoint}
     */
    var prevPoint = function (point, isSkipInnerOffset) {
      var node, offset;

      if (point.offset === 0) {
        if (isEditable(point.node)) {
          return null;
        }

        node = point.node.parentNode;
        offset = position(point.node);
      } else if (hasChildren(point.node)) {
        node = point.node.childNodes[point.offset - 1];
        offset = nodeLength(node);
      } else {
        node = point.node;
        offset = isSkipInnerOffset ? 0 : point.offset - 1;
      }

      return {
        node: node,
        offset: offset
      };
    };

    /**
     * returns next boundaryPoint
     *
     * @param {BoundaryPoint} point
     * @param {Boolean} isSkipInnerOffset
     * @return {BoundaryPoint}
     */
    var nextPoint = function (point, isSkipInnerOffset) {
      var node, offset;

      if (nodeLength(point.node) === point.offset) {
        if (isEditable(point.node)) {
          return null;
        }

        node = point.node.parentNode;
        offset = position(point.node) + 1;
      } else if (hasChildren(point.node)) {
        node = point.node.childNodes[point.offset];
        offset = 0;
      } else {
        node = point.node;
        offset = isSkipInnerOffset ? nodeLength(point.node) : point.offset + 1;
      }

      return {
        node: node,
        offset: offset
      };
    };

    /**
     * returns whether pointA and pointB is same or not.
     *
     * @param {BoundaryPoint} pointA
     * @param {BoundaryPoint} pointB
     * @return {Boolean}
     */
    var isSamePoint = function (pointA, pointB) {
      return pointA.node === pointB.node && pointA.offset === pointB.offset;
    };

    /**
     * returns whether point is visible (can set cursor) or not.
     * 
     * @param {BoundaryPoint} point
     * @return {Boolean}
     */
    var isVisiblePoint = function (point) {
      if (isText(point.node) || !hasChildren(point.node) || isEmpty(point.node)) {
        return true;
      }

      var leftNode = point.node.childNodes[point.offset - 1];
      var rightNode = point.node.childNodes[point.offset];
      if ((!leftNode || isVoid(leftNode)) && (!rightNode || isVoid(rightNode))) {
        return true;
      }

      return false;
    };

    /**
     * @param {BoundaryPoint} point
     * @param {Function} pred
     * @return {BoundaryPoint}
     */
    var prevPointUntil = function (point, pred) {
      while (point) {
        if (pred(point)) {
          return point;
        }

        point = prevPoint(point);
      }

      return null;
    };

    /**
     * @param {BoundaryPoint} point
     * @param {Function} pred
     * @return {BoundaryPoint}
     */
    var nextPointUntil = function (point, pred) {
      while (point) {
        if (pred(point)) {
          return point;
        }

        point = nextPoint(point);
      }

      return null;
    };

    /**
     * @param {BoundaryPoint} startPoint
     * @param {BoundaryPoint} endPoint
     * @param {Function} handler
     * @param {Boolean} isSkipInnerOffset
     */
    var walkPoint = function (startPoint, endPoint, handler, isSkipInnerOffset) {
      var point = startPoint;

      while (point) {
        handler(point);

        if (isSamePoint(point, endPoint)) {
          break;
        }

        var isSkipOffset = isSkipInnerOffset &&
                           startPoint.node !== point.node &&
                           endPoint.node !== point.node;
        point = nextPoint(point, isSkipOffset);
      }
    };

    /**
     * return offsetPath(array of offset) from ancestor
     *
     * @param {Node} ancestor - ancestor node
     * @param {Node} node
     */
    var makeOffsetPath = function (ancestor, node) {
      var ancestors = listAncestor(node, func.eq(ancestor));
      return $.map(ancestors, position).reverse();
    };

    /**
     * return element from offsetPath(array of offset)
     *
     * @param {Node} ancestor - ancestor node
     * @param {array} aOffset - offsetPath
     */
    var fromOffsetPath = function (ancestor, aOffset) {
      var current = ancestor;
      for (var i = 0, len = aOffset.length; i < len; i++) {
        if (current.childNodes.length <= aOffset[i]) {
          current = current.childNodes[current.childNodes.length - 1];
        } else {
          current = current.childNodes[aOffset[i]];
        }
      }
      return current;
    };

    /**
     * split element or #text
     *
     * @param {BoundaryPoint} point
     * @param {Boolean} [isSkipPaddingBlankHTML]
     * @return {Node} right node of boundaryPoint
     */
    var splitNode = function (point, isSkipPaddingBlankHTML) {
      // split #text
      if (isText(point.node)) {
        // edge case
        if (isLeftEdgePoint(point)) {
          return point.node;
        } else if (isRightEdgePoint(point)) {
          return point.node.nextSibling;
        }

        return point.node.splitText(point.offset);
      }

      // split element
      var childNode = point.node.childNodes[point.offset];
      var clone = insertAfter(point.node.cloneNode(false), point.node);
      appendChildNodes(clone, listNext(childNode));

      if (!isSkipPaddingBlankHTML) {
        paddingBlankHTML(point.node);
        paddingBlankHTML(clone);
      }

      return clone;
    };

    /**
     * split tree by point
     *
     * @param {Node} root - split root
     * @param {BoundaryPoint} point
     * @param {Boolean} [isSkipPaddingBlankHTML]
     * @return {Node} right node of boundaryPoint
     */
    var splitTree = function (root, point, isSkipPaddingBlankHTML) {
      // ex) [#text, <span>, <p>]
      var ancestors = listAncestor(point.node, func.eq(root));

      if (!ancestors.length) {
        return null;
      } else if (ancestors.length === 1) {
        return splitNode(point, isSkipPaddingBlankHTML);
      }

      return ancestors.reduce(function (node, parent) {
        var clone = insertAfter(parent.cloneNode(false), parent);

        if (node === point.node) {
          node = splitNode(point, isSkipPaddingBlankHTML);
        }

        appendChildNodes(clone, listNext(node));

        if (!isSkipPaddingBlankHTML) {
          paddingBlankHTML(parent);
          paddingBlankHTML(clone);
        }
        return clone;
      });
    };

    var create = function (nodeName) {
      return document.createElement(nodeName);
    };

    var createText = function (text) {
      return document.createTextNode(text);
    };

    /**
     * remove node, (isRemoveChild: remove child or not)
     * @param {Node} node
     * @param {Boolean} isRemoveChild
     */
    var remove = function (node, isRemoveChild) {
      if (!node || !node.parentNode) { return; }
      if (node.removeNode) { return node.removeNode(isRemoveChild); }

      var parent = node.parentNode;
      if (!isRemoveChild) {
        var nodes = [];
        var i, len;
        for (i = 0, len = node.childNodes.length; i < len; i++) {
          nodes.push(node.childNodes[i]);
        }

        for (i = 0, len = nodes.length; i < len; i++) {
          parent.insertBefore(nodes[i], node);
        }
      }

      parent.removeChild(node);
    };

    /**
     * @param {Node} node
     * @param {Function} pred
     */
    var removeWhile = function (node, pred) {
      while (node) {
        if (isEditable(node) || !pred(node)) {
          break;
        }

        var parent = node.parentNode;
        remove(node);
        node = parent;
      }
    };

    /**
     * replace node with provided nodeName
     *
     * @param {Node} node
     * @param {String} nodeName
     * @return {Node} - new node
     */
    var replace = function (node, nodeName) {
      if (node.nodeName.toUpperCase() === nodeName.toUpperCase()) {
        return node;
      }

      var newNode = create(nodeName);

      if (node.style.cssText) {
        newNode.style.cssText = node.style.cssText;
      }

      appendChildNodes(newNode, list.from(node.childNodes));
      insertAfter(newNode, node);
      remove(node);

      return newNode;
    };

    var isTextarea = makePredByNodeName('TEXTAREA');

    /**
     * get the HTML contents of node 
     *
     * @param {jQuery} $node
     * @param {Boolean} [isNewlineOnBlock]
     */
    var html = function ($node, isNewlineOnBlock) {
      var markup = isTextarea($node[0]) ? $node.val() : $node.html();

      if (isNewlineOnBlock) {
        var regexTag = /<(\/?)(\b(?!!)[^>\s]*)(.*?)(\s*\/?>)/g;
        markup = markup.replace(regexTag, function (match, endSlash, name) {
          name = name.toUpperCase();
          var isEndOfInlineContainer = /^DIV|^TD|^TH|^P|^LI|^H[1-7]/.test(name) &&
                                       !!endSlash;
          var isBlockNode = /^BLOCKQUOTE|^TABLE|^TBODY|^TR|^HR|^UL|^OL/.test(name);

          return match + ((isEndOfInlineContainer || isBlockNode) ? '\n' : '');
        });
        markup = $.trim(markup);
      }

      return markup;
    };

    var value = function ($textarea) {
      var val = $textarea.val();
      // strip line breaks
      return val.replace(/[\n\r]/g, '');
    };

    return {
      NBSP_CHAR: NBSP_CHAR,
      ZERO_WIDTH_NBSP_CHAR: ZERO_WIDTH_NBSP_CHAR,
      blank: blankHTML,
      emptyPara: '<p>' + blankHTML + '</p>',
      isEditable: isEditable,
      isControlSizing: isControlSizing,
      buildLayoutInfo: buildLayoutInfo,
      isText: isText,
      isPara: isPara,
      isPurePara: isPurePara,
      isInline: isInline,
      isBodyInline: isBodyInline,
      isBody: isBody,
      isParaInline: isParaInline,
      isList: isList,
      isTable: makePredByNodeName('TABLE'),
      isCell: isCell,
      isBlockquote: isBlockquote,
      isBodyContainer: isBodyContainer,
      isAnchor: isAnchor,
      isDiv: makePredByNodeName('DIV'),
      isLi: isLi,
      isSpan: makePredByNodeName('SPAN'),
      isB: makePredByNodeName('B'),
      isU: makePredByNodeName('U'),
      isS: makePredByNodeName('S'),
      isI: makePredByNodeName('I'),
      isImg: makePredByNodeName('IMG'),
      isTextarea: isTextarea,
      isEmpty: isEmpty,
      isEmptyAnchor: func.and(isAnchor, isEmpty),
      nodeLength: nodeLength,
      isLeftEdgePoint: isLeftEdgePoint,
      isRightEdgePoint: isRightEdgePoint,
      isEdgePoint: isEdgePoint,
      isLeftEdgeOf: isLeftEdgeOf,
      isRightEdgeOf: isRightEdgeOf,
      prevPoint: prevPoint,
      nextPoint: nextPoint,
      isSamePoint: isSamePoint,
      isVisiblePoint: isVisiblePoint,
      prevPointUntil: prevPointUntil,
      nextPointUntil: nextPointUntil,
      walkPoint: walkPoint,
      ancestor: ancestor,
      listAncestor: listAncestor,
      lastAncestor: lastAncestor,
      listNext: listNext,
      listPrev: listPrev,
      listDescendant: listDescendant,
      commonAncestor: commonAncestor,
      wrap: wrap,
      insertAfter: insertAfter,
      appendChildNodes: appendChildNodes,
      position: position,
      hasChildren: hasChildren,
      makeOffsetPath: makeOffsetPath,
      fromOffsetPath: fromOffsetPath,
      splitTree: splitTree,
      create: create,
      createText: createText,
      remove: remove,
      removeWhile: removeWhile,
      replace: replace,
      html: html,
      value: value
    };
  })();


  /**
   * Data structure
   *  - {BoundaryPoint}: a point of dom tree
   *  - {BoundaryPoints}: two boundaryPoints corresponding to the start and the end of the Range
   *
   *  @see http://www.w3.org/TR/DOM-Level-2-Traversal-Range/ranges.html#Level-2-Range-Position
   */
  var range = (function () {

    /**
     * return boundaryPoint from TextRange, inspired by Andy Na's HuskyRange.js
     *
     * @param {TextRange} textRange
     * @param {Boolean} isStart
     * @return {BoundaryPoint}
     *
     * @see http://msdn.microsoft.com/en-us/library/ie/ms535872(v=vs.85).aspx
     */
    var textRangeToPoint = function (textRange, isStart) {
      var container = textRange.parentElement(), offset;
  
      var tester = document.body.createTextRange(), prevContainer;
      var childNodes = list.from(container.childNodes);
      for (offset = 0; offset < childNodes.length; offset++) {
        if (dom.isText(childNodes[offset])) {
          continue;
        }
        tester.moveToElementText(childNodes[offset]);
        if (tester.compareEndPoints('StartToStart', textRange) >= 0) {
          break;
        }
        prevContainer = childNodes[offset];
      }
  
      if (offset !== 0 && dom.isText(childNodes[offset - 1])) {
        var textRangeStart = document.body.createTextRange(), curTextNode = null;
        textRangeStart.moveToElementText(prevContainer || container);
        textRangeStart.collapse(!prevContainer);
        curTextNode = prevContainer ? prevContainer.nextSibling : container.firstChild;
  
        var pointTester = textRange.duplicate();
        pointTester.setEndPoint('StartToStart', textRangeStart);
        var textCount = pointTester.text.replace(/[\r\n]/g, '').length;
  
        while (textCount > curTextNode.nodeValue.length && curTextNode.nextSibling) {
          textCount -= curTextNode.nodeValue.length;
          curTextNode = curTextNode.nextSibling;
        }
  
        /* jshint ignore:start */
        var dummy = curTextNode.nodeValue; // enforce IE to re-reference curTextNode, hack
        /* jshint ignore:end */
  
        if (isStart && curTextNode.nextSibling && dom.isText(curTextNode.nextSibling) &&
            textCount === curTextNode.nodeValue.length) {
          textCount -= curTextNode.nodeValue.length;
          curTextNode = curTextNode.nextSibling;
        }
  
        container = curTextNode;
        offset = textCount;
      }
  
      return {
        cont: container,
        offset: offset
      };
    };
    
    /**
     * return TextRange from boundary point (inspired by google closure-library)
     * @param {BoundaryPoint} point
     * @return {TextRange}
     */
    var pointToTextRange = function (point) {
      var textRangeInfo = function (container, offset) {
        var node, isCollapseToStart;
  
        if (dom.isText(container)) {
          var prevTextNodes = dom.listPrev(container, func.not(dom.isText));
          var prevContainer = list.last(prevTextNodes).previousSibling;
          node =  prevContainer || container.parentNode;
          offset += list.sum(list.tail(prevTextNodes), dom.nodeLength);
          isCollapseToStart = !prevContainer;
        } else {
          node = container.childNodes[offset] || container;
          if (dom.isText(node)) {
            return textRangeInfo(node, 0);
          }
  
          offset = 0;
          isCollapseToStart = false;
        }
  
        return {
          node: node,
          collapseToStart: isCollapseToStart,
          offset: offset
        };
      };
  
      var textRange = document.body.createTextRange();
      var info = textRangeInfo(point.node, point.offset);
  
      textRange.moveToElementText(info.node);
      textRange.collapse(info.collapseToStart);
      textRange.moveStart('character', info.offset);
      return textRange;
    };
    
    /**
     * Wrapped Range
     *
     * @param {Node} sc - start container
     * @param {Number} so - start offset
     * @param {Node} ec - end container
     * @param {Number} eo - end offset
     */
    var WrappedRange = function (sc, so, ec, eo) {
      this.sc = sc;
      this.so = so;
      this.ec = ec;
      this.eo = eo;
  
      // nativeRange: get nativeRange from sc, so, ec, eo
      var nativeRange = function () {
        if (agent.isW3CRangeSupport) {
          var w3cRange = document.createRange();
          w3cRange.setStart(sc, so);
          w3cRange.setEnd(ec, eo);

          return w3cRange;
        } else {
          var textRange = pointToTextRange({
            node: sc,
            offset: so
          });

          textRange.setEndPoint('EndToEnd', pointToTextRange({
            node: ec,
            offset: eo
          }));

          return textRange;
        }
      };

      this.getPoints = function () {
        return {
          sc: sc,
          so: so,
          ec: ec,
          eo: eo
        };
      };

      this.getStartPoint = function () {
        return {
          node: sc,
          offset: so
        };
      };

      this.getEndPoint = function () {
        return {
          node: ec,
          offset: eo
        };
      };

      /**
       * select update visible range
       */
      this.select = function () {
        var nativeRng = nativeRange();
        if (agent.isW3CRangeSupport) {
          var selection = document.getSelection();
          if (selection.rangeCount > 0) {
            selection.removeAllRanges();
          }
          selection.addRange(nativeRng);
        } else {
          nativeRng.select();
        }
      };

      /**
       * @return {WrappedRange}
       */
      this.normalize = function () {
        var getVisiblePoint = function (point) {
          if (!dom.isVisiblePoint(point)) {
            if (dom.isLeftEdgePoint(point)) {
              point = dom.nextPointUntil(point, dom.isVisiblePoint);
            } else if (dom.isRightEdgePoint(point)) {
              point = dom.prevPointUntil(point, dom.isVisiblePoint);
            }
          }
          return point;
        };

        var startPoint = getVisiblePoint(this.getStartPoint());
        var endPoint = getVisiblePoint(this.getStartPoint());

        return new WrappedRange(
          startPoint.node,
          startPoint.offset,
          endPoint.node,
          endPoint.offset
        );
      };

      /**
       * returns matched nodes on range
       *
       * @param {Function} [pred] - predicate function
       * @param {Object} [options]
       * @param {Boolean} [options.includeAncestor]
       * @param {Boolean} [options.fullyContains]
       * @return {Node[]}
       */
      this.nodes = function (pred, options) {
        pred = pred || func.ok;

        var includeAncestor = options && options.includeAncestor;
        var fullyContains = options && options.fullyContains;

        // TODO compare points and sort
        var startPoint = this.getStartPoint();
        var endPoint = this.getEndPoint();

        var nodes = [];
        var leftEdgeNodes = [];

        dom.walkPoint(startPoint, endPoint, function (point) {
          if (dom.isEditable(point.node)) {
            return;
          }

          var node;
          if (fullyContains) {
            if (dom.isLeftEdgePoint(point)) {
              leftEdgeNodes.push(point.node);
            }
            if (dom.isRightEdgePoint(point) && list.contains(leftEdgeNodes, point.node)) {
              node = point.node;
            }
          } else if (includeAncestor) {
            node = dom.ancestor(point.node, pred);
          } else {
            node = point.node;
          }

          if (node && pred(node)) {
            nodes.push(node);
          }
        }, true);

        return list.unique(nodes);
      };

      /**
       * returns commonAncestor of range
       * @return {Element} - commonAncestor
       */
      this.commonAncestor = function () {
        return dom.commonAncestor(sc, ec);
      };

      /**
       * returns expanded range by pred
       *
       * @param {Function} pred - predicate function
       * @return {WrappedRange}
       */
      this.expand = function (pred) {
        var startAncestor = dom.ancestor(sc, pred);
        var endAncestor = dom.ancestor(ec, pred);

        if (!startAncestor && !endAncestor) {
          return new WrappedRange(sc, so, ec, eo);
        }

        var boundaryPoints = this.getPoints();

        if (startAncestor) {
          boundaryPoints.sc = startAncestor;
          boundaryPoints.so = 0;
        }

        if (endAncestor) {
          boundaryPoints.ec = endAncestor;
          boundaryPoints.eo = dom.nodeLength(endAncestor);
        }

<<<<<<< HEAD
        return new WrappedRange(
          boundaryPoints.sc,
          boundaryPoints.so,
          boundaryPoints.ec,
          boundaryPoints.eo
        );
      };

      /**
       * @param {Boolean} isCollapseToStart
       * @return {WrappedRange}
       */
      this.collapse = function (isCollapseToStart) {
        if (isCollapseToStart) {
          return new WrappedRange(sc, so, sc, so);
        } else {
          return new WrappedRange(ec, eo, ec, eo);
=======
    // default language: en-US
    lang: {
      'en-US': {
        font: {
          bold: 'Bold',
          italic: 'Italic',
          underline: 'Underline',
          strikethrough: 'Strikethrough',
          subscript: 'Subscript',
          superscript: 'Superscript',
          clear: 'Remove Font Style',
          height: 'Line Height',
          name: 'Font Family',
          size: 'Font Size'
        },
        image: {
          image: 'Picture',
          insert: 'Insert Image',
          resizeFull: 'Resize Full',
          resizeHalf: 'Resize Half',
          resizeQuarter: 'Resize Quarter',
          floatLeft: 'Float Left',
          floatRight: 'Float Right',
          floatNone: 'Float None',
          shapeRounded: 'Shape: Rounded',
          shapeCircle: 'Shape: Circle',
          shapeThumbnail: 'Shape: Thumbnail',
          shapeNone: 'Shape: None',
          dragImageHere: 'Drag image here',
          dropImage: 'Drop image',
          selectFromFiles: 'Select from files',
          url: 'Image URL',
          remove: 'Remove Image'
        },
        link: {
          link: 'Link',
          insert: 'Insert Link',
          unlink: 'Unlink',
          edit: 'Edit',
          textToDisplay: 'Text to display',
          url: 'To what URL should this link go?',
          openInNewWindow: 'Open in new window'
        },
        video: {
          video: 'Video',
          videoLink: 'Video Link',
          insert: 'Insert Video',
          url: 'Video URL?',
          providers: '(YouTube, Vimeo, Vine, Instagram, DailyMotion or Youku)'
        },
        table: {
          table: 'Table'
        },
        hr: {
          insert: 'Insert Horizontal Rule'
        },
        style: {
          style: 'Style',
          normal: 'Normal',
          blockquote: 'Quote',
          pre: 'Code',
          h1: 'Header 1',
          h2: 'Header 2',
          h3: 'Header 3',
          h4: 'Header 4',
          h5: 'Header 5',
          h6: 'Header 6'
        },
        lists: {
          unordered: 'Unordered list',
          ordered: 'Ordered list'
        },
        options: {
          help: 'Help',
          fullscreen: 'Full Screen',
          codeview: 'Code View'
        },
        paragraph: {
          paragraph: 'Paragraph',
          outdent: 'Outdent',
          indent: 'Indent',
          left: 'Align left',
          center: 'Align center',
          right: 'Align right',
          justify: 'Justify full'
        },
        color: {
          recent: 'Recent Color',
          more: 'More Color',
          background: 'Background Color',
          foreground: 'Foreground Color',
          transparent: 'Transparent',
          setTransparent: 'Set transparent',
          reset: 'Reset',
          resetToDefault: 'Reset to default'
        },
        shortcut: {
          shortcuts: 'Keyboard shortcuts',
          close: 'Close',
          textFormatting: 'Text formatting',
          action: 'Action',
          paragraphFormatting: 'Paragraph formatting',
          documentStyle: 'Document Style'
        },
        history: {
          undo: 'Undo',
          redo: 'Redo'
>>>>>>> 00f4be34
        }
      };

      /**
       * splitText on range
       */
      this.splitText = function () {
        var isSameContainer = sc === ec;
        var boundaryPoints = this.getPoints();

        if (dom.isText(ec) && !dom.isEdgePoint(this.getEndPoint())) {
          ec.splitText(eo);
        }

        if (dom.isText(sc) && !dom.isEdgePoint(this.getStartPoint())) {
          boundaryPoints.sc = sc.splitText(so);
          boundaryPoints.so = 0;

          if (isSameContainer) {
            boundaryPoints.ec = boundaryPoints.sc;
            boundaryPoints.eo = eo - so;
          }
        }

        return new WrappedRange(
          boundaryPoints.sc,
          boundaryPoints.so,
          boundaryPoints.ec,
          boundaryPoints.eo
        );
      };

      /**
       * delete contents on range
       * @return {WrappedRange}
       */
      this.deleteContents = function () {
        if (this.isCollapsed()) {
          return this;
        }

        var rng = this.splitText();
        var nodes = rng.nodes(null, {
          fullyContains: true
        });

        var point = dom.prevPointUntil(rng.getStartPoint(), function (point) {
          return !list.contains(nodes, point.node);
        });

        var emptyParents = [];
        $.each(nodes, function (idx, node) {
          // find empty parents
          var parent = node.parentNode;
          if (point.node !== parent && dom.nodeLength(parent) === 1) {
            emptyParents.push(parent);
          }
          dom.remove(node, false);
        });

        // remove empty parents
        $.each(emptyParents, function (idx, node) {
          dom.remove(node, false);
        });

        return new WrappedRange(
          point.node,
          point.offset,
          point.node,
          point.offset
        );
      };
      
      /**
       * makeIsOn: return isOn(pred) function
       */
      var makeIsOn = function (pred) {
        return function () {
          var ancestor = dom.ancestor(sc, pred);
          return !!ancestor && (ancestor === dom.ancestor(ec, pred));
        };
      };
  
      // isOnEditable: judge whether range is on editable or not
      this.isOnEditable = makeIsOn(dom.isEditable);
      // isOnList: judge whether range is on list node or not
      this.isOnList = makeIsOn(dom.isList);
      // isOnAnchor: judge whether range is on anchor node or not
      this.isOnAnchor = makeIsOn(dom.isAnchor);
      // isOnAnchor: judge whether range is on cell node or not
      this.isOnCell = makeIsOn(dom.isCell);

      /**
       * @param {Function} pred
       * @return {Boolean}
       */
      this.isLeftEdgeOf = function (pred) {
        if (!dom.isLeftEdgePoint(this.getStartPoint())) {
          return false;
        }

        var node = dom.ancestor(this.sc, pred);
        return node && dom.isLeftEdgeOf(this.sc, node);
      };

      /**
       * returns whether range was collapsed or not
       */
      this.isCollapsed = function () {
        return sc === ec && so === eo;
      };

      /**
       * wrap inline nodes which children of body with paragraph
       *
       * @return {WrappedRange}
       */
      this.wrapBodyInlineWithPara = function () {
        if (dom.isBodyContainer(sc) && dom.isEmpty(sc)) {
          sc.innerHTML = dom.emptyPara;
          return new WrappedRange(sc.firstChild, 0);
        } else if (!dom.isInline(sc) || dom.isParaInline(sc)) {
          return this;
        }

        // find inline top ancestor
        var ancestors = dom.listAncestor(sc, func.not(dom.isInline));
        var topAncestor = list.last(ancestors);
        if (!dom.isInline(topAncestor)) {
          topAncestor = ancestors[ancestors.length - 2] || sc.childNodes[so];
        }

        // siblings not in paragraph
        var inlineSiblings = dom.listPrev(topAncestor, dom.isParaInline).reverse();
        inlineSiblings = inlineSiblings.concat(dom.listNext(topAncestor.nextSibling, dom.isParaInline));

        // wrap with paragraph
        if (inlineSiblings.length) {
          var para = dom.wrap(list.head(inlineSiblings), 'p');
          dom.appendChildNodes(para, list.tail(inlineSiblings));
        }

        return this;
      };

      /**
       * insert node at current cursor
       *
       * @param {Node} node
       * @param {Boolean} [isInline]
       * @return {Node}
       */
      this.insertNode = function (node, isInline) {
        var rng = this.wrapBodyInlineWithPara();
        var point = rng.getStartPoint();

        var splitRoot, container, pivot;
        if (isInline) {
          container = dom.isPara(point.node) ? point.node : point.node.parentNode;
          if (dom.isPara(point.node)) {
            pivot = point.node.childNodes[point.offset];
          } else {
            pivot = dom.splitTree(point.node, point);
          }
        } else {
          // splitRoot will be childNode of container
          var ancestors = dom.listAncestor(point.node, dom.isBodyContainer);
          var topAncestor = list.last(ancestors) || point.node;

          if (dom.isBodyContainer(topAncestor)) {
            splitRoot = ancestors[ancestors.length - 2];
            container = topAncestor;
          } else {
            splitRoot = topAncestor;
            container = splitRoot.parentNode;
          }
          pivot = splitRoot && dom.splitTree(splitRoot, point);
        }

        if (pivot) {
          pivot.parentNode.insertBefore(node, pivot);
        } else {
          container.appendChild(node);
        }

        return node;
      };
  
      this.toString = function () {
        var nativeRng = nativeRange();
        return agent.isW3CRangeSupport ? nativeRng.toString() : nativeRng.text;
      };
  
      /**
       * create offsetPath bookmark
       * @param {Node} editable
       */
      this.bookmark = function (editable) {
        return {
          s: {
            path: dom.makeOffsetPath(editable, sc),
            offset: so
          },
          e: {
            path: dom.makeOffsetPath(editable, ec),
            offset: eo
          }
        };
      };

      /**
       * getClientRects
       * @return {Rect[]}
       */
      this.getClientRects = function () {
        var nativeRng = nativeRange();
        return nativeRng.getClientRects();
      };
    };
  
    return {
      /**
       * create Range Object From arguments or Browser Selection
       *
       * @param {Node} sc - start container
       * @param {Number} so - start offset
       * @param {Node} ec - end container
       * @param {Number} eo - end offset
       */
      create : function (sc, so, ec, eo) {
        if (!arguments.length) { // from Browser Selection
          if (agent.isW3CRangeSupport) {
            var selection = document.getSelection();
            if (selection.rangeCount === 0) {
              return null;
            } else if (dom.isBody(selection.anchorNode)) {
              // Firefox: returns entire body as range on initialization. We won't never need it.
              return null;
            }
  
            var nativeRng = selection.getRangeAt(0);
            sc = nativeRng.startContainer;
            so = nativeRng.startOffset;
            ec = nativeRng.endContainer;
            eo = nativeRng.endOffset;
          } else { // IE8: TextRange
            var textRange = document.selection.createRange();
            var textRangeEnd = textRange.duplicate();
            textRangeEnd.collapse(false);
            var textRangeStart = textRange;
            textRangeStart.collapse(true);
  
            var startPoint = textRangeToPoint(textRangeStart, true),
            endPoint = textRangeToPoint(textRangeEnd, false);

            // same visible point case: range was collapsed.
            if (dom.isText(startPoint.node) && dom.isLeftEdgePoint(startPoint) &&
                dom.isTextNode(endPoint.node) && dom.isRightEdgePoint(endPoint) &&
                endPoint.node.nextSibling === startPoint.node) {
              startPoint = endPoint;
            }

            sc = startPoint.cont;
            so = startPoint.offset;
            ec = endPoint.cont;
            eo = endPoint.offset;
          }
        } else if (arguments.length === 2) { //collapsed
          ec = sc;
          eo = so;
        }
        return new WrappedRange(sc, so, ec, eo);
      },

      /**
       * create WrappedRange from node
       *
       * @param {Node} node
       * @return {WrappedRange}
       */
      createFromNode: function (node) {
        return this.create(node, 0, node, 1);
      },

      /**
       * create WrappedRange from Bookmark
       *
       * @param {Node} editable
       * @param {Obkect} bookmark
       * @return {WrappedRange}
       */
      createFromBookmark : function (editable, bookmark) {
        var sc = dom.fromOffsetPath(editable, bookmark.s.path);
        var so = bookmark.s.offset;
        var ec = dom.fromOffsetPath(editable, bookmark.e.path);
        var eo = bookmark.e.offset;
        return new WrappedRange(sc, so, ec, eo);
      }
    };
  })();

  var settings = {
    // version
    version: '0.5.10',

    /**
     * options
     */
    options: {
      width: null,                  // set editor width
      height: null,                 // set editor height, ex) 300

      minHeight: null,              // set minimum height of editor
      maxHeight: null,              // set maximum height of editor

      focus: false,                 // set focus to editable area after initializing summernote

      tabsize: 4,                   // size of tab ex) 2 or 4
      styleWithSpan: true,          // style with span (Chrome and FF only)

      disableLinkTarget: false,     // hide link Target Checkbox
      disableDragAndDrop: false,    // disable drag and drop event
      disableResizeEditor: false,   // disable resizing editor

      shortcuts: true,              // enable keyboard shortcuts

      codemirror: {                 // codemirror options
        mode: 'text/html',
        htmlMode: true,
        lineNumbers: true
      },

      // language
      lang: 'en-US',                // language 'en-US', 'ko-KR', ...
      direction: null,              // text direction, ex) 'rtl'

      // toolbar
      toolbar: [
        ['style', ['style']],
        ['font', ['bold', 'italic', 'underline', 'clear']],
        ['fontname', ['fontname']],
        ['color', ['color']],
        ['para', ['ul', 'ol', 'paragraph']],
        ['height', ['height']],
        ['table', ['table']],
        ['insert', ['link', 'picture', 'hr']],
        ['view', ['fullscreen', 'codeview']],
        ['help', ['help']]
      ],

      // air mode: inline editor
      airMode: false,
      // airPopover: [
      //   ['style', ['style']],
      //   ['font', ['bold', 'italic', 'underline', 'clear']],
      //   ['fontname', ['fontname']],
      //   ['color', ['color']],
      //   ['para', ['ul', 'ol', 'paragraph']],
      //   ['height', ['height']],
      //   ['table', ['table']],
      //   ['insert', ['link', 'picture']],
      //   ['help', ['help']]
      // ],
      airPopover: [
        ['color', ['color']],
        ['font', ['bold', 'underline', 'clear']],
        ['para', ['ul', 'paragraph']],
        ['table', ['table']],
        ['insert', ['link', 'picture']]
      ],

      // style tag
      styleTags: ['p', 'blockquote', 'pre', 'h1', 'h2', 'h3', 'h4', 'h5', 'h6'],

      // default fontName
      defaultFontName: 'Helvetica Neue',

      // fontName
      fontNames: [
        'Arial', 'Arial Black', 'Comic Sans MS', 'Courier New',
        'Helvetica Neue', 'Impact', 'Lucida Grande',
        'Tahoma', 'Times New Roman', 'Verdana'
      ],

      // pallete colors(n x n)
      colors: [
        ['#000000', '#424242', '#636363', '#9C9C94', '#CEC6CE', '#EFEFEF', '#F7F7F7', '#FFFFFF'],
        ['#FF0000', '#FF9C00', '#FFFF00', '#00FF00', '#00FFFF', '#0000FF', '#9C00FF', '#FF00FF'],
        ['#F7C6CE', '#FFE7CE', '#FFEFC6', '#D6EFD6', '#CEDEE7', '#CEE7F7', '#D6D6E7', '#E7D6DE'],
        ['#E79C9C', '#FFC69C', '#FFE79C', '#B5D6A5', '#A5C6CE', '#9CC6EF', '#B5A5D6', '#D6A5BD'],
        ['#E76363', '#F7AD6B', '#FFD663', '#94BD7B', '#73A5AD', '#6BADDE', '#8C7BC6', '#C67BA5'],
        ['#CE0000', '#E79439', '#EFC631', '#6BA54A', '#4A7B8C', '#3984C6', '#634AA5', '#A54A7B'],
        ['#9C0000', '#B56308', '#BD9400', '#397B21', '#104A5A', '#085294', '#311873', '#731842'],
        ['#630000', '#7B3900', '#846300', '#295218', '#083139', '#003163', '#21104A', '#4A1031']
      ],

      // lineHeight
      lineHeights: ['1.0', '1.2', '1.4', '1.5', '1.6', '1.8', '2.0', '3.0'],

      // insertTable max size
      insertTableMaxSize: {
        col: 10,
        row: 10
      },

      // callbacks
      oninit: null,             // initialize
      onfocus: null,            // editable has focus
      onblur: null,             // editable out of focus
      onenter: null,            // enter key pressed
      onkeyup: null,            // keyup
      onkeydown: null,          // keydown
      onImageUpload: null,      // imageUpload
      onImageUploadError: null, // imageUploadError
      onToolbarClick: null,
      onsubmit: null,

      /**
       * manipulate link address when user create link
       * @param {String} sLinkUrl
       * @return {String}
       */
      onCreateLink: function (sLinkUrl) {
        if (sLinkUrl.indexOf('@') !== -1 && sLinkUrl.indexOf(':') === -1) {
          sLinkUrl =  'mailto:' + sLinkUrl;
        } else if (sLinkUrl.indexOf('://') === -1) {
          sLinkUrl = 'http://' + sLinkUrl;
        }

        return sLinkUrl;
      },

      keyMap: {
        pc: {
          'ENTER': 'insertParagraph',
          'CTRL+Z': 'undo',
          'CTRL+Y': 'redo',
          'TAB': 'tab',
          'SHIFT+TAB': 'untab',
          'CTRL+B': 'bold',
          'CTRL+I': 'italic',
          'CTRL+U': 'underline',
          'CTRL+SHIFT+S': 'strikethrough',
          'CTRL+BACKSLASH': 'removeFormat',
          'CTRL+SHIFT+L': 'justifyLeft',
          'CTRL+SHIFT+E': 'justifyCenter',
          'CTRL+SHIFT+R': 'justifyRight',
          'CTRL+SHIFT+J': 'justifyFull',
          'CTRL+SHIFT+NUM7': 'insertUnorderedList',
          'CTRL+SHIFT+NUM8': 'insertOrderedList',
          'CTRL+LEFTBRACKET': 'outdent',
          'CTRL+RIGHTBRACKET': 'indent',
          'CTRL+NUM0': 'formatPara',
          'CTRL+NUM1': 'formatH1',
          'CTRL+NUM2': 'formatH2',
          'CTRL+NUM3': 'formatH3',
          'CTRL+NUM4': 'formatH4',
          'CTRL+NUM5': 'formatH5',
          'CTRL+NUM6': 'formatH6',
          'CTRL+ENTER': 'insertHorizontalRule',
          'CTRL+K': 'showLinkDialog'
        },

        mac: {
          'ENTER': 'insertParagraph',
          'CMD+Z': 'undo',
          'CMD+SHIFT+Z': 'redo',
          'TAB': 'tab',
          'SHIFT+TAB': 'untab',
          'CMD+B': 'bold',
          'CMD+I': 'italic',
          'CMD+U': 'underline',
          'CMD+SHIFT+S': 'strikethrough',
          'CMD+BACKSLASH': 'removeFormat',
          'CMD+SHIFT+L': 'justifyLeft',
          'CMD+SHIFT+E': 'justifyCenter',
          'CMD+SHIFT+R': 'justifyRight',
          'CMD+SHIFT+J': 'justifyFull',
          'CMD+SHIFT+NUM7': 'insertUnorderedList',
          'CMD+SHIFT+NUM8': 'insertOrderedList',
          'CMD+LEFTBRACKET': 'outdent',
          'CMD+RIGHTBRACKET': 'indent',
          'CMD+NUM0': 'formatPara',
          'CMD+NUM1': 'formatH1',
          'CMD+NUM2': 'formatH2',
          'CMD+NUM3': 'formatH3',
          'CMD+NUM4': 'formatH4',
          'CMD+NUM5': 'formatH5',
          'CMD+NUM6': 'formatH6',
          'CMD+ENTER': 'insertHorizontalRule',
          'CMD+K': 'showLinkDialog'
        }
      }
    },

    // default language: en-US
    lang: {
      'en-US': {
        font: {
          bold: 'Bold',
          italic: 'Italic',
          underline: 'Underline',
          clear: 'Remove Font Style',
          height: 'Line Height',
          name: 'Font Family'
        },
        image: {
          image: 'Picture',
          insert: 'Insert Image',
          resizeFull: 'Resize Full',
          resizeHalf: 'Resize Half',
          resizeQuarter: 'Resize Quarter',
          floatLeft: 'Float Left',
          floatRight: 'Float Right',
          floatNone: 'Float None',
          shapeRounded: 'Shape: Rounded',
          shapeCircle: 'Shape: Circle',
          shapeThumbnail: 'Shape: Thumbnail',
          shapeNone: 'Shape: None',
          dragImageHere: 'Drag an image here',
          selectFromFiles: 'Select from files',
          url: 'Image URL',
          remove: 'Remove Image'
        },
        link: {
          link: 'Link',
          insert: 'Insert Link',
          unlink: 'Unlink',
          edit: 'Edit',
          textToDisplay: 'Text to display',
          url: 'To what URL should this link go?',
          openInNewWindow: 'Open in new window'
        },
        table: {
          table: 'Table'
        },
        hr: {
          insert: 'Insert Horizontal Rule'
        },
        style: {
          style: 'Style',
          normal: 'Normal',
          blockquote: 'Quote',
          pre: 'Code',
          h1: 'Header 1',
          h2: 'Header 2',
          h3: 'Header 3',
          h4: 'Header 4',
          h5: 'Header 5',
          h6: 'Header 6'
        },
        lists: {
          unordered: 'Unordered list',
          ordered: 'Ordered list'
        },
        options: {
          help: 'Help',
          fullscreen: 'Full Screen',
          codeview: 'Code View'
        },
        paragraph: {
          paragraph: 'Paragraph',
          outdent: 'Outdent',
          indent: 'Indent',
          left: 'Align left',
          center: 'Align center',
          right: 'Align right',
          justify: 'Justify full'
        },
        color: {
          recent: 'Recent Color',
          more: 'More Color',
          background: 'Background Color',
          foreground: 'Foreground Color',
          transparent: 'Transparent',
          setTransparent: 'Set transparent',
          reset: 'Reset',
          resetToDefault: 'Reset to default'
        },
        shortcut: {
          shortcuts: 'Keyboard shortcuts',
          close: 'Close',
          textFormatting: 'Text formatting',
          action: 'Action',
          paragraphFormatting: 'Paragraph formatting',
          documentStyle: 'Document Style'
        },
        history: {
          undo: 'Undo',
          redo: 'Redo'
        }
      }
    }
  };

  /**
   * Async functions which returns `Promise`
   */
  var async = (function () {
    /**
     * read contents of file as representing URL
     *
     * @param {File} file
     * @return {Promise} - then: sDataUrl
     */
    var readFileAsDataURL = function (file) {
      return $.Deferred(function (deferred) {
        $.extend(new FileReader(), {
          onload: function (e) {
            var sDataURL = e.target.result;
            deferred.resolve(sDataURL);
          },
          onerror: function () {
            deferred.reject(this);
          }
        }).readAsDataURL(file);
      }).promise();
    };
  
    /**
     * create `<image>` from url string
     *
     * @param {String} sUrl
     * @return {Promise} - then: $image
     */
    var createImage = function (sUrl, filename) {
      return $.Deferred(function (deferred) {
        $('<img>').one('load', function () {
          deferred.resolve($(this));
        }).one('error abort', function () {
          deferred.reject($(this).detach());
        }).css({
          display: 'none'
        }).appendTo(document.body)
          .attr('src', sUrl)
          .attr('data-filename', filename);
      }).promise();
    };

    return {
      readFileAsDataURL: readFileAsDataURL,
      createImage: createImage
    };
  })();

  /**
   * Object for keycodes.
   */
  var key = {
    isEdit: function (keyCode) {
      return list.contains([8, 9, 13, 32], keyCode);
    },
    nameFromCode: {
      '8': 'BACKSPACE',
      '9': 'TAB',
      '13': 'ENTER',
      '32': 'SPACE',

      // Number: 0-9
      '48': 'NUM0',
      '49': 'NUM1',
      '50': 'NUM2',
      '51': 'NUM3',
      '52': 'NUM4',
      '53': 'NUM5',
      '54': 'NUM6',
      '55': 'NUM7',
      '56': 'NUM8',

      // Alphabet: a-z
      '66': 'B',
      '69': 'E',
      '73': 'I',
      '74': 'J',
      '75': 'K',
      '76': 'L',
      '82': 'R',
      '83': 'S',
      '85': 'U',
      '89': 'Y',
      '90': 'Z',

      '191': 'SLASH',
      '219': 'LEFTBRACKET',
      '220': 'BACKSLASH',
      '221': 'RIGHTBRACKET'
    }
  };

  /**
   * Style
   * @class
   */
  var Style = function () {
    /**
     * passing an array of style properties to .css()
     * will result in an object of property-value pairs.
     * (compability with version < 1.9)
     *
     * @param  {jQuery} $obj
     * @param  {Array} propertyNames - An array of one or more CSS properties.
     * @returns {Object}
     */
    var jQueryCSS = function ($obj, propertyNames) {
      if (agent.jqueryVersion < 1.9) {
        var result = {};
        $.each(propertyNames, function (idx, propertyName) {
          result[propertyName] = $obj.css(propertyName);
        });
        return result;
      }
      return $obj.css.call($obj, propertyNames);
    };

    /**
     * paragraph level style
     *
     * @param {WrappedRange} rng
     * @param {Object} styleInfo
     */
    this.stylePara = function (rng, styleInfo) {
      $.each(rng.nodes(dom.isPara, {
        includeAncestor: true
      }), function (idx, para) {
        $(para).css(styleInfo);
      });
    };

    /**
     * get current style on cursor
     *
     * @param {WrappedRange} rng
     * @param {Node} target - target element on event
     * @return {Object} - object contains style properties.
     */
    this.current = function (rng, target) {
      var $cont = $(dom.isText(rng.sc) ? rng.sc.parentNode : rng.sc);
      var properties = ['font-family', 'font-size', 'text-align', 'list-style-type', 'line-height'];
      var styleInfo = jQueryCSS($cont, properties) || {};

      styleInfo['font-size'] = parseInt(styleInfo['font-size'], 10);

      // document.queryCommandState for toggle state
      styleInfo['font-bold'] = document.queryCommandState('bold') ? 'bold' : 'normal';
      styleInfo['font-italic'] = document.queryCommandState('italic') ? 'italic' : 'normal';
      styleInfo['font-underline'] = document.queryCommandState('underline') ? 'underline' : 'normal';
      styleInfo['font-strikethrough'] = document.queryCommandState('strikeThrough') ? 'strikethrough' : 'normal';
      styleInfo['font-superscript'] = document.queryCommandState('superscript') ? 'superscript' : 'normal';
      styleInfo['font-subscript'] = document.queryCommandState('subscript') ? 'subscript' : 'normal';

      // list-style-type to list-style(unordered, ordered)
      if (!rng.isOnList()) {
        styleInfo['list-style'] = 'none';
      } else {
        var aOrderedType = ['circle', 'disc', 'disc-leading-zero', 'square'];
        var isUnordered = $.inArray(styleInfo['list-style-type'], aOrderedType) > -1;
        styleInfo['list-style'] = isUnordered ? 'unordered' : 'ordered';
      }

      var para = dom.ancestor(rng.sc, dom.isPara);
      if (para && para.style['line-height']) {
        styleInfo['line-height'] = para.style.lineHeight;
      } else {
        var lineHeight = parseInt(styleInfo['line-height'], 10) / parseInt(styleInfo['font-size'], 10);
        styleInfo['line-height'] = lineHeight.toFixed(1);
      }

      styleInfo.image = dom.isImg(target) && target;
      styleInfo.anchor = rng.isOnAnchor() && dom.ancestor(rng.sc, dom.isAnchor);
      styleInfo.ancestors = dom.listAncestor(rng.sc, dom.isEditable);
      styleInfo.range = rng;

      return styleInfo;
    };
  };


  var Typing = function () {

    /**
     * @param {jQuery} $editable 
     * @param {WrappedRange} rng
     * @param {Number} tabsize
     */
    this.insertTab = function ($editable, rng, tabsize) {
      var tab = dom.createText(new Array(tabsize + 1).join(dom.NBSP_CHAR));
      rng = rng.deleteContents();
      rng.insertNode(tab, true);

      rng = range.create(tab, tabsize);
      rng.select();
    };

    /**
     * insert paragraph
     */
    this.insertParagraph = function () {
      var rng = range.create();

      // deleteContents on range.
      rng = rng.deleteContents();

      // Wrap range if it needs to be wrapped by paragraph
      rng = rng.wrapBodyInlineWithPara();

      // finding paragraph
      var splitRoot = dom.ancestor(rng.sc, dom.isPara);

      var nextPara;
      // on paragraph: split paragraph
      if (splitRoot) {
        nextPara = dom.splitTree(splitRoot, rng.getStartPoint());

        var emptyAnchors = dom.listDescendant(splitRoot, dom.isEmptyAnchor);
        emptyAnchors = emptyAnchors.concat(dom.listDescendant(nextPara, dom.isEmptyAnchor));

        $.each(emptyAnchors, function (idx, anchor) {
          dom.remove(anchor);
        });
      // no paragraph: insert empty paragraph
      } else {
        var next = rng.sc.childNodes[rng.so];
        nextPara = $(dom.emptyPara)[0];
        if (next) {
          rng.sc.insertBefore(nextPara, next);
        } else {
          rng.sc.appendChild(nextPara);
        }
      }

      range.create(nextPara, 0).normalize().select();
    };

  };

  /**
   * Table
   * @class
   */
  var Table = function () {
    /**
     * handle tab key
     *
     * @param {WrappedRange} rng
     * @param {Boolean} isShift
     */
    this.tab = function (rng, isShift) {
      var cell = dom.ancestor(rng.commonAncestor(), dom.isCell);
      var table = dom.ancestor(cell, dom.isTable);
      var cells = dom.listDescendant(table, dom.isCell);

      var nextCell = list[isShift ? 'prev' : 'next'](cells, cell);
      if (nextCell) {
        range.create(nextCell, 0).select();
      }
    };

    /**
     * create empty table element
     *
     * @param {Number} rowCount
     * @param {Number} colCount
     * @return {Node}
     */
    this.createTable = function (colCount, rowCount) {
      var tds = [], tdHTML;
      for (var idxCol = 0; idxCol < colCount; idxCol++) {
        tds.push('<td>' + dom.blank + '</td>');
      }
      tdHTML = tds.join('');

      var trs = [], trHTML;
      for (var idxRow = 0; idxRow < rowCount; idxRow++) {
        trs.push('<tr>' + tdHTML + '</tr>');
      }
      trHTML = trs.join('');
      return $('<table class="table table-bordered">' + trHTML + '</table>')[0];
    };
  };


  var Bullet = function () {
    /**
     * toggle ordered list
     * @type command
     */
    this.insertOrderedList = function () {
      this.toggleList('OL');
    };

    /**
     * toggle unordered list
     * @type command
     */
    this.insertUnorderedList = function () {
      this.toggleList('UL');
    };

    /**
     * indent
     * @type command
     */
    this.indent = function () {
      var self = this;
      var rng = range.create().wrapBodyInlineWithPara();

      var paras = rng.nodes(dom.isPara, { includeAncestor: true });
      var clustereds = list.clusterBy(paras, func.peq2('parentNode'));

      $.each(clustereds, function (idx, paras) {
        var head = list.head(paras);
        if (dom.isLi(head)) {
          self.wrapList(paras, head.parentNode.nodeName);
        } else {
          $.each(paras, function (idx, para) {
            $(para).css('marginLeft', function (idx, val) {
              return (parseInt(val, 10) || 0) + 25;
            });
          });
        }
      });

      rng.select();
    };

    /**
     * outdent
     * @type command
     */
    this.outdent = function () {
      var self = this;
      var rng = range.create().wrapBodyInlineWithPara();

      var paras = rng.nodes(dom.isPara, { includeAncestor: true });
      var clustereds = list.clusterBy(paras, func.peq2('parentNode'));

      $.each(clustereds, function (idx, paras) {
        var head = list.head(paras);
        if (dom.isLi(head)) {
          self.releaseList([paras]);
        } else {
          $.each(paras, function (idx, para) {
            $(para).css('marginLeft', function (idx, val) {
              val = (parseInt(val, 10) || 0);
              return val > 25 ? val - 25 : '';
            });
          });
        }
      });

      rng.select();
    };

    /**
     * toggle list
     * @param {String} listName - OL or UL
     */
    this.toggleList = function (listName) {
      var self = this;
      var rng = range.create().wrapBodyInlineWithPara();

      var paras = rng.nodes(dom.isPara, { includeAncestor: true });
      var clustereds = list.clusterBy(paras, func.peq2('parentNode'));

      // paragraph to list
      if (list.find(paras, dom.isPurePara)) {
        $.each(clustereds, function (idx, paras) {
          self.wrapList(paras, listName);
        });
      // list to paragraph or change list style
      } else {
        var diffLists = rng.nodes(dom.isList, {
          includeAncestor: true
        }).filter(function (listNode) {
          return !$.nodeName(listNode, listName);
        });

        if (diffLists.length) {
          $.each(diffLists, function (idx, listNode) {
            dom.replace(listNode, listName);
          });
        } else {
          this.releaseList(clustereds, true);
        }
      }

      rng.select();
    };

    /**
     * @param {Node[]} paras
     * @param {String} listName
     */
    this.wrapList = function (paras, listName) {
      var head = list.head(paras);
      var last = list.last(paras);

      var prevList = dom.isList(head.previousSibling) && head.previousSibling;
      var nextList = dom.isList(last.nextSibling) && last.nextSibling;

      var listNode = prevList || dom.insertAfter(dom.create(listName || 'UL'), last);

      // P to LI
      paras = $.map(paras, function (para) {
        return dom.isPurePara(para) ? dom.replace(para, 'LI') : para;
      });

      // append to list(<ul>, <ol>)
      dom.appendChildNodes(listNode, paras);

      if (nextList) {
        dom.appendChildNodes(listNode, list.from(nextList.childNodes));
        dom.remove(nextList);
      }
    };

    /**
     * @param {Array[]} clustereds
     * @param {Boolean} isEscapseToBody
     * @return {Node[]}
     */
    this.releaseList = function (clustereds, isEscapseToBody) {
      var releasedParas = [];

      $.each(clustereds, function (idx, paras) {
        var head = list.head(paras);
        var last = list.last(paras);

        var headList = isEscapseToBody ? dom.lastAncestor(head, dom.isList) :
                                         head.parentNode;
        var lastList = headList.childNodes.length > 1 ? dom.splitTree(headList, {
          node: last.parentNode,
          offset: dom.position(last) + 1
        }, true) : null;

        var middleList = dom.splitTree(headList, {
          node: head.parentNode,
          offset: dom.position(head)
        }, true);

        paras = isEscapseToBody ? dom.listDescendant(middleList, dom.isLi) :
                                  list.from(middleList.childNodes).filter(dom.isLi);

        // LI to P
        if (isEscapseToBody || !dom.isList(headList.parentNode)) {
          paras = $.map(paras, function (para) {
            return dom.replace(para, 'P');
          });
        }

        $.each(list.from(paras).reverse(), function (idx, para) {
          dom.insertAfter(para, headList);
        });

        // remove empty lists
        var rootLists = list.compact([headList, middleList, lastList]);
        $.each(rootLists, function (idx, rootList) {
          var listNodes = [rootList].concat(dom.listDescendant(rootList, dom.isList));
          $.each(listNodes.reverse(), function (idx, listNode) {
            if (!dom.nodeLength(listNode)) {
              dom.remove(listNode, true);
            }
          });
        });

        releasedParas = releasedParas.concat(paras);
      });

      return releasedParas;
    };
  };

  /**
   * Editor
   * @class
   */
  var Editor = function () {

    var style = new Style();
    var table = new Table();
    var typing = new Typing();
    var bullet = new Bullet();

    /**
     * create range
     */
    this.createRange = function ($editable) {
      $editable.focus();
      return range.create();
    };

    /**
     * save current range
     *
     * @param {jQuery} $editable
     */
    this.saveRange = function ($editable, thenCollapse) {
      $editable.focus();
      $editable.data('range', range.create());
      if (thenCollapse) {
        range.create().collapse().select();
      }
    };

    /**
     * restore lately range
     *
     * @param {jQuery} $editable
     */
    this.restoreRange = function ($editable) {
      var rng = $editable.data('range');
      if (rng) {
        rng.select();
        $editable.focus();
      }
    };

    /**
     * current style
     * @param {Node} target
     */
    this.currentStyle = function (target) {
      var rng = range.create();
      return rng ? rng.isOnEditable() && style.current(rng, target) : false;
    };

    var triggerOnChange = this.triggerOnChange = function ($editable) {
      var onChange = $editable.data('callbacks').onChange;
      if (onChange) {
        onChange($editable.html(), $editable);
      }
    };

    /**
     * undo
     * @param {jQuery} $editable
     */
    this.undo = function ($editable) {
      $editable.data('NoteHistory').undo();
      triggerOnChange($editable);
    };

    /**
     * redo
     * @param {jQuery} $editable
     */
    this.redo = function ($editable) {
      $editable.data('NoteHistory').redo();
      triggerOnChange($editable);
    };

    /**
     * after command
     * @param {jQuery} $editable
     */
    var afterCommand = this.afterCommand = function ($editable) {
      $editable.data('NoteHistory').recordUndo();
      triggerOnChange($editable);
    };

    /* jshint ignore:start */
    // native commands(with execCommand), generate function for execCommand
    var commands = ['bold', 'italic', 'underline', 'strikethrough', 'superscript', 'subscript',
                    'justifyLeft', 'justifyCenter', 'justifyRight', 'justifyFull',
                    'formatBlock', 'removeFormat',
                    'backColor', 'foreColor', 'insertHorizontalRule', 'fontName'];

    for (var idx = 0, len = commands.length; idx < len; idx ++) {
      this[commands[idx]] = (function (sCmd) {
        return function ($editable, value) {
          document.execCommand(sCmd, false, value);

          afterCommand($editable);
        };
      })(commands[idx]);
    }
    /* jshint ignore:end */

    /**
     * handle tab key
     *
     * @param {jQuery} $editable
     * @param {Object} options
     */
    this.tab = function ($editable, options) {
      var rng = range.create();
      if (rng.isCollapsed() && rng.isOnCell()) {
        table.tab(rng);
      } else {
        typing.insertTab($editable, rng, options.tabsize);
        afterCommand($editable);
      }
    };

    /**
     * handle shift+tab key
     */
    this.untab = function () {
      var rng = range.create();
      if (rng.isCollapsed() && rng.isOnCell()) {
        table.tab(rng, true);
      }
    };

    /**
     * insert paragraph
     *
     * @param {Node} $editable
     */
    this.insertParagraph = function ($editable) {
      typing.insertParagraph($editable);
      afterCommand($editable);
    };

    /**
     * @param {jQuery} $editable
     */
    this.insertOrderedList = function ($editable) {
      bullet.insertOrderedList($editable);
      afterCommand($editable);
    };

    /**
     * @param {jQuery} $editable
     */
    this.insertUnorderedList = function ($editable) {
      bullet.insertUnorderedList($editable);
      afterCommand($editable);
    };

    /**
     * @param {jQuery} $editable
     */
    this.indent = function ($editable) {
      bullet.indent($editable);
      afterCommand($editable);
    };

    /**
     * @param {jQuery} $editable
     */
    this.outdent = function ($editable) {
      bullet.outdent($editable);
      afterCommand($editable);
    };

    /**
     * insert image
     *
     * @param {jQuery} $editable
     * @param {String} sUrl
     */
    this.insertImage = function ($editable, sUrl, filename) {
      async.createImage(sUrl, filename).then(function ($image) {
        $image.css({
          display: '',
          width: Math.min($editable.width(), $image.width())
        });
        range.create().insertNode($image[0]);
        afterCommand($editable);
      }).fail(function () {
        var callbacks = $editable.data('callbacks');
        if (callbacks.onImageUploadError) {
          callbacks.onImageUploadError();
        }
      });
    };

    /**
     * insert node
     * @param {Node} $editable
     * @param {Node} node
     * @param {Boolean} [isInline]
     */
    this.insertNode = function ($editable, node, isInline) {
      range.create().insertNode(node, isInline);
      afterCommand($editable);
    };

    /**
     * insert text
     * @param {Node} $editable
     * @param {String} text
     */
    this.insertText = function ($editable, text) {
      var textNode = this.createRange($editable).insertNode(dom.createText(text), true);
      range.create(textNode, dom.nodeLength(textNode)).select();
      afterCommand($editable);
    };

    /**
     * formatBlock
     *
     * @param {jQuery} $editable
     * @param {String} tagName
     */
    this.formatBlock = function ($editable, tagName) {
      tagName = agent.isMSIE ? '<' + tagName + '>' : tagName;
      document.execCommand('FormatBlock', false, tagName);
      afterCommand($editable);
    };

    this.formatPara = function ($editable) {
      this.formatBlock($editable, 'P');
      afterCommand($editable);
    };

    /* jshint ignore:start */
    for (var idx = 1; idx <= 6; idx ++) {
      this['formatH' + idx] = function (idx) {
        return function ($editable) {
          this.formatBlock($editable, 'H' + idx);
        };
      }(idx);
    };
    /* jshint ignore:end */

    /**
     * fontsize
     * FIXME: Still buggy
     *
     * @param {jQuery} $editable
     * @param {String} value - px
     */
    this.fontSize = function ($editable, value) {
      document.execCommand('fontSize', false, 3);
      if (agent.isFF) {
        // firefox: <font size="3"> to <span style='font-size={value}px;'>, buggy
        $editable.find('font[size=3]').removeAttr('size').css('font-size', value + 'px');
      } else {
        // chrome: <span style="font-size: medium"> to <span style='font-size={value}px;'>
        $editable.find('span').filter(function () {
          return this.style.fontSize === 'medium';
        }).css('font-size', value + 'px');
      }

      afterCommand($editable);
    };

    /**
     * lineHeight
     * @param {jQuery} $editable
     * @param {String} value
     */
    this.lineHeight = function ($editable, value) {
      style.stylePara(range.create(), {
        lineHeight: value
      });
      afterCommand($editable);
    };

    /**
     * unlink
     *
     * @type command
     *
     * @param {jQuery} $editable
     */
    this.unlink = function ($editable) {
      var rng = range.create();
      if (rng.isOnAnchor()) {
        var anchor = dom.ancestor(rng.sc, dom.isAnchor);
        rng = range.createFromNode(anchor);
        rng.select();
        document.execCommand('unlink');

        afterCommand($editable);
      }
    };

    /**
     * create link
     *
     * @type command
     *
     * @param {jQuery} $editable
     * @param {Object} linkInfo
     * @param {Object} options
     */
    this.createLink = function ($editable, linkInfo, options) {
      var linkUrl = linkInfo.url;
      var linkText = linkInfo.text;
      var isNewWindow = linkInfo.newWindow;
      var rng = linkInfo.range;

      if (options.onCreateLink) {
        linkUrl = options.onCreateLink(linkUrl);
      }

      rng = rng.deleteContents();

      // Create a new link when there is no anchor on range.
      var anchor = rng.insertNode($('<A>' + linkText + '</A>')[0], true);
      $(anchor).attr({
        href: linkUrl,
        target: isNewWindow ? '_blank' : ''
      });

      range.createFromNode(anchor).select();
      afterCommand($editable);
    };

    /**
     * returns link info
     *
     * @return {Object}
     */
    this.getLinkInfo = function ($editable) {
      $editable.focus();

      var rng = range.create().expand(dom.isAnchor);

      // Get the first anchor on range(for edit).
      var $anchor = $(list.head(rng.nodes(dom.isAnchor)));

      return {
        range: rng,
        text: rng.toString(),
        isNewWindow: $anchor.length ? $anchor.attr('target') === '_blank' : true,
        url: $anchor.length ? $anchor.attr('href') : ''
      };
    };

    this.color = function ($editable, sObjColor) {
      var oColor = JSON.parse(sObjColor);
      var foreColor = oColor.foreColor, backColor = oColor.backColor;

      if (foreColor) { document.execCommand('foreColor', false, foreColor); }
      if (backColor) { document.execCommand('backColor', false, backColor); }

      afterCommand($editable);
    };

    this.insertTable = function ($editable, sDim) {
      var dimension = sDim.split('x');
      var rng = range.create();
      rng = rng.deleteContents();
      rng.insertNode(table.createTable(dimension[0], dimension[1]));
      afterCommand($editable);
    };

    /**
     * @param {jQuery} $editable
     * @param {String} value
     * @param {jQuery} $target
     */
    this.floatMe = function ($editable, value, $target) {
      $target.css('float', value);
      afterCommand($editable);
    };

    this.imageShape = function ($editable, value, $target) {
      $target.removeClass('img-rounded img-circle img-thumbnail');

      if (value) {
        $target.addClass(value);
      }
    };

    /**
     * resize overlay element
     * @param {jQuery} $editable
     * @param {String} value
     * @param {jQuery} $target - target element
     */
    this.resize = function ($editable, value, $target) {
      $target.css({
        width: value * 100 + '%',
        height: ''
      });

      afterCommand($editable);
    };

    /**
     * @param {Position} pos
     * @param {jQuery} $target - target element
     * @param {Boolean} [bKeepRatio] - keep ratio
     */
    this.resizeTo = function (pos, $target, bKeepRatio) {
      var imageSize;
      if (bKeepRatio) {
        var newRatio = pos.y / pos.x;
        var ratio = $target.data('ratio');
        imageSize = {
          width: ratio > newRatio ? pos.x : pos.y / ratio,
          height: ratio > newRatio ? pos.x * ratio : pos.y
        };
      } else {
        imageSize = {
          width: pos.x,
          height: pos.y
        };
      }

      $target.css(imageSize);
    };

    /**
     * remove media object
     *
     * @param {jQuery} $editable
     * @param {String} value - dummy argument (for keep interface)
     * @param {jQuery} $target - target element
     */
    this.removeMedia = function ($editable, value, $target) {
      $target.detach();

      afterCommand($editable);
    };
  };

  /**
   * History
   * @class
   */
  var History = function ($editable) {
    var stack = [], stackOffset = -1;
    var editable = $editable[0];

    var makeSnapshot = function () {
      var rng = range.create();
      var emptyBookmark = {s: {path: [0], offset: 0}, e: {path: [0], offset: 0}};

      return {
        contents: $editable.html(),
        bookmark: (rng ? rng.bookmark(editable) : emptyBookmark)
      };
    };

    var applySnapshot = function (snapshot) {
      if (snapshot.contents !== null) {
        $editable.html(snapshot.contents);
      }
      if (snapshot.bookmark !== null) {
        range.createFromBookmark(editable, snapshot.bookmark).select();
      }
    };

    this.undo = function () {
      if (0 < stackOffset) {
        stackOffset--;
        applySnapshot(stack[stackOffset]);
      }
    };

    this.redo = function () {
      if (stack.length - 1 > stackOffset) {
        stackOffset++;
        applySnapshot(stack[stackOffset]);
      }
    };

    this.recordUndo = function () {
      stackOffset++;

      // Wash out stack after stackOffset
      if (stack.length > stackOffset) {
        stack = stack.slice(0, stackOffset);
      }

      // Create new snapshot and push it to the end
      stack.push(makeSnapshot());
    };

    // Create first undo stack
    this.recordUndo();
  };

  /**
   * Button
   */
  var Button = function () {
    /**
     * update button status
     *
     * @param {jQuery} $container
     * @param {Object} styleInfo
     */
    this.update = function ($container, styleInfo) {
      /**
       * handle dropdown's check mark (for fontname, fontsize, lineHeight).
       * @param {jQuery} $btn
       * @param {Number} value
       */
      var checkDropdownMenu = function ($btn, value) {
        $btn.find('.dropdown-menu li a').each(function () {
          // always compare string to avoid creating another func.
          var isChecked = ($(this).data('value') + '') === (value + '');
          this.className = isChecked ? 'checked' : '';
        });
      };

      /**
       * update button state(active or not).
       *
       * @param {String} selector
       * @param {Function} pred
       */
      var btnState = function (selector, pred) {
        var $btn = $container.find(selector);
        $btn.toggleClass('active', pred());
      };

      // fontname
      var $fontname = $container.find('.note-fontname');
      if ($fontname.length) {
        var selectedFont = styleInfo['font-family'];
        if (!!selectedFont) {
          selectedFont = list.head(selectedFont.split(','));
          selectedFont = selectedFont.replace(/\'/g, '');
          $fontname.find('.note-current-fontname').text(selectedFont);
          checkDropdownMenu($fontname, selectedFont);
        }
      }

      // fontsize
      var $fontsize = $container.find('.note-fontsize');
      $fontsize.find('.note-current-fontsize').text(styleInfo['font-size']);
      checkDropdownMenu($fontsize, parseFloat(styleInfo['font-size']));

      // lineheight
      var $lineHeight = $container.find('.note-height');
      checkDropdownMenu($lineHeight, parseFloat(styleInfo['line-height']));

      btnState('button[data-event="bold"]', function () {
        return styleInfo['font-bold'] === 'bold';
      });
      btnState('button[data-event="italic"]', function () {
        return styleInfo['font-italic'] === 'italic';
      });
      btnState('button[data-event="underline"]', function () {
        return styleInfo['font-underline'] === 'underline';
      });
      btnState('button[data-event="strikethrough"]', function () {
        return styleInfo['font-strikethrough'] === 'strikethrough';
      });
      btnState('button[data-event="superscript"]', function () {
        return styleInfo['font-superscript'] === 'superscript';
      });
      btnState('button[data-event="subscript"]', function () {
        return styleInfo['font-subscript'] === 'subscript';
      });
      btnState('button[data-event="justifyLeft"]', function () {
        return styleInfo['text-align'] === 'left' || styleInfo['text-align'] === 'start';
      });
      btnState('button[data-event="justifyCenter"]', function () {
        return styleInfo['text-align'] === 'center';
      });
      btnState('button[data-event="justifyRight"]', function () {
        return styleInfo['text-align'] === 'right';
      });
      btnState('button[data-event="justifyFull"]', function () {
        return styleInfo['text-align'] === 'justify';
      });
      btnState('button[data-event="insertUnorderedList"]', function () {
        return styleInfo['list-style'] === 'unordered';
      });
      btnState('button[data-event="insertOrderedList"]', function () {
        return styleInfo['list-style'] === 'ordered';
      });
    };

    /**
     * update recent color
     *
     * @param {Node} button
     * @param {String} eventName
     * @param {value} value
     */
    this.updateRecentColor = function (button, eventName, value) {
      var $color = $(button).closest('.note-color');
      var $recentColor = $color.find('.note-recent-color');
      var colorInfo = JSON.parse($recentColor.attr('data-value'));
      colorInfo[eventName] = value;
      $recentColor.attr('data-value', JSON.stringify(colorInfo));
      var sKey = eventName === 'backColor' ? 'background-color' : 'color';
      $recentColor.find('i').css(sKey, value);
    };
  };

  /**
   * Toolbar
   */
  var Toolbar = function () {
    var button = new Button();

    this.update = function ($toolbar, styleInfo) {
      button.update($toolbar, styleInfo);
    };

    /**
     * @param {Node} button
     * @param {String} eventName
     * @param {String} value
     */
    this.updateRecentColor = function (buttonNode, eventName, value) {
      button.updateRecentColor(buttonNode, eventName, value);
    };

    /**
     * activate buttons exclude codeview
     * @param {jQuery} $toolbar
     */
    this.activate = function ($toolbar) {
      $toolbar.find('button')
              .not('button[data-event="codeview"]')
              .removeClass('disabled');
    };

    /**
     * deactivate buttons exclude codeview
     * @param {jQuery} $toolbar
     */
    this.deactivate = function ($toolbar) {
      $toolbar.find('button')
              .not('button[data-event="codeview"]')
              .addClass('disabled');
    };

    this.updateFullscreen = function ($container, bFullscreen) {
      var $btn = $container.find('button[data-event="fullscreen"]');
      $btn.toggleClass('active', bFullscreen);
    };

    this.updateCodeview = function ($container, isCodeview) {
      var $btn = $container.find('button[data-event="codeview"]');
      $btn.toggleClass('active', isCodeview);
    };
  };

  /**
   * Popover (http://getbootstrap.com/javascript/#popovers)
   */
  var Popover = function () {
    var button = new Button();

    /**
     * returns position from placeholder
     * @param {Node} placeholder
     * @param {Boolean} isAirMode
     */
    var posFromPlaceholder = function (placeholder, isAirMode) {
      var $placeholder = $(placeholder);
      var pos = isAirMode ? $placeholder.offset() : $placeholder.position();
      var height = $placeholder.outerHeight(true); // include margin

      // popover below placeholder.
      return {
        left: pos.left,
        top: pos.top + height
      };
    };

    /**
     * show popover
     * @param {jQuery} popover
     * @param {Position} pos
     */
    var showPopover = function ($popover, pos) {
      $popover.css({
        display: 'block',
        left: pos.left,
        top: pos.top
      });
    };

    var PX_POPOVER_ARROW_OFFSET_X = 20;

    /**
     * update current state
     * @param {jQuery} $popover - popover container
     * @param {Object} styleInfo - style object
     * @param {Boolean} isAirMode
     */
    this.update = function ($popover, styleInfo, isAirMode) {
      button.update($popover, styleInfo);

      var $linkPopover = $popover.find('.note-link-popover');
      if (styleInfo.anchor) {
        var $anchor = $linkPopover.find('a');
        var href = $(styleInfo.anchor).attr('href');
        $anchor.attr('href', href).html(href);
        showPopover($linkPopover, posFromPlaceholder(styleInfo.anchor, isAirMode));
      } else {
        $linkPopover.hide();
      }

      var $imagePopover = $popover.find('.note-image-popover');
      if (styleInfo.image) {
        showPopover($imagePopover, posFromPlaceholder(styleInfo.image, isAirMode));
      } else {
        $imagePopover.hide();
      }

      var $airPopover = $popover.find('.note-air-popover');
      if (isAirMode && !styleInfo.range.isCollapsed()) {
        var bnd = func.rect2bnd(list.last(styleInfo.range.getClientRects()));
        showPopover($airPopover, {
          left: Math.max(bnd.left + bnd.width / 2 - PX_POPOVER_ARROW_OFFSET_X, 0),
          top: bnd.top + bnd.height
        });
      } else {
        $airPopover.hide();
      }
    };

    /**
     * @param {Node} button
     * @param {String} eventName
     * @param {String} value
     */
    this.updateRecentColor = function (button, eventName, value) {
      button.updateRecentColor(button, eventName, value);
    };

    /**
     * hide all popovers
     * @param {jQuery} $popover - popover contaienr
     */
    this.hide = function ($popover) {
      $popover.children().hide();
    };
  };

  /**
   * Handle
   */
  var Handle = function () {
    /**
     * update handle
     * @param {jQuery} $handle
     * @param {Object} styleInfo
     * @param {Boolean} isAirMode
     */
    this.update = function ($handle, styleInfo, isAirMode) {
      var $selection = $handle.find('.note-control-selection');
      if (styleInfo.image) {
        var $image = $(styleInfo.image);
        var pos = isAirMode ? $image.offset() : $image.position();

        // include margin
        var imageSize = {
          w: $image.outerWidth(true),
          h: $image.outerHeight(true)
        };

        $selection.css({
          display: 'block',
          left: pos.left,
          top: pos.top,
          width: imageSize.w,
          height: imageSize.h
        }).data('target', styleInfo.image); // save current image element.
        var sizingText = imageSize.w + 'x' + imageSize.h;
        $selection.find('.note-control-selection-info').text(sizingText);
      } else {
        $selection.hide();
      }
    };

    this.hide = function ($handle) {
      $handle.children().hide();
    };
  };

  /**
   * Dialog 
   *
   * @class
   */
  var Dialog = function () {

    /**
     * toggle button status
     *
     * @param {jQuery} $btn
     * @param {Boolean} isEnable
     */
    var toggleBtn = function ($btn, isEnable) {
      $btn.toggleClass('disabled', !isEnable);
      $btn.attr('disabled', !isEnable);
    };

    /**
     * show image dialog
     *
     * @param {jQuery} $editable
     * @param {jQuery} $dialog
     * @return {Promise}
     */
    this.showImageDialog = function ($editable, $dialog) {
      return $.Deferred(function (deferred) {
        var $imageDialog = $dialog.find('.note-image-dialog');

        var $imageInput = $dialog.find('.note-image-input'),
            $imageUrl = $dialog.find('.note-image-url'),
            $imageBtn = $dialog.find('.note-image-btn');

        $imageDialog.one('shown.bs.modal', function () {
          // Cloning imageInput to clear element.
          $imageInput.replaceWith($imageInput.clone()
            .on('change', function () {
              deferred.resolve(this.files);
              $imageDialog.modal('hide');
            })
            .val('')
          );

          $imageBtn.click(function (event) {
            event.preventDefault();

            deferred.resolve($imageUrl.val());
            $imageDialog.modal('hide');
          });

          $imageUrl.on('keyup paste', function (event) {
            var url;
            
            if (event.type === 'paste') {
              url = event.originalEvent.clipboardData.getData('text');
            } else {
              url = $imageUrl.val();
            }
            
            toggleBtn($imageBtn, url);
          }).val('').trigger('focus');
        }).one('hidden.bs.modal', function () {
          $imageInput.off('change');
          $imageUrl.off('keyup paste');
          $imageBtn.off('click');

          if (deferred.state() === 'pending') {
            deferred.reject();
          }
        }).modal('show');
      });
    };

    /**
     * Show link dialog and set event handlers on dialog controls.
     *
     * @param {jQuery} $dialog
     * @param {Object} linkInfo
     * @return {Promise}
     */
    this.showLinkDialog = function ($editable, $dialog, linkInfo) {
      return $.Deferred(function (deferred) {
        var $linkDialog = $dialog.find('.note-link-dialog');

        var $linkText = $linkDialog.find('.note-link-text'),
        $linkUrl = $linkDialog.find('.note-link-url'),
        $linkBtn = $linkDialog.find('.note-link-btn'),
        $openInNewWindow = $linkDialog.find('input[type=checkbox]');

        $linkDialog.one('shown.bs.modal', function () {
          $linkText.val(linkInfo.text);

          $linkText.keyup(function () {
            // if linktext was modified by keyup,
            // stop cloning text from linkUrl
            linkInfo.text = $linkText.val();
          });

          // if no url was given, copy text to url
          if (!linkInfo.url) {
            linkInfo.url = linkInfo.text;
            toggleBtn($linkBtn, linkInfo.text);
          }

          $linkUrl.keyup(function () {
            toggleBtn($linkBtn, $linkUrl.val());
            // display same link on `Text to display` input
            // when create a new link
            if (!linkInfo.text) {
              $linkText.val($linkUrl.val());
            }
          }).val(linkInfo.url).trigger('focus').trigger('select');

          $openInNewWindow.prop('checked', linkInfo.newWindow);

          $linkBtn.one('click', function (event) {
            event.preventDefault();

            deferred.resolve({
              range: linkInfo.range,
              url: $linkUrl.val(),
              text: $linkText.val(),
              newWindow: $openInNewWindow.is(':checked')
            });
            $linkDialog.modal('hide');
          });
        }).one('hidden.bs.modal', function () {
          // detach events
          $linkText.off('keyup');
          $linkUrl.off('keyup');
          $linkBtn.off('click');

          if (deferred.state() === 'pending') {
            deferred.reject();
          }
        }).modal('show');
      }).promise();
    };

    /**
     * show help dialog
     *
     * @param {jQuery} $dialog
     */
    this.showHelpDialog = function ($editable, $dialog) {
      return $.Deferred(function (deferred) {
        var $helpDialog = $dialog.find('.note-help-dialog');

        $helpDialog.one('hidden.bs.modal', function () {
          deferred.resolve();
        }).modal('show');
      }).promise();
    };
  };


  var CodeMirror;
  if (agent.hasCodeMirror) {
    if (agent.isSupportAmd) {
      require(['CodeMirror'], function (cm) {
        CodeMirror = cm;
      });
    } else {
      CodeMirror = window.CodeMirror;
    }
  }

  /**
   * EventHandler
   */
  var EventHandler = function () {
    var $window = $(window);
    var $document = $(document);
    var $scrollbar = $('html, body');

    var editor = new Editor();
    var toolbar = new Toolbar(), popover = new Popover();
    var handle = new Handle(), dialog = new Dialog();

    this.getEditor = function () {
      return editor;
    };

    /**
     * returns makeLayoutInfo from editor's descendant node.
     *
     * @param {Node} descendant
     * @returns {Object}
     */
    var makeLayoutInfo = function (descendant) {
      var $target = $(descendant).closest('.note-editor, .note-air-editor, .note-air-layout');

      if (!$target.length) { return null; }

      var $editor;
      if ($target.is('.note-editor, .note-air-editor')) {
        $editor = $target;
      } else {
        $editor = $('#note-editor-' + list.last($target.attr('id').split('-')));
      }

      return dom.buildLayoutInfo($editor);
    };

    /**
     * insert Images from file array.
     *
     * @param {jQuery} $editable
     * @param {File[]} files
     */
    var insertImages = function ($editable, files) {
      var callbacks = $editable.data('callbacks');

      // If onImageUpload options setted
      if (callbacks.onImageUpload) {
        callbacks.onImageUpload(files, editor, $editable);
      // else insert Image as dataURL
      } else {
        $.each(files, function (idx, file) {
          var filename = file.name;
          async.readFileAsDataURL(file).then(function (sDataURL) {
            editor.insertImage($editable, sDataURL, filename);
          }).fail(function () {
            if (callbacks.onImageUploadError) {
              callbacks.onImageUploadError();
            }
          });
        });
      }
    };

    var commands = {
      /**
       * @param {Object} layoutInfo
       */
      showLinkDialog: function (layoutInfo) {
        var $editor = layoutInfo.editor(),
            $dialog = layoutInfo.dialog(),
            $editable = layoutInfo.editable(),
            linkInfo = editor.getLinkInfo($editable);

        var options = $editor.data('options');

        editor.saveRange($editable);
        dialog.showLinkDialog($editable, $dialog, linkInfo).then(function (linkInfo) {
          editor.restoreRange($editable);
          editor.createLink($editable, linkInfo, options);
          // hide popover after creating link
          popover.hide(layoutInfo.popover());
        }).fail(function () {
          editor.restoreRange($editable);
        });
      },

      /**
       * @param {Object} layoutInfo
       */
      showImageDialog: function (layoutInfo) {
        var $dialog = layoutInfo.dialog(),
            $editable = layoutInfo.editable();

        editor.saveRange($editable);
        dialog.showImageDialog($editable, $dialog).then(function (data) {
          editor.restoreRange($editable);

          if (typeof data === 'string') {
            // image url
            editor.insertImage($editable, data);
          } else {
            // array of files
            insertImages($editable, data);
          }
        }).fail(function () {
          editor.restoreRange($editable);
        });
      },

      /**
       * @param {Object} layoutInfo
       */
      showHelpDialog: function (layoutInfo) {
        var $dialog = layoutInfo.dialog(),
            $editable = layoutInfo.editable();

        editor.saveRange($editable, true);
        dialog.showHelpDialog($editable, $dialog).then(function () {
          editor.restoreRange($editable);
        });
      },

      fullscreen: function (layoutInfo) {
        var $editor = layoutInfo.editor(),
        $toolbar = layoutInfo.toolbar(),
        $editable = layoutInfo.editable(),
        $codable = layoutInfo.codable();

        var options = $editor.data('options');

        var resize = function (size) {
          $editor.css('width', size.w);
          $editable.css('height', size.h);
          $codable.css('height', size.h);
          if ($codable.data('cmeditor')) {
            $codable.data('cmeditor').setsize(null, size.h);
          }
        };

        $editor.toggleClass('fullscreen');
        var isFullscreen = $editor.hasClass('fullscreen');
        if (isFullscreen) {
          $editable.data('orgheight', $editable.css('height'));

          $window.on('resize', function () {
            resize({
              w: $window.width(),
              h: $window.height() - $toolbar.outerHeight()
            });
          }).trigger('resize');

          $scrollbar.css('overflow', 'hidden');
        } else {
          $window.off('resize');
          resize({
            w: options.width || '',
            h: $editable.data('orgheight')
          });
          $scrollbar.css('overflow', 'visible');
        }

        toolbar.updateFullscreen($toolbar, isFullscreen);
      },

      codeview: function (layoutInfo) {
        var $editor = layoutInfo.editor(),
        $toolbar = layoutInfo.toolbar(),
        $editable = layoutInfo.editable(),
        $codable = layoutInfo.codable(),
        $popover = layoutInfo.popover();

        var options = $editor.data('options');

        var cmEditor, server;

        $editor.toggleClass('codeview');

        var isCodeview = $editor.hasClass('codeview');
        if (isCodeview) {
          $codable.val(dom.html($editable, true));
          $codable.height($editable.height());
          toolbar.deactivate($toolbar);
          popover.hide($popover);
          $codable.focus();

          // activate CodeMirror as codable
          if (agent.hasCodeMirror) {
            cmEditor = CodeMirror.fromTextArea($codable[0], options.codemirror);

            // CodeMirror TernServer
            if (options.codemirror.tern) {
              server = new CodeMirror.TernServer(options.codemirror.tern);
              cmEditor.ternServer = server;
              cmEditor.on('cursorActivity', function (cm) {
                server.updateArgHints(cm);
              });
            }

            // CodeMirror hasn't Padding.
            cmEditor.setSize(null, $editable.outerHeight());
            $codable.data('cmEditor', cmEditor);
          }
        } else {
          // deactivate CodeMirror as codable
          if (agent.hasCodeMirror) {
            cmEditor = $codable.data('cmEditor');
            $codable.val(cmEditor.getValue());
            cmEditor.toTextArea();
          }

          $editable.html(dom.value($codable) || dom.emptyPara);
          $editable.height(options.height ? $codable.height() : 'auto');

          toolbar.activate($toolbar);
          $editable.focus();
        }

        toolbar.updateCodeview(layoutInfo.toolbar(), isCodeview);
      }
    };

    var hMousedown = function (event) {
      //preventDefault Selection for FF, IE8+
      if (dom.isImg(event.target)) {
        event.preventDefault();
      }
    };

    var hToolbarAndPopoverUpdate = function (event) {
      // delay for range after mouseup
      setTimeout(function () {
        var layoutInfo = makeLayoutInfo(event.currentTarget || event.target);
        var styleInfo = editor.currentStyle(event.target);
        if (!styleInfo) { return; }

        var isAirMode = layoutInfo.editor().data('options').airMode;
        if (!isAirMode) {
          toolbar.update(layoutInfo.toolbar(), styleInfo);
        }

        popover.update(layoutInfo.popover(), styleInfo, isAirMode);
        handle.update(layoutInfo.handle(), styleInfo, isAirMode);
      }, 0);
    };

    var hScroll = function (event) {
      var layoutInfo = makeLayoutInfo(event.currentTarget || event.target);
      //hide popover and handle when scrolled
      popover.hide(layoutInfo.popover());
      handle.hide(layoutInfo.handle());
    };

    /**
     * paste clipboard image
     *
     * @param {Event} event
     */
    var hPasteClipboardImage = function (event) {
      var clipboardData = event.originalEvent.clipboardData;
      if (!clipboardData || !clipboardData.items || !clipboardData.items.length) {
        return;
      }

      var layoutInfo = makeLayoutInfo(event.currentTarget || event.target),
          $editable = layoutInfo.editable();

      var item = list.head(clipboardData.items);
      var isClipboardImage = item.kind === 'file' && item.type.indexOf('image/') !== -1;

      if (isClipboardImage) {
        insertImages($editable, [item.getAsFile()]);
      }

      editor.afterCommand($editable);
    };

    /**
     * `mousedown` event handler on $handle
     *  - controlSizing: resize image
     *
     * @param {MouseEvent} event
     */
    var hHandleMousedown = function (event) {
      if (dom.isControlSizing(event.target)) {
        event.preventDefault();
        event.stopPropagation();

        var layoutInfo = makeLayoutInfo(event.target),
            $handle = layoutInfo.handle(), $popover = layoutInfo.popover(),
            $editable = layoutInfo.editable(),
            $editor = layoutInfo.editor();

        var target = $handle.find('.note-control-selection').data('target'),
            $target = $(target), posStart = $target.offset(),
            scrollTop = $document.scrollTop();

        var isAirMode = $editor.data('options').airMode;

        $document.on('mousemove', function (event) {
          editor.resizeTo({
            x: event.clientX - posStart.left,
            y: event.clientY - (posStart.top - scrollTop)
          }, $target, !event.shiftKey);

          handle.update($handle, {image: target}, isAirMode);
          popover.update($popover, {image: target}, isAirMode);
        }).one('mouseup', function () {
          $document.off('mousemove');
        });

        if (!$target.data('ratio')) { // original ratio.
          $target.data('ratio', $target.height() / $target.width());
        }

        editor.afterCommand($editable);
      }
    };

    var hToolbarAndPopoverMousedown = function (event) {
      // prevent default event when insertTable (FF, Webkit)
      var $btn = $(event.target).closest('[data-event]');
      if ($btn.length) {
        event.preventDefault();
      }
    };

    var hToolbarAndPopoverClick = function (event) {
      var $btn = $(event.target).closest('[data-event]');

      if ($btn.length) {
        var eventName = $btn.attr('data-event'),
            value = $btn.attr('data-value'),
            hide = $btn.attr('data-hide');

        var layoutInfo = makeLayoutInfo(event.target);

        event.preventDefault();

        // before command: detect control selection element($target)
        var $target;
        if ($.inArray(eventName, ['resize', 'floatMe', 'removeMedia', 'imageShape']) !== -1) {
          var $selection = layoutInfo.handle().find('.note-control-selection');
          $target = $($selection.data('target'));
        }

        // If requested, hide the popover when the button is clicked.
        // Useful for things like showHelpDialog.
        if (hide) {
          $btn.parents('.popover').hide();
        }

        if (editor[eventName]) { // on command
          var $editable = layoutInfo.editable();
          $editable.trigger('focus');
          editor[eventName]($editable, value, $target);
        } else if (commands[eventName]) {
          commands[eventName].call(this, layoutInfo);
        } else if ($.isFunction($.summernote.pluginEvents[eventName])) {
          $.summernote.pluginEvents[eventName](layoutInfo, value, $target);
        }

        // after command
        if ($.inArray(eventName, ['backColor', 'foreColor']) !== -1) {
          var options = layoutInfo.editor().data('options', options);
          var module = options.airMode ? popover : toolbar;
          module.updateRecentColor(list.head($btn), eventName, value);
        }

        hToolbarAndPopoverUpdate(event);
      }
    };

    var EDITABLE_PADDING = 24;
    /**
     * `mousedown` event handler on statusbar
     *
     * @param {MouseEvent} event
     */
    var hStatusbarMousedown = function (event) {
      event.preventDefault();
      event.stopPropagation();

      var $editable = makeLayoutInfo(event.target).editable();
      var nEditableTop = $editable.offset().top - $document.scrollTop();

      var layoutInfo = makeLayoutInfo(event.currentTarget || event.target);
      var options = layoutInfo.editor().data('options');

      $document.on('mousemove', function (event) {
        var nHeight = event.clientY - (nEditableTop + EDITABLE_PADDING);

        nHeight = (options.minHeight > 0) ? Math.max(nHeight, options.minHeight) : nHeight;
        nHeight = (options.maxHeight > 0) ? Math.min(nHeight, options.maxHeight) : nHeight;

        $editable.height(nHeight);
      }).one('mouseup', function () {
        $document.off('mousemove');
      });
    };

    var PX_PER_EM = 18;
    var hDimensionPickerMove = function (event, options) {
      var $picker = $(event.target.parentNode); // target is mousecatcher
      var $dimensionDisplay = $picker.next();
      var $catcher = $picker.find('.note-dimension-picker-mousecatcher');
      var $highlighted = $picker.find('.note-dimension-picker-highlighted');
      var $unhighlighted = $picker.find('.note-dimension-picker-unhighlighted');

      var posOffset;
      // HTML5 with jQuery - e.offsetX is undefined in Firefox
      if (event.offsetX === undefined) {
        var posCatcher = $(event.target).offset();
        posOffset = {
          x: event.pageX - posCatcher.left,
          y: event.pageY - posCatcher.top
        };
      } else {
        posOffset = {
          x: event.offsetX,
          y: event.offsetY
        };
      }

      var dim = {
        c: Math.ceil(posOffset.x / PX_PER_EM) || 1,
        r: Math.ceil(posOffset.y / PX_PER_EM) || 1
      };

      $highlighted.css({ width: dim.c + 'em', height: dim.r + 'em' });
      $catcher.attr('data-value', dim.c + 'x' + dim.r);

      if (3 < dim.c && dim.c < options.insertTableMaxSize.col) {
        $unhighlighted.css({ width: dim.c + 1 + 'em'});
      }

      if (3 < dim.r && dim.r < options.insertTableMaxSize.row) {
        $unhighlighted.css({ height: dim.r + 1 + 'em'});
      }

      $dimensionDisplay.html(dim.c + ' x ' + dim.r);
    };

    /**
     * Drag and Drop Events
     *
     * @param {Object} layoutInfo - layout Informations
     * @param {Boolean} disableDragAndDrop
     */
    var handleDragAndDropEvent = function (layoutInfo, disableDragAndDrop) {
      if (disableDragAndDrop) {
        // prevent default drop event
        $document.on('drop', function (e) {
          e.preventDefault();
        });
      } else {
        attachDragAndDropEvent(layoutInfo);
      }
    };

    /**
     * attach Drag and Drop Events
     *
     * @param {Object} layoutInfo - layout Informations
     */
    var attachDragAndDropEvent = function (layoutInfo) {
      var collection = $(),
          $dropzone = layoutInfo.dropzone,
          $dropzoneMessage = layoutInfo.dropzone.find('.note-dropzone-message');

      // show dropzone on dragenter when dragging a object to document.
      $document.on('dragenter', function (e) {
        var isCodeview = layoutInfo.editor.hasClass('codeview');
        if (!isCodeview && !collection.length) {
          layoutInfo.editor.addClass('dragover');
          $dropzone.width(layoutInfo.editor.width());
          $dropzone.height(layoutInfo.editor.height());
          $dropzoneMessage.text(layoutInfo.langInfo.image.dragImageHere);
        }
        collection = collection.add(e.target);
      }).on('dragleave', function (e) {
        collection = collection.not(e.target);
        if (!collection.length) {
          layoutInfo.editor.removeClass('dragover');
        }
      }).on('drop', function () {
        collection = $();
        layoutInfo.editor.removeClass('dragover');
      });

      // change dropzone's message on hover.
      $dropzone.on('dragenter', function () {
        $dropzone.addClass('hover');
        $dropzoneMessage.text(layoutInfo.langInfo.image.dropImage);
      }).on('dragleave', function () {
        $dropzone.removeClass('hover');
        $dropzoneMessage.text(layoutInfo.langInfo.image.dragImageHere);
      });

      // attach dropImage
      $dropzone.on('drop', function (event) {
        event.preventDefault();

        var dataTransfer = event.originalEvent.dataTransfer;
        if (dataTransfer && dataTransfer.files) {
          var layoutInfo = makeLayoutInfo(event.currentTarget || event.target);
          layoutInfo.editable().focus();
          insertImages(layoutInfo.editable(), dataTransfer.files);
        }
      }).on('dragover', false); // prevent default dragover event
    };


    /**
     * bind KeyMap on keydown
     *
     * @param {Object} layoutInfo
     * @param {Object} keyMap
     */
    this.bindKeyMap = function (layoutInfo, keyMap) {
      var $editor = layoutInfo.editor;
      var $editable = layoutInfo.editable;

      layoutInfo = makeLayoutInfo($editable);

      $editable.on('keydown', function (event) {
        var aKey = [];

        // modifier
        if (event.metaKey) { aKey.push('CMD'); }
        if (event.ctrlKey && !event.altKey) { aKey.push('CTRL'); }
        if (event.shiftKey) { aKey.push('SHIFT'); }

        // keycode
        var keyName = key.nameFromCode[event.keyCode];
        if (keyName) { aKey.push(keyName); }

        var eventName = keyMap[aKey.join('+')];
        if (eventName) {
          event.preventDefault();

          if (editor[eventName]) {
            editor[eventName]($editable, $editor.data('options'));
          } else if (commands[eventName]) {
            commands[eventName].call(this, layoutInfo);
          } else if ($.summernote.plugins[eventName]) {
            var plugin = $.summernote.plugins[eventName];
            if ($.isFunction(plugin.event)) {
              plugin.event(event, editor, layoutInfo);
            }
          }
        } else if (key.isEdit(event.keyCode)) {
          editor.afterCommand($editable);
        }
      });
    };

    /**
     * attach eventhandler
     *
     * @param {Object} layoutInfo - layout Informations
     * @param {Object} options - user options include custom event handlers
     * @param {Function} options.enter - enter key handler
     */
    this.attach = function (layoutInfo, options) {
      // handlers for editable
      if (options.shortcuts) {
        this.bindKeyMap(layoutInfo, options.keyMap[agent.isMac ? 'mac' : 'pc']);
      }
      layoutInfo.editable.on('mousedown', hMousedown);
      layoutInfo.editable.on('keyup mouseup', hToolbarAndPopoverUpdate);
      layoutInfo.editable.on('scroll', hScroll);
      layoutInfo.editable.on('paste', hPasteClipboardImage);

      // handler for handle and popover
      layoutInfo.handle.on('mousedown', hHandleMousedown);
      layoutInfo.popover.on('click', hToolbarAndPopoverClick);
      layoutInfo.popover.on('mousedown', hToolbarAndPopoverMousedown);

      // handlers for frame mode (toolbar, statusbar)
      if (!options.airMode) {
        // handler for drag and drop
        handleDragAndDropEvent(layoutInfo, options.disableDragAndDrop);

        // handler for toolbar
        layoutInfo.toolbar.on('click', hToolbarAndPopoverClick);
        layoutInfo.toolbar.on('mousedown', hToolbarAndPopoverMousedown);

        // handler for statusbar
        if (!options.disableResizeEditor) {
          layoutInfo.statusbar.on('mousedown', hStatusbarMousedown);
        }
      }

      // handler for table dimension
      var $catcherContainer = options.airMode ? layoutInfo.popover :
                                                layoutInfo.toolbar;
      var $catcher = $catcherContainer.find('.note-dimension-picker-mousecatcher');
      $catcher.css({
        width: options.insertTableMaxSize.col + 'em',
        height: options.insertTableMaxSize.row + 'em'
      }).on('mousemove', function (event) {
        hDimensionPickerMove(event, options);
      });

      // save options on editor
      layoutInfo.editor.data('options', options);

      // ret styleWithCSS for backColor / foreColor clearing with 'inherit'.
      if (options.styleWithSpan && !agent.isMSIE) {
        // protect FF Error: NS_ERROR_FAILURE: Failure
        setTimeout(function () {
          document.execCommand('styleWithCSS', 0, true);
        }, 0);
      }

      // History
      var history = new History(layoutInfo.editable);
      layoutInfo.editable.data('NoteHistory', history);

      // basic event callbacks (lowercase)
      // enter, focus, blur, keyup, keydown
      if (options.onenter) {
        layoutInfo.editable.keypress(function (event) {
          if (event.keyCode === key.ENTER) { options.onenter(event); }
        });
      }

      if (options.onfocus) { layoutInfo.editable.focus(options.onfocus); }
      if (options.onblur) { layoutInfo.editable.blur(options.onblur); }
      if (options.onkeyup) { layoutInfo.editable.keyup(options.onkeyup); }
      if (options.onkeydown) { layoutInfo.editable.keydown(options.onkeydown); }
      if (options.onpaste) { layoutInfo.editable.on('paste', options.onpaste); }

      // callbacks for advanced features (camel)
      if (options.onToolbarClick) { layoutInfo.toolbar.click(options.onToolbarClick); }
      if (options.onChange) {
        var hChange = function () {
          editor.triggerOnChange(layoutInfo.editable);
        };

        if (agent.isMSIE) {
          var sDomEvents = 'DOMCharacterDataModified DOMSubtreeModified DOMNodeInserted';
          layoutInfo.editable.on(sDomEvents, hChange);
        } else {
          layoutInfo.editable.on('input', hChange);
        }
      }

      // All editor status will be saved on editable with jquery's data
      // for support multiple editor with singleton object.
      layoutInfo.editable.data('callbacks', {
        onChange: options.onChange,
        onAutoSave: options.onAutoSave,
        onImageUpload: options.onImageUpload,
        onImageUploadError: options.onImageUploadError,
        onFileUpload: options.onFileUpload,
        onFileUploadError: options.onFileUpload
      });
    };

    this.detach = function (layoutInfo, options) {
      layoutInfo.editable.off();

      layoutInfo.popover.off();
      layoutInfo.handle.off();
      layoutInfo.dialog.off();

      if (!options.airMode) {
        layoutInfo.dropzone.off();
        layoutInfo.toolbar.off();
        layoutInfo.statusbar.off();
      }
    };
  };

  /**
   * renderer
   *
   * rendering toolbar and editable
   */
  var Renderer = function () {

    /**
     * bootstrap button template
     *
     * @param {String} label
     * @param {Object} [options]
     * @param {String} [options.event]
     * @param {String} [options.value]
     * @param {String} [options.title]
     * @param {String} [options.dropdown]
     * @param {String} [options.hide]
     */
    var tplButton = function (label, options) {
      var event = options.event;
      var value = options.value;
      var title = options.title;
      var className = options.className;
      var dropdown = options.dropdown;
      var hide = options.hide;

      return '<button type="button"' +
                 ' class="btn btn-default btn-sm btn-small' +
                   (className ? ' ' + className : '') +
                   (dropdown ? ' dropdown-toggle' : '') +
                 '"' +
                 (dropdown ? ' data-toggle="dropdown"' : '') +
                 (title ? ' title="' + title + '"' : '') +
                 (event ? ' data-event="' + event + '"' : '') +
                 (value ? ' data-value=\'' + value + '\'' : '') +
                 (hide ? ' data-hide=\'' + hide + '\'' : '') +
                 ' tabindex="-1">' +
               label +
               (dropdown ? ' <span class="caret"></span>' : '') +
             '</button>' +
             (dropdown || '');
    };

    /**
     * bootstrap icon button template
     *
     * @param {String} iconClassName
     * @param {Object} [options]
     * @param {String} [options.event]
     * @param {String} [options.value]
     * @param {String} [options.title]
     * @param {String} [options.dropdown]
     */
    var tplIconButton = function (iconClassName, options) {
      var label = '<i class="' + iconClassName + '"></i>';
      return tplButton(label, options);
    };

    /**
     * bootstrap popover template
     *
     * @param {String} className
     * @param {String} content
     */
    var tplPopover = function (className, content) {
      return '<div class="' + className + ' popover bottom in" style="display: none;">' +
               '<div class="arrow"></div>' +
               '<div class="popover-content">' +
                 content +
               '</div>' +
             '</div>';
    };

    /**
     * bootstrap dialog template
     *
     * @param {String} className
     * @param {String} [title]
     * @param {String} body
     * @param {String} [footer]
     */
    var tplDialog = function (className, title, body, footer) {
      return '<div class="' + className + ' modal" aria-hidden="false">' +
               '<div class="modal-dialog">' +
                 '<div class="modal-content">' +
                   (title ?
                   '<div class="modal-header">' +
                     '<button type="button" class="close" aria-hidden="true" tabindex="-1">&times;</button>' +
                     '<h4 class="modal-title">' + title + '</h4>' +
                   '</div>' : ''
                   ) +
                   '<form class="note-modal-form">' +
                     '<div class="modal-body">' + body + '</div>' +
                     (footer ?
                     '<div class="modal-footer">' + footer + '</div>' : ''
                     ) +
                   '</form>' +
                 '</div>' +
               '</div>' +
             '</div>';
    };

    var tplButtonInfo = {
      picture: function (lang) {
        return tplIconButton('fa fa-picture-o', {
          event: 'showImageDialog',
          title: lang.image.image,
          hide: true
        });
      },
      link: function (lang) {
        return tplIconButton('fa fa-link', {
          event: 'showLinkDialog',
          title: lang.link.link,
          hide: true
        });
      },
      table: function (lang) {
        var dropdown = '<ul class="note-table dropdown-menu">' +
                         '<div class="note-dimension-picker">' +
                           '<div class="note-dimension-picker-mousecatcher" data-event="insertTable" data-value="1x1"></div>' +
                           '<div class="note-dimension-picker-highlighted"></div>' +
                           '<div class="note-dimension-picker-unhighlighted"></div>' +
                         '</div>' +
                         '<div class="note-dimension-display"> 1 x 1 </div>' +
                       '</ul>';
        return tplIconButton('fa fa-table', {
          title: lang.table.table,
          dropdown: dropdown
        });
      },
      style: function (lang, options) {
        var items = options.styleTags.reduce(function (memo, v) {
          var label = lang.style[v === 'p' ? 'normal' : v];
          return memo + '<li><a data-event="formatBlock" href="#" data-value="' + v + '">' +
                   (
                     (v === 'p' || v === 'pre') ? label :
                     '<' + v + '>' + label + '</' + v + '>'
                   ) +
                 '</a></li>';
        }, '');

        return tplIconButton('fa fa-magic', {
          title: lang.style.style,
          dropdown: '<ul class="dropdown-menu">' + items + '</ul>'
        });
      },
      fontname: function (lang, options) {
        var items = options.fontNames.reduce(function (memo, v) {
          if (!agent.isFontInstalled(v)) { return memo; }
          return memo + '<li><a data-event="fontName" href="#" data-value="' + v + '">' +
                          '<i class="fa fa-check"></i> ' + v +
                        '</a></li>';
        }, '');
        var label = '<span class="note-current-fontname">' +
                       options.defaultFontName +
                     '</span>';
        return tplButton(label, {
          title: lang.font.name,
          dropdown: '<ul class="dropdown-menu">' + items + '</ul>'
        });
      },
      color: function (lang) {
        var colorButtonLabel = '<i class="fa fa-font" style="color:black;background-color:yellow;"></i>';
        var colorButton = tplButton(colorButtonLabel, {
          className: 'note-recent-color',
          title: lang.color.recent,
          event: 'color',
          value: '{"backColor":"yellow"}'
        });

        var dropdown = '<ul class="dropdown-menu">' +
                         '<li>' +
                           '<div class="btn-group">' +
                             '<div class="note-palette-title">' + lang.color.background + '</div>' +
                             '<div class="note-color-reset" data-event="backColor"' +
                               ' data-value="inherit" title="' + lang.color.transparent + '">' +
                               lang.color.setTransparent +
                             '</div>' +
                             '<div class="note-color-palette" data-target-event="backColor"></div>' +
                           '</div>' +
                           '<div class="btn-group">' +
                             '<div class="note-palette-title">' + lang.color.foreground + '</div>' +
                             '<div class="note-color-reset" data-event="foreColor" data-value="inherit" title="' + lang.color.reset + '">' +
                               lang.color.resetToDefault +
                             '</div>' +
                             '<div class="note-color-palette" data-target-event="foreColor"></div>' +
                           '</div>' +
                         '</li>' +
                       '</ul>';

        var moreButton = tplButton('', {
          title: lang.color.more,
          dropdown: dropdown
        });

        return colorButton + moreButton;
      },
      bold: function (lang) {
        return tplIconButton('fa fa-bold', {
          event: 'bold',
          title: lang.font.bold
        });
      },
      italic: function (lang) {
        return tplIconButton('fa fa-italic', {
          event: 'italic',
          title: lang.font.italic
        });
      },
      underline: function (lang) {
        return tplIconButton('fa fa-underline', {
          event: 'underline',
          title: lang.font.underline
        });
      },
      clear: function (lang) {
        return tplIconButton('fa fa-eraser', {
          event: 'removeFormat',
          title: lang.font.clear
        });
      },
      ul: function (lang) {
        return tplIconButton('fa fa-list-ul', {
          event: 'insertUnorderedList',
          title: lang.lists.unordered
        });
      },
      ol: function (lang) {
        return tplIconButton('fa fa-list-ol', {
          event: 'insertOrderedList',
          title: lang.lists.ordered
        });
      },
      paragraph: function (lang) {
        var leftButton = tplIconButton('fa fa-align-left', {
          title: lang.paragraph.left,
          event: 'justifyLeft'
        });
        var centerButton = tplIconButton('fa fa-align-center', {
          title: lang.paragraph.center,
          event: 'justifyCenter'
        });
        var rightButton = tplIconButton('fa fa-align-right', {
          title: lang.paragraph.right,
          event: 'justifyRight'
        });
        var justifyButton = tplIconButton('fa fa-align-justify', {
          title: lang.paragraph.justify,
          event: 'justifyFull'
        });

        var outdentButton = tplIconButton('fa fa-outdent', {
          title: lang.paragraph.outdent,
          event: 'outdent'
        });
        var indentButton = tplIconButton('fa fa-indent', {
          title: lang.paragraph.indent,
          event: 'indent'
        });

        var dropdown = '<div class="dropdown-menu">' +
                         '<div class="note-align btn-group">' +
                           leftButton + centerButton + rightButton + justifyButton +
                         '</div>' +
                         '<div class="note-list btn-group">' +
                           indentButton + outdentButton +
                         '</div>' +
                       '</div>';

        return tplIconButton('fa fa-align-left', {
          title: lang.paragraph.paragraph,
          dropdown: dropdown
        });
      },
      height: function (lang, options) {
        var items = options.lineHeights.reduce(function (memo, v) {
          return memo + '<li><a data-event="lineHeight" href="#" data-value="' + parseFloat(v) + '">' +
                          '<i class="fa fa-check"></i> ' + v +
                        '</a></li>';
        }, '');

        return tplIconButton('fa fa-text-height', {
          title: lang.font.height,
          dropdown: '<ul class="dropdown-menu">' + items + '</ul>'
        });

      },
      help: function (lang) {
        return tplIconButton('fa fa-question', {
          event: 'showHelpDialog',
          title: lang.options.help,
          hide: true
        });
      },
      fullscreen: function (lang) {
        return tplIconButton('fa fa-arrows-alt', {
          event: 'fullscreen',
          title: lang.options.fullscreen
        });
      },
      codeview: function (lang) {
        return tplIconButton('fa fa-code', {
          event: 'codeview',
          title: lang.options.codeview
        });
      },
      undo: function (lang) {
        return tplIconButton('fa fa-undo', {
          event: 'undo',
          title: lang.history.undo
        });
      },
      redo: function (lang) {
        return tplIconButton('fa fa-repeat', {
          event: 'redo',
          title: lang.history.redo
        });
      },
      hr: function (lang) {
        return tplIconButton('fa fa-minus', {
          event: 'insertHorizontalRule',
          title: lang.hr.insert
        });
      }
    };

    var tplPopovers = function (lang, options) {
      var tplLinkPopover = function () {
        var linkButton = tplIconButton('fa fa-edit', {
          title: lang.link.edit,
          event: 'showLinkDialog',
          hide: true
        });
        var unlinkButton = tplIconButton('fa fa-unlink', {
          title: lang.link.unlink,
          event: 'unlink'
        });
        var content = '<a href="http://www.google.com" target="_blank">www.google.com</a>&nbsp;&nbsp;' +
                      '<div class="note-insert btn-group">' +
                        linkButton + unlinkButton +
                      '</div>';
        return tplPopover('note-link-popover', content);
      };

      var tplImagePopover = function () {
        var fullButton = tplButton('<span class="note-fontsize-10">100%</span>', {
          title: lang.image.resizeFull,
          event: 'resize',
          value: '1'
        });
        var halfButton = tplButton('<span class="note-fontsize-10">50%</span>', {
          title: lang.image.resizeHalf,
          event: 'resize',
          value: '0.5'
        });
        var quarterButton = tplButton('<span class="note-fontsize-10">25%</span>', {
          title: lang.image.resizeQuarter,
          event: 'resize',
          value: '0.25'
        });

        var leftButton = tplIconButton('fa fa-align-left', {
          title: lang.image.floatLeft,
          event: 'floatMe',
          value: 'left'
        });
        var rightButton = tplIconButton('fa fa-align-right', {
          title: lang.image.floatRight,
          event: 'floatMe',
          value: 'right'
        });
        var justifyButton = tplIconButton('fa fa-align-justify', {
          title: lang.image.floatNone,
          event: 'floatMe',
          value: 'none'
        });

        var roundedButton = tplIconButton('fa fa-square', {
          title: lang.image.shapeRounded,
          event: 'imageShape',
          value: 'img-rounded'
        });
        var circleButton = tplIconButton('fa fa-circle-o', {
          title: lang.image.shapeCircle,
          event: 'imageShape',
          value: 'img-circle'
        });
        var thumbnailButton = tplIconButton('fa fa-picture-o', {
          title: lang.image.shapeThumbnail,
          event: 'imageShape',
          value: 'img-thumbnail'
        });
        var noneButton = tplIconButton('fa fa-times', {
          title: lang.image.shapeNone,
          event: 'imageShape',
          value: ''
        });

        var removeButton = tplIconButton('fa fa-trash-o', {
          title: lang.image.remove,
          event: 'removeMedia',
          value: 'none'
        });

        var content = '<div class="btn-group">' + fullButton + halfButton + quarterButton + '</div>' +
                      '<div class="btn-group">' + leftButton + rightButton + justifyButton + '</div>' +
                      '<div class="btn-group">' + roundedButton + circleButton + thumbnailButton + noneButton + '</div>' +
                      '<div class="btn-group">' + removeButton + '</div>';
        return tplPopover('note-image-popover', content);
      };

      var tplAirPopover = function () {
        var content = '';
        for (var idx = 0, len = options.airPopover.length; idx < len; idx ++) {
          var group = options.airPopover[idx];
          content += '<div class="note-' + group[0] + ' btn-group">';
          for (var i = 0, lenGroup = group[1].length; i < lenGroup; i++) {
            content += tplButtonInfo[group[1][i]](lang, options);
          }
          content += '</div>';
        }

        return tplPopover('note-air-popover', content);
      };

      return '<div class="note-popover">' +
               tplLinkPopover() +
               tplImagePopover() +
               (options.airMode ?  tplAirPopover() : '') +
             '</div>';
    };

    var tplHandles = function () {
      return '<div class="note-handle">' +
               '<div class="note-control-selection">' +
                 '<div class="note-control-selection-bg"></div>' +
                 '<div class="note-control-holder note-control-nw"></div>' +
                 '<div class="note-control-holder note-control-ne"></div>' +
                 '<div class="note-control-holder note-control-sw"></div>' +
                 '<div class="note-control-sizing note-control-se"></div>' +
                 '<div class="note-control-selection-info"></div>' +
               '</div>' +
             '</div>';
    };

    /**
     * shortcut table template
     * @param {String} title
     * @param {String} body
     */
    var tplShortcut = function (title, keys) {
      var keyClass = 'note-shortcut-col col-xs-6 note-shortcut-';
      var body = [];

      for (var i in keys) {
        body.push(
          '<div class="' + keyClass + 'key">' + keys[i].kbd + '</div>' +
          '<div class="' + keyClass + 'name">' + keys[i].text + '</div>'
          );
      }

      return '<div class="note-shortcut-row row"><div class="' + keyClass + 'title col-xs-offset-6">' + title + '</div></div>' +
             '<div class="note-shortcut-row row">' + body.join('</div><div class="note-shortcut-row row">') + '</div>';
    };

    var tplShortcutText = function (lang) {
      var keys = [
        { kbd: '⌘ + B', text: lang.font.bold },
        { kbd: '⌘ + I', text: lang.font.italic },
        { kbd: '⌘ + U', text: lang.font.underline },
        { kbd: '⌘ + ⇧ + S', text: lang.font.sdivikethrough },
        { kbd: '⌘ + \\', text: lang.font.clear }
      ];

      return tplShortcut(lang.shortcut.textFormatting, keys);
    };

    var tplShortcutAction = function (lang) {
      var keys = [
        { kbd: '⌘ + Z', text: lang.history.undo },
        { kbd: '⌘ + ⇧ + Z', text: lang.history.redo },
        { kbd: '⌘ + ]', text: lang.paragraph.indent },
        { kbd: '⌘ + [', text: lang.paragraph.oudivent },
        { kbd: '⌘ + ENTER', text: lang.hr.insert }
      ];

      return tplShortcut(lang.shortcut.action, keys);
    };

    var tplShortcutPara = function (lang) {
      var keys = [
        { kbd: '⌘ + ⇧ + L', text: lang.paragraph.left },
        { kbd: '⌘ + ⇧ + E', text: lang.paragraph.center },
        { kbd: '⌘ + ⇧ + R', text: lang.paragraph.right },
        { kbd: '⌘ + ⇧ + J', text: lang.paragraph.justify },
        { kbd: '⌘ + ⇧ + NUM7', text: lang.lists.ordered },
        { kbd: '⌘ + ⇧ + NUM8', text: lang.lists.unordered }
      ];

      return tplShortcut(lang.shortcut.paragraphFormatting, keys);
    };

    var tplShortcutStyle = function (lang) {
      var keys = [
        { kbd: '⌘ + NUM0', text: lang.style.normal },
        { kbd: '⌘ + NUM1', text: lang.style.h1 },
        { kbd: '⌘ + NUM2', text: lang.style.h2 },
        { kbd: '⌘ + NUM3', text: lang.style.h3 },
        { kbd: '⌘ + NUM4', text: lang.style.h4 },
        { kbd: '⌘ + NUM5', text: lang.style.h5 },
        { kbd: '⌘ + NUM6', text: lang.style.h6 }
      ];

      return tplShortcut(lang.shortcut.documentStyle, keys);
    };

    var tplExtraShortcuts = function (lang, options) {
      var extraKeys = options.extraKeys;
      var keys = [];

      for (var key in extraKeys) {
        if (extraKeys.hasOwnProperty(key)) {
          keys.push({ kbd: key, text: extraKeys[key] });
        }
      }

      return tplShortcut(lang.shortcut.extraKeys, keys);
    };

    var tplShortcutTable = function (lang, options) {
      var colClass = 'class="note-shortcut note-shortcut-col col-sm-6 col-xs-12"';
      var template = [
        '<div ' + colClass + '>' + tplShortcutAction(lang, options) + '</div>' +
        '<div ' + colClass + '>' + tplShortcutText(lang, options) + '</div>',
        '<div ' + colClass + '>' + tplShortcutStyle(lang, options) + '</div>' +
        '<div ' + colClass + '>' + tplShortcutPara(lang, options) + '</div>'
      ];

      if (options.extraKeys) {
        template.push('<div ' + colClass + '>' + tplExtraShortcuts(lang, options) + '</div>');
      }

      return '<div class="note-shortcut-row row">' +
               template.join('</div><div class="note-shortcut-row row">') +
             '</div>';
    };

    var replaceMacKeys = function (sHtml) {
      return sHtml.replace(/⌘/g, 'Ctrl').replace(/⇧/g, 'Shift');
    };

    var tplDialogInfo = {
      image: function (lang) {
        var body = '<div class="form-group row-fluid note-group-select-from-files">' +
                     '<label>' + lang.image.selectFromFiles + '</label>' +
                     '<input class="note-image-input" type="file" name="files" accept="image/*" />' +
                   '</div>' +
                   '<div class="form-group row-fluid">' +
                     '<label>' + lang.image.url + '</label>' +
                     '<input class="note-image-url form-control span12" type="text" />' +
                   '</div>';
        var footer = '<button href="#" class="btn btn-primary note-image-btn disabled" disabled>' + lang.image.insert + '</button>';
        return tplDialog('note-image-dialog', lang.image.insert, body, footer);
      },

      link: function (lang, options) {
        var body = '<div class="form-group row-fluid">' +
                     '<label>' + lang.link.textToDisplay + '</label>' +
                     '<input class="note-link-text form-control span12" type="text" />' +
                   '</div>' +
                   '<div class="form-group row-fluid">' +
                     '<label>' + lang.link.url + '</label>' +
                     '<input class="note-link-url form-control span12" type="text" />' +
                   '</div>' +
                   (!options.disableLinkTarget ?
                     '<div class="checkbox">' +
                       '<label>' + '<input type="checkbox" checked> ' +
                         lang.link.openInNewWindow +
                       '</label>' +
                     '</div>' : ''
                   );
        var footer = '<button href="#" class="btn btn-primary note-link-btn disabled" disabled>' + lang.link.insert + '</button>';
        return tplDialog('note-link-dialog', lang.link.insert, body, footer);
      },

      help: function (lang, options) {
        var body = '<a class="modal-close pull-right" aria-hidden="true" tabindex="-1">' + lang.shortcut.close + '</a>' +
                   '<div class="title">' + lang.shortcut.shortcuts + '</div>' +
                   (agent.isMac ? tplShortcutTable(lang, options) : replaceMacKeys(tplShortcutTable(lang, options))) +
                   '<p class="text-center">' +
                     '<a href="//hackerwins.github.io/summernote/" target="_blank">Summernote 0.5.10</a> · ' +
                     '<a href="//github.com/HackerWins/summernote" target="_blank">Project</a> · ' +
                     '<a href="//github.com/HackerWins/summernote/issues" target="_blank">Issues</a>' +
                   '</p>';
        return tplDialog('note-help-dialog', '', body, '');
      }
    };

    var tplDialogs = function (lang, options) {
      var dialogs = '';

      $.each(tplDialogInfo, function (idx, tplDialog) {
        dialogs += tplDialog(lang, options);
      });

      return '<div class="note-dialog">' + dialogs + '</div>';
    };

    var tplStatusbar = function () {
      return '<div class="note-resizebar">' +
               '<div class="note-icon-bar"></div>' +
               '<div class="note-icon-bar"></div>' +
               '<div class="note-icon-bar"></div>' +
             '</div>';
    };

    var representShortcut = function (str) {
      if (agent.isMac) {
        str = str.replace('CMD', '⌘').replace('SHIFT', '⇧');
      }

      return str.replace('BACKSLASH', '\\')
                .replace('SLASH', '/')
                .replace('LEFTBRACKET', '[')
                .replace('RIGHTBRACKET', ']');
    };

    /**
     * createTooltip
     *
     * @param {jQuery} $container
     * @param {Object} keyMap
     * @param {String} [sPlacement]
     */
    var createTooltip = function ($container, keyMap, sPlacement) {
      var invertedKeyMap = func.invertObject(keyMap);
      var $buttons = $container.find('button');

      $buttons.each(function (i, elBtn) {
        var $btn = $(elBtn);
        var sShortcut = invertedKeyMap[$btn.data('event')];
        if (sShortcut) {
          $btn.attr('title', function (i, v) {
            return v + ' (' + representShortcut(sShortcut) + ')';
          });
        }
      // bootstrap tooltip on btn-group bug
      // https://github.com/twbs/bootstrap/issues/5687
      }).tooltip({
        container: 'body',
        trigger: 'hover',
        placement: sPlacement || 'top'
      }).on('click', function () {
        $(this).tooltip('hide');
      });
    };

    // createPalette
    var createPalette = function ($container, options) {
      var colorInfo = options.colors;
      $container.find('.note-color-palette').each(function () {
        var $palette = $(this), eventName = $palette.attr('data-target-event');
        var paletteContents = [];
        for (var row = 0, lenRow = colorInfo.length; row < lenRow; row++) {
          var colors = colorInfo[row];
          var buttons = [];
          for (var col = 0, lenCol = colors.length; col < lenCol; col++) {
            var color = colors[col];
            buttons.push(['<button type="button" class="note-color-btn" style="background-color:', color,
                           ';" data-event="', eventName,
                           '" data-value="', color,
                           '" title="', color,
                           '" data-toggle="button" tabindex="-1"></button>'].join(''));
          }
          paletteContents.push('<div class="note-color-row">' + buttons.join('') + '</div>');
        }
        $palette.html(paletteContents.join(''));
      });
    };

    /**
     * create summernote layout (air mode)
     *
     * @param {jQuery} $holder
     * @param {Object} options
     * @param {Object} langInfo
     */
    this.createLayoutByAirMode = function ($holder, options, langInfo) {
      var keyMap = options.keyMap[agent.isMac ? 'mac' : 'pc'];
      var id = func.uniqueId();

      $holder.addClass('note-air-editor note-editable');
      $holder.attr({
        'id': 'note-editor-' + id,
        'contentEditable': true
      });

      var body = document.body;

      // create Popover
      var $popover = $(tplPopovers(langInfo, options));
      $popover.addClass('note-air-layout');
      $popover.attr('id', 'note-popover-' + id);
      $popover.appendTo(body);
      createTooltip($popover, keyMap);
      createPalette($popover, options);

      // create Handle
      var $handle = $(tplHandles());
      $handle.addClass('note-air-layout');
      $handle.attr('id', 'note-handle-' + id);
      $handle.appendTo(body);

      // create Dialog
      var $dialog = $(tplDialogs(langInfo, options));
      $dialog.addClass('note-air-layout');
      $dialog.attr('id', 'note-dialog-' + id);
      $dialog.find('button.close, a.modal-close').click(function () {
        $(this).closest('.modal').modal('hide');
      });
      $dialog.appendTo(body);
    };

    /**
     * create summernote layout (normal mode)
     *
     * @param {jQuery} $holder
     * @param {Object} options
     * @param {Object} langInfo
     */
    this.createLayoutByFrame = function ($holder, options, langInfo) {
      //01. create Editor
      var $editor = $('<div class="note-editor"></div>');
      if (options.width) {
        $editor.width(options.width);
      }

      //02. statusbar (resizebar)
      if (options.height > 0) {
        $('<div class="note-statusbar">' + (options.disableResizeEditor ? '' : tplStatusbar()) + '</div>').prependTo($editor);
      }

      //03. create Editable
      var isContentEditable = !$holder.is(':disabled');
      var $editable = $('<div class="note-editable" contentEditable="' + isContentEditable + '"></div>')
          .prependTo($editor);
      if (options.height) {
        $editable.height(options.height);
      }
      if (options.direction) {
        $editable.attr('dir', options.direction);
      }

      $editable.html(dom.html($holder) || dom.emptyPara);

      //031. create codable
      $('<textarea class="note-codable"></textarea>').prependTo($editor);

      //04. create Toolbar
      var toolbarHTML = '';
      for (var idx = 0, len = options.toolbar.length; idx < len; idx ++) {
        var groupName = options.toolbar[idx][0];
        var groupButtons = options.toolbar[idx][1];

        toolbarHTML += '<div class="note-' + groupName + ' btn-group">';
        for (var i = 0, btnLength = groupButtons.length; i < btnLength; i++) {
          var buttonInfo = tplButtonInfo[groupButtons[i]];
          // continue creating toolbar even if a button doesn't exist
          if (!$.isFunction(buttonInfo)) { continue; }
          toolbarHTML += buttonInfo(langInfo, options);
        }
        toolbarHTML += '</div>';
      }

      toolbarHTML = '<div class="note-toolbar btn-toolbar">' + toolbarHTML + '</div>';

      var $toolbar = $(toolbarHTML).prependTo($editor);
      var keyMap = options.keyMap[agent.isMac ? 'mac' : 'pc'];
      createPalette($toolbar, options);
      createTooltip($toolbar, keyMap, 'bottom');

      //05. create Popover
      var $popover = $(tplPopovers(langInfo, options)).prependTo($editor);
      createPalette($popover, options);
      createTooltip($popover, keyMap);

      //06. handle(control selection, ...)
      $(tplHandles()).prependTo($editor);

      //07. create Dialog
      var $dialog = $(tplDialogs(langInfo, options)).prependTo($editor);
      $dialog.find('button.close, a.modal-close').click(function () {
        $(this).closest('.modal').modal('hide');
      });

      //08. create Dropzone
      $('<div class="note-dropzone"><div class="note-dropzone-message"></div></div>').prependTo($editor);

      //09. Editor/Holder switch
      $editor.insertAfter($holder);
      $holder.hide();
    };

    this.noteEditorFromHolder = function ($holder) {
      if ($holder.hasClass('note-air-editor')) {
        return $holder;
      } else if ($holder.next().hasClass('note-editor')) {
        return $holder.next();
      } else {
        return $();
      }
    };

    /**
     * create summernote layout
     *
     * @param {jQuery} $holder
     * @param {Object} options
     * @param {Object} langInfo
     */
    this.createLayout = function ($holder, options, langInfo) {
      if (this.noteEditorFromHolder($holder).length) {
        return;
      }

      if (options.airMode) {
        this.createLayoutByAirMode($holder, options, langInfo);
      } else {
        this.createLayoutByFrame($holder, options, langInfo);
      }
    };

    /**
     * returns layoutInfo from holder
     *
     * @param {jQuery} $holder - placeholder
     * @returns {Object}
     */
    this.layoutInfoFromHolder = function ($holder) {
      var $editor = this.noteEditorFromHolder($holder);
      if (!$editor.length) { return; }

      var layoutInfo = dom.buildLayoutInfo($editor);
      // cache all properties.
      for (var key in layoutInfo) {
        if (layoutInfo.hasOwnProperty(key)) {
          layoutInfo[key] = layoutInfo[key].call();
        }
      }
      return layoutInfo;
    };

    /**
     * removeLayout
     *
     * @param {jQuery} $holder - placeholder
     * @param {Object} layoutInfo
     * @param {Object} options
     *
     */
    this.removeLayout = function ($holder, layoutInfo, options) {
      if (options.airMode) {
        $holder.removeClass('note-air-editor note-editable')
               .removeAttr('id contentEditable');

        layoutInfo.popover.remove();
        layoutInfo.handle.remove();
        layoutInfo.dialog.remove();
      } else {
        $holder.html(layoutInfo.editable.html());

        layoutInfo.editor.remove();
        $holder.show();
      }
    };

    this.getTemplate = function () {
      return {
        button: tplButton,
        iconButton: tplIconButton,
        dialog: tplDialog
      };
    };

    this.addButtonInfo = function (name, buttonInfo) {
      tplButtonInfo[name] = buttonInfo;
    };

    this.addDialogInfo = function (name, dialogInfo) {
      tplDialogInfo[name] = dialogInfo;
    };
  };

  // jQuery namespace for summernote
  $.summernote = $.summernote || {};

  // extends default `settings`
  $.extend($.summernote, settings);

  var renderer = new Renderer();
  var eventHandler = new EventHandler();

  $.extend($.summernote, {
    renderer: renderer,
    eventHandler: eventHandler,
    core: {
      agent: agent,
      dom: dom,
      range: range
    },
    pluginEvents: {}
  });

  /**
   * addPlugin
   *
   * @param {Object} plugin
   */
  $.summernote.addPlugin = function (plugin) {
    if (plugin.buttons) {
      $.each(plugin.buttons, function (name, button) {
        renderer.addButtonInfo(name, button);
      });
    }

    if (plugin.dialogs) {
      $.each(plugin.dialogs, function (name, dialog) {
        renderer.addDialogInfo(name, dialog);
      });
    }

    if (plugin.events) {
      $.each(plugin.events, function (name, event) {
        $.summernote.pluginEvents[name] = event;
      });
    }

    if (plugin.langs) {
      $.each(plugin.langs, function (locale, lang) {
        if ($.summernote.lang[locale]) {
          $.extend($.summernote.lang[locale], lang);
        }
      });
    }

    if (plugin.options) {
      $.extend($.summernote.options, plugin.options);
    }
  };

  /**
   * extend jquery fn
   */
  $.fn.extend({
    /**
     * initialize summernote
     *  - create editor layout and attach Mouse and keyboard events.
     *
     * @param {Object} options
     * @returns {this}
     */
    summernote: function (options) {
      // extend default options
      options = $.extend({}, $.summernote.options, options);

      this.each(function (idx, elHolder) {
        var $holder = $(elHolder);

        // Setup language info with en-US as default
        var langInfo = $.extend(true, {}, $.summernote.lang['en-US'], $.summernote.lang[options.lang]);
        
        // createLayout with options
        renderer.createLayout($holder, options, langInfo);

        var info = renderer.layoutInfoFromHolder($holder);
        // Include langInfo in general info for later use, e.g. for image drag-n-drop
        info.langInfo = langInfo;
        eventHandler.attach(info, options);

        // Textarea: auto filling the code before form submit.
        if (dom.isTextarea($holder[0])) {
          $holder.closest('form').submit(function () {
            var contents = $holder.code();
            $holder.val(contents);

            // callback on submit
            if (options.onsubmit) {
              options.onsubmit(contents);
            }
          });
        }
      });

      // focus on first editable element
      if (this.first().length && options.focus) {
        var info = renderer.layoutInfoFromHolder(this.first());
        info.editable.focus();
      }

      // callback on init
      if (this.length && options.oninit) {
        options.oninit();
      }

      return this;
    },
    //

    /**
     * get the HTML contents of note or set the HTML contents of note.
     *
     * @param {String} [sHTML] - HTML contents(optional, set)
     * @returns {this|String} - context(set) or HTML contents of note(get).
     */
    code: function (sHTML) {
      // get the HTML contents of note
      if (sHTML === undefined) {
        var $holder = this.first();
        if (!$holder.length) { return; }
        var info = renderer.layoutInfoFromHolder($holder);
        if (!!(info && info.editable)) {
          var isCodeview = info.editor.hasClass('codeview');
          if (isCodeview && agent.hasCodeMirror) {
            info.codable.data('cmEditor').save();
          }
          return isCodeview ? info.codable.val() : info.editable.html();
        }
        return dom.isTextarea($holder[0]) ? $holder.val() : $holder.html();
      }

      // set the HTML contents of note
      this.each(function (i, elHolder) {
        var info = renderer.layoutInfoFromHolder($(elHolder));
        if (info && info.editable) { info.editable.html(sHTML); }
      });

      return this;
    },

    /**
     * destroy Editor Layout and detach Key and Mouse Event
     * @returns {this}
     */
    destroy: function () {
      this.each(function (idx, elHolder) {
        var $holder = $(elHolder);

        var info = renderer.layoutInfoFromHolder($holder);
        if (!info || !info.editable) { return; }

        var options = info.editor.data('options');

        eventHandler.detach(info, options);
        renderer.removeLayout($holder, info, options);
      });

      return this;
    }
  });
}));<|MERGE_RESOLUTION|>--- conflicted
+++ resolved
@@ -6,11 +6,7 @@
  * Copyright 2013-2014 Alan Hong. and other contributors
  * summernote may be freely distributed under the MIT license./
  *
-<<<<<<< HEAD
- * Date: 2014-11-07T15:21Z
-=======
- * Date: 2014-10-28T10:45Z
->>>>>>> 00f4be34
+ * Date: 2014-11-16T03:57Z
  */
 (function (factory) {
   /* global define */
@@ -1535,7 +1531,6 @@
           boundaryPoints.eo = dom.nodeLength(endAncestor);
         }
 
-<<<<<<< HEAD
         return new WrappedRange(
           boundaryPoints.sc,
           boundaryPoints.so,
@@ -1553,115 +1548,6 @@
           return new WrappedRange(sc, so, sc, so);
         } else {
           return new WrappedRange(ec, eo, ec, eo);
-=======
-    // default language: en-US
-    lang: {
-      'en-US': {
-        font: {
-          bold: 'Bold',
-          italic: 'Italic',
-          underline: 'Underline',
-          strikethrough: 'Strikethrough',
-          subscript: 'Subscript',
-          superscript: 'Superscript',
-          clear: 'Remove Font Style',
-          height: 'Line Height',
-          name: 'Font Family',
-          size: 'Font Size'
-        },
-        image: {
-          image: 'Picture',
-          insert: 'Insert Image',
-          resizeFull: 'Resize Full',
-          resizeHalf: 'Resize Half',
-          resizeQuarter: 'Resize Quarter',
-          floatLeft: 'Float Left',
-          floatRight: 'Float Right',
-          floatNone: 'Float None',
-          shapeRounded: 'Shape: Rounded',
-          shapeCircle: 'Shape: Circle',
-          shapeThumbnail: 'Shape: Thumbnail',
-          shapeNone: 'Shape: None',
-          dragImageHere: 'Drag image here',
-          dropImage: 'Drop image',
-          selectFromFiles: 'Select from files',
-          url: 'Image URL',
-          remove: 'Remove Image'
-        },
-        link: {
-          link: 'Link',
-          insert: 'Insert Link',
-          unlink: 'Unlink',
-          edit: 'Edit',
-          textToDisplay: 'Text to display',
-          url: 'To what URL should this link go?',
-          openInNewWindow: 'Open in new window'
-        },
-        video: {
-          video: 'Video',
-          videoLink: 'Video Link',
-          insert: 'Insert Video',
-          url: 'Video URL?',
-          providers: '(YouTube, Vimeo, Vine, Instagram, DailyMotion or Youku)'
-        },
-        table: {
-          table: 'Table'
-        },
-        hr: {
-          insert: 'Insert Horizontal Rule'
-        },
-        style: {
-          style: 'Style',
-          normal: 'Normal',
-          blockquote: 'Quote',
-          pre: 'Code',
-          h1: 'Header 1',
-          h2: 'Header 2',
-          h3: 'Header 3',
-          h4: 'Header 4',
-          h5: 'Header 5',
-          h6: 'Header 6'
-        },
-        lists: {
-          unordered: 'Unordered list',
-          ordered: 'Ordered list'
-        },
-        options: {
-          help: 'Help',
-          fullscreen: 'Full Screen',
-          codeview: 'Code View'
-        },
-        paragraph: {
-          paragraph: 'Paragraph',
-          outdent: 'Outdent',
-          indent: 'Indent',
-          left: 'Align left',
-          center: 'Align center',
-          right: 'Align right',
-          justify: 'Justify full'
-        },
-        color: {
-          recent: 'Recent Color',
-          more: 'More Color',
-          background: 'Background Color',
-          foreground: 'Foreground Color',
-          transparent: 'Transparent',
-          setTransparent: 'Set transparent',
-          reset: 'Reset',
-          resetToDefault: 'Reset to default'
-        },
-        shortcut: {
-          shortcuts: 'Keyboard shortcuts',
-          close: 'Close',
-          textFormatting: 'Text formatting',
-          action: 'Action',
-          paragraphFormatting: 'Paragraph formatting',
-          documentStyle: 'Document Style'
-        },
-        history: {
-          undo: 'Undo',
-          redo: 'Redo'
->>>>>>> 00f4be34
         }
       };
 
@@ -2181,7 +2067,8 @@
           shapeCircle: 'Shape: Circle',
           shapeThumbnail: 'Shape: Thumbnail',
           shapeNone: 'Shape: None',
-          dragImageHere: 'Drag an image here',
+          dragImageHere: 'Drag image here',
+          dropImage: 'Drop image',
           selectFromFiles: 'Select from files',
           url: 'Image URL',
           remove: 'Remove Image'
