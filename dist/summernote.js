--- conflicted
+++ resolved
@@ -6,11 +6,7 @@
  * Copyright 2013-2014 Alan Hong. and other contributors
  * summernote may be freely distributed under the MIT license./
  *
-<<<<<<< HEAD
- * Date: 2014-11-29T05:15Z
-=======
- * Date: 2014-11-04T11:28Z
->>>>>>> 16f64378
+ * Date: 2014-11-29T05:20Z
  */
 (function (factory) {
   /* global define */
@@ -3410,7 +3406,7 @@
 
     /**
      * hide all popovers
-     * @param {jQuery} $popover - popover contaienr
+     * @param {jQuery} $popover - popover container
      */
     this.hide = function ($popover) {
       $popover.children().hide();
@@ -3802,7 +3798,8 @@
         $toolbar = layoutInfo.toolbar(),
         $editable = layoutInfo.editable(),
         $codable = layoutInfo.codable(),
-        $popover = layoutInfo.popover();
+        $popover = layoutInfo.popover(),
+        $handle = layoutInfo.handle();
 
         var options = $editor.data('options');
 
@@ -3816,6 +3813,7 @@
           $codable.height($editable.height());
           toolbar.deactivate($toolbar);
           popover.hide($popover);
+          handle.hide($handle);
           $codable.focus();
 
           // activate CodeMirror as codable
@@ -4241,10 +4239,10 @@
       layoutInfo.editor.data('options', options);
 
       // ret styleWithCSS for backColor / foreColor clearing with 'inherit'.
-      if (options.styleWithSpan && !agent.isMSIE) {
+      if (!agent.isMSIE) {
         // protect FF Error: NS_ERROR_FAILURE: Failure
         setTimeout(function () {
-          document.execCommand('styleWithCSS', 0, true);
+          document.execCommand('styleWithCSS', 0, options.styleWithSpan);
         }, 0);
       }
 
