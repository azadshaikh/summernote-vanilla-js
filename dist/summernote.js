/**
 * Super simple wysiwyg editor on Bootstrap v0.6.2
 * http://summernote.org/
 *
 * summernote.js
 * Copyright 2013-2015 Alan Hong. and other contributors
 * summernote may be freely distributed under the MIT license./
 *
<<<<<<< HEAD
 * Date: 2015-03-05T09:21Z
=======
 * Date: 2015-03-14T02:38Z
>>>>>>> 8f7565b3
 */
(function (factory) {
  /* global define */
  if (typeof define === 'function' && define.amd) {
    // AMD. Register as an anonymous module.
    define(['jquery'], factory);
  } else {
    // Browser globals: jQuery
    factory(window.jQuery);
  }
}(function ($) {
  


  if (!Array.prototype.reduce) {
    /**
     * Array.prototype.reduce polyfill
     *
     * @param {Function} callback
     * @param {Value} [initialValue]
     * @return {Value}
     *
     * @see http://goo.gl/WNriQD
     */
    Array.prototype.reduce = function (callback) {
      var t = Object(this), len = t.length >>> 0, k = 0, value;
      if (arguments.length === 2) {
        value = arguments[1];
      } else {
        while (k < len && !(k in t)) {
          k++;
        }
        if (k >= len) {
          throw new TypeError('Reduce of empty array with no initial value');
        }
        value = t[k++];
      }
      for (; k < len; k++) {
        if (k in t) {
          value = callback(value, t[k], k, t);
        }
      }
      return value;
    };
  }

  if ('function' !== typeof Array.prototype.filter) {
    /**
     * Array.prototype.filter polyfill
     *
     * @param {Function} func
     * @return {Array}
     *
     * @see http://goo.gl/T1KFnq
     */
    Array.prototype.filter = function (func) {
      var t = Object(this), len = t.length >>> 0;

      var res = [];
      var thisArg = arguments.length >= 2 ? arguments[1] : void 0;
      for (var i = 0; i < len; i++) {
        if (i in t) {
          var val = t[i];
          if (func.call(thisArg, val, i, t)) {
            res.push(val);
          }
        }
      }
  
      return res;
    };
  }

  var isSupportAmd = typeof define === 'function' && define.amd;

  /**
   * returns whether font is installed or not.
   *
   * @param {String} fontName
   * @return {Boolean}
   */
  var isFontInstalled = function (fontName) {
    var testFontName = fontName === 'Comic Sans MS' ? 'Courier New' : 'Comic Sans MS';
    var $tester = $('<div>').css({
      position: 'absolute',
      left: '-9999px',
      top: '-9999px',
      fontSize: '200px'
    }).text('mmmmmmmmmwwwwwww').appendTo(document.body);

    var originalWidth = $tester.css('fontFamily', testFontName).width();
    var width = $tester.css('fontFamily', fontName + ',' + testFontName).width();

    $tester.remove();

    return originalWidth !== width;
  };

  /**
   * @class core.agent
   *
   * Object which check platform and agent
   *
   * @singleton
   * @alternateClassName agent
   */
  var agent = {
    /** @property {Boolean} [isMac=false] true if this agent is Mac  */
    isMac: navigator.appVersion.indexOf('Mac') > -1,
    /** @property {Boolean} [isMSIE=false] true if this agent is a Internet Explorer  */
    isMSIE: navigator.userAgent.indexOf('MSIE') > -1 || navigator.userAgent.indexOf('Trident') > -1,
    /** @property {Boolean} [isFF=false] true if this agent is a Firefox  */
    isFF: navigator.userAgent.indexOf('Firefox') > -1,
    /** @property {String} jqueryVersion current jQuery version string  */
    jqueryVersion: parseFloat($.fn.jquery),
    isSupportAmd: isSupportAmd,
    hasCodeMirror: isSupportAmd ? require.specified('CodeMirror') : !!window.CodeMirror,
    isFontInstalled: isFontInstalled,
    isW3CRangeSupport: !!document.createRange
  };

  /**
   * @class core.func
   *
   * func utils (for high-order func's arg)
   *
   * @singleton
   * @alternateClassName func
   */
  var func = (function () {
    var eq = function (itemA) {
      return function (itemB) {
        return itemA === itemB;
      };
    };

    var eq2 = function (itemA, itemB) {
      return itemA === itemB;
    };

    var peq2 = function (propName) {
      return function (itemA, itemB) {
        return itemA[propName] === itemB[propName];
      };
    };

    var ok = function () {
      return true;
    };

    var fail = function () {
      return false;
    };

    var not = function (f) {
      return function () {
        return !f.apply(f, arguments);
      };
    };

    var and = function (fA, fB) {
      return function (item) {
        return fA(item) && fB(item);
      };
    };

    var self = function (a) {
      return a;
    };

    var idCounter = 0;

    /**
     * generate a globally-unique id
     *
     * @param {String} [prefix]
     */
    var uniqueId = function (prefix) {
      var id = ++idCounter + '';
      return prefix ? prefix + id : id;
    };

    /**
     * returns bnd (bounds) from rect
     *
     * - IE Compatability Issue: http://goo.gl/sRLOAo
     * - Scroll Issue: http://goo.gl/sNjUc
     *
     * @param {Rect} rect
     * @return {Object} bounds
     * @return {Number} bounds.top
     * @return {Number} bounds.left
     * @return {Number} bounds.width
     * @return {Number} bounds.height
     */
    var rect2bnd = function (rect) {
      var $document = $(document);
      return {
        top: rect.top + $document.scrollTop(),
        left: rect.left + $document.scrollLeft(),
        width: rect.right - rect.left,
        height: rect.bottom - rect.top
      };
    };

    /**
     * returns a copy of the object where the keys have become the values and the values the keys.
     * @param {Object} obj
     * @return {Object}
     */
    var invertObject = function (obj) {
      var inverted = {};
      for (var key in obj) {
        if (obj.hasOwnProperty(key)) {
          inverted[obj[key]] = key;
        }
      }
      return inverted;
    };

    return {
      eq: eq,
      eq2: eq2,
      peq2: peq2,
      ok: ok,
      fail: fail,
      self: self,
      not: not,
      and: and,
      uniqueId: uniqueId,
      rect2bnd: rect2bnd,
      invertObject: invertObject
    };
  })();

  /**
   * @class core.list
   *
   * list utils
   *
   * @singleton
   * @alternateClassName list
   */
  var list = (function () {
    /**
     * returns the first item of an array.
     *
     * @param {Array} array
     */
    var head = function (array) {
      return array[0];
    };

    /**
     * returns the last item of an array.
     *
     * @param {Array} array
     */
    var last = function (array) {
      return array[array.length - 1];
    };

    /**
     * returns everything but the last entry of the array.
     *
     * @param {Array} array
     */
    var initial = function (array) {
      return array.slice(0, array.length - 1);
    };

    /**
     * returns the rest of the items in an array.
     *
     * @param {Array} array
     */
    var tail = function (array) {
      return array.slice(1);
    };

    /**
     * returns item of array
     */
    var find = function (array, pred) {
      for (var idx = 0, len = array.length; idx < len; idx ++) {
        var item = array[idx];
        if (pred(item)) {
          return item;
        }
      }
    };

    /**
     * returns true if all of the values in the array pass the predicate truth test.
     */
    var all = function (array, pred) {
      for (var idx = 0, len = array.length; idx < len; idx ++) {
        if (!pred(array[idx])) {
          return false;
        }
      }
      return true;
    };

    /**
     * returns true if the value is present in the list.
     */
    var contains = function (array, item) {
      return $.inArray(item, array) !== -1;
    };

    /**
     * get sum from a list
     *
     * @param {Array} array - array
     * @param {Function} fn - iterator
     */
    var sum = function (array, fn) {
      fn = fn || func.self;
      return array.reduce(function (memo, v) {
        return memo + fn(v);
      }, 0);
    };
  
    /**
     * returns a copy of the collection with array type.
     * @param {Collection} collection - collection eg) node.childNodes, ...
     */
    var from = function (collection) {
      var result = [], idx = -1, length = collection.length;
      while (++idx < length) {
        result[idx] = collection[idx];
      }
      return result;
    };
  
    /**
     * cluster elements by predicate function.
     *
     * @param {Array} array - array
     * @param {Function} fn - predicate function for cluster rule
     * @param {Array[]}
     */
    var clusterBy = function (array, fn) {
      if (!array.length) { return []; }
      var aTail = tail(array);
      return aTail.reduce(function (memo, v) {
        var aLast = last(memo);
        if (fn(last(aLast), v)) {
          aLast[aLast.length] = v;
        } else {
          memo[memo.length] = [v];
        }
        return memo;
      }, [[head(array)]]);
    };
  
    /**
     * returns a copy of the array with all falsy values removed
     *
     * @param {Array} array - array
     * @param {Function} fn - predicate function for cluster rule
     */
    var compact = function (array) {
      var aResult = [];
      for (var idx = 0, len = array.length; idx < len; idx ++) {
        if (array[idx]) { aResult.push(array[idx]); }
      }
      return aResult;
    };

    /**
     * produces a duplicate-free version of the array
     *
     * @param {Array} array
     */
    var unique = function (array) {
      var results = [];

      for (var idx = 0, len = array.length; idx < len; idx ++) {
        if (!contains(results, array[idx])) {
          results.push(array[idx]);
        }
      }

      return results;
    };

    /**
     * returns next item.
     * @param {Array} array
     */
    var next = function (array, item) {
      var idx = array.indexOf(item);
      if (idx === -1) { return null; }

      return array[idx + 1];
    };

    /**
     * returns prev item.
     * @param {Array} array
     */
    var prev = function (array, item) {
      var idx = array.indexOf(item);
      if (idx === -1) { return null; }

      return array[idx - 1];
    };

  
    return { head: head, last: last, initial: initial, tail: tail,
             prev: prev, next: next, find: find, contains: contains,
             all: all, sum: sum, from: from,
             clusterBy: clusterBy, compact: compact, unique: unique };
  })();


  var NBSP_CHAR = String.fromCharCode(160);
  var ZERO_WIDTH_NBSP_CHAR = '\ufeff';

  /**
   * @class core.dom
   *
   * Dom functions
   *
   * @singleton
   * @alternateClassName dom
   */
  var dom = (function () {
    /**
     * @method isEditable
     *
     * returns whether node is `note-editable` or not.
     *
     * @param {Node} node
     * @return {Boolean}
     */
    var isEditable = function (node) {
      return node && $(node).hasClass('note-editable');
    };

    /**
     * @method isControlSizing
     *
     * returns whether node is `note-control-sizing` or not.
     *
     * @param {Node} node
     * @return {Boolean}
     */
    var isControlSizing = function (node) {
      return node && $(node).hasClass('note-control-sizing');
    };

    /**
     * @method  buildLayoutInfo
     *
     * build layoutInfo from $editor(.note-editor)
     *
     * @param {jQuery} $editor
     * @return {Object}
     * @return {Function} return.editor
     * @return {Node} return.dropzone
     * @return {Node} return.toolbar
     * @return {Node} return.editable
     * @return {Node} return.codable
     * @return {Node} return.popover
     * @return {Node} return.handle
     * @return {Node} return.dialog
     */
    var buildLayoutInfo = function ($editor) {
      var makeFinder;

      // air mode
      if ($editor.hasClass('note-air-editor')) {
        var id = list.last($editor.attr('id').split('-'));
        makeFinder = function (sIdPrefix) {
          return function () { return $(sIdPrefix + id); };
        };

        return {
          editor: function () { return $editor; },
          editable: function () { return $editor; },
          popover: makeFinder('#note-popover-'),
          handle: makeFinder('#note-handle-'),
          dialog: makeFinder('#note-dialog-')
        };

        // frame mode
      } else {
        makeFinder = function (sClassName) {
          return function () { return $editor.find(sClassName); };
        };
        return {
          editor: function () { return $editor; },
          dropzone: makeFinder('.note-dropzone'),
          toolbar: makeFinder('.note-toolbar'),
          editable: makeFinder('.note-editable'),
          codable: makeFinder('.note-codable'),
          statusbar: makeFinder('.note-statusbar'),
          popover: makeFinder('.note-popover'),
          handle: makeFinder('.note-handle'),
          dialog: makeFinder('.note-dialog')
        };
      }
    };

    /**
     * @method makePredByNodeName
     *
     * returns predicate which judge whether nodeName is same
     *
     * @param {String} nodeName
     * @return {Function}
     */
    var makePredByNodeName = function (nodeName) {
      nodeName = nodeName.toUpperCase();
      return function (node) {
        return node && node.nodeName.toUpperCase() === nodeName;
      };
    };

    /**
     * @method isText
     *
     *
     *
     * @param {Node} node
     * @return {Boolean} true if node's type is text(3)
     */
    var isText = function (node) {
      return node && node.nodeType === 3;
    };

    /**
     * ex) br, col, embed, hr, img, input, ...
     * @see http://www.w3.org/html/wg/drafts/html/master/syntax.html#void-elements
     */
    var isVoid = function (node) {
      return node && /^BR|^IMG|^HR/.test(node.nodeName.toUpperCase());
    };

    var isPara = function (node) {
      if (isEditable(node)) {
        return false;
      }

      // Chrome(v31.0), FF(v25.0.1) use DIV for paragraph
      return node && /^DIV|^P|^LI|^H[1-7]/.test(node.nodeName.toUpperCase());
    };

    var isLi = makePredByNodeName('LI');

    var isPurePara = function (node) {
      return isPara(node) && !isLi(node);
    };

    var isTable = makePredByNodeName('TABLE');

    var isInline = function (node) {
      return !isBodyContainer(node) &&
             !isList(node) &&
             !isPara(node) &&
             !isTable(node) &&
             !isBlockquote(node);
    };

    var isList = function (node) {
      return node && /^UL|^OL/.test(node.nodeName.toUpperCase());
    };

    var isCell = function (node) {
      return node && /^TD|^TH/.test(node.nodeName.toUpperCase());
    };

    var isBlockquote = makePredByNodeName('BLOCKQUOTE');

    var isBodyContainer = function (node) {
      return isCell(node) || isBlockquote(node) || isEditable(node);
    };

    var isAnchor = makePredByNodeName('A');

    var isParaInline = function (node) {
      return isInline(node) && !!ancestor(node, isPara);
    };

    var isBodyInline = function (node) {
      return isInline(node) && !ancestor(node, isPara);
    };

    var isBody = makePredByNodeName('BODY');

    /**
     * returns whether nodeB is closest sibling of nodeA
     *
     * @param {Node} nodeA
     * @param {Node} nodeB
     * @return {Boolean}
     */
    var isClosestSibling = function (nodeA, nodeB) {
      return nodeA.nextSibling === nodeB ||
             nodeA.previousSibling === nodeB;
    };

    /**
     * returns array of closest siblings with node
     *
     * @param {Node} node
     * @param {function} [pred] - predicate function
     * @return {Node[]}
     */
    var withClosestSiblings = function (node, pred) {
      pred = pred || func.ok;

      var siblings = [];
      if (node.previousSibling && pred(node.previousSibling)) {
        siblings.push(node.previousSibling);
      }
      siblings.push(node);
      if (node.nextSibling && pred(node.nextSibling)) {
        siblings.push(node.nextSibling);
      }
      return siblings;
    };

    /**
     * blank HTML for cursor position
     */
    var blankHTML = agent.isMSIE ? '&nbsp;' : '<br>';

    /**
     * @method nodeLength
     *
     * returns #text's text size or element's childNodes size
     *
     * @param {Node} node
     */
    var nodeLength = function (node) {
      if (isText(node)) {
        return node.nodeValue.length;
      }

      return node.childNodes.length;
    };

    /**
     * returns whether node is empty or not.
     *
     * @param {Node} node
     * @return {Boolean}
     */
    var isEmpty = function (node) {
      var len = nodeLength(node);

      if (len === 0) {
        return true;
      } else if (!dom.isText(node) && len === 1 && node.innerHTML === blankHTML) {
        // ex) <p><br></p>, <span><br></span>
        return true;
      }

      return false;
    };

    /**
     * padding blankHTML if node is empty (for cursor position)
     */
    var paddingBlankHTML = function (node) {
      if (!isVoid(node) && !nodeLength(node)) {
        node.innerHTML = blankHTML;
      }
    };

    /**
     * find nearest ancestor predicate hit
     *
     * @param {Node} node
     * @param {Function} pred - predicate function
     */
    var ancestor = function (node, pred) {
      while (node) {
        if (pred(node)) { return node; }
        if (isEditable(node)) { break; }

        node = node.parentNode;
      }
      return null;
    };

    /**
     * find nearest ancestor only single child blood line and predicate hit
     *
     * @param {Node} node
     * @param {Function} pred - predicate function
     */
    var singleChildAncestor = function (node, pred) {
      node = node.parentNode;

      while (node) {
        if (nodeLength(node) !== 1) { break; }
        if (pred(node)) { return node; }
        if (isEditable(node)) { break; }

        node = node.parentNode;
      }
      return null;
    };

    /**
     * returns new array of ancestor nodes (until predicate hit).
     *
     * @param {Node} node
     * @param {Function} [optional] pred - predicate function
     */
    var listAncestor = function (node, pred) {
      pred = pred || func.fail;

      var ancestors = [];
      ancestor(node, function (el) {
        if (!isEditable(el)) {
          ancestors.push(el);
        }

        return pred(el);
      });
      return ancestors;
    };

    /**
     * find farthest ancestor predicate hit
     */
    var lastAncestor = function (node, pred) {
      var ancestors = listAncestor(node);
      return list.last(ancestors.filter(pred));
    };

    /**
     * returns common ancestor node between two nodes.
     *
     * @param {Node} nodeA
     * @param {Node} nodeB
     */
    var commonAncestor = function (nodeA, nodeB) {
      var ancestors = listAncestor(nodeA);
      for (var n = nodeB; n; n = n.parentNode) {
        if ($.inArray(n, ancestors) > -1) { return n; }
      }
      return null; // difference document area
    };

    /**
     * listing all previous siblings (until predicate hit).
     *
     * @param {Node} node
     * @param {Function} [optional] pred - predicate function
     */
    var listPrev = function (node, pred) {
      pred = pred || func.fail;

      var nodes = [];
      while (node) {
        if (pred(node)) { break; }
        nodes.push(node);
        node = node.previousSibling;
      }
      return nodes;
    };

    /**
     * listing next siblings (until predicate hit).
     *
     * @param {Node} node
     * @param {Function} [pred] - predicate function
     */
    var listNext = function (node, pred) {
      pred = pred || func.fail;

      var nodes = [];
      while (node) {
        if (pred(node)) { break; }
        nodes.push(node);
        node = node.nextSibling;
      }
      return nodes;
    };

    /**
     * listing descendant nodes
     *
     * @param {Node} node
     * @param {Function} [pred] - predicate function
     */
    var listDescendant = function (node, pred) {
      var descendents = [];
      pred = pred || func.ok;

      // start DFS(depth first search) with node
      (function fnWalk(current) {
        if (node !== current && pred(current)) {
          descendents.push(current);
        }
        for (var idx = 0, len = current.childNodes.length; idx < len; idx++) {
          fnWalk(current.childNodes[idx]);
        }
      })(node);

      return descendents;
    };

    /**
     * wrap node with new tag.
     *
     * @param {Node} node
     * @param {Node} tagName of wrapper
     * @return {Node} - wrapper
     */
    var wrap = function (node, wrapperName) {
      var parent = node.parentNode;
      var wrapper = $('<' + wrapperName + '>')[0];

      parent.insertBefore(wrapper, node);
      wrapper.appendChild(node);

      return wrapper;
    };

    /**
     * insert node after preceding
     *
     * @param {Node} node
     * @param {Node} preceding - predicate function
     */
    var insertAfter = function (node, preceding) {
      var next = preceding.nextSibling, parent = preceding.parentNode;
      if (next) {
        parent.insertBefore(node, next);
      } else {
        parent.appendChild(node);
      }
      return node;
    };

    /**
     * append elements.
     *
     * @param {Node} node
     * @param {Collection} aChild
     */
    var appendChildNodes = function (node, aChild) {
      $.each(aChild, function (idx, child) {
        node.appendChild(child);
      });
      return node;
    };

    /**
     * returns whether boundaryPoint is left edge or not.
     *
     * @param {BoundaryPoint} point
     * @return {Boolean}
     */
    var isLeftEdgePoint = function (point) {
      return point.offset === 0;
    };

    /**
     * returns whether boundaryPoint is right edge or not.
     *
     * @param {BoundaryPoint} point
     * @return {Boolean}
     */
    var isRightEdgePoint = function (point) {
      return point.offset === nodeLength(point.node);
    };

    /**
     * returns whether boundaryPoint is edge or not.
     *
     * @param {BoundaryPoint} point
     * @return {Boolean}
     */
    var isEdgePoint = function (point) {
      return isLeftEdgePoint(point) || isRightEdgePoint(point);
    };

    /**
     * returns wheter node is left edge of ancestor or not.
     *
     * @param {Node} node
     * @param {Node} ancestor
     * @return {Boolean}
     */
    var isLeftEdgeOf = function (node, ancestor) {
      while (node && node !== ancestor) {
        if (position(node) !== 0) {
          return false;
        }
        node = node.parentNode;
      }

      return true;
    };

    /**
     * returns whether node is right edge of ancestor or not.
     *
     * @param {Node} node
     * @param {Node} ancestor
     * @return {Boolean}
     */
    var isRightEdgeOf = function (node, ancestor) {
      while (node && node !== ancestor) {
        if (position(node) !== nodeLength(node.parentNode) - 1) {
          return false;
        }
        node = node.parentNode;
      }

      return true;
    };

    /**
     * returns offset from parent.
     *
     * @param {Node} node
     */
    var position = function (node) {
      var offset = 0;
      while ((node = node.previousSibling)) {
        offset += 1;
      }
      return offset;
    };

    var hasChildren = function (node) {
      return !!(node && node.childNodes && node.childNodes.length);
    };

    /**
     * returns previous boundaryPoint
     *
     * @param {BoundaryPoint} point
     * @param {Boolean} isSkipInnerOffset
     * @return {BoundaryPoint}
     */
    var prevPoint = function (point, isSkipInnerOffset) {
      var node, offset;

      if (point.offset === 0) {
        if (isEditable(point.node)) {
          return null;
        }

        node = point.node.parentNode;
        offset = position(point.node);
      } else if (hasChildren(point.node)) {
        node = point.node.childNodes[point.offset - 1];
        offset = nodeLength(node);
      } else {
        node = point.node;
        offset = isSkipInnerOffset ? 0 : point.offset - 1;
      }

      return {
        node: node,
        offset: offset
      };
    };

    /**
     * returns next boundaryPoint
     *
     * @param {BoundaryPoint} point
     * @param {Boolean} isSkipInnerOffset
     * @return {BoundaryPoint}
     */
    var nextPoint = function (point, isSkipInnerOffset) {
      var node, offset;

      if (nodeLength(point.node) === point.offset) {
        if (isEditable(point.node)) {
          return null;
        }

        node = point.node.parentNode;
        offset = position(point.node) + 1;
      } else if (hasChildren(point.node)) {
        node = point.node.childNodes[point.offset];
        offset = 0;
      } else {
        node = point.node;
        offset = isSkipInnerOffset ? nodeLength(point.node) : point.offset + 1;
      }

      return {
        node: node,
        offset: offset
      };
    };

    /**
     * returns whether pointA and pointB is same or not.
     *
     * @param {BoundaryPoint} pointA
     * @param {BoundaryPoint} pointB
     * @return {Boolean}
     */
    var isSamePoint = function (pointA, pointB) {
      return pointA.node === pointB.node && pointA.offset === pointB.offset;
    };

    /**
     * returns whether point is visible (can set cursor) or not.
     * 
     * @param {BoundaryPoint} point
     * @return {Boolean}
     */
    var isVisiblePoint = function (point) {
      if (isText(point.node) || !hasChildren(point.node) || isEmpty(point.node)) {
        return true;
      }

      var leftNode = point.node.childNodes[point.offset - 1];
      var rightNode = point.node.childNodes[point.offset];
      if ((!leftNode || isVoid(leftNode)) && (!rightNode || isVoid(rightNode))) {
        return true;
      }

      return false;
    };

    /**
     * @method prevPointUtil
     *
     * @param {BoundaryPoint} point
     * @param {Function} pred
     * @return {BoundaryPoint}
     */
    var prevPointUntil = function (point, pred) {
      while (point) {
        if (pred(point)) {
          return point;
        }

        point = prevPoint(point);
      }

      return null;
    };

    /**
     * @method nextPointUntil
     *
     * @param {BoundaryPoint} point
     * @param {Function} pred
     * @return {BoundaryPoint}
     */
    var nextPointUntil = function (point, pred) {
      while (point) {
        if (pred(point)) {
          return point;
        }

        point = nextPoint(point);
      }

      return null;
    };

    /**
     * @method walkPoint
     *
     * @param {BoundaryPoint} startPoint
     * @param {BoundaryPoint} endPoint
     * @param {Function} handler
     * @param {Boolean} isSkipInnerOffset
     */
    var walkPoint = function (startPoint, endPoint, handler, isSkipInnerOffset) {
      var point = startPoint;

      while (point) {
        handler(point);

        if (isSamePoint(point, endPoint)) {
          break;
        }

        var isSkipOffset = isSkipInnerOffset &&
                           startPoint.node !== point.node &&
                           endPoint.node !== point.node;
        point = nextPoint(point, isSkipOffset);
      }
    };

    /**
     * @method makeOffsetPath
     *
     * return offsetPath(array of offset) from ancestor
     *
     * @param {Node} ancestor - ancestor node
     * @param {Node} node
     */
    var makeOffsetPath = function (ancestor, node) {
      var ancestors = listAncestor(node, func.eq(ancestor));
      return $.map(ancestors, position).reverse();
    };

    /**
     * @method fromOffsetPath
     *
     * return element from offsetPath(array of offset)
     *
     * @param {Node} ancestor - ancestor node
     * @param {array} offsets - offsetPath
     */
    var fromOffsetPath = function (ancestor, offsets) {
      var current = ancestor;
      for (var i = 0, len = offsets.length; i < len; i++) {
        if (current.childNodes.length <= offsets[i]) {
          current = current.childNodes[current.childNodes.length - 1];
        } else {
          current = current.childNodes[offsets[i]];
        }
      }
      return current;
    };

    /**
     * @method splitNode
     *
     * split element or #text
     *
     * @param {BoundaryPoint} point
     * @param {Boolean} [isSkipPaddingBlankHTML]
     * @return {Node} right node of boundaryPoint
     */
    var splitNode = function (point, isSkipPaddingBlankHTML) {
      // split #text
      if (isText(point.node)) {
        // edge case
        if (isLeftEdgePoint(point)) {
          return point.node;
        } else if (isRightEdgePoint(point)) {
          return point.node.nextSibling;
        }

        return point.node.splitText(point.offset);
      }

      // split element
      var childNode = point.node.childNodes[point.offset];
      var clone = insertAfter(point.node.cloneNode(false), point.node);
      appendChildNodes(clone, listNext(childNode));

      if (!isSkipPaddingBlankHTML) {
        paddingBlankHTML(point.node);
        paddingBlankHTML(clone);
      }

      return clone;
    };

    /**
     * @method splitTree
     *
     * split tree by point
     *
     * @param {Node} root - split root
     * @param {BoundaryPoint} point
     * @param {Boolean} [isSkipPaddingBlankHTML]
     * @return {Node} right node of boundaryPoint
     */
    var splitTree = function (root, point, isSkipPaddingBlankHTML) {
      // ex) [#text, <span>, <p>]
      var ancestors = listAncestor(point.node, func.eq(root));

      if (!ancestors.length) {
        return null;
      } else if (ancestors.length === 1) {
        return splitNode(point, isSkipPaddingBlankHTML);
      }

      return ancestors.reduce(function (node, parent) {
        var clone = insertAfter(parent.cloneNode(false), parent);

        if (node === point.node) {
          node = splitNode(point, isSkipPaddingBlankHTML);
        }

        appendChildNodes(clone, listNext(node));

        if (!isSkipPaddingBlankHTML) {
          paddingBlankHTML(parent);
          paddingBlankHTML(clone);
        }
        return clone;
      });
    };

    /**
     * split point
     *
     * @param {Point} point
     * @param {Boolean} isInline
     * @return {Object}
     */
    var splitPoint = function (point, isInline) {
      // find splitRoot, container
      //  - inline: splitRoot is a child of paragraph
      //  - block: splitRoot is a child of bodyContainer
      var pred = isInline ? isPara : isBodyContainer;
      var ancestors = listAncestor(point.node, pred);
      var topAncestor = list.last(ancestors) || point.node;

      var splitRoot, container;
      if (pred(topAncestor)) {
        splitRoot = ancestors[ancestors.length - 2];
        container = topAncestor;
      } else {
        splitRoot = topAncestor;
        container = splitRoot.parentNode;
      }

      // split with splitTree
      var pivot = splitRoot && splitTree(splitRoot, point, isInline);

      return {
        rightNode: pivot,
        container: container
      };
    };

    var create = function (nodeName) {
      return document.createElement(nodeName);
    };

    var createText = function (text) {
      return document.createTextNode(text);
    };

    /**
     * @method remove
     *
     * remove node, (isRemoveChild: remove child or not)
     *
     * @param {Node} node
     * @param {Boolean} isRemoveChild
     */
    var remove = function (node, isRemoveChild) {
      if (!node || !node.parentNode) { return; }
      if (node.removeNode) { return node.removeNode(isRemoveChild); }

      var parent = node.parentNode;
      if (!isRemoveChild) {
        var nodes = [];
        var i, len;
        for (i = 0, len = node.childNodes.length; i < len; i++) {
          nodes.push(node.childNodes[i]);
        }

        for (i = 0, len = nodes.length; i < len; i++) {
          parent.insertBefore(nodes[i], node);
        }
      }

      parent.removeChild(node);
    };

    /**
     * @method removeWhile
     *
     * @param {Node} node
     * @param {Function} pred
     */
    var removeWhile = function (node, pred) {
      while (node) {
        if (isEditable(node) || !pred(node)) {
          break;
        }

        var parent = node.parentNode;
        remove(node);
        node = parent;
      }
    };

    /**
     * @method replace
     *
     * replace node with provided nodeName
     *
     * @param {Node} node
     * @param {String} nodeName
     * @return {Node} - new node
     */
    var replace = function (node, nodeName) {
      if (node.nodeName.toUpperCase() === nodeName.toUpperCase()) {
        return node;
      }

      var newNode = create(nodeName);

      if (node.style.cssText) {
        newNode.style.cssText = node.style.cssText;
      }

      appendChildNodes(newNode, list.from(node.childNodes));
      insertAfter(newNode, node);
      remove(node);

      return newNode;
    };

    var isTextarea = makePredByNodeName('TEXTAREA');

    /**
     * @method html
     *
     * get the HTML contents of node
     *
     * @param {jQuery} $node
     * @param {Boolean} [isNewlineOnBlock]
     */
    var html = function ($node, isNewlineOnBlock) {
      var markup = isTextarea($node[0]) ? $node.val() : $node.html();

      if (isNewlineOnBlock) {
        var regexTag = /<(\/?)(\b(?!!)[^>\s]*)(.*?)(\s*\/?>)/g;
        markup = markup.replace(regexTag, function (match, endSlash, name) {
          name = name.toUpperCase();
          var isEndOfInlineContainer = /^DIV|^TD|^TH|^P|^LI|^H[1-7]/.test(name) &&
                                       !!endSlash;
          var isBlockNode = /^BLOCKQUOTE|^TABLE|^TBODY|^TR|^HR|^UL|^OL/.test(name);

          return match + ((isEndOfInlineContainer || isBlockNode) ? '\n' : '');
        });
        markup = $.trim(markup);
      }

      return markup;
    };

    var value = function ($textarea, stripLinebreaks) {
      var val = $textarea.val();
      if (stripLinebreaks) {
        return val.replace(/[\n\r]/g, '');
      }
      return val;
    };

    return {
      /** @property {String} NBSP_CHAR */
      NBSP_CHAR: NBSP_CHAR,
      /** @property {String} ZERO_WIDTH_NBSP_CHAR */
      ZERO_WIDTH_NBSP_CHAR: ZERO_WIDTH_NBSP_CHAR,
      /** @property {String} blank */
      blank: blankHTML,
      /** @property {String} emptyPara */
      emptyPara: '<p>' + blankHTML + '</p>',
      makePredByNodeName: makePredByNodeName,
      isEditable: isEditable,
      isControlSizing: isControlSizing,
      buildLayoutInfo: buildLayoutInfo,
      isText: isText,
      isVoid: isVoid,
      isPara: isPara,
      isPurePara: isPurePara,
      isInline: isInline,
      isBodyInline: isBodyInline,
      isBody: isBody,
      isParaInline: isParaInline,
      isList: isList,
      isTable: isTable,
      isCell: isCell,
      isBlockquote: isBlockquote,
      isBodyContainer: isBodyContainer,
      isAnchor: isAnchor,
      isDiv: makePredByNodeName('DIV'),
      isLi: isLi,
      isBR: makePredByNodeName('BR'),
      isSpan: makePredByNodeName('SPAN'),
      isB: makePredByNodeName('B'),
      isU: makePredByNodeName('U'),
      isS: makePredByNodeName('S'),
      isI: makePredByNodeName('I'),
      isImg: makePredByNodeName('IMG'),
      isTextarea: isTextarea,
      isEmpty: isEmpty,
      isEmptyAnchor: func.and(isAnchor, isEmpty),
      isClosestSibling: isClosestSibling,
      withClosestSiblings: withClosestSiblings,
      nodeLength: nodeLength,
      isLeftEdgePoint: isLeftEdgePoint,
      isRightEdgePoint: isRightEdgePoint,
      isEdgePoint: isEdgePoint,
      isLeftEdgeOf: isLeftEdgeOf,
      isRightEdgeOf: isRightEdgeOf,
      prevPoint: prevPoint,
      nextPoint: nextPoint,
      isSamePoint: isSamePoint,
      isVisiblePoint: isVisiblePoint,
      prevPointUntil: prevPointUntil,
      nextPointUntil: nextPointUntil,
      walkPoint: walkPoint,
      ancestor: ancestor,
      singleChildAncestor: singleChildAncestor,
      listAncestor: listAncestor,
      lastAncestor: lastAncestor,
      listNext: listNext,
      listPrev: listPrev,
      listDescendant: listDescendant,
      commonAncestor: commonAncestor,
      wrap: wrap,
      insertAfter: insertAfter,
      appendChildNodes: appendChildNodes,
      position: position,
      hasChildren: hasChildren,
      makeOffsetPath: makeOffsetPath,
      fromOffsetPath: fromOffsetPath,
      splitTree: splitTree,
      splitPoint: splitPoint,
      create: create,
      createText: createText,
      remove: remove,
      removeWhile: removeWhile,
      replace: replace,
      html: html,
      value: value
    };
  })();


  var range = (function () {

    /**
     * return boundaryPoint from TextRange, inspired by Andy Na's HuskyRange.js
     *
     * @param {TextRange} textRange
     * @param {Boolean} isStart
     * @return {BoundaryPoint}
     *
     * @see http://msdn.microsoft.com/en-us/library/ie/ms535872(v=vs.85).aspx
     */
    var textRangeToPoint = function (textRange, isStart) {
      var container = textRange.parentElement(), offset;
  
      var tester = document.body.createTextRange(), prevContainer;
      var childNodes = list.from(container.childNodes);
      for (offset = 0; offset < childNodes.length; offset++) {
        if (dom.isText(childNodes[offset])) {
          continue;
        }
        tester.moveToElementText(childNodes[offset]);
        if (tester.compareEndPoints('StartToStart', textRange) >= 0) {
          break;
        }
        prevContainer = childNodes[offset];
      }
  
      if (offset !== 0 && dom.isText(childNodes[offset - 1])) {
        var textRangeStart = document.body.createTextRange(), curTextNode = null;
        textRangeStart.moveToElementText(prevContainer || container);
        textRangeStart.collapse(!prevContainer);
        curTextNode = prevContainer ? prevContainer.nextSibling : container.firstChild;
  
        var pointTester = textRange.duplicate();
        pointTester.setEndPoint('StartToStart', textRangeStart);
        var textCount = pointTester.text.replace(/[\r\n]/g, '').length;
  
        while (textCount > curTextNode.nodeValue.length && curTextNode.nextSibling) {
          textCount -= curTextNode.nodeValue.length;
          curTextNode = curTextNode.nextSibling;
        }
  
        /* jshint ignore:start */
        var dummy = curTextNode.nodeValue; // enforce IE to re-reference curTextNode, hack
        /* jshint ignore:end */
  
        if (isStart && curTextNode.nextSibling && dom.isText(curTextNode.nextSibling) &&
            textCount === curTextNode.nodeValue.length) {
          textCount -= curTextNode.nodeValue.length;
          curTextNode = curTextNode.nextSibling;
        }
  
        container = curTextNode;
        offset = textCount;
      }
  
      return {
        cont: container,
        offset: offset
      };
    };
    
    /**
     * return TextRange from boundary point (inspired by google closure-library)
     * @param {BoundaryPoint} point
     * @return {TextRange}
     */
    var pointToTextRange = function (point) {
      var textRangeInfo = function (container, offset) {
        var node, isCollapseToStart;
  
        if (dom.isText(container)) {
          var prevTextNodes = dom.listPrev(container, func.not(dom.isText));
          var prevContainer = list.last(prevTextNodes).previousSibling;
          node =  prevContainer || container.parentNode;
          offset += list.sum(list.tail(prevTextNodes), dom.nodeLength);
          isCollapseToStart = !prevContainer;
        } else {
          node = container.childNodes[offset] || container;
          if (dom.isText(node)) {
            return textRangeInfo(node, 0);
          }
  
          offset = 0;
          isCollapseToStart = false;
        }
  
        return {
          node: node,
          collapseToStart: isCollapseToStart,
          offset: offset
        };
      };
  
      var textRange = document.body.createTextRange();
      var info = textRangeInfo(point.node, point.offset);
  
      textRange.moveToElementText(info.node);
      textRange.collapse(info.collapseToStart);
      textRange.moveStart('character', info.offset);
      return textRange;
    };
    
    /**
     * Wrapped Range
     *
     * @constructor
     * @param {Node} sc - start container
     * @param {Number} so - start offset
     * @param {Node} ec - end container
     * @param {Number} eo - end offset
     */
    var WrappedRange = function (sc, so, ec, eo) {
      this.sc = sc;
      this.so = so;
      this.ec = ec;
      this.eo = eo;
  
      // nativeRange: get nativeRange from sc, so, ec, eo
      var nativeRange = function () {
        if (agent.isW3CRangeSupport) {
          var w3cRange = document.createRange();
          w3cRange.setStart(sc, so);
          w3cRange.setEnd(ec, eo);

          return w3cRange;
        } else {
          var textRange = pointToTextRange({
            node: sc,
            offset: so
          });

          textRange.setEndPoint('EndToEnd', pointToTextRange({
            node: ec,
            offset: eo
          }));

          return textRange;
        }
      };

      this.getPoints = function () {
        return {
          sc: sc,
          so: so,
          ec: ec,
          eo: eo
        };
      };

      this.getStartPoint = function () {
        return {
          node: sc,
          offset: so
        };
      };

      this.getEndPoint = function () {
        return {
          node: ec,
          offset: eo
        };
      };

      /**
       * select update visible range
       */
      this.select = function () {
        var nativeRng = nativeRange();
        if (agent.isW3CRangeSupport) {
          var selection = document.getSelection();
          if (selection.rangeCount > 0) {
            selection.removeAllRanges();
          }
          selection.addRange(nativeRng);
        } else {
          nativeRng.select();
        }
      };

      /**
       * @return {WrappedRange}
       */
      this.normalize = function () {

        /**
         * @param {BoundaryPoint} point
         * @return {BoundaryPoint}
         */
        var getVisiblePoint = function (point) {
          if (!dom.isVisiblePoint(point)) {
            if (dom.isLeftEdgePoint(point)) {
              point = dom.nextPointUntil(point, dom.isVisiblePoint);
            } else {
              point = dom.prevPointUntil(point, dom.isVisiblePoint);
            }
          }
          return point;
        };

        var startPoint = getVisiblePoint(this.getStartPoint());
        var endPoint = getVisiblePoint(this.getEndPoint());

        return new WrappedRange(
          startPoint.node,
          startPoint.offset,
          endPoint.node,
          endPoint.offset
        );
      };

      /**
       * returns matched nodes on range
       *
       * @param {Function} [pred] - predicate function
       * @param {Object} [options]
       * @param {Boolean} [options.includeAncestor]
       * @param {Boolean} [options.fullyContains]
       * @return {Node[]}
       */
      this.nodes = function (pred, options) {
        pred = pred || func.ok;

        var includeAncestor = options && options.includeAncestor;
        var fullyContains = options && options.fullyContains;

        // TODO compare points and sort
        var startPoint = this.getStartPoint();
        var endPoint = this.getEndPoint();

        var nodes = [];
        var leftEdgeNodes = [];

        dom.walkPoint(startPoint, endPoint, function (point) {
          if (dom.isEditable(point.node)) {
            return;
          }

          var node;
          if (fullyContains) {
            if (dom.isLeftEdgePoint(point)) {
              leftEdgeNodes.push(point.node);
            }
            if (dom.isRightEdgePoint(point) && list.contains(leftEdgeNodes, point.node)) {
              node = point.node;
            }
          } else if (includeAncestor) {
            node = dom.ancestor(point.node, pred);
          } else {
            node = point.node;
          }

          if (node && pred(node)) {
            nodes.push(node);
          }
        }, true);

        return list.unique(nodes);
      };

      /**
       * returns commonAncestor of range
       * @return {Element} - commonAncestor
       */
      this.commonAncestor = function () {
        return dom.commonAncestor(sc, ec);
      };

      /**
       * returns expanded range by pred
       *
       * @param {Function} pred - predicate function
       * @return {WrappedRange}
       */
      this.expand = function (pred) {
        var startAncestor = dom.ancestor(sc, pred);
        var endAncestor = dom.ancestor(ec, pred);

        if (!startAncestor && !endAncestor) {
          return new WrappedRange(sc, so, ec, eo);
        }

        var boundaryPoints = this.getPoints();

        if (startAncestor) {
          boundaryPoints.sc = startAncestor;
          boundaryPoints.so = 0;
        }

        if (endAncestor) {
          boundaryPoints.ec = endAncestor;
          boundaryPoints.eo = dom.nodeLength(endAncestor);
        }

        return new WrappedRange(
          boundaryPoints.sc,
          boundaryPoints.so,
          boundaryPoints.ec,
          boundaryPoints.eo
        );
      };

      /**
       * @param {Boolean} isCollapseToStart
       * @return {WrappedRange}
       */
      this.collapse = function (isCollapseToStart) {
        if (isCollapseToStart) {
          return new WrappedRange(sc, so, sc, so);
        } else {
          return new WrappedRange(ec, eo, ec, eo);
        }
      };

      /**
       * splitText on range
       */
      this.splitText = function () {
        var isSameContainer = sc === ec;
        var boundaryPoints = this.getPoints();

        if (dom.isText(ec) && !dom.isEdgePoint(this.getEndPoint())) {
          ec.splitText(eo);
        }

        if (dom.isText(sc) && !dom.isEdgePoint(this.getStartPoint())) {
          boundaryPoints.sc = sc.splitText(so);
          boundaryPoints.so = 0;

          if (isSameContainer) {
            boundaryPoints.ec = boundaryPoints.sc;
            boundaryPoints.eo = eo - so;
          }
        }

        return new WrappedRange(
          boundaryPoints.sc,
          boundaryPoints.so,
          boundaryPoints.ec,
          boundaryPoints.eo
        );
      };

      /**
       * delete contents on range
       * @return {WrappedRange}
       */
      this.deleteContents = function () {
        if (this.isCollapsed()) {
          return this;
        }

        var rng = this.splitText();
        var nodes = rng.nodes(null, {
          fullyContains: true
        });

        // find new cursor point
        var point = dom.prevPointUntil(rng.getStartPoint(), function (point) {
          return !list.contains(nodes, point.node);
        });

        var emptyParents = [];
        $.each(nodes, function (idx, node) {
          // find empty parents
          var parent = node.parentNode;
          if (point.node !== parent && dom.nodeLength(parent) === 1) {
            emptyParents.push(parent);
          }
          dom.remove(node, false);
        });

        // remove empty parents
        $.each(emptyParents, function (idx, node) {
          dom.remove(node, false);
        });

        return new WrappedRange(
          point.node,
          point.offset,
          point.node,
          point.offset
        ).normalize();
      };
      
      /**
       * makeIsOn: return isOn(pred) function
       */
      var makeIsOn = function (pred) {
        return function () {
          var ancestor = dom.ancestor(sc, pred);
          return !!ancestor && (ancestor === dom.ancestor(ec, pred));
        };
      };
  
      // isOnEditable: judge whether range is on editable or not
      this.isOnEditable = makeIsOn(dom.isEditable);
      // isOnList: judge whether range is on list node or not
      this.isOnList = makeIsOn(dom.isList);
      // isOnAnchor: judge whether range is on anchor node or not
      this.isOnAnchor = makeIsOn(dom.isAnchor);
      // isOnAnchor: judge whether range is on cell node or not
      this.isOnCell = makeIsOn(dom.isCell);

      /**
       * @param {Function} pred
       * @return {Boolean}
       */
      this.isLeftEdgeOf = function (pred) {
        if (!dom.isLeftEdgePoint(this.getStartPoint())) {
          return false;
        }

        var node = dom.ancestor(this.sc, pred);
        return node && dom.isLeftEdgeOf(this.sc, node);
      };

      /**
       * returns whether range was collapsed or not
       */
      this.isCollapsed = function () {
        return sc === ec && so === eo;
      };

      /**
       * wrap inline nodes which children of body with paragraph
       *
       * @return {WrappedRange}
       */
      this.wrapBodyInlineWithPara = function () {
        if (dom.isBodyContainer(sc) && dom.isEmpty(sc)) {
          sc.innerHTML = dom.emptyPara;
          return new WrappedRange(sc.firstChild, 0, sc.firstChild, 0);
        }

        if (dom.isParaInline(sc) || dom.isPara(sc)) {
          return this.normalize();
        }

        // find inline top ancestor
        var topAncestor;
        if (dom.isInline(sc)) {
          var ancestors = dom.listAncestor(sc, func.not(dom.isInline));
          topAncestor = list.last(ancestors);
          if (!dom.isInline(topAncestor)) {
            topAncestor = ancestors[ancestors.length - 2] || sc.childNodes[so];
          }
        } else {
          topAncestor = sc.childNodes[so > 0 ? so - 1 : 0];
        }

        // siblings not in paragraph
        var inlineSiblings = dom.listPrev(topAncestor, dom.isParaInline).reverse();
        inlineSiblings = inlineSiblings.concat(dom.listNext(topAncestor.nextSibling, dom.isParaInline));

        // wrap with paragraph
        if (inlineSiblings.length) {
          var para = dom.wrap(list.head(inlineSiblings), 'p');
          dom.appendChildNodes(para, list.tail(inlineSiblings));
        }

        return this.normalize();
      };

      /**
       * insert node at current cursor
       *
       * @param {Node} node
       * @return {Node}
       */
      this.insertNode = function (node) {
        var rng = this.wrapBodyInlineWithPara().deleteContents();
        var info = dom.splitPoint(rng.getStartPoint(), dom.isInline(node));

        if (info.rightNode) {
          info.rightNode.parentNode.insertBefore(node, info.rightNode);
        } else {
          info.container.appendChild(node);
        }

        return node;
      };
  
      /**
       * returns text in range
       *
       * @return {String}
       */
      this.toString = function () {
        var nativeRng = nativeRange();
        return agent.isW3CRangeSupport ? nativeRng.toString() : nativeRng.text;
      };
  
      /**
       * create offsetPath bookmark
       *
       * @param {Node} editable
       */
      this.bookmark = function (editable) {
        return {
          s: {
            path: dom.makeOffsetPath(editable, sc),
            offset: so
          },
          e: {
            path: dom.makeOffsetPath(editable, ec),
            offset: eo
          }
        };
      };

      /**
       * create offsetPath bookmark base on paragraph
       *
       * @param {Node[]} paras
       */
      this.paraBookmark = function (paras) {
        return {
          s: {
            path: list.tail(dom.makeOffsetPath(list.head(paras), sc)),
            offset: so
          },
          e: {
            path: list.tail(dom.makeOffsetPath(list.last(paras), ec)),
            offset: eo
          }
        };
      };

      /**
       * getClientRects
       * @return {Rect[]}
       */
      this.getClientRects = function () {
        var nativeRng = nativeRange();
        return nativeRng.getClientRects();
      };
    };

  /**
   * @class core.range
   *
   * Data structure
   *  * BoundaryPoint: a point of dom tree
   *  * BoundaryPoints: two boundaryPoints corresponding to the start and the end of the Range
   *
   * See to http://www.w3.org/TR/DOM-Level-2-Traversal-Range/ranges.html#Level-2-Range-Position
   *
   * @singleton
   * @alternateClassName range
   */
    return {
      /**
       * @method
       * 
       * create Range Object From arguments or Browser Selection
       *
       * @param {Node} sc - start container
       * @param {Number} so - start offset
       * @param {Node} ec - end container
       * @param {Number} eo - end offset
       * @return {WrappedRange}
       */
      create : function (sc, so, ec, eo) {
        if (!arguments.length) { // from Browser Selection
          if (agent.isW3CRangeSupport) {
            var selection = document.getSelection();
            if (selection.rangeCount === 0) {
              return null;
            } else if (dom.isBody(selection.anchorNode)) {
              // Firefox: returns entire body as range on initialization. We won't never need it.
              return null;
            }
  
            var nativeRng = selection.getRangeAt(0);
            sc = nativeRng.startContainer;
            so = nativeRng.startOffset;
            ec = nativeRng.endContainer;
            eo = nativeRng.endOffset;
          } else { // IE8: TextRange
            var textRange = document.selection.createRange();
            var textRangeEnd = textRange.duplicate();
            textRangeEnd.collapse(false);
            var textRangeStart = textRange;
            textRangeStart.collapse(true);
  
            var startPoint = textRangeToPoint(textRangeStart, true),
            endPoint = textRangeToPoint(textRangeEnd, false);

            // same visible point case: range was collapsed.
            if (dom.isText(startPoint.node) && dom.isLeftEdgePoint(startPoint) &&
                dom.isTextNode(endPoint.node) && dom.isRightEdgePoint(endPoint) &&
                endPoint.node.nextSibling === startPoint.node) {
              startPoint = endPoint;
            }

            sc = startPoint.cont;
            so = startPoint.offset;
            ec = endPoint.cont;
            eo = endPoint.offset;
          }
        } else if (arguments.length === 2) { //collapsed
          ec = sc;
          eo = so;
        }
        return new WrappedRange(sc, so, ec, eo);
      },

      /**
       * @method 
       * 
       * create WrappedRange from node
       *
       * @param {Node} node
       * @return {WrappedRange}
       */
      createFromNode: function (node) {
        var sc = node;
        var so = 0;
        var ec = node;
        var eo = dom.nodeLength(ec);

        // browsers can't target a picture or void node
        if (dom.isVoid(sc)) {
          so = dom.listPrev(sc).length - 1;
          sc = sc.parentNode;
        }
        if (dom.isBR(ec)) {
          eo = dom.listPrev(ec).length - 1;
          ec = ec.parentNode;
        } else if (dom.isVoid(ec)) {
          eo = dom.listPrev(ec).length;
          ec = ec.parentNode;
        }

        return this.create(sc, so, ec, eo);
      },

      /**
       * @method 
       * 
       * create WrappedRange from bookmark
       *
       * @param {Node} editable
       * @param {Object} bookmark
       * @return {WrappedRange}
       */
      createFromBookmark : function (editable, bookmark) {
        var sc = dom.fromOffsetPath(editable, bookmark.s.path);
        var so = bookmark.s.offset;
        var ec = dom.fromOffsetPath(editable, bookmark.e.path);
        var eo = bookmark.e.offset;
        return new WrappedRange(sc, so, ec, eo);
      },

      /**
       * @method 
       *
       * create WrappedRange from paraBookmark
       *
       * @param {Object} bookmark
       * @param {Node[]} paras
       * @return {WrappedRange}
       */
      createFromParaBookmark: function (bookmark, paras) {
        var so = bookmark.s.offset;
        var eo = bookmark.e.offset;
        var sc = dom.fromOffsetPath(list.head(paras), bookmark.s.path);
        var ec = dom.fromOffsetPath(list.last(paras), bookmark.e.path);

        return new WrappedRange(sc, so, ec, eo);
      }
    };
  })();

  /**
   * @class settings 
   * 
   * @singleton
   */
  var settings = {
    /** @property */
    version: '0.6.2',

    /**
     * 
     * for event options, reference to EventHandler.attach
     * 
     * @property {Object} options 
     * @property {String/Number} [options.width=null] set editor width 
     * @property {String/Number} [options.height=null] set editor height, ex) 300
     * @property {String/Number} options.minHeight set minimum height of editor
     * @property {String/Number} options.maxHeight
     * @property {String/Number} options.focus 
     * @property {Number} options.tabsize 
     * @property {Boolean} options.styleWithSpan
     * @property {Object} options.codemirror
     * @property {Object} [options.codemirror.mode='text/html']
     * @property {Object} [options.codemirror.htmlMode=true]
     * @property {Object} [options.codemirror.lineNumbers=true]
     * @property {String} [options.lang=en-US] language 'en-US', 'ko-KR', ...
     * @property {String} [options.direction=null] text direction, ex) 'rtl'
     * @property {Array} [options.toolbar]
     * @property {Boolean} [options.airMode=false]
     * @property {Array} [options.airPopover]
     * @property {Fucntion} [options.onInit] initialize
     * @property {Fucntion} [options.onsubmit]
     */
    options: {
      width: null,                  // set editor width
      height: null,                 // set editor height, ex) 300

      minHeight: null,              // set minimum height of editor
      maxHeight: null,              // set maximum height of editor

      focus: false,                 // set focus to editable area after initializing summernote

      tabsize: 4,                   // size of tab ex) 2 or 4
      styleWithSpan: true,          // style with span (Chrome and FF only)

      disableLinkTarget: false,     // hide link Target Checkbox
      disableDragAndDrop: false,    // disable drag and drop event
      disableResizeEditor: false,   // disable resizing editor

      shortcuts: true,              // enable keyboard shortcuts

      placeholder: false,           // enable placeholder text
      prettifyHtml: true,           // enable prettifying html while toggling codeview

      iconPrefix: 'fa fa-',         // prefix for css icon classes

      codemirror: {                 // codemirror options
        mode: 'text/html',
        htmlMode: true,
        lineNumbers: true
      },

      // language
      lang: 'en-US',                // language 'en-US', 'ko-KR', ...
      direction: null,              // text direction, ex) 'rtl'

      // toolbar
      toolbar: [
        ['style', ['style']],
        ['font', ['bold', 'italic', 'underline', 'clear']],
        ['fontname', ['fontname']],
        ['color', ['color']],
        ['para', ['ul', 'ol', 'paragraph']],
        ['height', ['height']],
        ['table', ['table']],
        ['insert', ['link', 'picture', 'hr']],
        ['view', ['fullscreen', 'codeview']],
        ['help', ['help']]
      ],

      // air mode: inline editor
      airMode: false,
      // airPopover: [
      //   ['style', ['style']],
      //   ['font', ['bold', 'italic', 'underline', 'clear']],
      //   ['fontname', ['fontname']],
      //   ['color', ['color']],
      //   ['para', ['ul', 'ol', 'paragraph']],
      //   ['height', ['height']],
      //   ['table', ['table']],
      //   ['insert', ['link', 'picture']],
      //   ['help', ['help']]
      // ],
      airPopover: [
        ['color', ['color']],
        ['font', ['bold', 'underline', 'clear']],
        ['para', ['ul', 'paragraph']],
        ['table', ['table']],
        ['insert', ['link', 'picture']]
      ],

      // style tag
      styleTags: ['p', 'blockquote', 'pre', 'h1', 'h2', 'h3', 'h4', 'h5', 'h6'],

      // default fontName
      defaultFontName: 'Helvetica Neue',

      // fontName
      fontNames: [
        'Arial', 'Arial Black', 'Comic Sans MS', 'Courier New',
        'Helvetica Neue', 'Helvetica', 'Impact', 'Lucida Grande',
        'Tahoma', 'Times New Roman', 'Verdana'
      ],
      fontNamesIgnoreCheck: [],

      // pallete colors(n x n)
      colors: [
        ['#000000', '#424242', '#636363', '#9C9C94', '#CEC6CE', '#EFEFEF', '#F7F7F7', '#FFFFFF'],
        ['#FF0000', '#FF9C00', '#FFFF00', '#00FF00', '#00FFFF', '#0000FF', '#9C00FF', '#FF00FF'],
        ['#F7C6CE', '#FFE7CE', '#FFEFC6', '#D6EFD6', '#CEDEE7', '#CEE7F7', '#D6D6E7', '#E7D6DE'],
        ['#E79C9C', '#FFC69C', '#FFE79C', '#B5D6A5', '#A5C6CE', '#9CC6EF', '#B5A5D6', '#D6A5BD'],
        ['#E76363', '#F7AD6B', '#FFD663', '#94BD7B', '#73A5AD', '#6BADDE', '#8C7BC6', '#C67BA5'],
        ['#CE0000', '#E79439', '#EFC631', '#6BA54A', '#4A7B8C', '#3984C6', '#634AA5', '#A54A7B'],
        ['#9C0000', '#B56308', '#BD9400', '#397B21', '#104A5A', '#085294', '#311873', '#731842'],
        ['#630000', '#7B3900', '#846300', '#295218', '#083139', '#003163', '#21104A', '#4A1031']
      ],

      // lineHeight
      lineHeights: ['1.0', '1.2', '1.4', '1.5', '1.6', '1.8', '2.0', '3.0'],

      // insertTable max size
      insertTableMaxSize: {
        col: 10,
        row: 10
      },

      // image
      maximumImageFileSize: null, // size in bytes, null = no limit

      // callbacks
      oninit: null,             // initialize
      onfocus: null,            // editable has focus
      onblur: null,             // editable out of focus
      onenter: null,            // enter key pressed
      onkeyup: null,            // keyup
      onkeydown: null,          // keydown
      onImageUpload: null,      // imageUpload
      onImageUploadError: null, // imageUploadError
      onMediaDelete: null,      // media delete
      onToolbarClick: null,
      onsubmit: null,

      /**
       * manipulate link address when user create link
       * @param {String} sLinkUrl
       * @return {String}
       */
      onCreateLink: function (sLinkUrl) {
        if (sLinkUrl.indexOf('@') !== -1 && sLinkUrl.indexOf(':') === -1) {
          sLinkUrl =  'mailto:' + sLinkUrl;
        } else if (sLinkUrl.indexOf('://') === -1) {
          sLinkUrl = 'http://' + sLinkUrl;
        }

        return sLinkUrl;
      },

      keyMap: {
        pc: {
          'ENTER': 'insertParagraph',
          'CTRL+Z': 'undo',
          'CTRL+Y': 'redo',
          'TAB': 'tab',
          'SHIFT+TAB': 'untab',
          'CTRL+B': 'bold',
          'CTRL+I': 'italic',
          'CTRL+U': 'underline',
          'CTRL+SHIFT+S': 'strikethrough',
          'CTRL+BACKSLASH': 'removeFormat',
          'CTRL+SHIFT+L': 'justifyLeft',
          'CTRL+SHIFT+E': 'justifyCenter',
          'CTRL+SHIFT+R': 'justifyRight',
          'CTRL+SHIFT+J': 'justifyFull',
          'CTRL+SHIFT+NUM7': 'insertUnorderedList',
          'CTRL+SHIFT+NUM8': 'insertOrderedList',
          'CTRL+LEFTBRACKET': 'outdent',
          'CTRL+RIGHTBRACKET': 'indent',
          'CTRL+NUM0': 'formatPara',
          'CTRL+NUM1': 'formatH1',
          'CTRL+NUM2': 'formatH2',
          'CTRL+NUM3': 'formatH3',
          'CTRL+NUM4': 'formatH4',
          'CTRL+NUM5': 'formatH5',
          'CTRL+NUM6': 'formatH6',
          'CTRL+ENTER': 'insertHorizontalRule',
          'CTRL+K': 'showLinkDialog'
        },

        mac: {
          'ENTER': 'insertParagraph',
          'CMD+Z': 'undo',
          'CMD+SHIFT+Z': 'redo',
          'TAB': 'tab',
          'SHIFT+TAB': 'untab',
          'CMD+B': 'bold',
          'CMD+I': 'italic',
          'CMD+U': 'underline',
          'CMD+SHIFT+S': 'strikethrough',
          'CMD+BACKSLASH': 'removeFormat',
          'CMD+SHIFT+L': 'justifyLeft',
          'CMD+SHIFT+E': 'justifyCenter',
          'CMD+SHIFT+R': 'justifyRight',
          'CMD+SHIFT+J': 'justifyFull',
          'CMD+SHIFT+NUM7': 'insertUnorderedList',
          'CMD+SHIFT+NUM8': 'insertOrderedList',
          'CMD+LEFTBRACKET': 'outdent',
          'CMD+RIGHTBRACKET': 'indent',
          'CMD+NUM0': 'formatPara',
          'CMD+NUM1': 'formatH1',
          'CMD+NUM2': 'formatH2',
          'CMD+NUM3': 'formatH3',
          'CMD+NUM4': 'formatH4',
          'CMD+NUM5': 'formatH5',
          'CMD+NUM6': 'formatH6',
          'CMD+ENTER': 'insertHorizontalRule',
          'CMD+K': 'showLinkDialog'
        }
      }
    },

    // default language: en-US
    lang: {
      'en-US': {
        font: {
          bold: 'Bold',
          italic: 'Italic',
          underline: 'Underline',
          clear: 'Remove Font Style',
          height: 'Line Height',
          name: 'Font Family'
        },
        image: {
          image: 'Picture',
          insert: 'Insert Image',
          resizeFull: 'Resize Full',
          resizeHalf: 'Resize Half',
          resizeQuarter: 'Resize Quarter',
          floatLeft: 'Float Left',
          floatRight: 'Float Right',
          floatNone: 'Float None',
          shapeRounded: 'Shape: Rounded',
          shapeCircle: 'Shape: Circle',
          shapeThumbnail: 'Shape: Thumbnail',
          shapeNone: 'Shape: None',
          dragImageHere: 'Drag image or text here',
          dropImage: 'Drop image or Text',
          selectFromFiles: 'Select from files',
          maximumFileSize: 'Maximum file size',
          maximumFileSizeError: 'Maximum file size exceeded.',
          url: 'Image URL',
          remove: 'Remove Image'
        },
        link: {
          link: 'Link',
          insert: 'Insert Link',
          unlink: 'Unlink',
          edit: 'Edit',
          textToDisplay: 'Text to display',
          url: 'To what URL should this link go?',
          openInNewWindow: 'Open in new window'
        },
        table: {
          table: 'Table'
        },
        hr: {
          insert: 'Insert Horizontal Rule'
        },
        style: {
          style: 'Style',
          normal: 'Normal',
          blockquote: 'Quote',
          pre: 'Code',
          h1: 'Header 1',
          h2: 'Header 2',
          h3: 'Header 3',
          h4: 'Header 4',
          h5: 'Header 5',
          h6: 'Header 6'
        },
        lists: {
          unordered: 'Unordered list',
          ordered: 'Ordered list'
        },
        options: {
          help: 'Help',
          fullscreen: 'Full Screen',
          codeview: 'Code View'
        },
        paragraph: {
          paragraph: 'Paragraph',
          outdent: 'Outdent',
          indent: 'Indent',
          left: 'Align left',
          center: 'Align center',
          right: 'Align right',
          justify: 'Justify full'
        },
        color: {
          recent: 'Recent Color',
          more: 'More Color',
          background: 'Background Color',
          foreground: 'Foreground Color',
          transparent: 'Transparent',
          setTransparent: 'Set transparent',
          reset: 'Reset',
          resetToDefault: 'Reset to default'
        },
        shortcut: {
          shortcuts: 'Keyboard shortcuts',
          close: 'Close',
          textFormatting: 'Text formatting',
          action: 'Action',
          paragraphFormatting: 'Paragraph formatting',
          documentStyle: 'Document Style',
          extraKeys: 'Extra keys'
        },
        history: {
          undo: 'Undo',
          redo: 'Redo'
        }
      }
    }
  };

  /**
   * @class core.async
   *
   * Async functions which returns `Promise`
   *
   * @singleton
   * @alternateClassName async
   */
  var async = (function () {
    /**
     * @method readFileAsDataURL
     *
     * read contents of file as representing URL
     *
     * @param {File} file
     * @return {Promise} - then: sDataUrl
     */
    var readFileAsDataURL = function (file) {
      return $.Deferred(function (deferred) {
        $.extend(new FileReader(), {
          onload: function (e) {
            var sDataURL = e.target.result;
            deferred.resolve(sDataURL);
          },
          onerror: function () {
            deferred.reject(this);
          }
        }).readAsDataURL(file);
      }).promise();
    };
  
    /**
     * @method createImage
     *
     * create `<image>` from url string
     *
     * @param {String} sUrl
     * @param {String} filename
     * @return {Promise} - then: $image
     */
    var createImage = function (sUrl, filename) {
      return $.Deferred(function (deferred) {
        var $img = $('<img>');

        $img.one('load', function () {
          $img.off('error abort');
          deferred.resolve($img);
        }).one('error abort', function () {
          $img.off('load').detach();
          deferred.reject($img);
        }).css({
          display: 'none'
        }).appendTo(document.body).attr({
          'src': sUrl,
          'data-filename': filename
        });
      }).promise();
    };

    return {
      readFileAsDataURL: readFileAsDataURL,
      createImage: createImage
    };
  })();

  /**
   * @class core.key
   *
   * Object for keycodes.
   *
   * @singleton
   * @alternateClassName key
   */
  var key = {
    /**
     * @method isEdit
     *
     * @param {Number} keyCode
     * @return {Boolean}
     */
    isEdit: function (keyCode) {
      return list.contains([8, 9, 13, 32], keyCode);
    },
    /**
     * @property {Object} nameFromCode
     * @property {String} nameFromCode.8 "BACKSPACE"
     */
    nameFromCode: {
      '8': 'BACKSPACE',
      '9': 'TAB',
      '13': 'ENTER',
      '32': 'SPACE',

      // Number: 0-9
      '48': 'NUM0',
      '49': 'NUM1',
      '50': 'NUM2',
      '51': 'NUM3',
      '52': 'NUM4',
      '53': 'NUM5',
      '54': 'NUM6',
      '55': 'NUM7',
      '56': 'NUM8',

      // Alphabet: a-z
      '66': 'B',
      '69': 'E',
      '73': 'I',
      '74': 'J',
      '75': 'K',
      '76': 'L',
      '82': 'R',
      '83': 'S',
      '85': 'U',
      '89': 'Y',
      '90': 'Z',

      '191': 'SLASH',
      '219': 'LEFTBRACKET',
      '220': 'BACKSLASH',
      '221': 'RIGHTBRACKET'
    }
  };

  /**
   * @class editing.Style
   *
   * Style
   *
   */
  var Style = function () {
    /**
     * @method jQueryCSS
     *
     * passing an array of style properties to .css()
     * will result in an object of property-value pairs.
     * (compability with version < 1.9)
     *
     * @private
     * @param  {jQuery} $obj
     * @param  {Array} propertyNames - An array of one or more CSS properties.
     * @return {Object}
     */
    var jQueryCSS = function ($obj, propertyNames) {
      if (agent.jqueryVersion < 1.9) {
        var result = {};
        $.each(propertyNames, function (idx, propertyName) {
          result[propertyName] = $obj.css(propertyName);
        });
        return result;
      }
      return $obj.css.call($obj, propertyNames);
    };

    /**
     * paragraph level style
     *
     * @param {WrappedRange} rng
     * @param {Object} styleInfo
     */
    this.stylePara = function (rng, styleInfo) {
      $.each(rng.nodes(dom.isPara, {
        includeAncestor: true
      }), function (idx, para) {
        $(para).css(styleInfo);
      });
    };

    /**
     * insert and returns styleNodes on range.
     *
     * @param {WrappedRange} rng
     * @param {Object} [options] - options for styleNodes
     * @param {String} [options.nodeName] - default: `SPAN`
     * @param {Boolean} [options.expandClosestSibling] - default: `false`
     * @param {Boolean} [options.onlyPartialContains] - default: `false`
     * @return {Node[]}
     */
    this.styleNodes = function (rng, options) {
      rng = rng.splitText();

      var nodeName = options && options.nodeName || 'SPAN';
      var expandClosestSibling = !!(options && options.expandClosestSibling);
      var onlyPartialContains = !!(options && options.onlyPartialContains);

      if (rng.isCollapsed()) {
        return rng.insertNode(dom.create(nodeName));
      }

      var pred = dom.makePredByNodeName(nodeName);
      var nodes = $.map(rng.nodes(dom.isText, {
        fullyContains: true
      }), function (text) {
        return dom.singleChildAncestor(text, pred) || dom.wrap(text, nodeName);
      });

      if (expandClosestSibling) {
        if (onlyPartialContains) {
          var nodesInRange = rng.nodes();
          // compose with partial contains predication
          pred = func.and(pred, function (node) {
            return list.contains(nodesInRange, node);
          });
        }

        return $.map(nodes, function (node) {
          var siblings = dom.withClosestSiblings(node, pred);
          var head = list.head(siblings);
          var tails = list.tail(siblings);
          $.each(tails, function (idx, elem) {
            dom.appendChildNodes(head, elem.childNodes);
            dom.remove(elem);
          });
          return list.head(siblings);
        });
      } else {
        return nodes;
      }
    };

    /**
     * get current style on cursor
     *
     * @param {WrappedRange} rng
     * @param {Node} target - target element on event
     * @return {Object} - object contains style properties.
     */
    this.current = function (rng, target) {
      var $cont = $(dom.isText(rng.sc) ? rng.sc.parentNode : rng.sc);
      var properties = ['font-family', 'font-size', 'text-align', 'list-style-type', 'line-height'];
      var styleInfo = jQueryCSS($cont, properties) || {};

      styleInfo['font-size'] = parseInt(styleInfo['font-size'], 10);

      // document.queryCommandState for toggle state
      styleInfo['font-bold'] = document.queryCommandState('bold') ? 'bold' : 'normal';
      styleInfo['font-italic'] = document.queryCommandState('italic') ? 'italic' : 'normal';
      styleInfo['font-underline'] = document.queryCommandState('underline') ? 'underline' : 'normal';
      styleInfo['font-strikethrough'] = document.queryCommandState('strikeThrough') ? 'strikethrough' : 'normal';
      styleInfo['font-superscript'] = document.queryCommandState('superscript') ? 'superscript' : 'normal';
      styleInfo['font-subscript'] = document.queryCommandState('subscript') ? 'subscript' : 'normal';

      // list-style-type to list-style(unordered, ordered)
      if (!rng.isOnList()) {
        styleInfo['list-style'] = 'none';
      } else {
        var aOrderedType = ['circle', 'disc', 'disc-leading-zero', 'square'];
        var isUnordered = $.inArray(styleInfo['list-style-type'], aOrderedType) > -1;
        styleInfo['list-style'] = isUnordered ? 'unordered' : 'ordered';
      }

      var para = dom.ancestor(rng.sc, dom.isPara);
      if (para && para.style['line-height']) {
        styleInfo['line-height'] = para.style.lineHeight;
      } else {
        var lineHeight = parseInt(styleInfo['line-height'], 10) / parseInt(styleInfo['font-size'], 10);
        styleInfo['line-height'] = lineHeight.toFixed(1);
      }

      styleInfo.image = dom.isImg(target) && target;
      styleInfo.anchor = rng.isOnAnchor() && dom.ancestor(rng.sc, dom.isAnchor);
      styleInfo.ancestors = dom.listAncestor(rng.sc, dom.isEditable);
      styleInfo.range = rng;

      return styleInfo;
    };
  };


  /**
   * @class editing.Typing
   *
   * Typing
   *
   */
  var Typing = function () {

    /**
     * insert tab
     *
     * @param {jQuery} $editable
     * @param {WrappedRange} rng
     * @param {Number} tabsize
     */
    this.insertTab = function ($editable, rng, tabsize) {
      var tab = dom.createText(new Array(tabsize + 1).join(dom.NBSP_CHAR));
      rng = rng.deleteContents();
      rng.insertNode(tab, true);

      rng = range.create(tab, tabsize);
      rng.select();
    };

    /**
     * insert paragraph
     */
    this.insertParagraph = function () {
      var rng = range.create();

      // deleteContents on range.
      rng = rng.deleteContents();

      // Wrap range if it needs to be wrapped by paragraph
      rng = rng.wrapBodyInlineWithPara();

      // finding paragraph
      var splitRoot = dom.ancestor(rng.sc, dom.isPara);

      var nextPara;
      // on paragraph: split paragraph
      if (splitRoot) {
        nextPara = dom.splitTree(splitRoot, rng.getStartPoint());

        var emptyAnchors = dom.listDescendant(splitRoot, dom.isEmptyAnchor);
        emptyAnchors = emptyAnchors.concat(dom.listDescendant(nextPara, dom.isEmptyAnchor));

        $.each(emptyAnchors, function (idx, anchor) {
          dom.remove(anchor);
        });
      // no paragraph: insert empty paragraph
      } else {
        var next = rng.sc.childNodes[rng.so];
        nextPara = $(dom.emptyPara)[0];
        if (next) {
          rng.sc.insertBefore(nextPara, next);
        } else {
          rng.sc.appendChild(nextPara);
        }
      }

      range.create(nextPara, 0).normalize().select();
    };

  };

  /**
   * @class editing.Table
   *
   * Table
   *
   */
  var Table = function () {
    /**
     * handle tab key
     *
     * @param {WrappedRange} rng
     * @param {Boolean} isShift
     */
    this.tab = function (rng, isShift) {
      var cell = dom.ancestor(rng.commonAncestor(), dom.isCell);
      var table = dom.ancestor(cell, dom.isTable);
      var cells = dom.listDescendant(table, dom.isCell);

      var nextCell = list[isShift ? 'prev' : 'next'](cells, cell);
      if (nextCell) {
        range.create(nextCell, 0).select();
      }
    };

    /**
     * create empty table element
     *
     * @param {Number} rowCount
     * @param {Number} colCount
     * @return {Node}
     */
    this.createTable = function (colCount, rowCount) {
      var tds = [], tdHTML;
      for (var idxCol = 0; idxCol < colCount; idxCol++) {
        tds.push('<td>' + dom.blank + '</td>');
      }
      tdHTML = tds.join('');

      var trs = [], trHTML;
      for (var idxRow = 0; idxRow < rowCount; idxRow++) {
        trs.push('<tr>' + tdHTML + '</tr>');
      }
      trHTML = trs.join('');
      return $('<table class="table table-bordered">' + trHTML + '</table>')[0];
    };
  };


  /**
   * @class editing.Bullet
   *
   * @alternateClassName Bullet
   */
  var Bullet = function () {
    /**
     * @method insertOrderedList
     *
     * toggle ordered list
     *
     * @type command
     */
    this.insertOrderedList = function () {
      this.toggleList('OL');
    };

    /**
     * @method insertUnorderedList
     *
     * toggle unordered list
     *
     * @type command
     */
    this.insertUnorderedList = function () {
      this.toggleList('UL');
    };

    /**
     * @method indent
     *
     * indent
     *
     * @type command
     */
    this.indent = function () {
      var self = this;
      var rng = range.create().wrapBodyInlineWithPara();

      var paras = rng.nodes(dom.isPara, { includeAncestor: true });
      var clustereds = list.clusterBy(paras, func.peq2('parentNode'));

      $.each(clustereds, function (idx, paras) {
        var head = list.head(paras);
        if (dom.isLi(head)) {
          self.wrapList(paras, head.parentNode.nodeName);
        } else {
          $.each(paras, function (idx, para) {
            $(para).css('marginLeft', function (idx, val) {
              return (parseInt(val, 10) || 0) + 25;
            });
          });
        }
      });

      rng.select();
    };

    /**
     * @method outdent
     *
     * outdent
     *
     * @type command
     */
    this.outdent = function () {
      var self = this;
      var rng = range.create().wrapBodyInlineWithPara();

      var paras = rng.nodes(dom.isPara, { includeAncestor: true });
      var clustereds = list.clusterBy(paras, func.peq2('parentNode'));

      $.each(clustereds, function (idx, paras) {
        var head = list.head(paras);
        if (dom.isLi(head)) {
          self.releaseList([paras]);
        } else {
          $.each(paras, function (idx, para) {
            $(para).css('marginLeft', function (idx, val) {
              val = (parseInt(val, 10) || 0);
              return val > 25 ? val - 25 : '';
            });
          });
        }
      });

      rng.select();
    };

    /**
     * @method toggleList
     *
     * toggle list
     *
     * @param {String} listName - OL or UL
     */
    this.toggleList = function (listName) {
      var self = this;
      var rng = range.create().wrapBodyInlineWithPara();

      var paras = rng.nodes(dom.isPara, { includeAncestor: true });
      var bookmark = rng.paraBookmark(paras);
      var clustereds = list.clusterBy(paras, func.peq2('parentNode'));

      // paragraph to list
      if (list.find(paras, dom.isPurePara)) {
        var wrappedParas = [];
        $.each(clustereds, function (idx, paras) {
          wrappedParas = wrappedParas.concat(self.wrapList(paras, listName));
        });
        paras = wrappedParas;
      // list to paragraph or change list style
      } else {
        var diffLists = rng.nodes(dom.isList, {
          includeAncestor: true
        }).filter(function (listNode) {
          return !$.nodeName(listNode, listName);
        });

        if (diffLists.length) {
          $.each(diffLists, function (idx, listNode) {
            dom.replace(listNode, listName);
          });
        } else {
          paras = this.releaseList(clustereds, true);
        }
      }

      range.createFromParaBookmark(bookmark, paras).select();
    };

    /**
     * @method wrapList
     *
     * @param {Node[]} paras
     * @param {String} listName
     * @return {Node[]}
     */
    this.wrapList = function (paras, listName) {
      var head = list.head(paras);
      var last = list.last(paras);

      var prevList = dom.isList(head.previousSibling) && head.previousSibling;
      var nextList = dom.isList(last.nextSibling) && last.nextSibling;

      var listNode = prevList || dom.insertAfter(dom.create(listName || 'UL'), last);

      // P to LI
      paras = $.map(paras, function (para) {
        return dom.isPurePara(para) ? dom.replace(para, 'LI') : para;
      });

      // append to list(<ul>, <ol>)
      dom.appendChildNodes(listNode, paras);

      if (nextList) {
        dom.appendChildNodes(listNode, list.from(nextList.childNodes));
        dom.remove(nextList);
      }

      return paras;
    };

    /**
     * @method releaseList
     *
     * @param {Array[]} clustereds
     * @param {Boolean} isEscapseToBody
     * @return {Node[]}
     */
    this.releaseList = function (clustereds, isEscapseToBody) {
      var releasedParas = [];

      $.each(clustereds, function (idx, paras) {
        var head = list.head(paras);
        var last = list.last(paras);

        var headList = isEscapseToBody ? dom.lastAncestor(head, dom.isList) :
                                         head.parentNode;
        var lastList = headList.childNodes.length > 1 ? dom.splitTree(headList, {
          node: last.parentNode,
          offset: dom.position(last) + 1
        }, true) : null;

        var middleList = dom.splitTree(headList, {
          node: head.parentNode,
          offset: dom.position(head)
        }, true);

        paras = isEscapseToBody ? dom.listDescendant(middleList, dom.isLi) :
                                  list.from(middleList.childNodes).filter(dom.isLi);

        // LI to P
        if (isEscapseToBody || !dom.isList(headList.parentNode)) {
          paras = $.map(paras, function (para) {
            return dom.replace(para, 'P');
          });
        }

        $.each(list.from(paras).reverse(), function (idx, para) {
          dom.insertAfter(para, headList);
        });

        // remove empty lists
        var rootLists = list.compact([headList, middleList, lastList]);
        $.each(rootLists, function (idx, rootList) {
          var listNodes = [rootList].concat(dom.listDescendant(rootList, dom.isList));
          $.each(listNodes.reverse(), function (idx, listNode) {
            if (!dom.nodeLength(listNode)) {
              dom.remove(listNode, true);
            }
          });
        });

        releasedParas = releasedParas.concat(paras);
      });

      return releasedParas;
    };
  };

  /**
   * @class editing.Editor
   *
   * Editor
   *
   */
  var Editor = function () {

    var style = new Style();
    var table = new Table();
    var typing = new Typing();
    var bullet = new Bullet();

    /**
     * @method createRange
     *
     * create range
     *
     * @param {jQuery} $editable
     * @return {WrappedRange}
     */
    this.createRange = function ($editable) {
      $editable.focus();
      return range.create();
    };

    /**
     * @method saveRange
     *
     * save current range
     *
     * @param {jQuery} $editable
     * @param {Boolean} [thenCollapse=false]
     */
    this.saveRange = function ($editable, thenCollapse) {
      $editable.focus();
      $editable.data('range', range.create());
      if (thenCollapse) {
        range.create().collapse().select();
      }
    };

    /**
     * @method saveRange
     *
     * save current node list to $editable.data('childNodes')
     *
     * @param {jQuery} $editable
     */
    this.saveNode = function ($editable) {
      // copy child node reference
      var copy = [];
      for (var key  = 0, len = $editable[0].childNodes.length; key < len; key++) {
        copy.push($editable[0].childNodes[key]);
      }
      $editable.data('childNodes', copy);
    };

    /**
     * @method restoreRange
     *
     * restore lately range
     *
     * @param {jQuery} $editable
     */
    this.restoreRange = function ($editable) {
      var rng = $editable.data('range');
      if (rng) {
        rng.select();
        $editable.focus();
      }
    };

    /**
     * @method restoreNode
     *
     * restore lately node list
     *
     * @param {jQuery} $editable
     */
    this.restoreNode = function ($editable) {
      $editable.html('');
      var child = $editable.data('childNodes');
      for (var index = 0, len = child.length; index < len; index++) {
        $editable[0].appendChild(child[index]);
      }
    };
    /**
     * @method currentStyle
     *
     * current style
     *
     * @param {Node} target
     * @return {Boolean} false if range is no
     */
    this.currentStyle = function (target) {
      var rng = range.create();
      return rng ? rng.isOnEditable() && style.current(rng, target) : false;
    };

    var triggerOnBeforeChange = this.triggerOnBeforeChange = function ($editable) {
      var onBeforeChange = $editable.data('callbacks').onBeforeChange;
      if (onBeforeChange) {
        onBeforeChange($editable.html(), $editable);
      }
    };

    var triggerOnChange = this.triggerOnChange = function ($editable) {
      var onChange = $editable.data('callbacks').onChange;
      if (onChange) {
        onChange($editable.html(), $editable);
      }
    };

    /**
     * @method undo
     * undo
     * @param {jQuery} $editable
     */
    this.undo = function ($editable) {
      triggerOnBeforeChange($editable);
      $editable.data('NoteHistory').undo();
      triggerOnChange($editable);
    };

    /**
     * @method redo
     * redo
     * @param {jQuery} $editable
     */
    this.redo = function ($editable) {
      triggerOnBeforeChange($editable);
      $editable.data('NoteHistory').redo();
      triggerOnChange($editable);
    };

    /**
     * @method beforeCommand
     * before command
     * @param {jQuery} $editable
     */
    var beforeCommand = this.beforeCommand = function ($editable) {
      triggerOnBeforeChange($editable);
    };

    /**
     * @method afterCommand
     * after command
     * @param {jQuery} $editable
     */
    var afterCommand = this.afterCommand = function ($editable) {
      $editable.data('NoteHistory').recordUndo();
      triggerOnChange($editable);
    };

    /**
     * @method bold
     * @param {jQuery} $editable
     * @param {Mixed} value
     */

    /**
     * @method italic
     * @param {jQuery} $editable
     * @param {Mixed} value
     */

    /**
     * @method underline
     * @param {jQuery} $editable
     * @param {Mixed} value
     */

    /**
     * @method strikethrough
     * @param {jQuery} $editable
     * @param {Mixed} value
     */

    /**
     * @method formatBlock
     * @param {jQuery} $editable
     * @param {Mixed} value
     */

    /**
     * @method superscript
     * @param {jQuery} $editable
     * @param {Mixed} value
     */

    /**
     * @method subscript
     * @param {jQuery} $editable
     * @param {Mixed} value
     */

    /**
     * @method justifyLeft
     * @param {jQuery} $editable
     * @param {Mixed} value
     */

    /**
     * @method justifyCenter
     * @param {jQuery} $editable
     * @param {Mixed} value
     */

    /**
     * @method justifyRight
     * @param {jQuery} $editable
     * @param {Mixed} value
     */

    /**
     * @method justifyFull
     * @param {jQuery} $editable
     * @param {Mixed} value
     */

    /**
     * @method formatBlock
     * @param {jQuery} $editable
     * @param {Mixed} value
     */

    /**
     * @method removeFormat
     * @param {jQuery} $editable
     * @param {Mixed} value
     */

    /**
     * @method backColor
     * @param {jQuery} $editable
     * @param {Mixed} value
     */

    /**
     * @method foreColor
     * @param {jQuery} $editable
     * @param {Mixed} value
     */

    /**
     * @method insertHorizontalRule
     * @param {jQuery} $editable
     * @param {Mixed} value
     */

    /**
     * @method fontName
     * 
     * change fornt name 
     *
     * @param {jQuery} $editable
     * @param {Mixed} value
     */

    /* jshint ignore:start */
    // native commands(with execCommand), generate function for execCommand
    var commands = ['bold', 'italic', 'underline', 'strikethrough', 'superscript', 'subscript',
                    'justifyLeft', 'justifyCenter', 'justifyRight', 'justifyFull',
                    'formatBlock', 'removeFormat',
                    'backColor', 'foreColor', 'insertHorizontalRule', 'fontName'];

    for (var idx = 0, len = commands.length; idx < len; idx ++) {
      this[commands[idx]] = (function (sCmd) {
        return function ($editable, value) {
          beforeCommand($editable);

          document.execCommand(sCmd, false, value);

          afterCommand($editable);
        };
      })(commands[idx]);
    }
    /* jshint ignore:end */

    /**
     * @method tab
     *
     * handle tab key
     *
     * @param {jQuery} $editable
     * @param {Object} options
     */
    this.tab = function ($editable, options) {
      var rng = range.create();
      if (rng.isCollapsed() && rng.isOnCell()) {
        table.tab(rng);
      } else {
        beforeCommand($editable);
        typing.insertTab($editable, rng, options.tabsize);
        afterCommand($editable);
      }
    };

    /**
     * @method untab
     *
     * handle shift+tab key
     *
     */
    this.untab = function () {
      var rng = range.create();
      if (rng.isCollapsed() && rng.isOnCell()) {
        table.tab(rng, true);
      }
    };

    /**
     * @method insertParagraph
     *
     * insert paragraph
     *
     * @param {Node} $editable
     */
    this.insertParagraph = function ($editable) {
      beforeCommand($editable);
      typing.insertParagraph($editable);
      afterCommand($editable);
    };

    /**
     * @method insertOrderedList
     *
     * @param {jQuery} $editable
     */
    this.insertOrderedList = function ($editable) {
      beforeCommand($editable);
      bullet.insertOrderedList($editable);
      afterCommand($editable);
    };

    /**
     * @param {jQuery} $editable
     */
    this.insertUnorderedList = function ($editable) {
      beforeCommand($editable);
      bullet.insertUnorderedList($editable);
      afterCommand($editable);
    };

    /**
     * @param {jQuery} $editable
     */
    this.indent = function ($editable) {
      beforeCommand($editable);
      bullet.indent($editable);
      afterCommand($editable);
    };

    /**
     * @param {jQuery} $editable
     */
    this.outdent = function ($editable) {
      beforeCommand($editable);
      bullet.outdent($editable);
      afterCommand($editable);
    };

    /**
     * insert image
     *
     * @param {jQuery} $editable
     * @param {String} sUrl
     */
    this.insertImage = function ($editable, sUrl, filename) {
      async.createImage(sUrl, filename).then(function ($image) {
        beforeCommand($editable);
        $image.css({
          display: '',
          width: Math.min($editable.width(), $image.width())
        });
        range.create().insertNode($image[0]);
        range.createFromNode($image[0]).collapse().select();
        afterCommand($editable);
      }).fail(function () {
        var callbacks = $editable.data('callbacks');
        if (callbacks.onImageUploadError) {
          callbacks.onImageUploadError();
        }
      });
    };

    /**
     * @method insertNode
     * insert node
     * @param {Node} $editable
     * @param {Node} node
     */
    this.insertNode = function ($editable, node) {
      beforeCommand($editable);
      var rng = this.createRange($editable);
      rng.insertNode(node);
      range.createFromNode(node).collapse().select();
      afterCommand($editable);
    };

    /**
     * insert text
     * @param {Node} $editable
     * @param {String} text
     */
    this.insertText = function ($editable, text) {
      beforeCommand($editable);
      var rng = this.createRange($editable);
      var textNode = rng.insertNode(dom.createText(text));
      range.create(textNode, dom.nodeLength(textNode)).select();
      afterCommand($editable);
    };

    /**
     * formatBlock
     *
     * @param {jQuery} $editable
     * @param {String} tagName
     */
    this.formatBlock = function ($editable, tagName) {
      beforeCommand($editable);
      tagName = agent.isMSIE ? '<' + tagName + '>' : tagName;
      document.execCommand('FormatBlock', false, tagName);
      afterCommand($editable);
    };

    this.formatPara = function ($editable) {
      beforeCommand($editable);
      this.formatBlock($editable, 'P');
      afterCommand($editable);
    };

    /* jshint ignore:start */
    for (var idx = 1; idx <= 6; idx ++) {
      this['formatH' + idx] = function (idx) {
        return function ($editable) {
          this.formatBlock($editable, 'H' + idx);
        };
      }(idx);
    };
    /* jshint ignore:end */

    /**
     * fontsize
     *
     * @param {jQuery} $editable
     * @param {String} value - px
     */
    this.fontSize = function ($editable, value) {
      beforeCommand($editable);

      var rng = this.createRange($editable);
      var spans = style.styleNodes(rng);
      $.each(spans, function (idx, span) {
        $(span).css({
          'font-size': value + 'px'
        });
      });

      afterCommand($editable);
    };

    /**
     * lineHeight
     * @param {jQuery} $editable
     * @param {String} value
     */
    this.lineHeight = function ($editable, value) {
      beforeCommand($editable);
      style.stylePara(range.create(), {
        lineHeight: value
      });
      afterCommand($editable);
    };

    /**
     * unlink
     *
     * @type command
     *
     * @param {jQuery} $editable
     */
    this.unlink = function ($editable) {
      var rng = range.create();
      if (rng.isOnAnchor()) {
        var anchor = dom.ancestor(rng.sc, dom.isAnchor);
        rng = range.createFromNode(anchor);
        rng.select();

        beforeCommand($editable);
        document.execCommand('unlink');
        afterCommand($editable);
      }
    };

    /**
     * create link (command)
     *
     * @param {jQuery} $editable
     * @param {Object} linkInfo
     * @param {Object} options
     */
    this.createLink = function ($editable, linkInfo, options) {
      var linkUrl = linkInfo.url;
      var linkText = linkInfo.text;
      var isNewWindow = linkInfo.newWindow;
      var rng = linkInfo.range;
      var isTextChanged = rng.toString() !== linkText;

      beforeCommand($editable);

      if (options.onCreateLink) {
        linkUrl = options.onCreateLink(linkUrl);
      }

      var anchors;
      if (isTextChanged) {
        // Create a new link when text changed.
        var anchor = rng.insertNode($('<A>' + linkText + '</A>')[0]);
        anchors = [anchor];
      } else {
        anchors = style.styleNodes(rng, {
          nodeName: 'A',
          expandClosestSibling: true,
          onlyPartialContains: true
        });
      }

      $.each(anchors, function (idx, anchor) {
        $(anchor).attr({
          href: linkUrl,
          target: isNewWindow ? '_blank' : ''
        });
      });

      var startRange = range.createFromNode(list.head(anchors)).collapse(true);
      var startPoint = startRange.getStartPoint();
      var endRange = range.createFromNode(list.last(anchors)).collapse();
      var endPoint = endRange.getEndPoint();

      range.create(
        startPoint.node,
        startPoint.offset,
        endPoint.node,
        endPoint.offset
      ).select();

      afterCommand($editable);
    };

    /**
     * returns link info
     *
     * @return {Object}
     * @return {WrappedRange} return.range
     * @return {String} return.text
     * @return {Boolean} [return.isNewWindow=true]
     * @return {String} [return.url=""]
     */
    this.getLinkInfo = function ($editable) {
      $editable.focus();

      var rng = range.create().expand(dom.isAnchor);

      // Get the first anchor on range(for edit).
      var $anchor = $(list.head(rng.nodes(dom.isAnchor)));

      return {
        range: rng,
        text: rng.toString(),
        isNewWindow: $anchor.length ? $anchor.attr('target') === '_blank' : true,
        url: $anchor.length ? $anchor.attr('href') : ''
      };
    };

    /**
     * setting color
     *
     * @param {Node} $editable
     * @param {Object} sObjColor  color code
     * @param {String} sObjColor.foreColor foreground color
     * @param {String} sObjColor.backColor background color
     */
    this.color = function ($editable, sObjColor) {
      var oColor = JSON.parse(sObjColor);
      var foreColor = oColor.foreColor, backColor = oColor.backColor;

      beforeCommand($editable);

      if (foreColor) { document.execCommand('foreColor', false, foreColor); }
      if (backColor) { document.execCommand('backColor', false, backColor); }

      afterCommand($editable);
    };

    /**
     * insert Table
     *
     * @param {Node} $editable
     * @param {String} sDim dimension of table (ex : "5x5")
     */
    this.insertTable = function ($editable, sDim) {
      var dimension = sDim.split('x');
      beforeCommand($editable);

      var rng = range.create();
      rng = rng.deleteContents();
      rng.insertNode(table.createTable(dimension[0], dimension[1]));
      afterCommand($editable);
    };

    /**
     * float me
     *
     * @param {jQuery} $editable
     * @param {String} value
     * @param {jQuery} $target
     */
    this.floatMe = function ($editable, value, $target) {
      beforeCommand($editable);
      $target.css('float', value);
      afterCommand($editable);
    };

    /**
     * change image shape
     *
     * @param {jQuery} $editable
     * @param {String} value css class
     * @param {Node} $target
     */
    this.imageShape = function ($editable, value, $target) {
      beforeCommand($editable);

      $target.removeClass('img-rounded img-circle img-thumbnail');

      if (value) {
        $target.addClass(value);
      }

      afterCommand($editable);
    };

    /**
     * resize overlay element
     * @param {jQuery} $editable
     * @param {String} value
     * @param {jQuery} $target - target element
     */
    this.resize = function ($editable, value, $target) {
      beforeCommand($editable);

      $target.css({
        width: value * 100 + '%',
        height: ''
      });

      afterCommand($editable);
    };

    /**
     * @param {Position} pos
     * @param {jQuery} $target - target element
     * @param {Boolean} [bKeepRatio] - keep ratio
     */
    this.resizeTo = function (pos, $target, bKeepRatio) {
      var imageSize;
      if (bKeepRatio) {
        var newRatio = pos.y / pos.x;
        var ratio = $target.data('ratio');
        imageSize = {
          width: ratio > newRatio ? pos.x : pos.y / ratio,
          height: ratio > newRatio ? pos.x * ratio : pos.y
        };
      } else {
        imageSize = {
          width: pos.x,
          height: pos.y
        };
      }

      $target.css(imageSize);
    };

    /**
     * remove media object
     *
     * @param {jQuery} $editable
     * @param {String} value - dummy argument (for keep interface)
     * @param {jQuery} $target - target element
     */
    this.removeMedia = function ($editable, value, $target) {
      beforeCommand($editable);
      $target.detach();

      var callbacks = $editable.data('callbacks');
      if (callbacks && callbacks.onMediaDelete) {
        callbacks.onMediaDelete($target, this, $editable);
      }

      afterCommand($editable);
    };
  };

  /**
   * @class editing.History
   *
   * Editor History
   *
   */
  var History = function ($editable) {
    var stack = [], stackOffset = -1;
    var editable = $editable[0];

    var makeSnapshot = function () {
      var rng = range.create();
      var emptyBookmark = {s: {path: [0], offset: 0}, e: {path: [0], offset: 0}};

      return {
        contents: $editable.html(),
        bookmark: (rng ? rng.bookmark(editable) : emptyBookmark)
      };
    };

    var applySnapshot = function (snapshot) {
      if (snapshot.contents !== null) {
        $editable.html(snapshot.contents);
      }
      if (snapshot.bookmark !== null) {
        range.createFromBookmark(editable, snapshot.bookmark).select();
      }
    };

    /**
     * undo
     */
    this.undo = function () {
      if (0 < stackOffset) {
        stackOffset--;
        applySnapshot(stack[stackOffset]);
      }
    };

    /**
     * redo
     */
    this.redo = function () {
      if (stack.length - 1 > stackOffset) {
        stackOffset++;
        applySnapshot(stack[stackOffset]);
      }
    };

    /**
     * recorded undo
     */
    this.recordUndo = function () {
      stackOffset++;

      // Wash out stack after stackOffset
      if (stack.length > stackOffset) {
        stack = stack.slice(0, stackOffset);
      }

      // Create new snapshot and push it to the end
      stack.push(makeSnapshot());
    };

    // Create first undo stack
    this.recordUndo();
  };

  /**
   * @class module.Button
   *
   * Button
   */
  var Button = function () {
    /**
     * update button status
     *
     * @param {jQuery} $container
     * @param {Object} styleInfo
     */
    this.update = function ($container, styleInfo) {
      /**
       * handle dropdown's check mark (for fontname, fontsize, lineHeight).
       * @param {jQuery} $btn
       * @param {Number} value
       */
      var checkDropdownMenu = function ($btn, value) {
        $btn.find('.dropdown-menu li a').each(function () {
          // always compare string to avoid creating another func.
          var isChecked = ($(this).data('value') + '') === (value + '');
          this.className = isChecked ? 'checked' : '';
        });
      };

      /**
       * update button state(active or not).
       *
       * @private
       * @param {String} selector
       * @param {Function} pred
       */
      var btnState = function (selector, pred) {
        var $btn = $container.find(selector);
        $btn.toggleClass('active', pred());
      };

      if (styleInfo.image) {
        var $img = $(styleInfo.image);

        btnState('button[data-event="imageShape"][data-value="img-rounded"]', function () {
          return $img.hasClass('img-rounded');
        });
        btnState('button[data-event="imageShape"][data-value="img-circle"]', function () {
          return $img.hasClass('img-circle');
        });
        btnState('button[data-event="imageShape"][data-value="img-thumbnail"]', function () {
          return $img.hasClass('img-thumbnail');
        });
        btnState('button[data-event="imageShape"]:not([data-value])', function () {
          return !$img.is('.img-rounded, .img-circle, .img-thumbnail');
        });

        var imgFloat = $img.css('float');
        btnState('button[data-event="floatMe"][data-value="left"]', function () {
          return imgFloat === 'left';
        });
        btnState('button[data-event="floatMe"][data-value="right"]', function () {
          return imgFloat === 'right';
        });
        btnState('button[data-event="floatMe"][data-value="none"]', function () {
          return imgFloat !== 'left' && imgFloat !== 'right';
        });

        var style = $img.attr('style');
        btnState('button[data-event="resize"][data-value="1"]', function () {
          return !!/(^|\s)(max-)?width\s*:\s*100%/.test(style);
        });
        btnState('button[data-event="resize"][data-value="0.5"]', function () {
          return !!/(^|\s)(max-)?width\s*:\s*50%/.test(style);
        });
        btnState('button[data-event="resize"][data-value="0.25"]', function () {
          return !!/(^|\s)(max-)?width\s*:\s*25%/.test(style);
        });
        return;
      }

      // fontname
      var $fontname = $container.find('.note-fontname');
      if ($fontname.length) {
        var selectedFont = styleInfo['font-family'];
        if (!!selectedFont) {

          var list = selectedFont.split(',');
          for (var i = 0, len = list.length; i < len; i++) {
            selectedFont = list[i].replace(/[\'\"]/g, '').replace(/\s+$/, '').replace(/^\s+/, '');
            if (agent.isFontInstalled(selectedFont)) {
              break;
            }
          }
          
          $fontname.find('.note-current-fontname').text(selectedFont);
          checkDropdownMenu($fontname, selectedFont);

        }
      }

      // fontsize
      var $fontsize = $container.find('.note-fontsize');
      $fontsize.find('.note-current-fontsize').text(styleInfo['font-size']);
      checkDropdownMenu($fontsize, parseFloat(styleInfo['font-size']));

      // lineheight
      var $lineHeight = $container.find('.note-height');
      checkDropdownMenu($lineHeight, parseFloat(styleInfo['line-height']));

      btnState('button[data-event="bold"]', function () {
        return styleInfo['font-bold'] === 'bold';
      });
      btnState('button[data-event="italic"]', function () {
        return styleInfo['font-italic'] === 'italic';
      });
      btnState('button[data-event="underline"]', function () {
        return styleInfo['font-underline'] === 'underline';
      });
      btnState('button[data-event="strikethrough"]', function () {
        return styleInfo['font-strikethrough'] === 'strikethrough';
      });
      btnState('button[data-event="superscript"]', function () {
        return styleInfo['font-superscript'] === 'superscript';
      });
      btnState('button[data-event="subscript"]', function () {
        return styleInfo['font-subscript'] === 'subscript';
      });
      btnState('button[data-event="justifyLeft"]', function () {
        return styleInfo['text-align'] === 'left' || styleInfo['text-align'] === 'start';
      });
      btnState('button[data-event="justifyCenter"]', function () {
        return styleInfo['text-align'] === 'center';
      });
      btnState('button[data-event="justifyRight"]', function () {
        return styleInfo['text-align'] === 'right';
      });
      btnState('button[data-event="justifyFull"]', function () {
        return styleInfo['text-align'] === 'justify';
      });
      btnState('button[data-event="insertUnorderedList"]', function () {
        return styleInfo['list-style'] === 'unordered';
      });
      btnState('button[data-event="insertOrderedList"]', function () {
        return styleInfo['list-style'] === 'ordered';
      });
    };

    /**
     * update recent color
     *
     * @param {Node} button
     * @param {String} eventName
     * @param {Mixed} value
     */
    this.updateRecentColor = function (button, eventName, value) {
      var $color = $(button).closest('.note-color');
      var $recentColor = $color.find('.note-recent-color');
      var colorInfo = JSON.parse($recentColor.attr('data-value'));
      colorInfo[eventName] = value;
      $recentColor.attr('data-value', JSON.stringify(colorInfo));
      var sKey = eventName === 'backColor' ? 'background-color' : 'color';
      $recentColor.find('i').css(sKey, value);
    };
  };

  /**
   * @class module.Toolbar
   *
   * Toolbar
   */
  var Toolbar = function () {
    var button = new Button();

    this.update = function ($toolbar, styleInfo) {
      button.update($toolbar, styleInfo);
    };

    /**
     * @param {Node} button
     * @param {String} eventName
     * @param {String} value
     */
    this.updateRecentColor = function (buttonNode, eventName, value) {
      button.updateRecentColor(buttonNode, eventName, value);
    };

    /**
     * activate buttons exclude codeview
     * @param {jQuery} $toolbar
     */
    this.activate = function ($toolbar) {
      $toolbar.find('button')
              .not('button[data-event="codeview"]')
              .removeClass('disabled');
    };

    /**
     * deactivate buttons exclude codeview
     * @param {jQuery} $toolbar
     */
    this.deactivate = function ($toolbar) {
      $toolbar.find('button')
              .not('button[data-event="codeview"]')
              .addClass('disabled');
    };

    /**
     *
     * @param {jQuery} $container
     * @param {Boolean} [bFullscreen=false]
     */
    this.updateFullscreen = function ($container, bFullscreen) {
      var $btn = $container.find('button[data-event="fullscreen"]');
      $btn.toggleClass('active', bFullscreen);
    };

    /**
     *
     * @param {jQuery} $container
     * @param {Boolean} [isCodeview=false]
     */
    this.updateCodeview = function ($container, isCodeview) {
      var $btn = $container.find('button[data-event="codeview"]');
      $btn.toggleClass('active', isCodeview);
    };
  };

  /**
   * @class module.Popover
   *
   * Popover (http://getbootstrap.com/javascript/#popovers)
   *
   */
  var Popover = function () {
    var button = new Button();

    /**
     * returns position from placeholder
     *
     * @private
     * @param {Node} placeholder
     * @param {Boolean} isAirMode
     * @return {Object}
     * @return {Number} return.left
     * @return {Number} return.top
     */
    var posFromPlaceholder = function (placeholder, isAirMode) {
      var $placeholder = $(placeholder);
      var pos = isAirMode ? $placeholder.offset() : $placeholder.position();
      var height = $placeholder.outerHeight(true); // include margin

      // popover below placeholder.
      return {
        left: pos.left,
        top: pos.top + height
      };
    };

    /**
     * show popover
     *
     * @private
     * @param {jQuery} popover
     * @param {Position} pos
     */
    var showPopover = function ($popover, pos) {
      $popover.css({
        display: 'block',
        left: pos.left,
        top: pos.top
      });
    };

    var PX_POPOVER_ARROW_OFFSET_X = 20;

    /**
     * update current state
     * @param {jQuery} $popover - popover container
     * @param {Object} styleInfo - style object
     * @param {Boolean} isAirMode
     */
    this.update = function ($popover, styleInfo, isAirMode) {
      button.update($popover, styleInfo);

      var $linkPopover = $popover.find('.note-link-popover');
      if (styleInfo.anchor) {
        var $anchor = $linkPopover.find('a');
        var href = $(styleInfo.anchor).attr('href');
        $anchor.attr('href', href).html(href);
        showPopover($linkPopover, posFromPlaceholder(styleInfo.anchor, isAirMode));
      } else {
        $linkPopover.hide();
      }

      var $imagePopover = $popover.find('.note-image-popover');
      if (styleInfo.image) {
        showPopover($imagePopover, posFromPlaceholder(styleInfo.image, isAirMode));
      } else {
        $imagePopover.hide();
      }

      var $airPopover = $popover.find('.note-air-popover');
      if (isAirMode && !styleInfo.range.isCollapsed()) {
        var rect = list.last(styleInfo.range.getClientRects());
        if (rect) {
          var bnd = func.rect2bnd(rect);
          showPopover($airPopover, {
            left: Math.max(bnd.left + bnd.width / 2 - PX_POPOVER_ARROW_OFFSET_X, 0),
            top: bnd.top + bnd.height
          });
        }
      } else {
        $airPopover.hide();
      }
    };

    /**
     * @param {Node} button
     * @param {String} eventName
     * @param {String} value
     */
    this.updateRecentColor = function (button, eventName, value) {
      button.updateRecentColor(button, eventName, value);
    };

    /**
     * hide all popovers
     * @param {jQuery} $popover - popover container
     */
    this.hide = function ($popover) {
      $popover.children().hide();
    };
  };

  /**
   * @class module.Handle
   *
   * Handle
   */
  var Handle = function () {
    /**
     * update handle
     * @param {jQuery} $handle
     * @param {Object} styleInfo
     * @param {Boolean} isAirMode
     */
    this.update = function ($handle, styleInfo, isAirMode) {
      var $selection = $handle.find('.note-control-selection');
      if (styleInfo.image) {
        var $image = $(styleInfo.image);
        var pos = isAirMode ? $image.offset() : $image.position();

        // include margin
        var imageSize = {
          w: $image.outerWidth(true),
          h: $image.outerHeight(true)
        };

        $selection.css({
          display: 'block',
          left: pos.left,
          top: pos.top,
          width: imageSize.w,
          height: imageSize.h
        }).data('target', styleInfo.image); // save current image element.
        var sizingText = imageSize.w + 'x' + imageSize.h;
        $selection.find('.note-control-selection-info').text(sizingText);
      } else {
        $selection.hide();
      }
    };

    /**
     * hide
     *
     * @param {jQuery} $handle
     */
    this.hide = function ($handle) {
      $handle.children().hide();
    };
  };

  /**
   * @class module.Dialog
   *
   * Dialog
   *
   */
  var Dialog = function () {

    /**
     * toggle button status
     *
     * @private
     * @param {jQuery} $btn
     * @param {Boolean} isEnable
     */
    var toggleBtn = function ($btn, isEnable) {
      $btn.toggleClass('disabled', !isEnable);
      $btn.attr('disabled', !isEnable);
    };

    /**
     * show image dialog
     *
     * @param {jQuery} $editable
     * @param {jQuery} $dialog
     * @return {Promise}
     */
    this.showImageDialog = function ($editable, $dialog) {
      return $.Deferred(function (deferred) {
        var $imageDialog = $dialog.find('.note-image-dialog');

        var $imageInput = $dialog.find('.note-image-input'),
            $imageUrl = $dialog.find('.note-image-url'),
            $imageBtn = $dialog.find('.note-image-btn');

        $imageDialog.one('shown.bs.modal', function () {
          // Cloning imageInput to clear element.
          $imageInput.replaceWith($imageInput.clone()
            .on('change', function () {
              deferred.resolve(this.files || this.value);
              $imageDialog.modal('hide');
            })
            .val('')
          );

          $imageBtn.click(function (event) {
            event.preventDefault();

            deferred.resolve($imageUrl.val());
            $imageDialog.modal('hide');
          });

          $imageUrl.on('keyup paste', function (event) {
            var url;
            
            if (event.type === 'paste') {
              url = event.originalEvent.clipboardData.getData('text');
            } else {
              url = $imageUrl.val();
            }
            
            toggleBtn($imageBtn, url);
          }).val('').trigger('focus');
        }).one('hidden.bs.modal', function () {
          $imageInput.off('change');
          $imageUrl.off('keyup paste');
          $imageBtn.off('click');

          if (deferred.state() === 'pending') {
            deferred.reject();
          }
        }).modal('show');
      });
    };

    /**
     * Show link dialog and set event handlers on dialog controls.
     *
     * @param {jQuery} $editable
     * @param {jQuery} $dialog
     * @param {Object} linkInfo
     * @return {Promise}
     */
    this.showLinkDialog = function ($editable, $dialog, linkInfo) {
      return $.Deferred(function (deferred) {
        var $linkDialog = $dialog.find('.note-link-dialog');

        var $linkText = $linkDialog.find('.note-link-text'),
        $linkUrl = $linkDialog.find('.note-link-url'),
        $linkBtn = $linkDialog.find('.note-link-btn'),
        $openInNewWindow = $linkDialog.find('input[type=checkbox]');

        $linkDialog.one('shown.bs.modal', function () {
          $linkText.val(linkInfo.text);

          $linkText.on('input', function () {
            // if linktext was modified by keyup,
            // stop cloning text from linkUrl
            linkInfo.text = $linkText.val();
          });

          // if no url was given, copy text to url
          if (!linkInfo.url) {
            linkInfo.url = linkInfo.text;
            toggleBtn($linkBtn, linkInfo.text);
          }

          $linkUrl.on('input', function () {
            toggleBtn($linkBtn, $linkUrl.val());
            // display same link on `Text to display` input
            // when create a new link
            if (!linkInfo.text) {
              $linkText.val($linkUrl.val());
            }
          }).val(linkInfo.url).trigger('focus').trigger('select');

          $openInNewWindow.prop('checked', linkInfo.newWindow);

          $linkBtn.one('click', function (event) {
            event.preventDefault();

            deferred.resolve({
              range: linkInfo.range,
              url: $linkUrl.val(),
              text: $linkText.val(),
              newWindow: $openInNewWindow.is(':checked')
            });
            $linkDialog.modal('hide');
          });
        }).one('hidden.bs.modal', function () {
          // detach events
          $linkText.off('input');
          $linkUrl.off('input');
          $linkBtn.off('click');

          if (deferred.state() === 'pending') {
            deferred.reject();
          }
        }).modal('show');
      }).promise();
    };

    /**
     * show help dialog
     *
     * @param {jQuery} $editable
     * @param {jQuery} $dialog
     * @return {Promise}
     */
    this.showHelpDialog = function ($editable, $dialog) {
      return $.Deferred(function (deferred) {
        var $helpDialog = $dialog.find('.note-help-dialog');

        $helpDialog.one('hidden.bs.modal', function () {
          deferred.resolve();
        }).modal('show');
      }).promise();
    };
  };


  var CodeMirror;
  if (agent.hasCodeMirror) {
    if (agent.isSupportAmd) {
      require(['CodeMirror'], function (cm) {
        CodeMirror = cm;
      });
    } else {
      CodeMirror = window.CodeMirror;
    }
  }

  /**
   * @class EventHandler
   *
   * EventHandler
   */
  var EventHandler = function () {
    var $window = $(window);
    var $document = $(document);
    var $scrollbar = $('html, body');

    var editor = new Editor();
    var toolbar = new Toolbar(), popover = new Popover();
    var handle = new Handle(), dialog = new Dialog();

    /**
     * get editor
     * @returns {editing.Editor}
     */
    this.getEditor = function () {
      return editor;
    };

    /**
     * returns makeLayoutInfo from editor's descendant node.
     *
     * @private
     * @param {Node} descendant
     * @return {Object}
     */
    var makeLayoutInfo = function (descendant) {
      var $target = $(descendant).closest('.note-editor, .note-air-editor, .note-air-layout');

      if (!$target.length) { return null; }

      var $editor;
      if ($target.is('.note-editor, .note-air-editor')) {
        $editor = $target;
      } else {
        $editor = $('#note-editor-' + list.last($target.attr('id').split('-')));
      }

      return dom.buildLayoutInfo($editor);
    };

    /**
     * insert Images from file array.
     *
     * @private
     * @param {Object} layoutInfo
     * @param {File[]} files
     */
    var insertImages = function (layoutInfo, files) {
      var $editor = layoutInfo.editor(),
          $editable = layoutInfo.editable();

      var callbacks = $editable.data('callbacks');
      var options = $editor.data('options');

      // If onImageUpload options setted
      if (callbacks.onImageUpload) {
        callbacks.onImageUpload(files, editor, $editable);
      // else insert Image as dataURL
      } else {
        $.each(files, function (idx, file) {
          var filename = file.name;
          if (options.maximumImageFileSize && options.maximumImageFileSize < file.size) {
            if (callbacks.onImageUploadError) {
              callbacks.onImageUploadError(options.langInfo.image.maximumFileSizeError);
            } else {
              alert(options.langInfo.image.maximumFileSizeError);
            }
          } else {
            async.readFileAsDataURL(file).then(function (sDataURL) {
              editor.insertImage($editable, sDataURL, filename);
            }).fail(function () {
              if (callbacks.onImageUploadError) {
                callbacks.onImageUploadError();
              }
            });
          }
        });
      }
    };

    var commands = {
      /**
       * @param {Object} layoutInfo
       */
      showLinkDialog: function (layoutInfo) {
        var $editor = layoutInfo.editor(),
            $dialog = layoutInfo.dialog(),
            $editable = layoutInfo.editable(),
            linkInfo = editor.getLinkInfo($editable);

        var options = $editor.data('options');

        editor.saveRange($editable);
        dialog.showLinkDialog($editable, $dialog, linkInfo).then(function (linkInfo) {
          editor.restoreRange($editable);
          editor.createLink($editable, linkInfo, options);
          // hide popover after creating link
          popover.hide(layoutInfo.popover());
        }).fail(function () {
          editor.restoreRange($editable);
        });
      },

      /**
       * @param {Object} layoutInfo
       */
      showImageDialog: function (layoutInfo) {
        var $dialog = layoutInfo.dialog(),
            $editable = layoutInfo.editable();

        editor.saveRange($editable);
        dialog.showImageDialog($editable, $dialog).then(function (data) {
          editor.restoreRange($editable);

          if (typeof data === 'string') {
            // image url
            editor.insertImage($editable, data);
          } else {
            // array of files
            insertImages(layoutInfo, data);
          }
        }).fail(function () {
          editor.restoreRange($editable);
        });
      },

      /**
       * @param {Object} layoutInfo
       */
      showHelpDialog: function (layoutInfo) {
        var $dialog = layoutInfo.dialog(),
            $editable = layoutInfo.editable();

        editor.saveRange($editable, true);
        dialog.showHelpDialog($editable, $dialog).then(function () {
          editor.restoreRange($editable);
        });
      },

      fullscreen: function (layoutInfo) {
        var $editor = layoutInfo.editor(),
        $toolbar = layoutInfo.toolbar(),
        $editable = layoutInfo.editable(),
        $codable = layoutInfo.codable();

        var resize = function (size) {
          $editable.css('height', size.h);
          $codable.css('height', size.h);
          if ($codable.data('cmeditor')) {
            $codable.data('cmeditor').setsize(null, size.h);
          }
        };

        $editor.toggleClass('fullscreen');
        var isFullscreen = $editor.hasClass('fullscreen');
        if (isFullscreen) {
          $editable.data('orgheight', $editable.css('height'));

          $window.on('resize', function () {
            resize({
              h: $window.height() - $toolbar.outerHeight()
            });
          }).trigger('resize');

          $scrollbar.css('overflow', 'hidden');
        } else {
          $window.off('resize');
          resize({
            h: $editable.data('orgheight')
          });
          $scrollbar.css('overflow', 'visible');
        }

        toolbar.updateFullscreen($toolbar, isFullscreen);
      },

      codeview: function (layoutInfo) {
        var $editor = layoutInfo.editor(),
        $toolbar = layoutInfo.toolbar(),
        $editable = layoutInfo.editable(),
        $codable = layoutInfo.codable(),
        $popover = layoutInfo.popover(),
        $handle = layoutInfo.handle();

        var options = $editor.data('options');

        var cmEditor, server;

        $editor.toggleClass('codeview');

        var isCodeview = $editor.hasClass('codeview');
        if (isCodeview) {
          $codable.val(dom.html($editable, options.prettifyHtml));
          $codable.height($editable.height());
          toolbar.deactivate($toolbar);
          popover.hide($popover);
          handle.hide($handle);
          $codable.focus();

          // activate CodeMirror as codable
          if (agent.hasCodeMirror) {
            cmEditor = CodeMirror.fromTextArea($codable[0], options.codemirror);

            // CodeMirror TernServer
            if (options.codemirror.tern) {
              server = new CodeMirror.TernServer(options.codemirror.tern);
              cmEditor.ternServer = server;
              cmEditor.on('cursorActivity', function (cm) {
                server.updateArgHints(cm);
              });
            }

            // CodeMirror hasn't Padding.
            cmEditor.setSize(null, $editable.outerHeight());
            $codable.data('cmEditor', cmEditor);
          }
        } else {
          // deactivate CodeMirror as codable
          if (agent.hasCodeMirror) {
            cmEditor = $codable.data('cmEditor');
            $codable.val(cmEditor.getValue());
            cmEditor.toTextArea();
          }

          $editable.html(dom.value($codable, options.prettifyHtml) || dom.emptyPara);
          $editable.height(options.height ? $codable.height() : 'auto');

          toolbar.activate($toolbar);
          $editable.focus();
        }

        toolbar.updateCodeview(layoutInfo.toolbar(), isCodeview);
      }
    };

    var hMousedown = function (event) {
      //preventDefault Selection for FF, IE8+
      if (dom.isImg(event.target)) {
        event.preventDefault();
      }
    };

    var hToolbarAndPopoverUpdate = function (event) {
      // delay for range after mouseup
      setTimeout(function () {
        var layoutInfo = makeLayoutInfo(event.currentTarget || event.target);
        var styleInfo = editor.currentStyle(event.target);
        if (!styleInfo) { return; }

        var isAirMode = layoutInfo.editor().data('options').airMode;
        if (!isAirMode) {
          toolbar.update(layoutInfo.toolbar(), styleInfo);
        }

        popover.update(layoutInfo.popover(), styleInfo, isAirMode);
        handle.update(layoutInfo.handle(), styleInfo, isAirMode);
      }, 0);
    };

    var hScroll = function (event) {
      var layoutInfo = makeLayoutInfo(event.currentTarget || event.target);
      //hide popover and handle when scrolled
      popover.hide(layoutInfo.popover());
      handle.hide(layoutInfo.handle());
    };

    /**
     * paste clipboard image
     *
     * @param {Event} event
     */
    var hPasteClipboardImage = function (event) {
      var clipboardData = event.originalEvent.clipboardData;
      var layoutInfo = makeLayoutInfo(event.currentTarget || event.target);
      var $editable = layoutInfo.editable();

      if (!clipboardData || !clipboardData.items || !clipboardData.items.length) {
        var callbacks = $editable.data('callbacks');
        // only can run if it has onImageUpload method
        if (!callbacks.onImageUpload) {
          return;
        }

        // save cursor
        editor.saveNode($editable);
        editor.saveRange($editable);

        $editable.html('');

        setTimeout(function () {
          var $img = $editable.find('img');

          if (!$img.length || $img[0].src.indexOf('data:') === -1) {
            // pasted content
            var html = $editable.html();

            editor.restoreNode($editable);
            editor.restoreRange($editable);

            try {
              // insert normal dom code
              $(html).each(function () {
                $editable.focus();
                editor.insertNode($editable, this);
              });
            } catch (ex) {
              // insert text
              $editable.focus();
              editor.insertText($editable, html);
            }
            return;
          }

          var datauri = $img[0].src;
          var data = atob(datauri.split(',')[1]);
          var array = new Uint8Array(data.length);
          for (var i = 0; i < data.length; i++) {
            array[i] = data.charCodeAt(i);
          }

          var blob = new Blob([array], { type : 'image/png'});
          blob.name = 'clipboard.png';

          editor.restoreNode($editable);
          editor.restoreRange($editable);
          insertImages(layoutInfo, [blob]);

          editor.afterCommand($editable);
        }, 0);

        return;
      }

      var item = list.head(clipboardData.items);
      var isClipboardImage = item.kind === 'file' && item.type.indexOf('image/') !== -1;

      if (isClipboardImage) {
        insertImages(layoutInfo, [item.getAsFile()]);
      }

      editor.afterCommand($editable);
    };

    /**
     * `mousedown` event handler on $handle
     *  - controlSizing: resize image
     *
     * @param {MouseEvent} event
     */
    var hHandleMousedown = function (event) {
      if (dom.isControlSizing(event.target)) {
        event.preventDefault();
        event.stopPropagation();

        var layoutInfo = makeLayoutInfo(event.target),
            $handle = layoutInfo.handle(), $popover = layoutInfo.popover(),
            $editable = layoutInfo.editable(),
            $editor = layoutInfo.editor();

        var target = $handle.find('.note-control-selection').data('target'),
            $target = $(target), posStart = $target.offset(),
            scrollTop = $document.scrollTop();

        var isAirMode = $editor.data('options').airMode;

        $document.on('mousemove', function (event) {
          editor.resizeTo({
            x: event.clientX - posStart.left,
            y: event.clientY - (posStart.top - scrollTop)
          }, $target, !event.shiftKey);

          handle.update($handle, {image: target}, isAirMode);
          popover.update($popover, {image: target}, isAirMode);
        }).one('mouseup', function () {
          $document.off('mousemove');
          editor.afterCommand($editable);
        });

        if (!$target.data('ratio')) { // original ratio.
          $target.data('ratio', $target.height() / $target.width());
        }
      }
    };

    var hToolbarAndPopoverMousedown = function (event) {
      // prevent default event when insertTable (FF, Webkit)
      var $btn = $(event.target).closest('[data-event]');
      if ($btn.length) {
        event.preventDefault();
      }
    };

    var hToolbarAndPopoverClick = function (event) {
      var $btn = $(event.target).closest('[data-event]');

      if ($btn.length) {
        var eventName = $btn.attr('data-event'),
            value = $btn.attr('data-value'),
            hide = $btn.attr('data-hide');

        var layoutInfo = makeLayoutInfo(event.target);

        // before command: detect control selection element($target)
        var $target;
        if ($.inArray(eventName, ['resize', 'floatMe', 'removeMedia', 'imageShape']) !== -1) {
          var $selection = layoutInfo.handle().find('.note-control-selection');
          $target = $($selection.data('target'));
        }

        // If requested, hide the popover when the button is clicked.
        // Useful for things like showHelpDialog.
        if (hide) {
          $btn.parents('.popover').hide();
        }

        if ($.isFunction($.summernote.pluginEvents[eventName])) {
          $.summernote.pluginEvents[eventName](event, editor, layoutInfo, value);
        } else if (editor[eventName]) { // on command
          var $editable = layoutInfo.editable();
          $editable.trigger('focus');
          editor[eventName]($editable, value, $target);
          event.preventDefault();
        } else if (commands[eventName]) {
          commands[eventName].call(this, layoutInfo);
          event.preventDefault();
        }

        // after command
        if ($.inArray(eventName, ['backColor', 'foreColor']) !== -1) {
          var options = layoutInfo.editor().data('options', options);
          var module = options.airMode ? popover : toolbar;
          module.updateRecentColor(list.head($btn), eventName, value);
        }

        hToolbarAndPopoverUpdate(event);
      }
    };

    var EDITABLE_PADDING = 24;
    /**
     * `mousedown` event handler on statusbar
     *
     * @param {MouseEvent} event
     */
    var hStatusbarMousedown = function (event) {
      event.preventDefault();
      event.stopPropagation();

      var $editable = makeLayoutInfo(event.target).editable();
      var nEditableTop = $editable.offset().top - $document.scrollTop();

      var layoutInfo = makeLayoutInfo(event.currentTarget || event.target);
      var options = layoutInfo.editor().data('options');

      $document.on('mousemove', function (event) {
        var nHeight = event.clientY - (nEditableTop + EDITABLE_PADDING);

        nHeight = (options.minHeight > 0) ? Math.max(nHeight, options.minHeight) : nHeight;
        nHeight = (options.maxHeight > 0) ? Math.min(nHeight, options.maxHeight) : nHeight;

        $editable.height(nHeight);
      }).one('mouseup', function () {
        $document.off('mousemove');
      });
    };

    var PX_PER_EM = 18;
    var hDimensionPickerMove = function (event, options) {
      var $picker = $(event.target.parentNode); // target is mousecatcher
      var $dimensionDisplay = $picker.next();
      var $catcher = $picker.find('.note-dimension-picker-mousecatcher');
      var $highlighted = $picker.find('.note-dimension-picker-highlighted');
      var $unhighlighted = $picker.find('.note-dimension-picker-unhighlighted');

      var posOffset;
      // HTML5 with jQuery - e.offsetX is undefined in Firefox
      if (event.offsetX === undefined) {
        var posCatcher = $(event.target).offset();
        posOffset = {
          x: event.pageX - posCatcher.left,
          y: event.pageY - posCatcher.top
        };
      } else {
        posOffset = {
          x: event.offsetX,
          y: event.offsetY
        };
      }

      var dim = {
        c: Math.ceil(posOffset.x / PX_PER_EM) || 1,
        r: Math.ceil(posOffset.y / PX_PER_EM) || 1
      };

      $highlighted.css({ width: dim.c + 'em', height: dim.r + 'em' });
      $catcher.attr('data-value', dim.c + 'x' + dim.r);

      if (3 < dim.c && dim.c < options.insertTableMaxSize.col) {
        $unhighlighted.css({ width: dim.c + 1 + 'em'});
      }

      if (3 < dim.r && dim.r < options.insertTableMaxSize.row) {
        $unhighlighted.css({ height: dim.r + 1 + 'em'});
      }

      $dimensionDisplay.html(dim.c + ' x ' + dim.r);
    };

    /**
     * Drag and Drop Events
     *
     * @param {Object} layoutInfo - layout Informations
     * @param {Object} options
     */
    var handleDragAndDropEvent = function (layoutInfo, options) {
      if (options.disableDragAndDrop) {
        // prevent default drop event
        $document.on('drop', function (e) {
          e.preventDefault();
        });
      } else {
        attachDragAndDropEvent(layoutInfo, options);
      }
    };

    /**
     * attach Drag and Drop Events
     *
     * @param {Object} layoutInfo - layout Informations
     * @param {Object} options
     */
    var attachDragAndDropEvent = function (layoutInfo, options) {
      var collection = $(),
          $dropzone = layoutInfo.dropzone,
          $dropzoneMessage = layoutInfo.dropzone.find('.note-dropzone-message');

      // show dropzone on dragenter when dragging a object to document
      // -but only if the editor is visible, i.e. has a positive width and height
      $document.on('dragenter', function (e) {
        var isCodeview = layoutInfo.editor.hasClass('codeview');
        if (!isCodeview && !collection.length && layoutInfo.editor.width() > 0 && layoutInfo.editor.height() > 0) {
          layoutInfo.editor.addClass('dragover');
          $dropzone.width(layoutInfo.editor.width());
          $dropzone.height(layoutInfo.editor.height());
          $dropzoneMessage.text(options.langInfo.image.dragImageHere);
        }
        collection = collection.add(e.target);
      }).on('dragleave', function (e) {
        collection = collection.not(e.target);
        if (!collection.length) {
          layoutInfo.editor.removeClass('dragover');
        }
      }).on('drop', function () {
        collection = $();
        layoutInfo.editor.removeClass('dragover');
      });

      // change dropzone's message on hover.
      $dropzone.on('dragenter', function () {
        $dropzone.addClass('hover');
        $dropzoneMessage.text(options.langInfo.image.dropImage);
      }).on('dragleave', function () {
        $dropzone.removeClass('hover');
        $dropzoneMessage.text(options.langInfo.image.dragImageHere);
      });

      // attach dropImage
      $dropzone.on('drop', function (event) {
        event.preventDefault();

        var dataTransfer = event.originalEvent.dataTransfer;
        var html = dataTransfer.getData('text/html');
        var text = dataTransfer.getData('text/plain');

        var layoutInfo = makeLayoutInfo(event.currentTarget || event.target);

        if (dataTransfer && dataTransfer.files && dataTransfer.files.length) {
          layoutInfo.editable().focus();
          insertImages(layoutInfo, dataTransfer.files);
        } else if (html) {
          $(html).each(function () {
            layoutInfo.editable().focus();
            editor.insertNode(layoutInfo.editable(), this);
          });
        } else if (text) {
          layoutInfo.editable().focus();
          editor.insertText(layoutInfo.editable(), text);
        }
      }).on('dragover', false); // prevent default dragover event
    };


    /**
     * bind KeyMap on keydown
     *
     * @param {Object} layoutInfo
     * @param {Object} keyMap
     */
    this.bindKeyMap = function (layoutInfo, keyMap) {
      var $editor = layoutInfo.editor;
      var $editable = layoutInfo.editable;

      layoutInfo = makeLayoutInfo($editable);

      $editable.on('keydown', function (event) {
        var aKey = [];

        // modifier
        if (event.metaKey) { aKey.push('CMD'); }
        if (event.ctrlKey && !event.altKey) { aKey.push('CTRL'); }
        if (event.shiftKey) { aKey.push('SHIFT'); }

        // keycode
        var keyName = key.nameFromCode[event.keyCode];
        if (keyName) { aKey.push(keyName); }

        var eventName = keyMap[aKey.join('+')];
        if (eventName) {
          if ($.summernote.pluginEvents[eventName]) {
            var plugin = $.summernote.pluginEvents[eventName];
            if ($.isFunction(plugin)) {
              plugin(event, editor, layoutInfo);
            }
          } else if (editor[eventName]) {
            editor[eventName]($editable, $editor.data('options'));
            event.preventDefault();
          } else if (commands[eventName]) {
            commands[eventName].call(this, layoutInfo);
            event.preventDefault();
          }
        } else if (key.isEdit(event.keyCode)) {
          editor.afterCommand($editable);
        }
      });
    };

    /**
     * attach eventhandler
     *
     * @param {Object} layoutInfo - layout Informations
     * @param {Object} options - user options include custom event handlers
     * @param {function(event)} [options.onenter] - enter key handler
     * @param {function(event)} [options.onfocus]
     * @param {function(event)} [options.onblur]
     * @param {function(event)} [options.onkeyup]
     * @param {function(event)} [options.onkeydown]
     * @param {function(event)} [options.onpaste]
     * @param {function(event)} [options.onToolBarclick]
     * @param {function(event)} [options.onChange]
     */
    this.attach = function (layoutInfo, options) {
      // handlers for editable
      if (options.shortcuts) {
        this.bindKeyMap(layoutInfo, options.keyMap[agent.isMac ? 'mac' : 'pc']);
      }
      layoutInfo.editable.on('mousedown', hMousedown);
      layoutInfo.editable.on('keyup mouseup', hToolbarAndPopoverUpdate);
      layoutInfo.editable.on('scroll', hScroll);
      layoutInfo.editable.on('paste', hPasteClipboardImage);

      // handler for handle and popover
      layoutInfo.handle.on('mousedown', hHandleMousedown);
      layoutInfo.popover.on('click', hToolbarAndPopoverClick);
      layoutInfo.popover.on('mousedown', hToolbarAndPopoverMousedown);

      // handlers for frame mode (toolbar, statusbar)
      if (!options.airMode) {
        // handler for drag and drop
        handleDragAndDropEvent(layoutInfo, options);

        // handler for toolbar
        layoutInfo.toolbar.on('click', hToolbarAndPopoverClick);
        layoutInfo.toolbar.on('mousedown', hToolbarAndPopoverMousedown);

        // handler for statusbar
        if (!options.disableResizeEditor) {
          layoutInfo.statusbar.on('mousedown', hStatusbarMousedown);
        }
      }

      // handler for table dimension
      var $catcherContainer = options.airMode ? layoutInfo.popover :
                                                layoutInfo.toolbar;
      var $catcher = $catcherContainer.find('.note-dimension-picker-mousecatcher');
      $catcher.css({
        width: options.insertTableMaxSize.col + 'em',
        height: options.insertTableMaxSize.row + 'em'
      }).on('mousemove', function (event) {
        hDimensionPickerMove(event, options);
      });

      // save options on editor
      layoutInfo.editor.data('options', options);

      // ret styleWithCSS for backColor / foreColor clearing with 'inherit'.
      if (!agent.isMSIE) {
        // protect FF Error: NS_ERROR_FAILURE: Failure
        setTimeout(function () {
          document.execCommand('styleWithCSS', 0, options.styleWithSpan);
        }, 0);
      }

      // History
      var history = new History(layoutInfo.editable);
      layoutInfo.editable.data('NoteHistory', history);

      // basic event callbacks (lowercase)
      // enter, focus, blur, keyup, keydown
      if (options.onenter) {
        layoutInfo.editable.keypress(function (event) {
          if (event.keyCode === key.ENTER) { options.onenter(event); }
        });
      }

      if (options.onfocus) { layoutInfo.editable.focus(options.onfocus); }
      if (options.onblur) { layoutInfo.editable.blur(options.onblur); }
      if (options.onkeyup) { layoutInfo.editable.keyup(options.onkeyup); }
      if (options.onkeydown) { layoutInfo.editable.keydown(options.onkeydown); }
      if (options.onpaste) { layoutInfo.editable.on('paste', options.onpaste); }

      // callbacks for advanced features (camel)
      if (options.onToolbarClick) { layoutInfo.toolbar.click(options.onToolbarClick); }
      if (options.onChange) {
        var hChange = function () {
          editor.triggerOnChange(layoutInfo.editable);
        };

        if (agent.isMSIE) {
          var sDomEvents = 'DOMCharacterDataModified DOMSubtreeModified DOMNodeInserted';
          layoutInfo.editable.on(sDomEvents, hChange);
        } else {
          layoutInfo.editable.on('input', hChange);
        }
      }

      // All editor status will be saved on editable with jquery's data
      // for support multiple editor with singleton object.
      layoutInfo.editable.data('callbacks', {
        onBeforeChange: options.onBeforeChange,
        onChange: options.onChange,
        onAutoSave: options.onAutoSave,
        onImageUpload: options.onImageUpload,
        onImageUploadError: options.onImageUploadError,
        onFileUpload: options.onFileUpload,
        onFileUploadError: options.onFileUpload,
        onMediaDelete : options.onMediaDelete
      });
    };

    this.detach = function (layoutInfo, options) {
      layoutInfo.editable.off();

      layoutInfo.popover.off();
      layoutInfo.handle.off();
      layoutInfo.dialog.off();

      if (!options.airMode) {
        layoutInfo.dropzone.off();
        layoutInfo.toolbar.off();
        layoutInfo.statusbar.off();
      }
    };
  };

  /**
   * @class Renderer
   *
   * renderer
   *
   * rendering toolbar and editable
   */
  var Renderer = function () {

    /**
     * bootstrap button template
     * @private
     * @param {String} label button name
     * @param {Object} [options] button options
     * @param {String} [options.event] data-event
     * @param {String} [options.className] button's class name
     * @param {String} [options.value] data-value
     * @param {String} [options.title] button's title for popup
     * @param {String} [options.dropdown] dropdown html
     * @param {String} [options.hide] data-hide
     */
    var tplButton = function (label, options) {
      var event = options.event;
      var value = options.value;
      var title = options.title;
      var className = options.className;
      var dropdown = options.dropdown;
      var hide = options.hide;

      return '<button type="button"' +
                 ' class="btn btn-default btn-sm btn-small' +
                   (className ? ' ' + className : '') +
                   (dropdown ? ' dropdown-toggle' : '') +
                 '"' +
                 (dropdown ? ' data-toggle="dropdown"' : '') +
                 (title ? ' title="' + title + '"' : '') +
                 (event ? ' data-event="' + event + '"' : '') +
                 (value ? ' data-value=\'' + value + '\'' : '') +
                 (hide ? ' data-hide=\'' + hide + '\'' : '') +
                 ' tabindex="-1">' +
               label +
               (dropdown ? ' <span class="caret"></span>' : '') +
             '</button>' +
             (dropdown || '');
    };

    /**
     * bootstrap icon button template
     * @private
     * @param {String} iconClassName
     * @param {Object} [options]
     * @param {String} [options.event]
     * @param {String} [options.value]
     * @param {String} [options.title]
     * @param {String} [options.dropdown]
     */
    var tplIconButton = function (iconClassName, options) {
      var label = '<i class="' + iconClassName + '"></i>';
      return tplButton(label, options);
    };

    /**
     * bootstrap popover template
     * @private
     * @param {String} className
     * @param {String} content
     */
    var tplPopover = function (className, content) {
      return '<div class="' + className + ' popover bottom in" style="display: none;">' +
               '<div class="arrow"></div>' +
               '<div class="popover-content">' +
                 content +
               '</div>' +
             '</div>';
    };

    /**
     * bootstrap dialog template
     *
     * @param {String} className
     * @param {String} [title='']
     * @param {String} body
     * @param {String} [footer='']
     */
    var tplDialog = function (className, title, body, footer) {
      return '<div class="' + className + ' modal" aria-hidden="false">' +
               '<div class="modal-dialog">' +
                 '<div class="modal-content">' +
                   (title ?
                   '<div class="modal-header">' +
                     '<button type="button" class="close" aria-hidden="true" tabindex="-1">&times;</button>' +
                     '<h4 class="modal-title">' + title + '</h4>' +
                   '</div>' : ''
                   ) +
                   '<form class="note-modal-form">' +
                     '<div class="modal-body">' + body + '</div>' +
                     (footer ?
                     '<div class="modal-footer">' + footer + '</div>' : ''
                     ) +
                   '</form>' +
                 '</div>' +
               '</div>' +
             '</div>';
    };

    var tplButtonInfo = {
      picture: function (lang, options) {
        return tplIconButton(options.iconPrefix + 'picture-o', {
          event: 'showImageDialog',
          title: lang.image.image,
          hide: true
        });
      },
      link: function (lang, options) {
        return tplIconButton(options.iconPrefix + 'link', {
          event: 'showLinkDialog',
          title: lang.link.link,
          hide: true
        });
      },
      table: function (lang, options) {
        var dropdown = '<ul class="note-table dropdown-menu">' +
                         '<div class="note-dimension-picker">' +
                           '<div class="note-dimension-picker-mousecatcher" data-event="insertTable" data-value="1x1"></div>' +
                           '<div class="note-dimension-picker-highlighted"></div>' +
                           '<div class="note-dimension-picker-unhighlighted"></div>' +
                         '</div>' +
                         '<div class="note-dimension-display"> 1 x 1 </div>' +
                       '</ul>';
        return tplIconButton(options.iconPrefix + 'table', {
          title: lang.table.table,
          dropdown: dropdown
        });
      },
      style: function (lang, options) {
        var items = options.styleTags.reduce(function (memo, v) {
          var label = lang.style[v === 'p' ? 'normal' : v];
          return memo + '<li><a data-event="formatBlock" href="#" data-value="' + v + '">' +
                   (
                     (v === 'p' || v === 'pre') ? label :
                     '<' + v + '>' + label + '</' + v + '>'
                   ) +
                 '</a></li>';
        }, '');

        return tplIconButton(options.iconPrefix + 'magic', {
          title: lang.style.style,
          dropdown: '<ul class="dropdown-menu">' + items + '</ul>'
        });
      },
      fontname: function (lang, options) {
        var realFontList = [];
        var items = options.fontNames.reduce(function (memo, v) {
          if (!agent.isFontInstalled(v) && options.fontNamesIgnoreCheck.indexOf(v) === -1) {
            return memo;
          }
          realFontList.push(v);
          return memo + '<li><a data-event="fontName" href="#" data-value="' + v + '" style="font-family:\'' + v + '\'">' +
                          '<i class="' + options.iconPrefix + 'check"></i> ' + v +
                        '</a></li>';
        }, '');

        var hasDefaultFont = agent.isFontInstalled(options.defaultFontName);
        var defaultFontName = (hasDefaultFont) ? options.defaultFontName : realFontList[0];
          
        var label = '<span class="note-current-fontname">' +
                        defaultFontName +
                     '</span>';
        return tplButton(label, {
          title: lang.font.name,
          dropdown: '<ul class="dropdown-menu">' + items + '</ul>'
        });
      },
      color: function (lang, options) {
        var colorButtonLabel = '<i class="' + options.iconPrefix + 'font" style="color:black;background-color:yellow;"></i>';
        var colorButton = tplButton(colorButtonLabel, {
          className: 'note-recent-color',
          title: lang.color.recent,
          event: 'color',
          value: '{"backColor":"yellow"}'
        });

        var dropdown = '<ul class="dropdown-menu">' +
                         '<li>' +
                           '<div class="btn-group">' +
                             '<div class="note-palette-title">' + lang.color.background + '</div>' +
                             '<div class="note-color-reset" data-event="backColor"' +
                               ' data-value="inherit" title="' + lang.color.transparent + '">' +
                               lang.color.setTransparent +
                             '</div>' +
                             '<div class="note-color-palette" data-target-event="backColor"></div>' +
                           '</div>' +
                           '<div class="btn-group">' +
                             '<div class="note-palette-title">' + lang.color.foreground + '</div>' +
                             '<div class="note-color-reset" data-event="foreColor" data-value="inherit" title="' + lang.color.reset + '">' +
                               lang.color.resetToDefault +
                             '</div>' +
                             '<div class="note-color-palette" data-target-event="foreColor"></div>' +
                           '</div>' +
                         '</li>' +
                       '</ul>';

        var moreButton = tplButton('', {
          title: lang.color.more,
          dropdown: dropdown
        });

        return colorButton + moreButton;
      },
      bold: function (lang, options) {
        return tplIconButton(options.iconPrefix + 'bold', {
          event: 'bold',
          title: lang.font.bold
        });
      },
      italic: function (lang, options) {
        return tplIconButton(options.iconPrefix + 'italic', {
          event: 'italic',
          title: lang.font.italic
        });
      },
      underline: function (lang, options) {
        return tplIconButton(options.iconPrefix + 'underline', {
          event: 'underline',
          title: lang.font.underline
        });
      },
      clear: function (lang, options) {
        return tplIconButton(options.iconPrefix + 'eraser', {
          event: 'removeFormat',
          title: lang.font.clear
        });
      },
      ul: function (lang, options) {
        return tplIconButton(options.iconPrefix + 'list-ul', {
          event: 'insertUnorderedList',
          title: lang.lists.unordered
        });
      },
      ol: function (lang, options) {
        return tplIconButton(options.iconPrefix + 'list-ol', {
          event: 'insertOrderedList',
          title: lang.lists.ordered
        });
      },
      paragraph: function (lang, options) {
        var leftButton = tplIconButton(options.iconPrefix + 'align-left', {
          title: lang.paragraph.left,
          event: 'justifyLeft'
        });
        var centerButton = tplIconButton(options.iconPrefix + 'align-center', {
          title: lang.paragraph.center,
          event: 'justifyCenter'
        });
        var rightButton = tplIconButton(options.iconPrefix + 'align-right', {
          title: lang.paragraph.right,
          event: 'justifyRight'
        });
        var justifyButton = tplIconButton(options.iconPrefix + 'align-justify', {
          title: lang.paragraph.justify,
          event: 'justifyFull'
        });

        var outdentButton = tplIconButton(options.iconPrefix + 'outdent', {
          title: lang.paragraph.outdent,
          event: 'outdent'
        });
        var indentButton = tplIconButton(options.iconPrefix + 'indent', {
          title: lang.paragraph.indent,
          event: 'indent'
        });

        var dropdown = '<div class="dropdown-menu">' +
                         '<div class="note-align btn-group">' +
                           leftButton + centerButton + rightButton + justifyButton +
                         '</div>' +
                         '<div class="note-list btn-group">' +
                           indentButton + outdentButton +
                         '</div>' +
                       '</div>';

        return tplIconButton(options.iconPrefix + 'align-left', {
          title: lang.paragraph.paragraph,
          dropdown: dropdown
        });
      },
      height: function (lang, options) {
        var items = options.lineHeights.reduce(function (memo, v) {
          return memo + '<li><a data-event="lineHeight" href="#" data-value="' + parseFloat(v) + '">' +
                          '<i class="' + options.iconPrefix + 'check"></i> ' + v +
                        '</a></li>';
        }, '');

        return tplIconButton(options.iconPrefix + 'text-height', {
          title: lang.font.height,
          dropdown: '<ul class="dropdown-menu">' + items + '</ul>'
        });

      },
      help: function (lang, options) {
        return tplIconButton(options.iconPrefix + 'question', {
          event: 'showHelpDialog',
          title: lang.options.help,
          hide: true
        });
      },
      fullscreen: function (lang, options) {
        return tplIconButton(options.iconPrefix + 'arrows-alt', {
          event: 'fullscreen',
          title: lang.options.fullscreen
        });
      },
      codeview: function (lang, options) {
        return tplIconButton(options.iconPrefix + 'code', {
          event: 'codeview',
          title: lang.options.codeview
        });
      },
      undo: function (lang, options) {
        return tplIconButton(options.iconPrefix + 'undo', {
          event: 'undo',
          title: lang.history.undo
        });
      },
      redo: function (lang, options) {
        return tplIconButton(options.iconPrefix + 'repeat', {
          event: 'redo',
          title: lang.history.redo
        });
      },
      hr: function (lang, options) {
        return tplIconButton(options.iconPrefix + 'minus', {
          event: 'insertHorizontalRule',
          title: lang.hr.insert
        });
      }
    };

    var tplPopovers = function (lang, options) {
      var tplLinkPopover = function () {
        var linkButton = tplIconButton(options.iconPrefix + 'edit', {
          title: lang.link.edit,
          event: 'showLinkDialog',
          hide: true
        });
        var unlinkButton = tplIconButton(options.iconPrefix + 'unlink', {
          title: lang.link.unlink,
          event: 'unlink'
        });
        var content = '<a href="http://www.google.com" target="_blank">www.google.com</a>&nbsp;&nbsp;' +
                      '<div class="note-insert btn-group">' +
                        linkButton + unlinkButton +
                      '</div>';
        return tplPopover('note-link-popover', content);
      };

      var tplImagePopover = function () {
        var fullButton = tplButton('<span class="note-fontsize-10">100%</span>', {
          title: lang.image.resizeFull,
          event: 'resize',
          value: '1'
        });
        var halfButton = tplButton('<span class="note-fontsize-10">50%</span>', {
          title: lang.image.resizeHalf,
          event: 'resize',
          value: '0.5'
        });
        var quarterButton = tplButton('<span class="note-fontsize-10">25%</span>', {
          title: lang.image.resizeQuarter,
          event: 'resize',
          value: '0.25'
        });

        var leftButton = tplIconButton(options.iconPrefix + 'align-left', {
          title: lang.image.floatLeft,
          event: 'floatMe',
          value: 'left'
        });
        var rightButton = tplIconButton(options.iconPrefix + 'align-right', {
          title: lang.image.floatRight,
          event: 'floatMe',
          value: 'right'
        });
        var justifyButton = tplIconButton(options.iconPrefix + 'align-justify', {
          title: lang.image.floatNone,
          event: 'floatMe',
          value: 'none'
        });

        var roundedButton = tplIconButton(options.iconPrefix + 'square', {
          title: lang.image.shapeRounded,
          event: 'imageShape',
          value: 'img-rounded'
        });
        var circleButton = tplIconButton(options.iconPrefix + 'circle-o', {
          title: lang.image.shapeCircle,
          event: 'imageShape',
          value: 'img-circle'
        });
        var thumbnailButton = tplIconButton(options.iconPrefix + 'picture-o', {
          title: lang.image.shapeThumbnail,
          event: 'imageShape',
          value: 'img-thumbnail'
        });
        var noneButton = tplIconButton(options.iconPrefix + 'times', {
          title: lang.image.shapeNone,
          event: 'imageShape',
          value: ''
        });

        var removeButton = tplIconButton(options.iconPrefix + 'trash-o', {
          title: lang.image.remove,
          event: 'removeMedia',
          value: 'none'
        });

        var content = '<div class="btn-group">' + fullButton + halfButton + quarterButton + '</div>' +
                      '<div class="btn-group">' + leftButton + rightButton + justifyButton + '</div>' +
                      '<div class="btn-group">' + roundedButton + circleButton + thumbnailButton + noneButton + '</div>' +
                      '<div class="btn-group">' + removeButton + '</div>';
        return tplPopover('note-image-popover', content);
      };

      var tplAirPopover = function () {
        var content = '';
        for (var idx = 0, len = options.airPopover.length; idx < len; idx ++) {
          var group = options.airPopover[idx];
          content += '<div class="note-' + group[0] + ' btn-group">';
          for (var i = 0, lenGroup = group[1].length; i < lenGroup; i++) {
            content += tplButtonInfo[group[1][i]](lang, options);
          }
          content += '</div>';
        }

        return tplPopover('note-air-popover', content);
      };

      return '<div class="note-popover">' +
               tplLinkPopover() +
               tplImagePopover() +
               (options.airMode ?  tplAirPopover() : '') +
             '</div>';
    };

    var tplHandles = function () {
      return '<div class="note-handle">' +
               '<div class="note-control-selection">' +
                 '<div class="note-control-selection-bg"></div>' +
                 '<div class="note-control-holder note-control-nw"></div>' +
                 '<div class="note-control-holder note-control-ne"></div>' +
                 '<div class="note-control-holder note-control-sw"></div>' +
                 '<div class="note-control-sizing note-control-se"></div>' +
                 '<div class="note-control-selection-info"></div>' +
               '</div>' +
             '</div>';
    };

    /**
     * shortcut table template
     * @param {String} title
     * @param {String} body
     */
    var tplShortcut = function (title, keys) {
      var keyClass = 'note-shortcut-col col-xs-6 note-shortcut-';
      var body = [];

      for (var i in keys) {
        if (keys.hasOwnProperty(i)) {
          body.push(
            '<div class="' + keyClass + 'key">' + keys[i].kbd + '</div>' +
            '<div class="' + keyClass + 'name">' + keys[i].text + '</div>'
            );
        }
      }

      return '<div class="note-shortcut-row row"><div class="' + keyClass + 'title col-xs-offset-6">' + title + '</div></div>' +
             '<div class="note-shortcut-row row">' + body.join('</div><div class="note-shortcut-row row">') + '</div>';
    };

    var tplShortcutText = function (lang) {
      var keys = [
        { kbd: '⌘ + B', text: lang.font.bold },
        { kbd: '⌘ + I', text: lang.font.italic },
        { kbd: '⌘ + U', text: lang.font.underline },
        { kbd: '⌘ + \\', text: lang.font.clear }
      ];

      return tplShortcut(lang.shortcut.textFormatting, keys);
    };

    var tplShortcutAction = function (lang) {
      var keys = [
        { kbd: '⌘ + Z', text: lang.history.undo },
        { kbd: '⌘ + ⇧ + Z', text: lang.history.redo },
        { kbd: '⌘ + ]', text: lang.paragraph.indent },
        { kbd: '⌘ + [', text: lang.paragraph.outdent },
        { kbd: '⌘ + ENTER', text: lang.hr.insert }
      ];

      return tplShortcut(lang.shortcut.action, keys);
    };

    var tplShortcutPara = function (lang) {
      var keys = [
        { kbd: '⌘ + ⇧ + L', text: lang.paragraph.left },
        { kbd: '⌘ + ⇧ + E', text: lang.paragraph.center },
        { kbd: '⌘ + ⇧ + R', text: lang.paragraph.right },
        { kbd: '⌘ + ⇧ + J', text: lang.paragraph.justify },
        { kbd: '⌘ + ⇧ + NUM7', text: lang.lists.ordered },
        { kbd: '⌘ + ⇧ + NUM8', text: lang.lists.unordered }
      ];

      return tplShortcut(lang.shortcut.paragraphFormatting, keys);
    };

    var tplShortcutStyle = function (lang) {
      var keys = [
        { kbd: '⌘ + NUM0', text: lang.style.normal },
        { kbd: '⌘ + NUM1', text: lang.style.h1 },
        { kbd: '⌘ + NUM2', text: lang.style.h2 },
        { kbd: '⌘ + NUM3', text: lang.style.h3 },
        { kbd: '⌘ + NUM4', text: lang.style.h4 },
        { kbd: '⌘ + NUM5', text: lang.style.h5 },
        { kbd: '⌘ + NUM6', text: lang.style.h6 }
      ];

      return tplShortcut(lang.shortcut.documentStyle, keys);
    };

    var tplExtraShortcuts = function (lang, options) {
      var extraKeys = options.extraKeys;
      var keys = [];

      for (var key in extraKeys) {
        if (extraKeys.hasOwnProperty(key)) {
          keys.push({ kbd: key, text: extraKeys[key] });
        }
      }

      return tplShortcut(lang.shortcut.extraKeys, keys);
    };

    var tplShortcutTable = function (lang, options) {
      var colClass = 'class="note-shortcut note-shortcut-col col-sm-6 col-xs-12"';
      var template = [
        '<div ' + colClass + '>' + tplShortcutAction(lang, options) + '</div>' +
        '<div ' + colClass + '>' + tplShortcutText(lang, options) + '</div>',
        '<div ' + colClass + '>' + tplShortcutStyle(lang, options) + '</div>' +
        '<div ' + colClass + '>' + tplShortcutPara(lang, options) + '</div>'
      ];

      if (options.extraKeys) {
        template.push('<div ' + colClass + '>' + tplExtraShortcuts(lang, options) + '</div>');
      }

      return '<div class="note-shortcut-row row">' +
               template.join('</div><div class="note-shortcut-row row">') +
             '</div>';
    };

    var replaceMacKeys = function (sHtml) {
      return sHtml.replace(/⌘/g, 'Ctrl').replace(/⇧/g, 'Shift');
    };

    var tplDialogInfo = {
      image: function (lang, options) {
        var imageLimitation = '';
        if (options.maximumImageFileSize) {
          var unit = Math.floor(Math.log(options.maximumImageFileSize) / Math.log(1024));
          var readableSize = (options.maximumImageFileSize / Math.pow(1024, unit)).toFixed(2) * 1 +
                             ' ' + ' KMGTP'[unit] + 'B';
          imageLimitation = '<small>' + lang.image.maximumFileSize + ' : ' + readableSize + '</small>';
        }

        var body = '<div class="form-group row-fluid note-group-select-from-files">' +
                     '<label>' + lang.image.selectFromFiles + '</label>' +
                     '<input class="note-image-input" type="file" name="files" accept="image/*" multiple="multiple" />' +
                     imageLimitation +
                   '</div>' +
                   '<div class="form-group row-fluid">' +
                     '<label>' + lang.image.url + '</label>' +
                     '<input class="note-image-url form-control span12" type="text" />' +
                   '</div>';
        var footer = '<button href="#" class="btn btn-primary note-image-btn disabled" disabled>' + lang.image.insert + '</button>';
        return tplDialog('note-image-dialog', lang.image.insert, body, footer);
      },

      link: function (lang, options) {
        var body = '<div class="form-group row-fluid">' +
                     '<label>' + lang.link.textToDisplay + '</label>' +
                     '<input class="note-link-text form-control span12" type="text" />' +
                   '</div>' +
                   '<div class="form-group row-fluid">' +
                     '<label>' + lang.link.url + '</label>' +
                     '<input class="note-link-url form-control span12" type="text" />' +
                   '</div>' +
                   (!options.disableLinkTarget ?
                     '<div class="checkbox">' +
                       '<label>' + '<input type="checkbox" checked> ' +
                         lang.link.openInNewWindow +
                       '</label>' +
                     '</div>' : ''
                   );
        var footer = '<button href="#" class="btn btn-primary note-link-btn disabled" disabled>' + lang.link.insert + '</button>';
        return tplDialog('note-link-dialog', lang.link.insert, body, footer);
      },

      help: function (lang, options) {
        var body = '<a class="modal-close pull-right" aria-hidden="true" tabindex="-1">' + lang.shortcut.close + '</a>' +
                   '<div class="title">' + lang.shortcut.shortcuts + '</div>' +
                   (agent.isMac ? tplShortcutTable(lang, options) : replaceMacKeys(tplShortcutTable(lang, options))) +
                   '<p class="text-center">' +
                     '<a href="//summernote.org/" target="_blank">Summernote 0.6.2</a> · ' +
                     '<a href="//github.com/summernote/summernote" target="_blank">Project</a> · ' +
                     '<a href="//github.com/summernote/summernote/issues" target="_blank">Issues</a>' +
                   '</p>';
        return tplDialog('note-help-dialog', '', body, '');
      }
    };

    var tplDialogs = function (lang, options) {
      var dialogs = '';

      $.each(tplDialogInfo, function (idx, tplDialog) {
        dialogs += tplDialog(lang, options);
      });

      return '<div class="note-dialog">' + dialogs + '</div>';
    };

    var tplStatusbar = function () {
      return '<div class="note-resizebar">' +
               '<div class="note-icon-bar"></div>' +
               '<div class="note-icon-bar"></div>' +
               '<div class="note-icon-bar"></div>' +
             '</div>';
    };

    var representShortcut = function (str) {
      if (agent.isMac) {
        str = str.replace('CMD', '⌘').replace('SHIFT', '⇧');
      }

      return str.replace('BACKSLASH', '\\')
                .replace('SLASH', '/')
                .replace('LEFTBRACKET', '[')
                .replace('RIGHTBRACKET', ']');
    };

    /**
     * createTooltip
     *
     * @param {jQuery} $container
     * @param {Object} keyMap
     * @param {String} [sPlacement]
     */
    var createTooltip = function ($container, keyMap, sPlacement) {
      var invertedKeyMap = func.invertObject(keyMap);
      var $buttons = $container.find('button');

      $buttons.each(function (i, elBtn) {
        var $btn = $(elBtn);
        var sShortcut = invertedKeyMap[$btn.data('event')];
        if (sShortcut) {
          $btn.attr('title', function (i, v) {
            return v + ' (' + representShortcut(sShortcut) + ')';
          });
        }
      // bootstrap tooltip on btn-group bug
      // https://github.com/twbs/bootstrap/issues/5687
      }).tooltip({
        container: 'body',
        trigger: 'hover',
        placement: sPlacement || 'top'
      }).on('click', function () {
        $(this).tooltip('hide');
      });
    };

    // createPalette
    var createPalette = function ($container, options) {
      var colorInfo = options.colors;
      $container.find('.note-color-palette').each(function () {
        var $palette = $(this), eventName = $palette.attr('data-target-event');
        var paletteContents = [];
        for (var row = 0, lenRow = colorInfo.length; row < lenRow; row++) {
          var colors = colorInfo[row];
          var buttons = [];
          for (var col = 0, lenCol = colors.length; col < lenCol; col++) {
            var color = colors[col];
            buttons.push(['<button type="button" class="note-color-btn" style="background-color:', color,
                           ';" data-event="', eventName,
                           '" data-value="', color,
                           '" title="', color,
                           '" data-toggle="button" tabindex="-1"></button>'].join(''));
          }
          paletteContents.push('<div class="note-color-row">' + buttons.join('') + '</div>');
        }
        $palette.html(paletteContents.join(''));
      });
    };

    /**
     * create summernote layout (air mode)
     *
     * @param {jQuery} $holder
     * @param {Object} options
     */
    this.createLayoutByAirMode = function ($holder, options) {
      var langInfo = options.langInfo;
      var keyMap = options.keyMap[agent.isMac ? 'mac' : 'pc'];
      var id = func.uniqueId();

      $holder.addClass('note-air-editor note-editable');
      $holder.attr({
        'id': 'note-editor-' + id,
        'contentEditable': true
      });

      var body = document.body;

      // create Popover
      var $popover = $(tplPopovers(langInfo, options));
      $popover.addClass('note-air-layout');
      $popover.attr('id', 'note-popover-' + id);
      $popover.appendTo(body);
      createTooltip($popover, keyMap);
      createPalette($popover, options);

      // create Handle
      var $handle = $(tplHandles());
      $handle.addClass('note-air-layout');
      $handle.attr('id', 'note-handle-' + id);
      $handle.appendTo(body);

      // create Dialog
      var $dialog = $(tplDialogs(langInfo, options));
      $dialog.addClass('note-air-layout');
      $dialog.attr('id', 'note-dialog-' + id);
      $dialog.find('button.close, a.modal-close').click(function () {
        $(this).closest('.modal').modal('hide');
      });
      $dialog.appendTo(body);
    };

    /**
     * create summernote layout (normal mode)
     *
     * @param {jQuery} $holder
     * @param {Object} options
     */
    this.createLayoutByFrame = function ($holder, options) {
      var langInfo = options.langInfo;

      //01. create Editor
      var $editor = $('<div class="note-editor"></div>');
      if (options.width) {
        $editor.width(options.width);
      }

      //02. statusbar (resizebar)
      if (options.height > 0) {
        $('<div class="note-statusbar">' + (options.disableResizeEditor ? '' : tplStatusbar()) + '</div>').prependTo($editor);
      }

      //03. create Editable
      var isContentEditable = !$holder.is(':disabled');
      var $editable = $('<div class="note-editable" contentEditable="' + isContentEditable + '"></div>')
          .prependTo($editor);
      if (options.height) {
        $editable.height(options.height);
      }
      if (options.direction) {
        $editable.attr('dir', options.direction);
      }
      var placeholder = $holder.attr('placeholder') || options.placeholder;
      if (placeholder) {
        $editable.attr('data-placeholder', placeholder);
      }

      $editable.html(dom.html($holder));

      //031. create codable
      $('<textarea class="note-codable"></textarea>').prependTo($editor);

      //04. create Toolbar
      var toolbarHTML = '';
      for (var idx = 0, len = options.toolbar.length; idx < len; idx ++) {
        var groupName = options.toolbar[idx][0];
        var groupButtons = options.toolbar[idx][1];

        toolbarHTML += '<div class="note-' + groupName + ' btn-group">';
        for (var i = 0, btnLength = groupButtons.length; i < btnLength; i++) {
          var buttonInfo = tplButtonInfo[groupButtons[i]];
          // continue creating toolbar even if a button doesn't exist
          if (!$.isFunction(buttonInfo)) { continue; }
          toolbarHTML += buttonInfo(langInfo, options);
        }
        toolbarHTML += '</div>';
      }

      toolbarHTML = '<div class="note-toolbar btn-toolbar">' + toolbarHTML + '</div>';

      var $toolbar = $(toolbarHTML).prependTo($editor);
      var keyMap = options.keyMap[agent.isMac ? 'mac' : 'pc'];
      createPalette($toolbar, options);
      createTooltip($toolbar, keyMap, 'bottom');

      //05. create Popover
      var $popover = $(tplPopovers(langInfo, options)).prependTo($editor);
      createPalette($popover, options);
      createTooltip($popover, keyMap);

      //06. handle(control selection, ...)
      $(tplHandles()).prependTo($editor);

      //07. create Dialog
      var $dialog = $(tplDialogs(langInfo, options)).prependTo($editor);
      $dialog.find('button.close, a.modal-close').click(function () {
        $(this).closest('.modal').modal('hide');
      });

      //08. create Dropzone
      $('<div class="note-dropzone"><div class="note-dropzone-message"></div></div>').prependTo($editor);

      //09. Editor/Holder switch
      $editor.insertAfter($holder);
      $holder.hide();
    };

    this.noteEditorFromHolder = function ($holder) {
      if ($holder.hasClass('note-air-editor')) {
        return $holder;
      } else if ($holder.next().hasClass('note-editor')) {
        return $holder.next();
      } else {
        return $();
      }
    };

    /**
     * create summernote layout
     *
     * @param {jQuery} $holder
     * @param {Object} options
     */
    this.createLayout = function ($holder, options) {
      if (this.noteEditorFromHolder($holder).length) {
        return;
      }

      if (options.airMode) {
        this.createLayoutByAirMode($holder, options);
      } else {
        this.createLayoutByFrame($holder, options);
      }
    };

    /**
     * returns layoutInfo from holder
     *
     * @param {jQuery} $holder - placeholder
     * @returns {Object}
     */
    this.layoutInfoFromHolder = function ($holder) {
      var $editor = this.noteEditorFromHolder($holder);
      if (!$editor.length) { return; }

      var layoutInfo = dom.buildLayoutInfo($editor);
      // cache all properties.
      for (var key in layoutInfo) {
        if (layoutInfo.hasOwnProperty(key)) {
          layoutInfo[key] = layoutInfo[key].call();
        }
      }
      return layoutInfo;
    };

    /**
     * removeLayout
     *
     * @param {jQuery} $holder - placeholder
     * @param {Object} layoutInfo
     * @param {Object} options
     *
     */
    this.removeLayout = function ($holder, layoutInfo, options) {
      if (options.airMode) {
        $holder.removeClass('note-air-editor note-editable')
               .removeAttr('id contentEditable');

        layoutInfo.popover.remove();
        layoutInfo.handle.remove();
        layoutInfo.dialog.remove();
      } else {
        $holder.html(layoutInfo.editable.html());

        layoutInfo.editor.remove();
        $holder.show();
      }
    };

    /**
     *
     * @return {Object}
     * @return {function(label, options=):string} return.button {@link #tplButton function to make text button}
     * @return {function(iconClass, options=):string} return.iconButton {@link #tplIconButton function to make icon button}
     * @return {function(className, title=, body=, footer=):string} return.dialog {@link #tplDialog function to make dialog}
     */
    this.getTemplate = function () {
      return {
        button: tplButton,
        iconButton: tplIconButton,
        dialog: tplDialog
      };
    };

    /**
     * add button information
     *
     * @param {String} name button name
     * @param {Function} buttonInfo function to make button, reference to {@link #tplButton},{@link #tplIconButton}
     */
    this.addButtonInfo = function (name, buttonInfo) {
      tplButtonInfo[name] = buttonInfo;
    };

    /**
     *
     * @param {String} name
     * @param {Function} dialogInfo function to make dialog, reference to {@link #tplDialog}
     */
    this.addDialogInfo = function (name, dialogInfo) {
      tplDialogInfo[name] = dialogInfo;
    };
  };


  // jQuery namespace for summernote
  /**
   * @class $.summernote 
   * 
   * summernote attribute  
   * 
   * @mixin settings
   * @singleton  
   * 
   */
  $.summernote = $.summernote || {};

  // extends default `settings`
  $.extend($.summernote, settings);

  var renderer = new Renderer();
  var eventHandler = new EventHandler();

  $.extend($.summernote, {
    /** @property {Renderer} */
    renderer: renderer,
    /** @property {EventHandler} */
    eventHandler: eventHandler,
    /** 
     * @property {Object} core 
     * @property {core.agent} core.agent 
     * @property {core.dom} core.dom
     * @property {core.range} core.range 
     */
    core: {
      agent: agent,
      dom: dom,
      range: range
    },
    /** 
     * @property {Object} 
     * pluginEvents event list for plugins
     * event has name and callback function.
     * 
     * ``` 
     * $.summernote.addPlugin({
     *     events : {
     *          'hello' : function(layoutInfo, value, $target) {
     *              console.log('event name is hello, value is ' + value );
     *          }
     *     }     
     * })
     * ```
     * 
     * * event name is data-event property.
     * * layoutInfo is a summernote layout information.
     * * value is data-value property.
     */
    pluginEvents: {}
  });

  /**
   * @method addPlugin
   *
   * add Plugin in Summernote 
   * 
   * Summernote can make a own plugin.
   *
   * ### Define plugin
   * ```
   * // get template function  
   * var tmpl = $.summernote.renderer.getTemplate();
   * 
   * // add a button   
   * $.summernote.addPlugin({
   *     buttons : {
   *        // "hello"  is button's namespace.      
   *        "hello" : function(lang, options) {
   *            // make icon button by template function          
   *            return tmpl.iconButton('fa fa-header', {
   *                // callback function name when button clicked 
   *                event : 'hello',
   *                // set data-value property                 
   *                value : 'hello',                
   *                hide : true
   *            });           
   *        }
   *     
   *     }, 
   *     
   *     events : {
   *        "hello" : function(layoutInfo, value) {
   *            // here is event code 
   *        }
   *     }     
   * });
   * ``` 
   * ### Use a plugin in toolbar
   * 
   * ``` 
   *    $("#editor").summernote({
   *    ...
   *    toolbar : [
   *        // display hello plugin in toolbar     
   *        ['group', [ 'hello' ]]
   *    ]
   *    ...    
   *    });
   * ```
   *  
   *  
   * @param {Object} plugin
   * @param {Object} [plugin.buttons] define plugin button. for detail, see to Renderer.addButtonInfo
   * @param {Object} [plugin.dialogs] define plugin dialog. for detail, see to Renderer.addDialogInfo
   * @param {Object} [plugin.events] add event in $.summernote.pluginEvents 
   * @param {Object} [plugin.langs] update $.summernote.lang
   * @param {Object} [plugin.options] update $.summernote.options
   */
  $.summernote.addPlugin = function (plugin) {
    if (plugin.buttons) {
      $.each(plugin.buttons, function (name, button) {
        renderer.addButtonInfo(name, button);
      });
    }

    if (plugin.dialogs) {
      $.each(plugin.dialogs, function (name, dialog) {
        renderer.addDialogInfo(name, dialog);
      });
    }

    if (plugin.events) {
      $.each(plugin.events, function (name, event) {
        $.summernote.pluginEvents[name] = event;
      });
    }

    if (plugin.langs) {
      $.each(plugin.langs, function (locale, lang) {
        if ($.summernote.lang[locale]) {
          $.extend($.summernote.lang[locale], lang);
        }
      });
    }

    if (plugin.options) {
      $.extend($.summernote.options, plugin.options);
    }
  };

  /*
   * extend $.fn
   */
  $.fn.extend({
    /**
     * @method
     * Initialize summernote
     *  - create editor layout and attach Mouse and keyboard events.
     * 
     * ```
     * $("#summernote").summernote( { options ..} );
     * ```
     *   
     * @member $.fn
     * @param {Object} options reference to $.summernote.options
     * @returns {this}
     */
    summernote: function (options) {
      // extend default options
      options = $.extend({}, $.summernote.options, options);

      // Include langInfo in options for later use, e.g. for image drag-n-drop
      // Setup language info with en-US as default
      options.langInfo = $.extend(true, {}, $.summernote.lang['en-US'], $.summernote.lang[options.lang]);

      this.each(function (idx, holder) {
        var $holder = $(holder);

        // createLayout with options
        renderer.createLayout($holder, options);

        var info = renderer.layoutInfoFromHolder($holder);
        eventHandler.attach(info, options);

        // Textarea: auto filling the code before form submit.
        if (dom.isTextarea($holder[0])) {
          $holder.closest('form').submit(function () {
            var contents = $holder.code();
            $holder.val(contents);

            // callback on submit
            if (options.onsubmit) {
              options.onsubmit(contents);
            }
          });
        }
      });

      // focus on first editable element
      if (this.first().length && options.focus) {
        var info = renderer.layoutInfoFromHolder(this.first());
        info.editable.focus();
      }

      // callback on init
      if (this.length && options.oninit) {
        options.oninit();
      }

      return this;
    },
    //

    /**
     * @method 
     * 
     * get the HTML contents of note or set the HTML contents of note.
     *
     * * get contents 
     * ```
     * var content = $("#summernote").code();
     * ```
     * * set contents 
     *
     * ```
     * $("#summernote").code(html);
     * ```
     *
     * @member $.fn 
     * @param {String} [sHTML] - HTML contents(optional, set)
     * @returns {this|String} - context(set) or HTML contents of note(get).
     */
    code: function (sHTML) {
      // get the HTML contents of note
      if (sHTML === undefined) {
        var $holder = this.first();
        if (!$holder.length) { return; }
        var info = renderer.layoutInfoFromHolder($holder);
        if (!!(info && info.editable)) {
          var isCodeview = info.editor.hasClass('codeview');
          if (isCodeview && agent.hasCodeMirror) {
            info.codable.data('cmEditor').save();
          }
          return isCodeview ? info.codable.val() : info.editable.html();
        }
        return dom.isTextarea($holder[0]) ? $holder.val() : $holder.html();
      }

      // set the HTML contents of note
      this.each(function (i, holder) {
        var info = renderer.layoutInfoFromHolder($(holder));
        if (info && info.editable) { info.editable.html(sHTML); }
      });

      return this;
    },

    /**
     * @method
     * 
     * destroy Editor Layout and detach Key and Mouse Event
     *
     * @member $.fn
     * @returns {this}
     */
    destroy: function () {
      this.each(function (idx, holder) {
        var $holder = $(holder);

        var info = renderer.layoutInfoFromHolder($holder);
        if (!info || !info.editable) { return; }

        var options = info.editor.data('options');

        eventHandler.detach(info, options);
        renderer.removeLayout($holder, info, options);
      });

      return this;
    }
  });
}));<|MERGE_RESOLUTION|>--- conflicted
+++ resolved
@@ -6,11 +6,7 @@
  * Copyright 2013-2015 Alan Hong. and other contributors
  * summernote may be freely distributed under the MIT license./
  *
-<<<<<<< HEAD
- * Date: 2015-03-05T09:21Z
-=======
- * Date: 2015-03-14T02:38Z
->>>>>>> 8f7565b3
+ * Date: 2015-03-14T03:47Z
  */
 (function (factory) {
   /* global define */
@@ -519,6 +515,30 @@
     };
 
     /**
+     * returns makeLayoutInfo from editor's descendant node.
+     *
+     * @private
+     * @param {Node} descendant
+     * @return {Object}
+     */
+    var makeLayoutInfo = function (descendant) {
+      var $target = $(descendant).closest('.note-editor, .note-air-editor, .note-air-layout');
+
+      if (!$target.length) {
+        return null;
+      }
+
+      var $editor;
+      if ($target.is('.note-editor, .note-air-editor')) {
+        $editor = $target;
+      } else {
+        $editor = $('#note-editor-' + list.last($target.attr('id').split('-')));
+      }
+
+      return buildLayoutInfo($editor);
+    };
+
+    /**
      * @method makePredByNodeName
      *
      * returns predicate which judge whether nodeName is same
@@ -1375,6 +1395,7 @@
       isEditable: isEditable,
       isControlSizing: isControlSizing,
       buildLayoutInfo: buildLayoutInfo,
+      makeLayoutInfo: makeLayoutInfo,
       isText: isText,
       isVoid: isVoid,
       isPara: isPara,
@@ -2120,11 +2141,11 @@
   })();
 
   /**
-   * @class settings 
+   * @class defaults 
    * 
    * @singleton
    */
-  var settings = {
+  var defaults = {
     /** @property */
     version: '0.6.2',
 
@@ -2578,6 +2599,74 @@
   };
 
   /**
+   * @class editing.History
+   *
+   * Editor History
+   *
+   */
+  var History = function ($editable) {
+    var stack = [], stackOffset = -1;
+    var editable = $editable[0];
+
+    var makeSnapshot = function () {
+      var rng = range.create();
+      var emptyBookmark = {s: {path: [0], offset: 0}, e: {path: [0], offset: 0}};
+
+      return {
+        contents: $editable.html(),
+        bookmark: (rng ? rng.bookmark(editable) : emptyBookmark)
+      };
+    };
+
+    var applySnapshot = function (snapshot) {
+      if (snapshot.contents !== null) {
+        $editable.html(snapshot.contents);
+      }
+      if (snapshot.bookmark !== null) {
+        range.createFromBookmark(editable, snapshot.bookmark).select();
+      }
+    };
+
+    /**
+     * undo
+     */
+    this.undo = function () {
+      if (0 < stackOffset) {
+        stackOffset--;
+        applySnapshot(stack[stackOffset]);
+      }
+    };
+
+    /**
+     * redo
+     */
+    this.redo = function () {
+      if (stack.length - 1 > stackOffset) {
+        stackOffset++;
+        applySnapshot(stack[stackOffset]);
+      }
+    };
+
+    /**
+     * recorded undo
+     */
+    this.recordUndo = function () {
+      stackOffset++;
+
+      // Wash out stack after stackOffset
+      if (stack.length > stackOffset) {
+        stack = stack.slice(0, stackOffset);
+      }
+
+      // Create new snapshot and push it to the end
+      stack.push(makeSnapshot());
+    };
+
+    // Create first undo stack
+    this.recordUndo();
+  };
+
+  /**
    * @class editing.Style
    *
    * Style
@@ -3760,74 +3849,6 @@
 
       afterCommand($editable);
     };
-  };
-
-  /**
-   * @class editing.History
-   *
-   * Editor History
-   *
-   */
-  var History = function ($editable) {
-    var stack = [], stackOffset = -1;
-    var editable = $editable[0];
-
-    var makeSnapshot = function () {
-      var rng = range.create();
-      var emptyBookmark = {s: {path: [0], offset: 0}, e: {path: [0], offset: 0}};
-
-      return {
-        contents: $editable.html(),
-        bookmark: (rng ? rng.bookmark(editable) : emptyBookmark)
-      };
-    };
-
-    var applySnapshot = function (snapshot) {
-      if (snapshot.contents !== null) {
-        $editable.html(snapshot.contents);
-      }
-      if (snapshot.bookmark !== null) {
-        range.createFromBookmark(editable, snapshot.bookmark).select();
-      }
-    };
-
-    /**
-     * undo
-     */
-    this.undo = function () {
-      if (0 < stackOffset) {
-        stackOffset--;
-        applySnapshot(stack[stackOffset]);
-      }
-    };
-
-    /**
-     * redo
-     */
-    this.redo = function () {
-      if (stack.length - 1 > stackOffset) {
-        stackOffset++;
-        applySnapshot(stack[stackOffset]);
-      }
-    };
-
-    /**
-     * recorded undo
-     */
-    this.recordUndo = function () {
-      stackOffset++;
-
-      // Wash out stack after stackOffset
-      if (stack.length > stackOffset) {
-        stack = stack.slice(0, stackOffset);
-      }
-
-      // Create new snapshot and push it to the end
-      stack.push(makeSnapshot());
-    };
-
-    // Create first undo stack
-    this.recordUndo();
   };
 
   /**
@@ -4035,7 +4056,6 @@
     };
 
     /**
-     *
      * @param {jQuery} $container
      * @param {Boolean} [bFullscreen=false]
      */
@@ -4045,13 +4065,57 @@
     };
 
     /**
-     *
      * @param {jQuery} $container
      * @param {Boolean} [isCodeview=false]
      */
     this.updateCodeview = function ($container, isCodeview) {
       var $btn = $container.find('button[data-event="codeview"]');
       $btn.toggleClass('active', isCodeview);
+
+      if (isCodeview) {
+        this.deactivate($container);
+      } else {
+        this.activate($container);
+      }
+    };
+  };
+
+  var EDITABLE_PADDING = 24;
+
+  var Statusbar = function () {
+    var $document = $(document);
+
+    this.attach = function (layoutInfo, options) {
+      if (!options.disableResizeEditor) {
+        layoutInfo.statusbar().on('mousedown', hStatusbarMousedown);
+      }
+    };
+
+    /**
+     * `mousedown` event handler on statusbar
+     *
+     * @param {MouseEvent} event
+     */
+    var hStatusbarMousedown = function (event) {
+      event.preventDefault();
+      event.stopPropagation();
+
+      var $editable = dom.makeLayoutInfo(event.target).editable();
+      var editableTop = $editable.offset().top - $document.scrollTop();
+
+      var layoutInfo = dom.makeLayoutInfo(event.currentTarget || event.target);
+      var options = layoutInfo.editor().data('options');
+
+      $document.on('mousemove', function (event) {
+        var nHeight = event.clientY - (editableTop + EDITABLE_PADDING);
+
+        nHeight = (options.minHeight > 0) ? Math.max(nHeight, options.minHeight) : nHeight;
+        nHeight = (options.maxHeight > 0) ? Math.min(nHeight, options.maxHeight) : nHeight;
+
+        $editable.height(nHeight);
+      }).one('mouseup', function () {
+        $document.off('mousemove');
+      });
     };
   };
 
@@ -4167,7 +4231,55 @@
    *
    * Handle
    */
-  var Handle = function () {
+  var Handle = function (handler) {
+    var $document = $(document);
+
+    /**
+     * `mousedown` event handler on $handle
+     *  - controlSizing: resize image
+     *
+     * @param {MouseEvent} event
+     */
+    var hHandleMousedown = function (event) {
+      if (dom.isControlSizing(event.target)) {
+        event.preventDefault();
+        event.stopPropagation();
+
+        var layoutInfo = dom.makeLayoutInfo(event.target),
+            $handle = layoutInfo.handle(),
+            $popover = layoutInfo.popover(),
+            $editable = layoutInfo.editable(),
+            $editor = layoutInfo.editor();
+
+        var target = $handle.find('.note-control-selection').data('target'),
+            $target = $(target), posStart = $target.offset(),
+            scrollTop = $document.scrollTop();
+
+        var isAirMode = $editor.data('options').airMode;
+
+        $document.on('mousemove', function (event) {
+          handler.invoke('editor.resizeTo', {
+            x: event.clientX - posStart.left,
+            y: event.clientY - (posStart.top - scrollTop)
+          }, $target, !event.shiftKey);
+
+          handler.invoke('handle.update', $handle, {image: target}, isAirMode);
+          handler.invoke('popover.update', $popover, {image: target}, isAirMode);
+        }).one('mouseup', function () {
+          $document.off('mousemove');
+          handler.invoke('editor.afterCommand', $editable);
+        });
+
+        if (!$target.data('ratio')) { // original ratio.
+          $target.data('ratio', $target.height() / $target.width());
+        }
+      }
+    };
+
+    this.attach = function (layoutInfo) {
+      layoutInfo.handle().on('mousedown', hHandleMousedown);
+    };
+
     /**
      * update handle
      * @param {jQuery} $handle
@@ -4210,13 +4322,350 @@
     };
   };
 
+  var Fullscreen = function (handler) {
+    var $window = $(window);
+    var $scrollbar = $('html, body');
+
+    /**
+     * toggle fullscreen
+     *
+     * @param {Object} layoutInfo
+     */
+    this.toggle = function (layoutInfo) {
+
+      var $editor = layoutInfo.editor(),
+          $toolbar = layoutInfo.toolbar(),
+          $editable = layoutInfo.editable(),
+          $codable = layoutInfo.codable();
+
+      var resize = function (size) {
+        $editable.css('height', size.h);
+        $codable.css('height', size.h);
+        if ($codable.data('cmeditor')) {
+          $codable.data('cmeditor').setsize(null, size.h);
+        }
+      };
+
+      $editor.toggleClass('fullscreen');
+      var isFullscreen = $editor.hasClass('fullscreen');
+      if (isFullscreen) {
+        $editable.data('orgheight', $editable.css('height'));
+
+        $window.on('resize', function () {
+          resize({
+            h: $window.height() - $toolbar.outerHeight()
+          });
+        }).trigger('resize');
+
+        $scrollbar.css('overflow', 'hidden');
+      } else {
+        $window.off('resize');
+        resize({
+          h: $editable.data('orgheight')
+        });
+        $scrollbar.css('overflow', 'visible');
+      }
+
+      handler.invoke('toolbar.updateFullscreen', $toolbar, isFullscreen);
+    };
+  };
+
+
+  var CodeMirror;
+  if (agent.hasCodeMirror) {
+    if (agent.isSupportAmd) {
+      require(['CodeMirror'], function (cm) {
+        CodeMirror = cm;
+      });
+    } else {
+      CodeMirror = window.CodeMirror;
+    }
+  }
+
   /**
-   * @class module.Dialog
-   *
-   * Dialog
-   *
+   * @class Codeview
    */
-  var Dialog = function () {
+  var Codeview = function (handler) {
+
+    this.sync = function (layoutInfo) {
+      var isCodeview = handler.invoke('codeview.isActivated', layoutInfo);
+      if (isCodeview && agent.hasCodeMirror) {
+        layoutInfo.codable().data('cmEditor').save();
+      }
+    };
+
+    /**
+     * @param {Object} layoutInfo
+     * @return {Boolean}
+     */
+    this.isActivated = function (layoutInfo) {
+      var $editor = layoutInfo.editor();
+      return $editor.hasClass('codeview');
+    };
+
+    /**
+     * toggle codeview
+     *
+     * @param {Object} layoutInfo
+     */
+    this.toggle = function (layoutInfo) {
+      if (this.isActivated(layoutInfo)) {
+        this.deactivate(layoutInfo);
+      } else {
+        this.activate(layoutInfo);
+      }
+    };
+
+    /**
+     * activate code view
+     *
+     * @param {Object} layoutInfo
+     */
+    this.activate = function (layoutInfo) {
+      var $editor = layoutInfo.editor(),
+          $toolbar = layoutInfo.toolbar(),
+          $editable = layoutInfo.editable(),
+          $codable = layoutInfo.codable(),
+          $popover = layoutInfo.popover(),
+          $handle = layoutInfo.handle();
+
+      var options = $editor.data('options');
+
+      $codable.val(dom.html($editable, options.prettifyHtml));
+      $codable.height($editable.height());
+
+      handler.invoke('toolbar.updateCodeview', $toolbar, true);
+      handler.invoke('popover.hide', $popover);
+      handler.invoke('handle.hide', $handle);
+
+      $editor.addClass('codeview');
+
+      $codable.focus();
+
+      // activate CodeMirror as codable
+      if (agent.hasCodeMirror) {
+        var cmEditor = CodeMirror.fromTextArea($codable[0], options.codemirror);
+
+        // CodeMirror TernServer
+        if (options.codemirror.tern) {
+          var server = new CodeMirror.TernServer(options.codemirror.tern);
+          cmEditor.ternServer = server;
+          cmEditor.on('cursorActivity', function (cm) {
+            server.updateArgHints(cm);
+          });
+        }
+
+        // CodeMirror hasn't Padding.
+        cmEditor.setSize(null, $editable.outerHeight());
+        $codable.data('cmEditor', cmEditor);
+      }
+    };
+
+    /**
+     * deactivate code view
+     *
+     * @param {Object} layoutInfo
+     */
+    this.deactivate = function (layoutInfo) {
+      var $editor = layoutInfo.editor(),
+          $toolbar = layoutInfo.toolbar(),
+          $editable = layoutInfo.editable(),
+          $codable = layoutInfo.codable();
+
+      var options = $editor.data('options');
+
+      // deactivate CodeMirror as codable
+      if (agent.hasCodeMirror) {
+        var cmEditor = $codable.data('cmEditor');
+        $codable.val(cmEditor.getValue());
+        cmEditor.toTextArea();
+      }
+
+      $editable.html(dom.value($codable, options.prettifyHtml) || dom.emptyPara);
+      $editable.height(options.height ? $codable.height() : 'auto');
+      $editor.removeClass('codeview');
+
+      $editable.focus();
+
+      handler.invoke('toolbar.updateCodeview', $toolbar, false);
+    };
+  };
+
+  var DragAndDrop = function (handler) {
+    var $document = $(document);
+
+    /**
+     * attach Drag and Drop Events
+     *
+     * @param {Object} layoutInfo - layout Informations
+     * @param {Object} options
+     */
+    this.attach = function (layoutInfo, options) {
+      if (options.airMode || options.disableDragAndDrop) {
+        // prevent default drop event
+        $document.on('drop', function (e) {
+          e.preventDefault();
+        });
+      } else {
+        this.attachDragAndDropEvent(layoutInfo, options);
+      }
+    };
+
+    /**
+     * attach Drag and Drop Events
+     *
+     * @param {Object} layoutInfo - layout Informations
+     * @param {Object} options
+     */
+    this.attachDragAndDropEvent = function (layoutInfo, options) {
+      var collection = $(),
+          $editor = layoutInfo.editor(),
+          $dropzone = layoutInfo.dropzone(),
+          $dropzoneMessage = $dropzone.find('.note-dropzone-message');
+
+      // show dropzone on dragenter when dragging a object to document
+      // -but only if the editor is visible, i.e. has a positive width and height
+      $document.on('dragenter', function (e) {
+        var isCodeview = handler.invoke('codeview.isActivated', layoutInfo);
+        var hasEditorSize = $editor.width() > 0 && $editor.height() > 0;
+        if (!isCodeview && !collection.length && hasEditorSize) {
+          $editor.addClass('dragover');
+          $dropzone.width($editor.width());
+          $dropzone.height($editor.height());
+          $dropzoneMessage.text(options.langInfo.image.dragImageHere);
+        }
+        collection = collection.add(e.target);
+      }).on('dragleave', function (e) {
+        collection = collection.not(e.target);
+        if (!collection.length) {
+          $editor.removeClass('dragover');
+        }
+      }).on('drop', function () {
+        collection = $();
+        $editor.removeClass('dragover');
+      });
+
+      // change dropzone's message on hover.
+      $dropzone.on('dragenter', function () {
+        $dropzone.addClass('hover');
+        $dropzoneMessage.text(options.langInfo.image.dropImage);
+      }).on('dragleave', function () {
+        $dropzone.removeClass('hover');
+        $dropzoneMessage.text(options.langInfo.image.dragImageHere);
+      });
+
+      // attach dropImage
+      $dropzone.on('drop', function (event) {
+        event.preventDefault();
+
+        var dataTransfer = event.originalEvent.dataTransfer;
+        var html = dataTransfer.getData('text/html');
+        var text = dataTransfer.getData('text/plain');
+
+        var layoutInfo = dom.makeLayoutInfo(event.currentTarget || event.target);
+
+        if (dataTransfer && dataTransfer.files && dataTransfer.files.length) {
+          layoutInfo.editable().focus();
+          handler.insertImages(layoutInfo, dataTransfer.files);
+        } else if (html) {
+          $(html).each(function () {
+            layoutInfo.editable().focus();
+            handler.invoke('editor.insertNode', layoutInfo.editable(), this);
+          });
+        } else if (text) {
+          layoutInfo.editable().focus();
+          handler.invoke('editor.insertText', layoutInfo.editable(), text);
+        }
+      }).on('dragover', false); // prevent default dragover event
+    };
+  };
+
+  var Clipboard = function (handler) {
+
+    this.attach = function (layoutInfo) {
+      layoutInfo.editable().on('paste', hPasteClipboardImage);
+    };
+
+    /**
+     * paste clipboard image
+     *
+     * @param {Event} event
+     */
+    var hPasteClipboardImage = function (event) {
+      var clipboardData = event.originalEvent.clipboardData;
+      var layoutInfo = dom.makeLayoutInfo(event.currentTarget || event.target);
+      var $editable = layoutInfo.editable();
+
+      if (!clipboardData || !clipboardData.items || !clipboardData.items.length) {
+        var callbacks = $editable.data('callbacks');
+        // only can run if it has onImageUpload method
+        if (!callbacks.onImageUpload) {
+          return;
+        }
+
+        // save cursor
+        handler.invoke('editor.saveNode', $editable);
+        handler.invoke('editor.saveRange', $editable);
+
+        $editable.html('');
+
+        setTimeout(function () {
+          var $img = $editable.find('img');
+
+          // if img is no in clipboard, insert text or dom
+          if (!$img.length || $img[0].src.indexOf('data:') === -1) {
+            var html = $editable.html();
+
+            handler.invoke('editor.restoreNode', $editable);
+            handler.invoke('editor.restoreRange', $editable);
+
+            try {
+              // insert normal dom code
+              $(html).each(function () {
+                $editable.focus();
+                handler.invoke('editor.insertNode', $editable, this);
+              });
+            } catch (ex) {
+              // insert text
+              $editable.focus();
+              handler.invoke('editor.insertNode', $editable, html);
+            }
+            return;
+          }
+
+          var datauri = $img[0].src;
+
+          var data = atob(datauri.split(',')[1]);
+          var array = new Uint8Array(data.length);
+          for (var i = 0; i < data.length; i++) {
+            array[i] = data.charCodeAt(i);
+          }
+
+          var blob = new Blob([array], { type : 'image/png' });
+          blob.name = 'clipboard.png';
+
+          handler.invoke('editor.restoreNode', $editable);
+          handler.invoke('editor.restoreRange', $editable);
+          handler.insertImages(layoutInfo, [blob]);
+
+          handler.invoke('editor.afterCommand', $editable);
+        }, 0);
+
+        return;
+      }
+
+      var item = list.head(clipboardData.items);
+      var isClipboardImage = item.kind === 'file' && item.type.indexOf('image/') !== -1;
+
+      if (isClipboardImage) {
+        handler.insertImages(layoutInfo, [item.getAsFile()]);
+      }
+
+      handler.invoke('editor.afterCommand', $editable);
+    };
+  };
+
+  var LinkDialog = function (handler) {
 
     /**
      * toggle button status
@@ -4228,6 +4677,130 @@
     var toggleBtn = function ($btn, isEnable) {
       $btn.toggleClass('disabled', !isEnable);
       $btn.attr('disabled', !isEnable);
+    };
+
+    /**
+     * Show link dialog and set event handlers on dialog controls.
+     *
+     * @param {jQuery} $editable
+     * @param {jQuery} $dialog
+     * @param {Object} linkInfo
+     * @return {Promise}
+     */
+    this.showLinkDialog = function ($editable, $dialog, linkInfo) {
+      return $.Deferred(function (deferred) {
+        var $linkDialog = $dialog.find('.note-link-dialog');
+
+        var $linkText = $linkDialog.find('.note-link-text'),
+        $linkUrl = $linkDialog.find('.note-link-url'),
+        $linkBtn = $linkDialog.find('.note-link-btn'),
+        $openInNewWindow = $linkDialog.find('input[type=checkbox]');
+
+        $linkDialog.one('shown.bs.modal', function () {
+          $linkText.val(linkInfo.text);
+
+          $linkText.on('input', function () {
+            // if linktext was modified by keyup,
+            // stop cloning text from linkUrl
+            linkInfo.text = $linkText.val();
+          });
+
+          // if no url was given, copy text to url
+          if (!linkInfo.url) {
+            linkInfo.url = linkInfo.text;
+            toggleBtn($linkBtn, linkInfo.text);
+          }
+
+          $linkUrl.on('input', function () {
+            toggleBtn($linkBtn, $linkUrl.val());
+            // display same link on `Text to display` input
+            // when create a new link
+            if (!linkInfo.text) {
+              $linkText.val($linkUrl.val());
+            }
+          }).val(linkInfo.url).trigger('focus').trigger('select');
+
+          $openInNewWindow.prop('checked', linkInfo.newWindow);
+
+          $linkBtn.one('click', function (event) {
+            event.preventDefault();
+
+            deferred.resolve({
+              range: linkInfo.range,
+              url: $linkUrl.val(),
+              text: $linkText.val(),
+              newWindow: $openInNewWindow.is(':checked')
+            });
+            $linkDialog.modal('hide');
+          });
+        }).one('hidden.bs.modal', function () {
+          // detach events
+          $linkText.off('input');
+          $linkUrl.off('input');
+          $linkBtn.off('click');
+
+          if (deferred.state() === 'pending') {
+            deferred.reject();
+          }
+        }).modal('show');
+      }).promise();
+    };
+
+    /**
+     * @param {Object} layoutInfo
+     */
+    this.show = function (layoutInfo) {
+      var $editor = layoutInfo.editor(),
+          $dialog = layoutInfo.dialog(),
+          $editable = layoutInfo.editable(),
+          $popover = layoutInfo.popover(),
+          linkInfo = handler.invoke('editor.getLinkInfo', $editable);
+
+      var options = $editor.data('options');
+
+      handler.invoke('editor.saveRange', $editable);
+      this.showLinkDialog($editable, $dialog, linkInfo).then(function (linkInfo) {
+        handler.invoke('editor.restoreRange', $editable);
+        handler.invoke('editor.createLink', $editable, linkInfo, options);
+        // hide popover after creating link
+        handler.invoke('popover.hide', $popover);
+      }).fail(function () {
+        handler.invoke('editor.restoreRange', $editable);
+      });
+    };
+  };
+
+  var ImageDialog = function (handler) {
+    /**
+     * toggle button status
+     *
+     * @private
+     * @param {jQuery} $btn
+     * @param {Boolean} isEnable
+     */
+    var toggleBtn = function ($btn, isEnable) {
+      $btn.toggleClass('disabled', !isEnable);
+      $btn.attr('disabled', !isEnable);
+    };
+
+    this.show = function (layoutInfo) {
+      var $dialog = layoutInfo.dialog(),
+          $editable = layoutInfo.editable();
+
+      handler.invoke('editor.saveRange', $editable);
+      this.showImageDialog($editable, $dialog).then(function (data) {
+        handler.invoke('editor.restoreRange', $editable);
+
+        if (typeof data === 'string') {
+          // image url
+          handler.invoke('editor.insertImage', $editable, data);
+        } else {
+          // array of files
+          handler.insertImages(layoutInfo, data);
+        }
+      }).fail(function () {
+        handler.invoke('editor.restoreRange', $editable);
+      });
     };
 
     /**
@@ -4284,74 +4857,9 @@
         }).modal('show');
       });
     };
-
-    /**
-     * Show link dialog and set event handlers on dialog controls.
-     *
-     * @param {jQuery} $editable
-     * @param {jQuery} $dialog
-     * @param {Object} linkInfo
-     * @return {Promise}
-     */
-    this.showLinkDialog = function ($editable, $dialog, linkInfo) {
-      return $.Deferred(function (deferred) {
-        var $linkDialog = $dialog.find('.note-link-dialog');
-
-        var $linkText = $linkDialog.find('.note-link-text'),
-        $linkUrl = $linkDialog.find('.note-link-url'),
-        $linkBtn = $linkDialog.find('.note-link-btn'),
-        $openInNewWindow = $linkDialog.find('input[type=checkbox]');
-
-        $linkDialog.one('shown.bs.modal', function () {
-          $linkText.val(linkInfo.text);
-
-          $linkText.on('input', function () {
-            // if linktext was modified by keyup,
-            // stop cloning text from linkUrl
-            linkInfo.text = $linkText.val();
-          });
-
-          // if no url was given, copy text to url
-          if (!linkInfo.url) {
-            linkInfo.url = linkInfo.text;
-            toggleBtn($linkBtn, linkInfo.text);
-          }
-
-          $linkUrl.on('input', function () {
-            toggleBtn($linkBtn, $linkUrl.val());
-            // display same link on `Text to display` input
-            // when create a new link
-            if (!linkInfo.text) {
-              $linkText.val($linkUrl.val());
-            }
-          }).val(linkInfo.url).trigger('focus').trigger('select');
-
-          $openInNewWindow.prop('checked', linkInfo.newWindow);
-
-          $linkBtn.one('click', function (event) {
-            event.preventDefault();
-
-            deferred.resolve({
-              range: linkInfo.range,
-              url: $linkUrl.val(),
-              text: $linkText.val(),
-              newWindow: $openInNewWindow.is(':checked')
-            });
-            $linkDialog.modal('hide');
-          });
-        }).one('hidden.bs.modal', function () {
-          // detach events
-          $linkText.off('input');
-          $linkUrl.off('input');
-          $linkBtn.off('click');
-
-          if (deferred.state() === 'pending') {
-            deferred.reject();
-          }
-        }).modal('show');
-      }).promise();
-    };
-
+  };
+
+  var HelpDialog = function (handler) {
     /**
      * show help dialog
      *
@@ -4368,62 +4876,73 @@
         }).modal('show');
       }).promise();
     };
+
+    /**
+     * @param {Object} layoutInfo
+     */
+    this.show = function (layoutInfo) {
+      var $dialog = layoutInfo.dialog(),
+          $editable = layoutInfo.editable();
+
+      handler.invoke('editor.saveRange', $editable, true);
+      this.showHelpDialog($editable, $dialog).then(function () {
+        handler.invoke('editor.restoreRange', $editable);
+      });
+    };
   };
 
-
-  var CodeMirror;
-  if (agent.hasCodeMirror) {
-    if (agent.isSupportAmd) {
-      require(['CodeMirror'], function (cm) {
-        CodeMirror = cm;
-      });
-    } else {
-      CodeMirror = window.CodeMirror;
-    }
-  }
 
   /**
    * @class EventHandler
    *
    * EventHandler
+   *  - TODO: new instance per a editor
+   *  - TODO: rename EventHandler
    */
   var EventHandler = function () {
-    var $window = $(window);
-    var $document = $(document);
-    var $scrollbar = $('html, body');
-
-    var editor = new Editor();
-    var toolbar = new Toolbar(), popover = new Popover();
-    var handle = new Handle(), dialog = new Dialog();
-
-    /**
-     * get editor
-     * @returns {editing.Editor}
-     */
-    this.getEditor = function () {
-      return editor;
-    };
-
-    /**
-     * returns makeLayoutInfo from editor's descendant node.
-     *
-     * @private
-     * @param {Node} descendant
-     * @return {Object}
-     */
-    var makeLayoutInfo = function (descendant) {
-      var $target = $(descendant).closest('.note-editor, .note-air-editor, .note-air-layout');
-
-      if (!$target.length) { return null; }
-
-      var $editor;
-      if ($target.is('.note-editor, .note-air-editor')) {
-        $editor = $target;
-      } else {
-        $editor = $('#note-editor-' + list.last($target.attr('id').split('-')));
-      }
-
-      return dom.buildLayoutInfo($editor);
+    /**
+     * Modules
+     */
+    var modules = this.modules = {
+      editor: new Editor(this),
+      toolbar: new Toolbar(this),
+      statusbar: new Statusbar(this),
+      popover: new Popover(this),
+      handle: new Handle(this),
+      fullscreen: new Fullscreen(this),
+      codeview: new Codeview(this),
+      dragAndDrop: new DragAndDrop(this),
+      clipboard: new Clipboard(this),
+      linkDialog: new LinkDialog(this),
+      imageDialog: new ImageDialog(this),
+      helpDialog: new HelpDialog(this)
+    };
+
+    // TODO refactor modules and eventHandler
+    //  - remove this method and use custom event from $holder instead
+    this.invoke = function () {
+      var moduleAndMethod = list.head(list.from(arguments));
+      var args = list.tail(list.from(arguments));
+
+      var splits = moduleAndMethod.split('.');
+      var hasSeparator = splits.length > 1;
+      var moduleName = hasSeparator && list.head(splits);
+      var methodName = hasSeparator ? list.last(splits) : list.head(splits);
+
+      var module = this.getModule(moduleName);
+      var method = module[methodName];
+
+      return method && method.apply(module, args);
+    };
+
+    /**
+     * returns module
+     *
+     * @param {String} moduleName - name of module
+     * @return {Module} - defaults is editor
+     */
+    this.getModule = function (moduleName) {
+      return this.modules[moduleName] || this.modules.editor;
     };
 
     /**
@@ -4433,7 +4952,7 @@
      * @param {Object} layoutInfo
      * @param {File[]} files
      */
-    var insertImages = function (layoutInfo, files) {
+    this.insertImages = function (layoutInfo, files) {
       var $editor = layoutInfo.editor(),
           $editable = layoutInfo.editable();
 
@@ -4442,7 +4961,7 @@
 
       // If onImageUpload options setted
       if (callbacks.onImageUpload) {
-        callbacks.onImageUpload(files, editor, $editable);
+        callbacks.onImageUpload(files, modules.editor, $editable);
       // else insert Image as dataURL
       } else {
         $.each(files, function (idx, file) {
@@ -4455,7 +4974,7 @@
             }
           } else {
             async.readFileAsDataURL(file).then(function (sDataURL) {
-              editor.insertImage($editable, sDataURL, filename);
+              modules.editor.insertImage($editable, sDataURL, filename);
             }).fail(function () {
               if (callbacks.onImageUploadError) {
                 callbacks.onImageUploadError();
@@ -4471,153 +4990,35 @@
        * @param {Object} layoutInfo
        */
       showLinkDialog: function (layoutInfo) {
-        var $editor = layoutInfo.editor(),
-            $dialog = layoutInfo.dialog(),
-            $editable = layoutInfo.editable(),
-            linkInfo = editor.getLinkInfo($editable);
-
-        var options = $editor.data('options');
-
-        editor.saveRange($editable);
-        dialog.showLinkDialog($editable, $dialog, linkInfo).then(function (linkInfo) {
-          editor.restoreRange($editable);
-          editor.createLink($editable, linkInfo, options);
-          // hide popover after creating link
-          popover.hide(layoutInfo.popover());
-        }).fail(function () {
-          editor.restoreRange($editable);
-        });
+        modules.linkDialog.show(layoutInfo);
       },
 
       /**
        * @param {Object} layoutInfo
        */
       showImageDialog: function (layoutInfo) {
-        var $dialog = layoutInfo.dialog(),
-            $editable = layoutInfo.editable();
-
-        editor.saveRange($editable);
-        dialog.showImageDialog($editable, $dialog).then(function (data) {
-          editor.restoreRange($editable);
-
-          if (typeof data === 'string') {
-            // image url
-            editor.insertImage($editable, data);
-          } else {
-            // array of files
-            insertImages(layoutInfo, data);
-          }
-        }).fail(function () {
-          editor.restoreRange($editable);
-        });
+        modules.imageDialog.show(layoutInfo);
       },
 
       /**
        * @param {Object} layoutInfo
        */
       showHelpDialog: function (layoutInfo) {
-        var $dialog = layoutInfo.dialog(),
-            $editable = layoutInfo.editable();
-
-        editor.saveRange($editable, true);
-        dialog.showHelpDialog($editable, $dialog).then(function () {
-          editor.restoreRange($editable);
-        });
+        modules.helpDialog.show(layoutInfo);
       },
 
+      /**
+       * @param {Object} layoutInfo
+       */
       fullscreen: function (layoutInfo) {
-        var $editor = layoutInfo.editor(),
-        $toolbar = layoutInfo.toolbar(),
-        $editable = layoutInfo.editable(),
-        $codable = layoutInfo.codable();
-
-        var resize = function (size) {
-          $editable.css('height', size.h);
-          $codable.css('height', size.h);
-          if ($codable.data('cmeditor')) {
-            $codable.data('cmeditor').setsize(null, size.h);
-          }
-        };
-
-        $editor.toggleClass('fullscreen');
-        var isFullscreen = $editor.hasClass('fullscreen');
-        if (isFullscreen) {
-          $editable.data('orgheight', $editable.css('height'));
-
-          $window.on('resize', function () {
-            resize({
-              h: $window.height() - $toolbar.outerHeight()
-            });
-          }).trigger('resize');
-
-          $scrollbar.css('overflow', 'hidden');
-        } else {
-          $window.off('resize');
-          resize({
-            h: $editable.data('orgheight')
-          });
-          $scrollbar.css('overflow', 'visible');
-        }
-
-        toolbar.updateFullscreen($toolbar, isFullscreen);
+        modules.fullscreen.toggle(layoutInfo);
       },
 
+      /**
+       * @param {Object} layoutInfo
+       */
       codeview: function (layoutInfo) {
-        var $editor = layoutInfo.editor(),
-        $toolbar = layoutInfo.toolbar(),
-        $editable = layoutInfo.editable(),
-        $codable = layoutInfo.codable(),
-        $popover = layoutInfo.popover(),
-        $handle = layoutInfo.handle();
-
-        var options = $editor.data('options');
-
-        var cmEditor, server;
-
-        $editor.toggleClass('codeview');
-
-        var isCodeview = $editor.hasClass('codeview');
-        if (isCodeview) {
-          $codable.val(dom.html($editable, options.prettifyHtml));
-          $codable.height($editable.height());
-          toolbar.deactivate($toolbar);
-          popover.hide($popover);
-          handle.hide($handle);
-          $codable.focus();
-
-          // activate CodeMirror as codable
-          if (agent.hasCodeMirror) {
-            cmEditor = CodeMirror.fromTextArea($codable[0], options.codemirror);
-
-            // CodeMirror TernServer
-            if (options.codemirror.tern) {
-              server = new CodeMirror.TernServer(options.codemirror.tern);
-              cmEditor.ternServer = server;
-              cmEditor.on('cursorActivity', function (cm) {
-                server.updateArgHints(cm);
-              });
-            }
-
-            // CodeMirror hasn't Padding.
-            cmEditor.setSize(null, $editable.outerHeight());
-            $codable.data('cmEditor', cmEditor);
-          }
-        } else {
-          // deactivate CodeMirror as codable
-          if (agent.hasCodeMirror) {
-            cmEditor = $codable.data('cmEditor');
-            $codable.val(cmEditor.getValue());
-            cmEditor.toTextArea();
-          }
-
-          $editable.html(dom.value($codable, options.prettifyHtml) || dom.emptyPara);
-          $editable.height(options.height ? $codable.height() : 'auto');
-
-          toolbar.activate($toolbar);
-          $editable.focus();
-        }
-
-        toolbar.updateCodeview(layoutInfo.toolbar(), isCodeview);
+        modules.codeview.toggle(layoutInfo);
       }
     };
 
@@ -4631,143 +5032,25 @@
     var hToolbarAndPopoverUpdate = function (event) {
       // delay for range after mouseup
       setTimeout(function () {
-        var layoutInfo = makeLayoutInfo(event.currentTarget || event.target);
-        var styleInfo = editor.currentStyle(event.target);
+        var layoutInfo = dom.makeLayoutInfo(event.currentTarget || event.target);
+        var styleInfo = modules.editor.currentStyle(event.target);
         if (!styleInfo) { return; }
 
         var isAirMode = layoutInfo.editor().data('options').airMode;
         if (!isAirMode) {
-          toolbar.update(layoutInfo.toolbar(), styleInfo);
-        }
-
-        popover.update(layoutInfo.popover(), styleInfo, isAirMode);
-        handle.update(layoutInfo.handle(), styleInfo, isAirMode);
+          modules.toolbar.update(layoutInfo.toolbar(), styleInfo);
+        }
+
+        modules.popover.update(layoutInfo.popover(), styleInfo, isAirMode);
+        modules.handle.update(layoutInfo.handle(), styleInfo, isAirMode);
       }, 0);
     };
 
     var hScroll = function (event) {
-      var layoutInfo = makeLayoutInfo(event.currentTarget || event.target);
+      var layoutInfo = dom.makeLayoutInfo(event.currentTarget || event.target);
       //hide popover and handle when scrolled
-      popover.hide(layoutInfo.popover());
-      handle.hide(layoutInfo.handle());
-    };
-
-    /**
-     * paste clipboard image
-     *
-     * @param {Event} event
-     */
-    var hPasteClipboardImage = function (event) {
-      var clipboardData = event.originalEvent.clipboardData;
-      var layoutInfo = makeLayoutInfo(event.currentTarget || event.target);
-      var $editable = layoutInfo.editable();
-
-      if (!clipboardData || !clipboardData.items || !clipboardData.items.length) {
-        var callbacks = $editable.data('callbacks');
-        // only can run if it has onImageUpload method
-        if (!callbacks.onImageUpload) {
-          return;
-        }
-
-        // save cursor
-        editor.saveNode($editable);
-        editor.saveRange($editable);
-
-        $editable.html('');
-
-        setTimeout(function () {
-          var $img = $editable.find('img');
-
-          if (!$img.length || $img[0].src.indexOf('data:') === -1) {
-            // pasted content
-            var html = $editable.html();
-
-            editor.restoreNode($editable);
-            editor.restoreRange($editable);
-
-            try {
-              // insert normal dom code
-              $(html).each(function () {
-                $editable.focus();
-                editor.insertNode($editable, this);
-              });
-            } catch (ex) {
-              // insert text
-              $editable.focus();
-              editor.insertText($editable, html);
-            }
-            return;
-          }
-
-          var datauri = $img[0].src;
-          var data = atob(datauri.split(',')[1]);
-          var array = new Uint8Array(data.length);
-          for (var i = 0; i < data.length; i++) {
-            array[i] = data.charCodeAt(i);
-          }
-
-          var blob = new Blob([array], { type : 'image/png'});
-          blob.name = 'clipboard.png';
-
-          editor.restoreNode($editable);
-          editor.restoreRange($editable);
-          insertImages(layoutInfo, [blob]);
-
-          editor.afterCommand($editable);
-        }, 0);
-
-        return;
-      }
-
-      var item = list.head(clipboardData.items);
-      var isClipboardImage = item.kind === 'file' && item.type.indexOf('image/') !== -1;
-
-      if (isClipboardImage) {
-        insertImages(layoutInfo, [item.getAsFile()]);
-      }
-
-      editor.afterCommand($editable);
-    };
-
-    /**
-     * `mousedown` event handler on $handle
-     *  - controlSizing: resize image
-     *
-     * @param {MouseEvent} event
-     */
-    var hHandleMousedown = function (event) {
-      if (dom.isControlSizing(event.target)) {
-        event.preventDefault();
-        event.stopPropagation();
-
-        var layoutInfo = makeLayoutInfo(event.target),
-            $handle = layoutInfo.handle(), $popover = layoutInfo.popover(),
-            $editable = layoutInfo.editable(),
-            $editor = layoutInfo.editor();
-
-        var target = $handle.find('.note-control-selection').data('target'),
-            $target = $(target), posStart = $target.offset(),
-            scrollTop = $document.scrollTop();
-
-        var isAirMode = $editor.data('options').airMode;
-
-        $document.on('mousemove', function (event) {
-          editor.resizeTo({
-            x: event.clientX - posStart.left,
-            y: event.clientY - (posStart.top - scrollTop)
-          }, $target, !event.shiftKey);
-
-          handle.update($handle, {image: target}, isAirMode);
-          popover.update($popover, {image: target}, isAirMode);
-        }).one('mouseup', function () {
-          $document.off('mousemove');
-          editor.afterCommand($editable);
-        });
-
-        if (!$target.data('ratio')) { // original ratio.
-          $target.data('ratio', $target.height() / $target.width());
-        }
-      }
+      modules.popover.hide(layoutInfo.popover());
+      modules.handle.hide(layoutInfo.handle());
     };
 
     var hToolbarAndPopoverMousedown = function (event) {
@@ -4786,7 +5069,7 @@
             value = $btn.attr('data-value'),
             hide = $btn.attr('data-hide');
 
-        var layoutInfo = makeLayoutInfo(event.target);
+        var layoutInfo = dom.makeLayoutInfo(event.target);
 
         // before command: detect control selection element($target)
         var $target;
@@ -4802,11 +5085,11 @@
         }
 
         if ($.isFunction($.summernote.pluginEvents[eventName])) {
-          $.summernote.pluginEvents[eventName](event, editor, layoutInfo, value);
-        } else if (editor[eventName]) { // on command
+          $.summernote.pluginEvents[eventName](event, modules.editor, layoutInfo, value);
+        } else if (modules.editor[eventName]) { // on command
           var $editable = layoutInfo.editable();
-          $editable.trigger('focus');
-          editor[eventName]($editable, value, $target);
+          $editable.focus();
+          modules.editor[eventName]($editable, value, $target);
           event.preventDefault();
         } else if (commands[eventName]) {
           commands[eventName].call(this, layoutInfo);
@@ -4816,40 +5099,12 @@
         // after command
         if ($.inArray(eventName, ['backColor', 'foreColor']) !== -1) {
           var options = layoutInfo.editor().data('options', options);
-          var module = options.airMode ? popover : toolbar;
+          var module = options.airMode ? modules.popover : modules.toolbar;
           module.updateRecentColor(list.head($btn), eventName, value);
         }
 
         hToolbarAndPopoverUpdate(event);
       }
-    };
-
-    var EDITABLE_PADDING = 24;
-    /**
-     * `mousedown` event handler on statusbar
-     *
-     * @param {MouseEvent} event
-     */
-    var hStatusbarMousedown = function (event) {
-      event.preventDefault();
-      event.stopPropagation();
-
-      var $editable = makeLayoutInfo(event.target).editable();
-      var nEditableTop = $editable.offset().top - $document.scrollTop();
-
-      var layoutInfo = makeLayoutInfo(event.currentTarget || event.target);
-      var options = layoutInfo.editor().data('options');
-
-      $document.on('mousemove', function (event) {
-        var nHeight = event.clientY - (nEditableTop + EDITABLE_PADDING);
-
-        nHeight = (options.minHeight > 0) ? Math.max(nHeight, options.minHeight) : nHeight;
-        nHeight = (options.maxHeight > 0) ? Math.min(nHeight, options.maxHeight) : nHeight;
-
-        $editable.height(nHeight);
-      }).one('mouseup', function () {
-        $document.off('mousemove');
-      });
     };
 
     var PX_PER_EM = 18;
@@ -4895,129 +5150,45 @@
     };
 
     /**
-     * Drag and Drop Events
-     *
-     * @param {Object} layoutInfo - layout Informations
-     * @param {Object} options
-     */
-    var handleDragAndDropEvent = function (layoutInfo, options) {
-      if (options.disableDragAndDrop) {
-        // prevent default drop event
-        $document.on('drop', function (e) {
-          e.preventDefault();
-        });
-      } else {
-        attachDragAndDropEvent(layoutInfo, options);
-      }
-    };
-
-    /**
-     * attach Drag and Drop Events
-     *
-     * @param {Object} layoutInfo - layout Informations
-     * @param {Object} options
-     */
-    var attachDragAndDropEvent = function (layoutInfo, options) {
-      var collection = $(),
-          $dropzone = layoutInfo.dropzone,
-          $dropzoneMessage = layoutInfo.dropzone.find('.note-dropzone-message');
-
-      // show dropzone on dragenter when dragging a object to document
-      // -but only if the editor is visible, i.e. has a positive width and height
-      $document.on('dragenter', function (e) {
-        var isCodeview = layoutInfo.editor.hasClass('codeview');
-        if (!isCodeview && !collection.length && layoutInfo.editor.width() > 0 && layoutInfo.editor.height() > 0) {
-          layoutInfo.editor.addClass('dragover');
-          $dropzone.width(layoutInfo.editor.width());
-          $dropzone.height(layoutInfo.editor.height());
-          $dropzoneMessage.text(options.langInfo.image.dragImageHere);
-        }
-        collection = collection.add(e.target);
-      }).on('dragleave', function (e) {
-        collection = collection.not(e.target);
-        if (!collection.length) {
-          layoutInfo.editor.removeClass('dragover');
-        }
-      }).on('drop', function () {
-        collection = $();
-        layoutInfo.editor.removeClass('dragover');
-      });
-
-      // change dropzone's message on hover.
-      $dropzone.on('dragenter', function () {
-        $dropzone.addClass('hover');
-        $dropzoneMessage.text(options.langInfo.image.dropImage);
-      }).on('dragleave', function () {
-        $dropzone.removeClass('hover');
-        $dropzoneMessage.text(options.langInfo.image.dragImageHere);
-      });
-
-      // attach dropImage
-      $dropzone.on('drop', function (event) {
-        event.preventDefault();
-
-        var dataTransfer = event.originalEvent.dataTransfer;
-        var html = dataTransfer.getData('text/html');
-        var text = dataTransfer.getData('text/plain');
-
-        var layoutInfo = makeLayoutInfo(event.currentTarget || event.target);
-
-        if (dataTransfer && dataTransfer.files && dataTransfer.files.length) {
-          layoutInfo.editable().focus();
-          insertImages(layoutInfo, dataTransfer.files);
-        } else if (html) {
-          $(html).each(function () {
-            layoutInfo.editable().focus();
-            editor.insertNode(layoutInfo.editable(), this);
-          });
-        } else if (text) {
-          layoutInfo.editable().focus();
-          editor.insertText(layoutInfo.editable(), text);
-        }
-      }).on('dragover', false); // prevent default dragover event
-    };
-
-
-    /**
      * bind KeyMap on keydown
      *
      * @param {Object} layoutInfo
      * @param {Object} keyMap
      */
     this.bindKeyMap = function (layoutInfo, keyMap) {
-      var $editor = layoutInfo.editor;
-      var $editable = layoutInfo.editable;
-
-      layoutInfo = makeLayoutInfo($editable);
+      var $editor = layoutInfo.editor();
+      var $editable = layoutInfo.editable();
 
       $editable.on('keydown', function (event) {
-        var aKey = [];
+        var keys = [];
 
         // modifier
-        if (event.metaKey) { aKey.push('CMD'); }
-        if (event.ctrlKey && !event.altKey) { aKey.push('CTRL'); }
-        if (event.shiftKey) { aKey.push('SHIFT'); }
+        if (event.metaKey) { keys.push('CMD'); }
+        if (event.ctrlKey && !event.altKey) { keys.push('CTRL'); }
+        if (event.shiftKey) { keys.push('SHIFT'); }
 
         // keycode
         var keyName = key.nameFromCode[event.keyCode];
-        if (keyName) { aKey.push(keyName); }
-
-        var eventName = keyMap[aKey.join('+')];
+        if (keyName) {
+          keys.push(keyName);
+        }
+
+        var eventName = keyMap[keys.join('+')];
         if (eventName) {
           if ($.summernote.pluginEvents[eventName]) {
             var plugin = $.summernote.pluginEvents[eventName];
             if ($.isFunction(plugin)) {
-              plugin(event, editor, layoutInfo);
+              plugin(event, modules.editor, layoutInfo);
             }
-          } else if (editor[eventName]) {
-            editor[eventName]($editable, $editor.data('options'));
+          } else if (modules.editor[eventName]) {
+            modules.editor[eventName]($editable, $editor.data('options'));
             event.preventDefault();
           } else if (commands[eventName]) {
             commands[eventName].call(this, layoutInfo);
             event.preventDefault();
           }
         } else if (key.isEdit(event.keyCode)) {
-          editor.afterCommand($editable);
+          modules.editor.afterCommand($editable);
         }
       });
     };
@@ -5041,34 +5212,32 @@
       if (options.shortcuts) {
         this.bindKeyMap(layoutInfo, options.keyMap[agent.isMac ? 'mac' : 'pc']);
       }
-      layoutInfo.editable.on('mousedown', hMousedown);
-      layoutInfo.editable.on('keyup mouseup', hToolbarAndPopoverUpdate);
-      layoutInfo.editable.on('scroll', hScroll);
-      layoutInfo.editable.on('paste', hPasteClipboardImage);
+      layoutInfo.editable().on('mousedown', hMousedown);
+      layoutInfo.editable().on('keyup mouseup', hToolbarAndPopoverUpdate);
+      layoutInfo.editable().on('scroll', hScroll);
+      modules.clipboard.attach(layoutInfo, options);
 
       // handler for handle and popover
-      layoutInfo.handle.on('mousedown', hHandleMousedown);
-      layoutInfo.popover.on('click', hToolbarAndPopoverClick);
-      layoutInfo.popover.on('mousedown', hToolbarAndPopoverMousedown);
+      modules.handle.attach(layoutInfo, options);
+      layoutInfo.popover().on('click', hToolbarAndPopoverClick);
+      layoutInfo.popover().on('mousedown', hToolbarAndPopoverMousedown);
+
+      // handler for drag and drop
+      modules.dragAndDrop.attach(layoutInfo, options);
 
       // handlers for frame mode (toolbar, statusbar)
       if (!options.airMode) {
-        // handler for drag and drop
-        handleDragAndDropEvent(layoutInfo, options);
-
         // handler for toolbar
-        layoutInfo.toolbar.on('click', hToolbarAndPopoverClick);
-        layoutInfo.toolbar.on('mousedown', hToolbarAndPopoverMousedown);
+        layoutInfo.toolbar().on('click', hToolbarAndPopoverClick);
+        layoutInfo.toolbar().on('mousedown', hToolbarAndPopoverMousedown);
 
         // handler for statusbar
-        if (!options.disableResizeEditor) {
-          layoutInfo.statusbar.on('mousedown', hStatusbarMousedown);
-        }
+        modules.statusbar.attach(layoutInfo, options);
       }
 
       // handler for table dimension
-      var $catcherContainer = options.airMode ? layoutInfo.popover :
-                                                layoutInfo.toolbar;
+      var $catcherContainer = options.airMode ? layoutInfo.popover() :
+                                                layoutInfo.toolbar();
       var $catcher = $catcherContainer.find('.note-dimension-picker-mousecatcher');
       $catcher.css({
         width: options.insertTableMaxSize.col + 'em',
@@ -5078,7 +5247,7 @@
       });
 
       // save options on editor
-      layoutInfo.editor.data('options', options);
+      layoutInfo.editor().data('options', options);
 
       // ret styleWithCSS for backColor / foreColor clearing with 'inherit'.
       if (!agent.isMSIE) {
@@ -5089,41 +5258,47 @@
       }
 
       // History
-      var history = new History(layoutInfo.editable);
-      layoutInfo.editable.data('NoteHistory', history);
+      var history = new History(layoutInfo.editable());
+      layoutInfo.editable().data('NoteHistory', history);
 
       // basic event callbacks (lowercase)
       // enter, focus, blur, keyup, keydown
       if (options.onenter) {
-        layoutInfo.editable.keypress(function (event) {
+        layoutInfo.editable().keypress(function (event) {
           if (event.keyCode === key.ENTER) { options.onenter(event); }
         });
       }
 
-      if (options.onfocus) { layoutInfo.editable.focus(options.onfocus); }
-      if (options.onblur) { layoutInfo.editable.blur(options.onblur); }
-      if (options.onkeyup) { layoutInfo.editable.keyup(options.onkeyup); }
-      if (options.onkeydown) { layoutInfo.editable.keydown(options.onkeydown); }
-      if (options.onpaste) { layoutInfo.editable.on('paste', options.onpaste); }
+      if (options.onfocus) { layoutInfo.editable().focus(options.onfocus); }
+      if (options.onblur) { layoutInfo.editable().blur(options.onblur); }
+      if (options.onkeyup) { layoutInfo.editable().keyup(options.onkeyup); }
+      if (options.onkeydown) { layoutInfo.editable().keydown(options.onkeydown); }
+      if (options.onpaste) { layoutInfo.editable().on('paste', options.onpaste); }
 
       // callbacks for advanced features (camel)
-      if (options.onToolbarClick) { layoutInfo.toolbar.click(options.onToolbarClick); }
+
+      // onToolbarClick
+      if (options.onToolbarClick) {
+        layoutInfo.toolbar().click(options.onToolbarClick);
+      }
+
+      // onChange
       if (options.onChange) {
         var hChange = function () {
-          editor.triggerOnChange(layoutInfo.editable);
+          modules.editor.triggerOnChange(layoutInfo.editable());
         };
 
         if (agent.isMSIE) {
           var sDomEvents = 'DOMCharacterDataModified DOMSubtreeModified DOMNodeInserted';
-          layoutInfo.editable.on(sDomEvents, hChange);
+          layoutInfo.editable().on(sDomEvents, hChange);
         } else {
-          layoutInfo.editable.on('input', hChange);
+          layoutInfo.editable().on('input', hChange);
         }
       }
 
       // All editor status will be saved on editable with jquery's data
       // for support multiple editor with singleton object.
-      layoutInfo.editable.data('callbacks', {
+      layoutInfo.editable().data('callbacks', {
         onBeforeChange: options.onBeforeChange,
         onChange: options.onChange,
         onAutoSave: options.onAutoSave,
@@ -5133,19 +5308,32 @@
         onFileUploadError: options.onFileUpload,
         onMediaDelete : options.onMediaDelete
       });
+
+      // Textarea: auto filling the code before form submit.
+      if (dom.isTextarea(list.head(layoutInfo.holder()))) {
+        layoutInfo.holder().closest('form').submit(function () {
+          var contents = layoutInfo.holder().code();
+          layoutInfo.holder().val(contents);
+
+          // callback on submit
+          if (options.onsubmit) {
+            options.onsubmit(contents);
+          }
+        });
+      }
     };
 
     this.detach = function (layoutInfo, options) {
-      layoutInfo.editable.off();
-
-      layoutInfo.popover.off();
-      layoutInfo.handle.off();
-      layoutInfo.dialog.off();
+      layoutInfo.editable().off();
+
+      layoutInfo.popover().off();
+      layoutInfo.handle().off();
+      layoutInfo.dialog().off();
 
       if (!options.airMode) {
-        layoutInfo.dropzone.off();
-        layoutInfo.toolbar.off();
-        layoutInfo.statusbar.off();
+        layoutInfo.dropzone().off();
+        layoutInfo.toolbar().off();
+        layoutInfo.statusbar().off();
       }
     };
   };
@@ -5980,6 +6168,10 @@
       $holder.hide();
     };
 
+    this.hasNoteEditor = function ($holder) {
+      return this.noteEditorFromHolder($holder).length > 0;
+    };
+
     this.noteEditorFromHolder = function ($holder) {
       if ($holder.hasClass('note-air-editor')) {
         return $holder;
@@ -5997,10 +6189,6 @@
      * @param {Object} options
      */
     this.createLayout = function ($holder, options) {
-      if (this.noteEditorFromHolder($holder).length) {
-        return;
-      }
-
       if (options.airMode) {
         this.createLayoutByAirMode($holder, options);
       } else {
@@ -6012,20 +6200,19 @@
      * returns layoutInfo from holder
      *
      * @param {jQuery} $holder - placeholder
-     * @returns {Object}
+     * @return {Object}
      */
     this.layoutInfoFromHolder = function ($holder) {
       var $editor = this.noteEditorFromHolder($holder);
-      if (!$editor.length) { return; }
-
-      var layoutInfo = dom.buildLayoutInfo($editor);
-      // cache all properties.
-      for (var key in layoutInfo) {
-        if (layoutInfo.hasOwnProperty(key)) {
-          layoutInfo[key] = layoutInfo[key].call();
-        }
-      }
-      return layoutInfo;
+      if (!$editor.length) {
+        return;
+      }
+
+      return $.extend({
+        holder: function () {
+          return $holder;
+        }
+      }, dom.buildLayoutInfo($editor));
     };
 
     /**
@@ -6041,13 +6228,13 @@
         $holder.removeClass('note-air-editor note-editable')
                .removeAttr('id contentEditable');
 
-        layoutInfo.popover.remove();
-        layoutInfo.handle.remove();
-        layoutInfo.dialog.remove();
+        layoutInfo.popover().remove();
+        layoutInfo.handle().remove();
+        layoutInfo.dialog().remove();
       } else {
-        $holder.html(layoutInfo.editable.html());
-
-        layoutInfo.editor.remove();
+        $holder.html(layoutInfo.editable().html());
+
+        layoutInfo.editor().remove();
         $holder.show();
       }
     };
@@ -6094,14 +6281,17 @@
    * 
    * summernote attribute  
    * 
-   * @mixin settings
+   * @mixin defaults
    * @singleton  
    * 
    */
   $.summernote = $.summernote || {};
 
-  // extends default `settings`
-  $.extend($.summernote, settings);
+  // extends default settings
+  //  - $.summernote.version
+  //  - $.summernote.options
+  //  - $.summernote.lang
+  $.extend($.summernote, defaults);
 
   var renderer = new Renderer();
   var eventHandler = new EventHandler();
@@ -6247,12 +6437,20 @@
      * ```
      *   
      * @member $.fn
-     * @param {Object} options reference to $.summernote.options
-     * @returns {this}
-     */
-    summernote: function (options) {
-      // extend default options
-      options = $.extend({}, $.summernote.options, options);
+     * @param {Object|String} options reference to $.summernote.options
+     * @return {this}
+     */
+    summernote: function () {
+      // check first argument's type
+      //  - {String}: External API call {{module}}.{{method}}
+      //  - {Object}: init options
+      var type = $.type(list.head(arguments));
+      var isExternalAPICalled = type === 'string';
+      var isInitOptions = type === 'object';
+
+      // extend default options with custom user options
+      var options = isInitOptions ? list.head(arguments) : {};
+      options = $.extend(true, {}, $.summernote.options, options);
 
       // Include langInfo in options for later use, e.g. for image drag-n-drop
       // Setup language info with en-US as default
@@ -6261,40 +6459,38 @@
       this.each(function (idx, holder) {
         var $holder = $(holder);
 
-        // createLayout with options
-        renderer.createLayout($holder, options);
-
-        var info = renderer.layoutInfoFromHolder($holder);
-        eventHandler.attach(info, options);
-
-        // Textarea: auto filling the code before form submit.
-        if (dom.isTextarea($holder[0])) {
-          $holder.closest('form').submit(function () {
-            var contents = $holder.code();
-            $holder.val(contents);
-
-            // callback on submit
-            if (options.onsubmit) {
-              options.onsubmit(contents);
-            }
-          });
+        // if layout isn't created yet, createLayout and attach events
+        if (!renderer.hasNoteEditor($holder)) {
+          renderer.createLayout($holder, options);
+          eventHandler.attach(renderer.layoutInfoFromHolder($holder), options);
         }
       });
 
-      // focus on first editable element
-      if (this.first().length && options.focus) {
-        var info = renderer.layoutInfoFromHolder(this.first());
-        info.editable.focus();
-      }
-
       // callback on init
-      if (this.length && options.oninit) {
+      if (!isExternalAPICalled && this.length && options.oninit) {
         options.oninit();
+      }
+
+      var $first = this.first();
+      if ($first.length) {
+        var layoutInfo = renderer.layoutInfoFromHolder($first);
+
+        // external API
+        if (isExternalAPICalled) {
+          var moduleAndMethod = list.head(list.from(arguments));
+          var args = list.tail(list.from(arguments));
+
+          // TODO now external API only works for editor
+          var params = [moduleAndMethod, layoutInfo.editable()].concat(args);
+          return eventHandler.invoke.apply(eventHandler, params);
+        } else if (options.focus) {
+          // focus on first editable element for initialize editor
+          layoutInfo.editable().focus();
+        }
       }
 
       return this;
     },
-    //
 
     /**
      * @method 
@@ -6312,29 +6508,36 @@
      * ```
      *
      * @member $.fn 
-     * @param {String} [sHTML] - HTML contents(optional, set)
-     * @returns {this|String} - context(set) or HTML contents of note(get).
-     */
-    code: function (sHTML) {
+     * @param {String} [html] - HTML contents(optional, set)
+     * @return {this|String} - context(set) or HTML contents of note(get).
+     */
+    code: function (html) {
       // get the HTML contents of note
-      if (sHTML === undefined) {
+      if (html === undefined) {
         var $holder = this.first();
-        if (!$holder.length) { return; }
-        var info = renderer.layoutInfoFromHolder($holder);
-        if (!!(info && info.editable)) {
-          var isCodeview = info.editor.hasClass('codeview');
-          if (isCodeview && agent.hasCodeMirror) {
-            info.codable.data('cmEditor').save();
-          }
-          return isCodeview ? info.codable.val() : info.editable.html();
+        if (!$holder.length) {
+          return;
+        }
+
+        var layoutInfo = renderer.layoutInfoFromHolder($holder);
+        var $editable = layoutInfo && layoutInfo.editable();
+
+        if ($editable && $editable.length) {
+          var isCodeview = eventHandler.invoke('codeview.isActivated', layoutInfo);
+          eventHandler.invoke('codeview.sync', layoutInfo);
+          return isCodeview ? layoutInfo.codable().val() :
+                              layoutInfo.editable().html();
         }
         return dom.isTextarea($holder[0]) ? $holder.val() : $holder.html();
       }
 
       // set the HTML contents of note
       this.each(function (i, holder) {
-        var info = renderer.layoutInfoFromHolder($(holder));
-        if (info && info.editable) { info.editable.html(sHTML); }
+        var layoutInfo = renderer.layoutInfoFromHolder($(holder));
+        var $editable = layoutInfo && layoutInfo.editable();
+        if ($editable) {
+          $editable.html(html);
+        }
       });
 
       return this;
@@ -6346,16 +6549,18 @@
      * destroy Editor Layout and detach Key and Mouse Event
      *
      * @member $.fn
-     * @returns {this}
+     * @return {this}
      */
     destroy: function () {
       this.each(function (idx, holder) {
         var $holder = $(holder);
 
+        if (!renderer.hasNoteEditor($holder)) {
+          return;
+        }
+
         var info = renderer.layoutInfoFromHolder($holder);
-        if (!info || !info.editable) { return; }
-
-        var options = info.editor.data('options');
+        var options = info.editor().data('options');
 
         eventHandler.detach(info, options);
         renderer.removeLayout($holder, info, options);
