/**
 * Super simple wysiwyg editor on Bootstrap v0.5.9
 * http://hackerwins.github.io/summernote/
 *
 * summernote.js
 * Copyright 2013 Alan Hong. and outher contributors
 * summernote may be freely distributed under the MIT license./
 *
<<<<<<< HEAD
 * Date: 2014-09-21T04:13Z
=======
 * Date: 2014-09-16T01:57Z
>>>>>>> d098451a
 */
(function (factory) {
  /* global define */
  if (typeof define === 'function' && define.amd) {
    // AMD. Register as an anonymous module.
    define(['jquery'], factory);
  } else {
    // Browser globals: jQuery
    factory(window.jQuery);
  }
}(function ($) {
  


  if ('function' !== typeof Array.prototype.reduce) {
    /**
     * Array.prototype.reduce fallback
     *
     * https://developer.mozilla.org/en-US/docs/Web/JavaScript/Reference/Global_Objects/Array/Reduce
     */
    Array.prototype.reduce = function (callback, optInitialValue) {
      var idx, value, length = this.length >>> 0, isValueSet = false;
      if (1 < arguments.length) {
        value = optInitialValue;
        isValueSet = true;
      }
      for (idx = 0; length > idx; ++idx) {
        if (this.hasOwnProperty(idx)) {
          if (isValueSet) {
            value = callback(value, this[idx], idx, this);
          } else {
            value = this[idx];
            isValueSet = true;
          }
        }
      }
      if (!isValueSet) {
        throw new TypeError('Reduce of empty array with no initial value');
      }
      return value;
    };
  }

  if ('function' !== typeof Array.prototype.filter) {
    Array.prototype.filter = function (fun/*, thisArg*/) {
      if (this === void 0 || this === null) {
        throw new TypeError();
      }
  
      var t = Object(this);
      var len = t.length >>> 0;
      if (typeof fun !== 'function') {
        throw new TypeError();
      }
  
      var res = [];
      var thisArg = arguments.length >= 2 ? arguments[1] : void 0;
      for (var i = 0; i < len; i++) {
        if (i in t) {
          var val = t[i];
          if (fun.call(thisArg, val, i, t)) {
            res.push(val);
          }
        }
      }
  
      return res;
    };
  }

  var isSupportAmd = typeof define === 'function' && define.amd;

  /**
   * returns whether font is installed or not.
   * @param {String} fontName
   * @return {Boolean}
   */
  var isFontInstalled = function (fontName) {
    var testFontName = fontName === 'Comic Sans MS' ? 'Courier New' : 'Comic Sans MS';
    var $tester = $('<div>').css({
      position: 'absolute',
      left: '-9999px',
      top: '-9999px',
      fontSize: '200px'
    }).text('mmmmmmmmmwwwwwww').appendTo(document.body);

    var originalWidth = $tester.css('fontFamily', testFontName).width();
    var width = $tester.css('fontFamily', fontName + ',' + testFontName).width();

    $tester.remove();

    return originalWidth !== width;
  };

  /**
   * Object which check platform and agent
   */
  var agent = {
    isMac: navigator.appVersion.indexOf('Mac') > -1,
    isMSIE: navigator.userAgent.indexOf('MSIE') > -1 || navigator.userAgent.indexOf('Trident') > -1,
    isFF: navigator.userAgent.indexOf('Firefox') > -1,
    jqueryVersion: parseFloat($.fn.jquery),
    isSupportAmd: isSupportAmd,
    hasCodeMirror: isSupportAmd ? require.specified('CodeMirror') : !!window.CodeMirror,
    isFontInstalled: isFontInstalled,
    isW3CRangeSupport: !!document.createRange
  };

  /**
   * func utils (for high-order func's arg)
   */
  var func = (function () {
    var eq = function (itemA) {
      return function (itemB) {
        return itemA === itemB;
      };
    };

    var eq2 = function (itemA, itemB) {
      return itemA === itemB;
    };

    var peq2 = function (propName) {
      return function (itemA, itemB) {
        return itemA[propName] === itemB[propName];
      };
    };

    var ok = function () {
      return true;
    };

    var fail = function () {
      return false;
    };

    var not = function (f) {
      return function () {
        return !f.apply(f, arguments);
      };
    };

    var and = function (fA, fB) {
      return function (item) {
        return fA(item) && fB(item);
      };
    };

    var self = function (a) {
      return a;
    };

    var idCounter = 0;

    /**
     * generate a globally-unique id
     *
     * @param {String} [prefix]
     */
    var uniqueId = function (prefix) {
      var id = ++idCounter + '';
      return prefix ? prefix + id : id;
    };

    /**
     * returns bnd (bounds) from rect
     *
     * - IE Compatability Issue: http://goo.gl/sRLOAo
     * - Scroll Issue: http://goo.gl/sNjUc
     *
     * @param {Rect} rect
     * @return {Object} bounds
     * @return {Number} bounds.top
     * @return {Number} bounds.left
     * @return {Number} bounds.width
     * @return {Number} bounds.height
     */
    var rect2bnd = function (rect) {
      var $document = $(document);
      return {
        top: rect.top + $document.scrollTop(),
        left: rect.left + $document.scrollLeft(),
        width: rect.right - rect.left,
        height: rect.bottom - rect.top
      };
    };

    /**
     * returns a copy of the object where the keys have become the values and the values the keys.
     * @param {Object} obj
     * @return {Object}
     */
    var invertObject = function (obj) {
      var inverted = {};
      for (var key in obj) {
        if (obj.hasOwnProperty(key)) {
          inverted[obj[key]] = key;
        }
      }
      return inverted;
    };

    return {
      eq: eq,
      eq2: eq2,
      peq2: peq2,
      ok: ok,
      fail: fail,
      self: self,
      not: not,
      and: and,
      uniqueId: uniqueId,
      rect2bnd: rect2bnd,
      invertObject: invertObject
    };
  })();

  /**
   * list utils
   */
  var list = (function () {
    /**
     * returns the first item of an array.
     *
     * @param {Array} array
     */
    var head = function (array) {
      return array[0];
    };

    /**
     * returns the last item of an array.
     *
     * @param {Array} array
     */
    var last = function (array) {
      return array[array.length - 1];
    };

    /**
     * returns everything but the last entry of the array.
     *
     * @param {Array} array
     */
    var initial = function (array) {
      return array.slice(0, array.length - 1);
    };

    /**
     * returns the rest of the items in an array.
     *
     * @param {Array} array
     */
    var tail = function (array) {
      return array.slice(1);
    };

    /**
     * returns item of array
     */
    var find = function (array, pred) {
      for (var idx = 0, len = array.length; idx < len; idx ++) {
        var item = array[idx];
        if (pred(item)) {
          return item;
        }
      }
    };

    /**
     * returns true if all of the values in the array pass the predicate truth test.
     */
    var all = function (array, pred) {
      for (var idx = 0, len = array.length; idx < len; idx ++) {
        if (!pred(array[idx])) {
          return false;
        }
      }
      return true;
    };

    /**
     * returns true if the value is present in the list.
     */
    var contains = function (array, item) {
      return array.indexOf(item) !== -1;
    };

    /**
     * get sum from a list
     *
     * @param {Array} array - array
     * @param {Function} fn - iterator
     */
    var sum = function (array, fn) {
      fn = fn || func.self;
      return array.reduce(function (memo, v) {
        return memo + fn(v);
      }, 0);
    };
  
    /**
     * returns a copy of the collection with array type.
     * @param {Collection} collection - collection eg) node.childNodes, ...
     */
    var from = function (collection) {
      var result = [], idx = -1, length = collection.length;
      while (++idx < length) {
        result[idx] = collection[idx];
      }
      return result;
    };
  
    /**
     * cluster elements by predicate function.
     *
     * @param {Array} array - array
     * @param {Function} fn - predicate function for cluster rule
     * @param {Array[]}
     */
    var clusterBy = function (array, fn) {
      if (!array.length) { return []; }
      var aTail = tail(array);
      return aTail.reduce(function (memo, v) {
        var aLast = last(memo);
        if (fn(last(aLast), v)) {
          aLast[aLast.length] = v;
        } else {
          memo[memo.length] = [v];
        }
        return memo;
      }, [[head(array)]]);
    };
  
    /**
     * returns a copy of the array with all falsy values removed
     *
     * @param {Array} array - array
     * @param {Function} fn - predicate function for cluster rule
     */
    var compact = function (array) {
      var aResult = [];
      for (var idx = 0, len = array.length; idx < len; idx ++) {
        if (array[idx]) { aResult.push(array[idx]); }
      }
      return aResult;
    };

    /**
     * produces a duplicate-free version of the array
     *
     * @param {Array} array
     */
    var unique = function (array) {
      var results = [];

      for (var idx = 0, len = array.length; idx < len; idx ++) {
        if (results.indexOf(array[idx]) === -1) {
          results.push(array[idx]);
        }
      }

      return results;
    };
  
    return { head: head, last: last, initial: initial, tail: tail,
             find: find, contains: contains,
             all: all, sum: sum, from: from,
             clusterBy: clusterBy, compact: compact, unique: unique };
  })();


  var NBSP_CHAR = String.fromCharCode(160);
  var ZERO_WIDTH_NBSP_CHAR = '\ufeff';

  /**
   * Dom functions
   */
  var dom = (function () {
    /**
     * returns whether node is `note-editable` or not.
     *
     * @param {Node} node
     * @return {Boolean}
     */
    var isEditable = function (node) {
      return node && $(node).hasClass('note-editable');
    };

    /**
     * returns whether node is `note-control-sizing` or not.
     *
     * @param {Node} node
     * @return {Boolean}
     */
    var isControlSizing = function (node) {
      return node && $(node).hasClass('note-control-sizing');
    };

    /**
     * build layoutInfo from $editor(.note-editor)
     *
     * @param {jQuery} $editor
     * @return {Object}
     */
    var buildLayoutInfo = function ($editor) {
      var makeFinder;

      // air mode
      if ($editor.hasClass('note-air-editor')) {
        var id = list.last($editor.attr('id').split('-'));
        makeFinder = function (sIdPrefix) {
          return function () { return $(sIdPrefix + id); };
        };

        return {
          editor: function () { return $editor; },
          editable: function () { return $editor; },
          popover: makeFinder('#note-popover-'),
          handle: makeFinder('#note-handle-'),
          dialog: makeFinder('#note-dialog-')
        };

        // frame mode
      } else {
        makeFinder = function (sClassName) {
          return function () { return $editor.find(sClassName); };
        };
        return {
          editor: function () { return $editor; },
          dropzone: makeFinder('.note-dropzone'),
          toolbar: makeFinder('.note-toolbar'),
          editable: makeFinder('.note-editable'),
          codable: makeFinder('.note-codable'),
          statusbar: makeFinder('.note-statusbar'),
          popover: makeFinder('.note-popover'),
          handle: makeFinder('.note-handle'),
          dialog: makeFinder('.note-dialog')
        };
      }
    };

    /**
     * returns predicate which judge whether nodeName is same
     *
     * @param {String} nodeName
     * @return {String}
     */
    var makePredByNodeName = function (nodeName) {
      nodeName = nodeName.toUpperCase();
      return function (node) {
        return node && node.nodeName.toUpperCase() === nodeName;
      };
    };

    var isText = function (node) {
      return node && node.nodeType === 3;
    };

    /**
     * ex) br, col, embed, hr, img, input, ...
     * @see http://www.w3.org/html/wg/drafts/html/master/syntax.html#void-elements
     */
    var isVoid = function (node) {
      return node && /^BR|^IMG|^HR/.test(node.nodeName.toUpperCase());
    };

    var isPara = function (node) {
      if (isEditable(node)) {
        return false;
      }

      // Chrome(v31.0), FF(v25.0.1) use DIV for paragraph
      return node && /^DIV|^P|^LI|^H[1-7]/.test(node.nodeName.toUpperCase());
    };

    var isLi = makePredByNodeName('LI');

    var isPurePara = function (node) {
      return isPara(node) && !isLi(node);
    };

    var isInline = function (node) {
      return !isBodyContainer(node) && !isList(node) && !isPara(node);
    };

    var isList = function (node) {
      return node && /^UL|^OL/.test(node.nodeName.toUpperCase());
    };

    var isCell = function (node) {
      return node && /^TD|^TH/.test(node.nodeName.toUpperCase());
    };

    var isBlockquote = makePredByNodeName('BLOCKQUOTE');

    var isBodyContainer = function (node) {
      return isCell(node) || isBlockquote(node) || isEditable(node);
    };

    var isAnchor = makePredByNodeName('A');

    var isParaInline = function (node) {
      return isInline(node) && !!ancestor(node, isPara);
    };

    var isBodyInline = function (node) {
      return isInline(node) && !ancestor(node, isPara);
    };

    var isBody = makePredByNodeName('BODY');

    /**
     * blank HTML for cursor position
     */
    var blankHTML = agent.isMSIE ? '&nbsp;' : '<br>';

    /**
     * returns #text's text size or element's childNodes size
     *
     * @param {Node} node
     */
    var nodeLength = function (node) {
      if (isText(node)) {
        return node.nodeValue.length;
      }

      return node.childNodes.length;
    };

    /**
     * returns whether node is empty or not.
     *
     * @param {Node} node
     * @return {Boolean}
     */
    var isEmpty = function (node) {
      var len = nodeLength(node);

      if (len === 0) {
        return true;
      } else if (!dom.isText(node) && len === 1 && node.innerHTML === blankHTML) {
        // ex) <p><br></p>, <span><br></span>
        return true;
      }

      return false;
    };

    /**
     * padding blankHTML if node is empty (for cursor position)
     */
    var paddingBlankHTML = function (node) {
      if (!isVoid(node) && !nodeLength(node)) {
        node.innerHTML = blankHTML;
      }
    };

    /**
     * find nearest ancestor predicate hit
     *
     * @param {Node} node
     * @param {Function} pred - predicate function
     */
    var ancestor = function (node, pred) {
      while (node) {
        if (pred(node)) { return node; }
        if (isEditable(node)) { break; }

        node = node.parentNode;
      }
      return null;
    };

    /**
     * returns new array of ancestor nodes (until predicate hit).
     *
     * @param {Node} node
     * @param {Function} [optional] pred - predicate function
     */
    var listAncestor = function (node, pred) {
      pred = pred || func.fail;

      var ancestors = [];
      ancestor(node, function (el) {
        if (!isEditable(el)) {
          ancestors.push(el);
        }

        return pred(el);
      });
      return ancestors;
    };

    /**
     * find farthest ancestor predicate hit
     */
    var lastAncestor = function (node, pred) {
      var ancestors = listAncestor(node);
      return list.last(ancestors.filter(pred));
    };

    /**
     * returns common ancestor node between two nodes.
     *
     * @param {Node} nodeA
     * @param {Node} nodeB
     */
    var commonAncestor = function (nodeA, nodeB) {
      var ancestors = listAncestor(nodeA);
      for (var n = nodeB; n; n = n.parentNode) {
        if ($.inArray(n, ancestors) > -1) { return n; }
      }
      return null; // difference document area
    };

    /**
     * listing all previous siblings (until predicate hit).
     *
     * @param {Node} node
     * @param {Function} [optional] pred - predicate function
     */
    var listPrev = function (node, pred) {
      pred = pred || func.fail;

      var nodes = [];
      while (node) {
        if (pred(node)) { break; }
        nodes.push(node);
        node = node.previousSibling;
      }
      return nodes;
    };

    /**
     * listing next siblings (until predicate hit).
     *
     * @param {Node} node
     * @param {Function} [pred] - predicate function
     */
    var listNext = function (node, pred) {
      pred = pred || func.fail;

      var nodes = [];
      while (node) {
        if (pred(node)) { break; }
        nodes.push(node);
        node = node.nextSibling;
      }
      return nodes;
    };

    /**
     * listing descendant nodes
     *
     * @param {Node} node
     * @param {Function} [pred] - predicate function
     */
    var listDescendant = function (node, pred) {
      var descendents = [];
      pred = pred || func.ok;

      // start DFS(depth first search) with node
      (function fnWalk(current) {
        if (node !== current && pred(current)) {
          descendents.push(current);
        }
        for (var idx = 0, len = current.childNodes.length; idx < len; idx++) {
          fnWalk(current.childNodes[idx]);
        }
      })(node);

      return descendents;
    };

    /**
     * wrap node with new tag.
     *
     * @param {Node} node
     * @param {Node} tagName of wrapper
     * @return {Node} - wrapper
     */
    var wrap = function (node, wrapperName) {
      var parent = node.parentNode;
      var wrapper = $('<' + wrapperName + '>')[0];

      parent.insertBefore(wrapper, node);
      wrapper.appendChild(node);

      return wrapper;
    };

    /**
     * insert node after preceding
     *
     * @param {Node} node
     * @param {Node} preceding - predicate function
     */
    var insertAfter = function (node, preceding) {
      var next = preceding.nextSibling, parent = preceding.parentNode;
      if (next) {
        parent.insertBefore(node, next);
      } else {
        parent.appendChild(node);
      }
      return node;
    };

    /**
     * append elements.
     *
     * @param {Node} node
     * @param {Collection} aChild
     */
    var appendChildNodes = function (node, aChild) {
      $.each(aChild, function (idx, child) {
        node.appendChild(child);
      });
      return node;
    };

    /**
     * returns whether boundaryPoint is left edge or not.
     *
     * @param {BoundaryPoint} point
     * @return {Boolean}
     */
    var isLeftEdgePoint = function (point) {
      return point.offset === 0;
    };

    /**
     * returns whether boundaryPoint is right edge or not.
     *
     * @param {BoundaryPoint} point
     * @return {Boolean}
     */
    var isRightEdgePoint = function (point) {
      return point.offset === nodeLength(point.node);
    };

    /**
     * returns whether boundaryPoint is edge or not.
     *
     * @param {BoundaryPoint} point
     * @return {Boolean}
     */
    var isEdgePoint = function (point) {
      return isLeftEdgePoint(point) || isRightEdgePoint(point);
    };

    /**
     * returns wheter node is left edge of ancestor or not.
     *
     * @param {Node} node
     * @param {Node} ancestor
     * @return {Boolean}
     */
    var isLeftEdgeOf = function (node, ancestor) {
      while (node && node !== ancestor) {
        if (position(node) !== 0) {
          return false;
        }
        node = node.parentNode;
      }

      return true;
    };

    /**
     * returns whether node is right edge of ancestor or not.
     *
     * @param {Node} node
     * @param {Node} ancestor
     * @return {Boolean}
     */
    var isRightEdgeOf = function (node, ancestor) {
      while (node && node !== ancestor) {
        if (position(node) !== nodeLength(node.parentNode) - 1) {
          return false;
        }
        node = node.parentNode;
      }

      return true;
    };

    /**
     * returns offset from parent.
     *
     * @param {Node} node
     */
    var position = function (node) {
      var offset = 0;
      while ((node = node.previousSibling)) {
        offset += 1;
      }
      return offset;
    };

    var hasChildren = function (node) {
      return !!(node && node.childNodes && node.childNodes.length);
    };

    /**
     * returns previous boundaryPoint
     *
     * @param {BoundaryPoint} point
     * @param {Boolean} isSkipInnerOffset
     * @return {BoundaryPoint}
     */
    var prevPoint = function (point, isSkipInnerOffset) {
      var node, offset;

      if (point.offset === 0) {
        if (isEditable(point.node)) {
          return null;
        }

        node = point.node.parentNode;
        offset = position(point.node);
      } else if (hasChildren(point.node)) {
        node = point.node.childNodes[point.offset - 1];
        offset = nodeLength(node);
      } else {
        node = point.node;
        offset = isSkipInnerOffset ? 0 : point.offset - 1;
      }

      return {
        node: node,
        offset: offset
      };
    };

    /**
     * returns next boundaryPoint
     *
     * @param {BoundaryPoint} point
     * @param {Boolean} isSkipInnerOffset
     * @return {BoundaryPoint}
     */
    var nextPoint = function (point, isSkipInnerOffset) {
      var node, offset;

      if (nodeLength(point.node) === point.offset) {
        if (isEditable(point.node)) {
          return null;
        }

        node = point.node.parentNode;
        offset = position(point.node) + 1;
      } else if (hasChildren(point.node)) {
        node = point.node.childNodes[point.offset];
        offset = 0;
      } else {
        node = point.node;
        offset = isSkipInnerOffset ? nodeLength(point.node) : point.offset + 1;
      }

      return {
        node: node,
        offset: offset
      };
    };

    /**
     * returns whether pointA and pointB is same or not.
     *
     * @param {BoundaryPoint} pointA
     * @param {BoundaryPoint} pointB
     * @return {Boolean}
     */
    var isSamePoint = function (pointA, pointB) {
      return pointA.node === pointB.node && pointA.offset === pointB.offset;
    };

    /**
     * returns whether point is visible (can set cursor) or not.
     * 
     * @param {BoundaryPoint} point
     * @return {Boolean}
     */
    var isVisiblePoint = function (point) {
      if (isText(point.node) || !hasChildren(point.node) || isEmpty(point.node)) {
        return true;
      }

      var leftNode = point.node.childNodes[point.offset - 1];
      var rightNode = point.node.childNodes[point.offset];
      if ((!leftNode || isVoid(leftNode)) && (!rightNode || isVoid(rightNode))) {
        return true;
      }

      return false;
    };

    /**
     * @param {BoundaryPoint} point
     * @param {Function} pred
     * @return {BoundaryPoint}
     */
    var prevPointUntil = function (point, pred) {
      while (point) {
        if (pred(point)) {
          return point;
        }

        point = prevPoint(point);
      }

      return null;
    };

    /**
     * @param {BoundaryPoint} point
     * @param {Function} pred
     * @return {BoundaryPoint}
     */
    var nextPointUntil = function (point, pred) {
      while (point) {
        if (pred(point)) {
          return point;
        }

        point = nextPoint(point);
      }

      return null;
    };

    /**
     * @param {BoundaryPoint} startPoint
     * @param {BoundaryPoint} endPoint
     * @param {Function} handler
     * @param {Boolean} isSkipInnerOffset
     */
    var walkPoint = function (startPoint, endPoint, handler, isSkipInnerOffset) {
      var point = startPoint;

      while (point) {
        handler(point);

        if (isSamePoint(point, endPoint)) {
          break;
        }

        var isSkipOffset = isSkipInnerOffset &&
                           startPoint.node !== point.node &&
                           endPoint.node !== point.node;
        point = nextPoint(point, isSkipOffset);
      }
    };

    /**
     * return offsetPath(array of offset) from ancestor
     *
     * @param {Node} ancestor - ancestor node
     * @param {Node} node
     */
    var makeOffsetPath = function (ancestor, node) {
      var ancestors = listAncestor(node, func.eq(ancestor));
      return $.map(ancestors, position).reverse();
    };

    /**
     * return element from offsetPath(array of offset)
     *
     * @param {Node} ancestor - ancestor node
     * @param {array} aOffset - offsetPath
     */
    var fromOffsetPath = function (ancestor, aOffset) {
      var current = ancestor;
      for (var i = 0, len = aOffset.length; i < len; i++) {
        if (current.childNodes.length <= aOffset[i]) {
          current = current.childNodes[current.childNodes.length - 1];
        } else {
          current = current.childNodes[aOffset[i]];
        }
      }
      return current;
    };

    /**
     * split element or #text
     *
     * @param {BoundaryPoint} point
     * @param {Boolean} [isSkipPaddingBlankHTML]
     * @return {Node} right node of boundaryPoint
     */
    var splitNode = function (point, isSkipPaddingBlankHTML) {
      // split #text
      if (isText(point.node)) {
        // edge case
        if (isLeftEdgePoint(point)) {
          return point.node;
        } else if (isRightEdgePoint(point)) {
          return point.node.nextSibling;
        }

        return point.node.splitText(point.offset);
      }

      // split element
      var childNode = point.node.childNodes[point.offset];
      var clone = insertAfter(point.node.cloneNode(false), point.node);
      appendChildNodes(clone, listNext(childNode));

      if (!isSkipPaddingBlankHTML) {
        paddingBlankHTML(point.node);
        paddingBlankHTML(clone);
      }

      return clone;
    };

    /**
     * split tree by point
     *
     * @param {Node} root - split root
     * @param {BoundaryPoint} point
     * @param {Boolean} [isSkipPaddingBlankHTML]
     * @return {Node} right node of boundaryPoint
     */
    var splitTree = function (root, point, isSkipPaddingBlankHTML) {
      // ex) [#text, <span>, <p>]
      var ancestors = listAncestor(point.node, func.eq(root));

      if (!ancestors.length) {
        return null;
      } else if (ancestors.length === 1) {
        return splitNode(point, isSkipPaddingBlankHTML);
      }

      return ancestors.reduce(function (node, parent) {
        var clone = insertAfter(parent.cloneNode(false), parent);

        if (node === point.node) {
          node = splitNode(point, isSkipPaddingBlankHTML);
        }

        appendChildNodes(clone, listNext(node));

        if (!isSkipPaddingBlankHTML) {
          paddingBlankHTML(parent);
          paddingBlankHTML(clone);
        }
        return clone;
      });
    };

    var create = function (nodeName) {
      return document.createElement(nodeName);
    };

    var createText = function (text) {
      return document.createTextNode(text);
    };

    /**
     * remove node, (isRemoveChild: remove child or not)
     * @param {Node} node
     * @param {Boolean} isRemoveChild
     */
    var remove = function (node, isRemoveChild) {
      if (!node || !node.parentNode) { return; }
      if (node.removeNode) { return node.removeNode(isRemoveChild); }

      var parent = node.parentNode;
      if (!isRemoveChild) {
        var nodes = [];
        var i, len;
        for (i = 0, len = node.childNodes.length; i < len; i++) {
          nodes.push(node.childNodes[i]);
        }

        for (i = 0, len = nodes.length; i < len; i++) {
          parent.insertBefore(nodes[i], node);
        }
      }

      parent.removeChild(node);
    };

    /**
     * @param {Node} node
     * @param {Function} pred
     */
    var removeWhile = function (node, pred) {
      while (node) {
        if (isEditable(node) || !pred(node)) {
          break;
        }

        var parent = node.parentNode;
        remove(node);
        node = parent;
      }
    };

    /**
     * replace node with provided nodeName
     *
     * @param {Node} node
     * @param {String} nodeName
     * @return {Node} - new node
     */
    var replace = function (node, nodeName) {
      if (node.nodeName.toUpperCase() === nodeName.toUpperCase()) {
        return node;
      }

      var newNode = create(nodeName);

      if (node.style.cssText) {
        newNode.style.cssText = node.style.cssText;
      }

      appendChildNodes(newNode, list.from(node.childNodes));
      insertAfter(newNode, node);
      remove(node);

      return newNode;
    };

    var isTextarea = makePredByNodeName('TEXTAREA');

    /**
     * get the HTML contents of node 
     *
     * @param {jQuery} $node
     * @param {Boolean} [isNewlineOnBlock]
     */
    var html = function ($node, isNewlineOnBlock) {
      var markup = isTextarea($node[0]) ? $node.val() : $node.html();

      if (isNewlineOnBlock) {
        var regexTag = /<(\/?)(\b(?!!)[^>\s]*)(.*?)(\s*\/?>)/g;
        markup = markup.replace(regexTag, function (match, endSlash, name) {
          name = name.toUpperCase();
          var isEndOfInlineContainer = /^DIV|^TD|^TH|^P|^LI|^H[1-7]/.test(name) &&
                                       !!endSlash;
          var isBlockNode = /^BLOCKQUOTE|^TABLE|^TBODY|^TR|^HR|^UL|^OL/.test(name);

          return match + ((isEndOfInlineContainer || isBlockNode) ? '\n' : '');
        });
        markup = $.trim(markup);
      }

      return markup;
    };

    var value = function ($textarea) {
      var val = $textarea.val();
      // strip line breaks
      return val.replace(/[\n\r]/g, '');
    };

    return {
      NBSP_CHAR: NBSP_CHAR,
      ZERO_WIDTH_NBSP_CHAR: ZERO_WIDTH_NBSP_CHAR,
      blank: blankHTML,
      emptyPara: '<p>' + blankHTML + '</p>',
      isEditable: isEditable,
      isControlSizing: isControlSizing,
      buildLayoutInfo: buildLayoutInfo,
      isText: isText,
      isPara: isPara,
      isPurePara: isPurePara,
      isInline: isInline,
      isBodyInline: isBodyInline,
      isBody: isBody,
      isParaInline: isParaInline,
      isList: isList,
      isTable: makePredByNodeName('TABLE'),
      isCell: isCell,
      isBlockquote: isBlockquote,
      isBodyContainer: isBodyContainer,
      isAnchor: isAnchor,
      isDiv: makePredByNodeName('DIV'),
      isLi: isLi,
      isSpan: makePredByNodeName('SPAN'),
      isB: makePredByNodeName('B'),
      isU: makePredByNodeName('U'),
      isS: makePredByNodeName('S'),
      isI: makePredByNodeName('I'),
      isImg: makePredByNodeName('IMG'),
      isTextarea: isTextarea,
      isEmpty: isEmpty,
      isEmptyAnchor: func.and(isAnchor, isEmpty),
      nodeLength: nodeLength,
      isLeftEdgePoint: isLeftEdgePoint,
      isRightEdgePoint: isRightEdgePoint,
      isEdgePoint: isEdgePoint,
      isLeftEdgeOf: isLeftEdgeOf,
      isRightEdgeOf: isRightEdgeOf,
      prevPoint: prevPoint,
      nextPoint: nextPoint,
      isSamePoint: isSamePoint,
      isVisiblePoint: isVisiblePoint,
      prevPointUntil: prevPointUntil,
      nextPointUntil: nextPointUntil,
      walkPoint: walkPoint,
      ancestor: ancestor,
      listAncestor: listAncestor,
      lastAncestor: lastAncestor,
      listNext: listNext,
      listPrev: listPrev,
      listDescendant: listDescendant,
      commonAncestor: commonAncestor,
      wrap: wrap,
      insertAfter: insertAfter,
      appendChildNodes: appendChildNodes,
      position: position,
      hasChildren: hasChildren,
      makeOffsetPath: makeOffsetPath,
      fromOffsetPath: fromOffsetPath,
      splitTree: splitTree,
      create: create,
      createText: createText,
      remove: remove,
      removeWhile: removeWhile,
      replace: replace,
      html: html,
      value: value
    };
  })();

  var settings = {
    // version
    version: '0.5.9',

    /**
     * options
     */
    options: {
      width: null,                  // set editor width
      height: null,                 // set editor height, ex) 300

      minHeight: null,              // set minimum height of editor
      maxHeight: null,              // set maximum height of editor

      focus: false,                 // set focus to editable area after initializing summernote

      tabsize: 4,                   // size of tab ex) 2 or 4
      styleWithSpan: true,          // style with span (Chrome and FF only)

      disableLinkTarget: false,     // hide link Target Checkbox
      disableDragAndDrop: false,    // disable drag and drop event
      disableResizeEditor: false,   // disable resizing editor

      codemirror: {                 // codemirror options
        mode: 'text/html',
        htmlMode: true,
        lineNumbers: true
      },

      // language
      lang: 'en-US',                // language 'en-US', 'ko-KR', ...
      direction: null,              // text direction, ex) 'rtl'

      // toolbar
      toolbar: [
        ['style', ['style']],
        ['font', ['bold', 'italic', 'underline', 'superscript', 'subscript', 'strikethrough', 'clear']],
        ['fontname', ['fontname']],
        // ['fontsize', ['fontsize']], // Still buggy
        ['color', ['color']],
        ['para', ['ul', 'ol', 'paragraph']],
        ['height', ['height']],
        ['table', ['table']],
        ['insert', ['link', 'picture', 'video', 'hr']],
        ['view', ['fullscreen', 'codeview']],
        ['help', ['help']]
      ],

      // air mode: inline editor
      airMode: false,
      // airPopover: [
      //   ['style', ['style']],
      //   ['font', ['bold', 'italic', 'underline', 'clear']],
      //   ['fontname', ['fontname']],
      //   ['fontsize', ['fontsize']], // Still buggy
      //   ['color', ['color']],
      //   ['para', ['ul', 'ol', 'paragraph']],
      //   ['height', ['height']],
      //   ['table', ['table']],
      //   ['insert', ['link', 'picture', 'video']],
      //   ['help', ['help']]
      // ],
      airPopover: [
        ['color', ['color']],
        ['font', ['bold', 'underline', 'clear']],
        ['para', ['ul', 'paragraph']],
        ['table', ['table']],
        ['insert', ['link', 'picture']]
      ],

      // style tag
      styleTags: ['p', 'blockquote', 'pre', 'h1', 'h2', 'h3', 'h4', 'h5', 'h6'],

      // default fontName
      defaultFontName: 'Helvetica Neue',

      // fontName
      fontNames: [
        'Arial', 'Arial Black', 'Comic Sans MS', 'Courier New',
        'Helvetica Neue', 'Impact', 'Lucida Grande',
        'Tahoma', 'Times New Roman', 'Verdana'
      ],

      // pallete colors(n x n)
      colors: [
        ['#000000', '#424242', '#636363', '#9C9C94', '#CEC6CE', '#EFEFEF', '#F7F7F7', '#FFFFFF'],
        ['#FF0000', '#FF9C00', '#FFFF00', '#00FF00', '#00FFFF', '#0000FF', '#9C00FF', '#FF00FF'],
        ['#F7C6CE', '#FFE7CE', '#FFEFC6', '#D6EFD6', '#CEDEE7', '#CEE7F7', '#D6D6E7', '#E7D6DE'],
        ['#E79C9C', '#FFC69C', '#FFE79C', '#B5D6A5', '#A5C6CE', '#9CC6EF', '#B5A5D6', '#D6A5BD'],
        ['#E76363', '#F7AD6B', '#FFD663', '#94BD7B', '#73A5AD', '#6BADDE', '#8C7BC6', '#C67BA5'],
        ['#CE0000', '#E79439', '#EFC631', '#6BA54A', '#4A7B8C', '#3984C6', '#634AA5', '#A54A7B'],
        ['#9C0000', '#B56308', '#BD9400', '#397B21', '#104A5A', '#085294', '#311873', '#731842'],
        ['#630000', '#7B3900', '#846300', '#295218', '#083139', '#003163', '#21104A', '#4A1031']
      ],

      // fontSize
      fontSizes: ['8', '9', '10', '11', '12', '14', '18', '24', '36'],

      // lineHeight
      lineHeights: ['1.0', '1.2', '1.4', '1.5', '1.6', '1.8', '2.0', '3.0'],

      // insertTable max size
      insertTableMaxSize: {
        col: 10,
        row: 10
      },

      // callbacks
      oninit: null,             // initialize
      onfocus: null,            // editable has focus
      onblur: null,             // editable out of focus
      onenter: null,            // enter key pressed
      onkeyup: null,            // keyup
      onkeydown: null,          // keydown
      onImageUpload: null,      // imageUpload
      onImageUploadError: null, // imageUploadError
      onToolbarClick: null,

      /**
       * manipulate link address when user create link
       * @param {String} sLinkUrl
       * @return {String}
       */
      onCreateLink: function (sLinkUrl) {
        if (sLinkUrl.indexOf('@') !== -1 && sLinkUrl.indexOf(':') === -1) {
          sLinkUrl =  'mailto:' + sLinkUrl;
        } else if (sLinkUrl.indexOf('://') === -1) {
          sLinkUrl = 'http://' + sLinkUrl;
        }

        return sLinkUrl;
      },

      keyMap: {
        pc: {
          'ENTER': 'insertParagraph',
          'CTRL+Z': 'undo',
          'CTRL+Y': 'redo',
          'TAB': 'tab',
          'SHIFT+TAB': 'untab',
          'CTRL+B': 'bold',
          'CTRL+I': 'italic',
          'CTRL+U': 'underline',
          'CTRL+SHIFT+S': 'strikethrough',
          'CTRL+BACKSLASH': 'removeFormat',
          'CTRL+SHIFT+L': 'justifyLeft',
          'CTRL+SHIFT+E': 'justifyCenter',
          'CTRL+SHIFT+R': 'justifyRight',
          'CTRL+SHIFT+J': 'justifyFull',
          'CTRL+SHIFT+NUM7': 'insertUnorderedList',
          'CTRL+SHIFT+NUM8': 'insertOrderedList',
          'CTRL+LEFTBRACKET': 'outdent',
          'CTRL+RIGHTBRACKET': 'indent',
          'CTRL+NUM0': 'formatPara',
          'CTRL+NUM1': 'formatH1',
          'CTRL+NUM2': 'formatH2',
          'CTRL+NUM3': 'formatH3',
          'CTRL+NUM4': 'formatH4',
          'CTRL+NUM5': 'formatH5',
          'CTRL+NUM6': 'formatH6',
          'CTRL+ENTER': 'insertHorizontalRule',
          'CTRL+K': 'showLinkDialog'
        },

        mac: {
          'ENTER': 'insertParagraph',
          'CMD+Z': 'undo',
          'CMD+SHIFT+Z': 'redo',
          'TAB': 'tab',
          'SHIFT+TAB': 'untab',
          'CMD+B': 'bold',
          'CMD+I': 'italic',
          'CMD+U': 'underline',
          'CMD+SHIFT+S': 'strikethrough',
          'CMD+BACKSLASH': 'removeFormat',
          'CMD+SHIFT+L': 'justifyLeft',
          'CMD+SHIFT+E': 'justifyCenter',
          'CMD+SHIFT+R': 'justifyRight',
          'CMD+SHIFT+J': 'justifyFull',
          'CMD+SHIFT+NUM7': 'insertUnorderedList',
          'CMD+SHIFT+NUM8': 'insertOrderedList',
          'CMD+LEFTBRACKET': 'outdent',
          'CMD+RIGHTBRACKET': 'indent',
          'CMD+NUM0': 'formatPara',
          'CMD+NUM1': 'formatH1',
          'CMD+NUM2': 'formatH2',
          'CMD+NUM3': 'formatH3',
          'CMD+NUM4': 'formatH4',
          'CMD+NUM5': 'formatH5',
          'CMD+NUM6': 'formatH6',
          'CMD+ENTER': 'insertHorizontalRule',
          'CMD+K': 'showLinkDialog'
        }
      }
    },

    // default language: en-US
    lang: {
      'en-US': {
        font: {
          bold: 'Bold',
          italic: 'Italic',
          underline: 'Underline',
          strikethrough: 'Strikethrough',
          subscript: 'Subscript',
          superscript: 'Superscript',
          clear: 'Remove Font Style',
          height: 'Line Height',
          name: 'Font Family',
          size: 'Font Size'
        },
        image: {
          image: 'Picture',
          insert: 'Insert Image',
          resizeFull: 'Resize Full',
          resizeHalf: 'Resize Half',
          resizeQuarter: 'Resize Quarter',
          floatLeft: 'Float Left',
          floatRight: 'Float Right',
          floatNone: 'Float None',
          dragImageHere: 'Drag an image here',
          selectFromFiles: 'Select from files',
          url: 'Image URL',
          remove: 'Remove Image'
        },
        link: {
          link: 'Link',
          insert: 'Insert Link',
          unlink: 'Unlink',
          edit: 'Edit',
          textToDisplay: 'Text to display',
          url: 'To what URL should this link go?',
          openInNewWindow: 'Open in new window'
        },
        video: {
          video: 'Video',
          videoLink: 'Video Link',
          insert: 'Insert Video',
          url: 'Video URL?',
          providers: '(YouTube, Vimeo, Vine, Instagram, DailyMotion or Youku)'
        },
        table: {
          table: 'Table'
        },
        hr: {
          insert: 'Insert Horizontal Rule'
        },
        style: {
          style: 'Style',
          normal: 'Normal',
          blockquote: 'Quote',
          pre: 'Code',
          h1: 'Header 1',
          h2: 'Header 2',
          h3: 'Header 3',
          h4: 'Header 4',
          h5: 'Header 5',
          h6: 'Header 6'
        },
        lists: {
          unordered: 'Unordered list',
          ordered: 'Ordered list'
        },
        options: {
          help: 'Help',
          fullscreen: 'Full Screen',
          codeview: 'Code View'
        },
        paragraph: {
          paragraph: 'Paragraph',
          outdent: 'Outdent',
          indent: 'Indent',
          left: 'Align left',
          center: 'Align center',
          right: 'Align right',
          justify: 'Justify full'
        },
        color: {
          recent: 'Recent Color',
          more: 'More Color',
          background: 'Background Color',
          foreground: 'Foreground Color',
          transparent: 'Transparent',
          setTransparent: 'Set transparent',
          reset: 'Reset',
          resetToDefault: 'Reset to default'
        },
        shortcut: {
          shortcuts: 'Keyboard shortcuts',
          close: 'Close',
          textFormatting: 'Text formatting',
          action: 'Action',
          paragraphFormatting: 'Paragraph formatting',
          documentStyle: 'Document Style'
        },
        history: {
          undo: 'Undo',
          redo: 'Redo'
        }
      }
    }
  };

  /**
   * Async functions which returns `Promise`
   */
  var async = (function () {
    /**
     * read contents of file as representing URL
     *
     * @param {File} file
     * @return {Promise} - then: sDataUrl
     */
    var readFileAsDataURL = function (file) {
      return $.Deferred(function (deferred) {
        $.extend(new FileReader(), {
          onload: function (e) {
            var sDataURL = e.target.result;
            deferred.resolve(sDataURL);
          },
          onerror: function () {
            deferred.reject(this);
          }
        }).readAsDataURL(file);
      }).promise();
    };
  
    /**
     * create `<image>` from url string
     *
     * @param {String} sUrl
     * @return {Promise} - then: $image
     */
    var createImage = function (sUrl, filename) {
      return $.Deferred(function (deferred) {
        $('<img>').one('load', function () {
          deferred.resolve($(this));
        }).one('error abort', function () {
          deferred.reject($(this));
        }).css({
          display: 'none'
        }).appendTo(document.body)
          .attr('src', sUrl)
          .attr('data-filename', filename);
      }).promise();
    };

    return {
      readFileAsDataURL: readFileAsDataURL,
      createImage: createImage
    };
  })();

  /**
   * Object for keycodes.
   */
  var key = {
    isEdit: function (keyCode) {
      return [8, 9, 13, 32].indexOf(keyCode) !== -1;
    },
    nameFromCode: {
      '8': 'BACKSPACE',
      '9': 'TAB',
      '13': 'ENTER',
      '32': 'SPACE',

      // Number: 0-9
      '48': 'NUM0',
      '49': 'NUM1',
      '50': 'NUM2',
      '51': 'NUM3',
      '52': 'NUM4',
      '53': 'NUM5',
      '54': 'NUM6',
      '55': 'NUM7',
      '56': 'NUM8',

      // Alphabet: a-z
      '66': 'B',
      '69': 'E',
      '73': 'I',
      '74': 'J',
      '75': 'K',
      '76': 'L',
      '82': 'R',
      '83': 'S',
      '85': 'U',
      '89': 'Y',
      '90': 'Z',

      '191': 'SLASH',
      '219': 'LEFTBRACKET',
      '220': 'BACKSLASH',
      '221': 'RIGHTBRACKET'
    }
  };

  /**
   * Style
   * @class
   */
  var Style = function () {
    /**
     * passing an array of style properties to .css()
     * will result in an object of property-value pairs.
     * (compability with version < 1.9)
     *
     * @param  {jQuery} $obj
     * @param  {Array} propertyNames - An array of one or more CSS properties.
     * @returns {Object}
     */
    var jQueryCSS = function ($obj, propertyNames) {
      if (agent.jqueryVersion < 1.9) {
        var result = {};
        $.each(propertyNames, function (idx, propertyName) {
          result[propertyName] = $obj.css(propertyName);
        });
        return result;
      }
      return $obj.css.call($obj, propertyNames);
    };

    /**
     * paragraph level style
     *
     * @param {WrappedRange} rng
     * @param {Object} styleInfo
     */
    this.stylePara = function (rng, styleInfo) {
      $.each(rng.nodes(dom.isPara, {
        includeAncestor: true
      }), function (idx, para) {
        $(para).css(styleInfo);
      });
    };

    /**
     * get current style on cursor
     *
     * @param {WrappedRange} rng
     * @param {Node} target - target element on event
     * @return {Object} - object contains style properties.
     */
    this.current = function (rng, target) {
      var $cont = $(dom.isText(rng.sc) ? rng.sc.parentNode : rng.sc);
      var properties = ['font-family', 'font-size', 'text-align', 'list-style-type', 'line-height'];
      var styleInfo = jQueryCSS($cont, properties) || {};

      styleInfo['font-size'] = parseInt(styleInfo['font-size'], 10);

      // document.queryCommandState for toggle state
      styleInfo['font-bold'] = document.queryCommandState('bold') ? 'bold' : 'normal';
      styleInfo['font-italic'] = document.queryCommandState('italic') ? 'italic' : 'normal';
      styleInfo['font-underline'] = document.queryCommandState('underline') ? 'underline' : 'normal';
      styleInfo['font-strikethrough'] = document.queryCommandState('strikeThrough') ? 'strikethrough' : 'normal';
      styleInfo['font-superscript'] = document.queryCommandState('superscript') ? 'superscript' : 'normal';
      styleInfo['font-subscript'] = document.queryCommandState('subscript') ? 'subscript' : 'normal';

      // list-style-type to list-style(unordered, ordered)
      if (!rng.isOnList()) {
        styleInfo['list-style'] = 'none';
      } else {
        var aOrderedType = ['circle', 'disc', 'disc-leading-zero', 'square'];
        var isUnordered = $.inArray(styleInfo['list-style-type'], aOrderedType) > -1;
        styleInfo['list-style'] = isUnordered ? 'unordered' : 'ordered';
      }

      var para = dom.ancestor(rng.sc, dom.isPara);
      if (para && para.style['line-height']) {
        styleInfo['line-height'] = para.style.lineHeight;
      } else {
        var lineHeight = parseInt(styleInfo['line-height'], 10) / parseInt(styleInfo['font-size'], 10);
        styleInfo['line-height'] = lineHeight.toFixed(1);
      }

      styleInfo.image = dom.isImg(target) && target;
      styleInfo.anchor = rng.isOnAnchor() && dom.ancestor(rng.sc, dom.isAnchor);
      styleInfo.ancestors = dom.listAncestor(rng.sc, dom.isEditable);
      styleInfo.range = rng;

      return styleInfo;
    };
  };


  /**
   * Data structure
   *  - {BoundaryPoint}: a point of dom tree
   *  - {BoundaryPoints}: two boundaryPoints corresponding to the start and the end of the Range
   *
   *  @see http://www.w3.org/TR/DOM-Level-2-Traversal-Range/ranges.html#Level-2-Range-Position
   */
  var range = (function () {

    /**
     * return boundaryPoint from TextRange, inspired by Andy Na's HuskyRange.js
     *
     * @param {TextRange} textRange
     * @param {Boolean} isStart
     * @return {BoundaryPoint}
     *
     * @see http://msdn.microsoft.com/en-us/library/ie/ms535872(v=vs.85).aspx
     */
    var textRangeToPoint = function (textRange, isStart) {
      var container = textRange.parentElement(), offset;
  
      var tester = document.body.createTextRange(), prevContainer;
      var childNodes = list.from(container.childNodes);
      for (offset = 0; offset < childNodes.length; offset++) {
        if (dom.isText(childNodes[offset])) {
          continue;
        }
        tester.moveToElementText(childNodes[offset]);
        if (tester.compareEndPoints('StartToStart', textRange) >= 0) {
          break;
        }
        prevContainer = childNodes[offset];
      }
  
      if (offset !== 0 && dom.isText(childNodes[offset - 1])) {
        var textRangeStart = document.body.createTextRange(), curTextNode = null;
        textRangeStart.moveToElementText(prevContainer || container);
        textRangeStart.collapse(!prevContainer);
        curTextNode = prevContainer ? prevContainer.nextSibling : container.firstChild;
  
        var pointTester = textRange.duplicate();
        pointTester.setEndPoint('StartToStart', textRangeStart);
        var textCount = pointTester.text.replace(/[\r\n]/g, '').length;
  
        while (textCount > curTextNode.nodeValue.length && curTextNode.nextSibling) {
          textCount -= curTextNode.nodeValue.length;
          curTextNode = curTextNode.nextSibling;
        }
  
        /* jshint ignore:start */
        var dummy = curTextNode.nodeValue; // enforce IE to re-reference curTextNode, hack
        /* jshint ignore:end */
  
        if (isStart && curTextNode.nextSibling && dom.isText(curTextNode.nextSibling) &&
            textCount === curTextNode.nodeValue.length) {
          textCount -= curTextNode.nodeValue.length;
          curTextNode = curTextNode.nextSibling;
        }
  
        container = curTextNode;
        offset = textCount;
      }
  
      return {
        cont: container,
        offset: offset
      };
    };
    
    /**
     * return TextRange from boundary point (inspired by google closure-library)
     * @param {BoundaryPoint} point
     * @return {TextRange}
     */
    var pointToTextRange = function (point) {
      var textRangeInfo = function (container, offset) {
        var node, isCollapseToStart;
  
        if (dom.isText(container)) {
          var prevTextNodes = dom.listPrev(container, func.not(dom.isText));
          var prevContainer = list.last(prevTextNodes).previousSibling;
          node =  prevContainer || container.parentNode;
          offset += list.sum(list.tail(prevTextNodes), dom.nodeLength);
          isCollapseToStart = !prevContainer;
        } else {
          node = container.childNodes[offset] || container;
          if (dom.isText(node)) {
            return textRangeInfo(node, 0);
          }
  
          offset = 0;
          isCollapseToStart = false;
        }
  
        return {
          node: node,
          collapseToStart: isCollapseToStart,
          offset: offset
        };
      };
  
      var textRange = document.body.createTextRange();
      var info = textRangeInfo(point.node, point.offset);
  
      textRange.moveToElementText(info.node);
      textRange.collapse(info.collapseToStart);
      textRange.moveStart('character', info.offset);
      return textRange;
    };
    
    /**
     * Wrapped Range
     *
     * @param {Node} sc - start container
     * @param {Number} so - start offset
     * @param {Node} ec - end container
     * @param {Number} eo - end offset
     */
    var WrappedRange = function (sc, so, ec, eo) {
      this.sc = sc;
      this.so = so;
      this.ec = ec;
      this.eo = eo;
  
      // nativeRange: get nativeRange from sc, so, ec, eo
      var nativeRange = function () {
        if (agent.isW3CRangeSupport) {
          var w3cRange = document.createRange();
          w3cRange.setStart(sc, so);
          w3cRange.setEnd(ec, eo);

          return w3cRange;
        } else {
          var textRange = pointToTextRange({
            node: sc,
            offset: so
          });

          textRange.setEndPoint('EndToEnd', pointToTextRange({
            node: ec,
            offset: eo
          }));

          return textRange;
        }
      };

      this.getPoints = function () {
        return {
          sc: sc,
          so: so,
          ec: ec,
          eo: eo
        };
      };

      this.getStartPoint = function () {
        return {
          node: sc,
          offset: so
        };
      };

      this.getEndPoint = function () {
        return {
          node: ec,
          offset: eo
        };
      };

      /**
       * select update visible range
       */
      this.select = function () {
        var nativeRng = nativeRange();
        if (agent.isW3CRangeSupport) {
          var selection = document.getSelection();
          if (selection.rangeCount > 0) {
            selection.removeAllRanges();
          }
          selection.addRange(nativeRng);
        } else {
          nativeRng.select();
        }
      };

      /**
       * @return {WrappedRange}
       */
      this.normalize = function () {
        var getVisiblePoint = function (point) {
          if (!dom.isVisiblePoint(point)) {
            if (dom.isLeftEdgePoint(point)) {
              point = dom.nextPointUntil(point, dom.isVisiblePoint);
            } else if (dom.isRightEdgePoint(point)) {
              point = dom.prevPointUntil(point, dom.isVisiblePoint);
            }
          }
          return point;
        };

        var startPoint = getVisiblePoint(this.getStartPoint());
        var endPoint = getVisiblePoint(this.getStartPoint());

        return new WrappedRange(
          startPoint.node,
          startPoint.offset,
          endPoint.node,
          endPoint.offset
        );
      };

      /**
       * returns matched nodes on range
       *
       * @param {Function} [pred] - predicate function
       * @param {Object} [options]
       * @param {Boolean} [options.includeAncestor]
       * @param {Boolean} [options.fullyContains]
       * @return {Node[]}
       */
      this.nodes = function (pred, options) {
        pred = pred || func.ok;

        var includeAncestor = options && options.includeAncestor;
        var fullyContains = options && options.fullyContains;

        // TODO compare points and sort
        var startPoint = this.getStartPoint();
        var endPoint = this.getEndPoint();

        var nodes = [];
        var leftEdgeNodes = [];

        dom.walkPoint(startPoint, endPoint, function (point) {
          if (dom.isEditable(point.node)) {
            return;
          }

          var node;
          if (fullyContains) {
            if (dom.isLeftEdgePoint(point)) {
              leftEdgeNodes.push(point.node);
            }
            if (dom.isRightEdgePoint(point) && list.contains(leftEdgeNodes, point.node)) {
              node = point.node;
            }
          } else if (includeAncestor) {
            node = dom.ancestor(point.node, pred);
          } else {
            node = point.node;
          }

          if (node && pred(node)) {
            nodes.push(node);
          }
        }, true);

        return list.unique(nodes);
      };

      /**
       * returns commonAncestor of range
       * @return {Element} - commonAncestor
       */
      this.commonAncestor = function () {
        return dom.commonAncestor(sc, ec);
      };

      /**
       * returns expanded range by pred
       *
       * @param {Function} pred - predicate function
       * @return {WrappedRange}
       */
      this.expand = function (pred) {
        var startAncestor = dom.ancestor(sc, pred);
        var endAncestor = dom.ancestor(ec, pred);

        if (!startAncestor && !endAncestor) {
          return new WrappedRange(sc, so, ec, eo);
        }

        var boundaryPoints = this.getPoints();

        if (startAncestor) {
          boundaryPoints.sc = startAncestor;
          boundaryPoints.so = 0;
        }

        if (endAncestor) {
          boundaryPoints.ec = endAncestor;
          boundaryPoints.eo = dom.nodeLength(endAncestor);
        }

        return new WrappedRange(
          boundaryPoints.sc,
          boundaryPoints.so,
          boundaryPoints.ec,
          boundaryPoints.eo
        );
      };

      /**
       * @param {Boolean} isCollapseToStart
       * @return {WrappedRange}
       */
      this.collapse = function (isCollapseToStart) {
        if (isCollapseToStart) {
          return new WrappedRange(sc, so, sc, so);
        } else {
          return new WrappedRange(ec, eo, ec, eo);
        }
      };

      /**
       * splitText on range
       */
      this.splitText = function () {
        var isSameContainer = sc === ec;
        var boundaryPoints = this.getPoints();

        if (dom.isText(ec) && !dom.isEdgePoint(this.getEndPoint())) {
          ec.splitText(eo);
        }

        if (dom.isText(sc) && !dom.isEdgePoint(this.getStartPoint())) {
          boundaryPoints.sc = sc.splitText(so);
          boundaryPoints.so = 0;

          if (isSameContainer) {
            boundaryPoints.ec = boundaryPoints.sc;
            boundaryPoints.eo = eo - so;
          }
        }

        return new WrappedRange(
          boundaryPoints.sc,
          boundaryPoints.so,
          boundaryPoints.ec,
          boundaryPoints.eo
        );
      };

      /**
       * delete contents on range
       * @return {WrappedRange}
       */
      this.deleteContents = function () {
        if (this.isCollapsed()) {
          return this;
        }

        var rng = this.splitText();
        var nodes = rng.nodes(null, {
          fullyContains: true
        });

        var point = dom.prevPointUntil(rng.getStartPoint(), function (point) {
          return !list.contains(nodes, point.node);
        });

        var emptyParents = [];
        $.each(nodes, function (idx, node) {
          // find empty parents
          var parent = node.parentNode;
          if (point.node !== parent && dom.nodeLength(parent) === 1) {
            emptyParents.push(parent);
          }
          dom.remove(node, false);
        });

        // remove empty parents
        $.each(emptyParents, function (idx, node) {
          dom.remove(node, false);
        });

        return new WrappedRange(
          point.node,
          point.offset,
          point.node,
          point.offset
        );
      };
      
      /**
       * makeIsOn: return isOn(pred) function
       */
      var makeIsOn = function (pred) {
        return function () {
          var ancestor = dom.ancestor(sc, pred);
          return !!ancestor && (ancestor === dom.ancestor(ec, pred));
        };
      };
  
      // isOnEditable: judge whether range is on editable or not
      this.isOnEditable = makeIsOn(dom.isEditable);
      // isOnList: judge whether range is on list node or not
      this.isOnList = makeIsOn(dom.isList);
      // isOnAnchor: judge whether range is on anchor node or not
      this.isOnAnchor = makeIsOn(dom.isAnchor);
      // isOnAnchor: judge whether range is on cell node or not
      this.isOnCell = makeIsOn(dom.isCell);

      /**
       * @param {Function} pred
       * @return {Boolean}
       */
      this.isLeftEdgeOf = function (pred) {
        if (!dom.isLeftEdgePoint(this.getStartPoint())) {
          return false;
        }

        var node = dom.ancestor(this.sc, pred);
        return node && dom.isLeftEdgeOf(this.sc, node);
      };

      /**
       * returns whether range was collapsed or not
       */
      this.isCollapsed = function () {
        return sc === ec && so === eo;
      };

      /**
       * wrap inline nodes which children of body with paragraph
       *
       * @return {WrappedRange}
       */
      this.wrapBodyInlineWithPara = function () {
        // startContainer on bodyContainer
        if (dom.isEditable(sc) && !sc.childNodes[so]) {
          return new WrappedRange(sc.appendChild($(dom.emptyPara)[0]), 0);
        } else if (!dom.isInline(sc) || dom.isParaInline(sc)) {
          return this;
        }

        // find inline top ancestor
        var ancestors = dom.listAncestor(sc, func.not(dom.isInline));
        var topAncestor = list.last(ancestors);
        if (!dom.isInline(topAncestor)) {
          topAncestor = ancestors[ancestors.length - 2] || sc.childNodes[so];
        }

        // siblings not in paragraph
        var inlineSiblings = dom.listPrev(topAncestor, dom.isParaInline).reverse();
        inlineSiblings = inlineSiblings.concat(dom.listNext(topAncestor.nextSibling, dom.isParaInline));

        // wrap with paragraph
        if (inlineSiblings.length) {
          var para = dom.wrap(list.head(inlineSiblings), 'p');
          dom.appendChildNodes(para, list.tail(inlineSiblings));
        }

        return this;
      };

      /**
       * insert node at current cursor
       *
       * @param {Node} node
       * @param {Boolean} [isInline]
       * @return {Node}
       */
      this.insertNode = function (node, isInline) {
        var rng = this.wrapBodyInlineWithPara();
        var point = rng.getStartPoint();

        var splitRoot, container, pivot;
        if (isInline) {
          container = dom.isPara(point.node) ? point.node : point.node.parentNode;
          if (dom.isPara(point.node)) {
            pivot = point.node.childNodes[point.offset];
          } else {
            pivot = dom.splitTree(point.node, point);
          }
        } else {
          // splitRoot will be childNode of container
          var ancestors = dom.listAncestor(point.node, dom.isBodyContainer);
          var topAncestor = list.last(ancestors) || point.node;

          if (dom.isBodyContainer(topAncestor)) {
            splitRoot = ancestors[ancestors.length - 2];
            container = topAncestor;
          } else {
            splitRoot = topAncestor;
            container = splitRoot.parentNode;
          }
          pivot = splitRoot && dom.splitTree(splitRoot, point);
        }

        if (pivot) {
          pivot.parentNode.insertBefore(node, pivot);
        } else {
          container.appendChild(node);
        }

        return node;
      };
  
      this.toString = function () {
        var nativeRng = nativeRange();
        return agent.isW3CRangeSupport ? nativeRng.toString() : nativeRng.text;
      };
  
      /**
       * create offsetPath bookmark
       * @param {Node} editable
       */
      this.bookmark = function (editable) {
        return {
          s: {
            path: dom.makeOffsetPath(editable, sc),
            offset: so
          },
          e: {
            path: dom.makeOffsetPath(editable, ec),
            offset: eo
          }
        };
      };

      /**
       * getClientRects
       * @return {Rect[]}
       */
      this.getClientRects = function () {
        var nativeRng = nativeRange();
        return nativeRng.getClientRects();
      };
    };
  
    return {
      /**
       * create Range Object From arguments or Browser Selection
       *
       * @param {Node} sc - start container
       * @param {Number} so - start offset
       * @param {Node} ec - end container
       * @param {Number} eo - end offset
       */
      create : function (sc, so, ec, eo) {
        if (!arguments.length) { // from Browser Selection
          if (agent.isW3CRangeSupport) {
            var selection = document.getSelection();
            if (selection.rangeCount === 0) {
              return null;
            } else if (dom.isBody(selection.anchorNode)) {
              // Firefox: returns entire body as range on initialization. We won't never need it.
              return null;
            }
  
            var nativeRng = selection.getRangeAt(0);
            sc = nativeRng.startContainer;
            so = nativeRng.startOffset;
            ec = nativeRng.endContainer;
            eo = nativeRng.endOffset;
          } else { // IE8: TextRange
            var textRange = document.selection.createRange();
            var textRangeEnd = textRange.duplicate();
            textRangeEnd.collapse(false);
            var textRangeStart = textRange;
            textRangeStart.collapse(true);
  
            var startPoint = textRangeToPoint(textRangeStart, true),
            endPoint = textRangeToPoint(textRangeEnd, false);
  
            sc = startPoint.cont;
            so = startPoint.offset;
            ec = endPoint.cont;
            eo = endPoint.offset;
          }
        } else if (arguments.length === 2) { //collapsed
          ec = sc;
          eo = so;
        }
        return new WrappedRange(sc, so, ec, eo);
      },

      /**
       * create WrappedRange from node
       *
       * @param {Node} node
       * @return {WrappedRange}
       */
      createFromNode: function (node) {
        return this.create(node, 0, node, 1);
      },

      /**
       * create WrappedRange from Bookmark
       *
       * @param {Node} editable
       * @param {Obkect} bookmark
       * @return {WrappedRange}
       */
      createFromBookmark : function (editable, bookmark) {
        var sc = dom.fromOffsetPath(editable, bookmark.s.path);
        var so = bookmark.s.offset;
        var ec = dom.fromOffsetPath(editable, bookmark.e.path);
        var eo = bookmark.e.offset;
        return new WrappedRange(sc, so, ec, eo);
      }
    };
  })();


  var Typing = function () {

    /**
     * @param {jQuery} $editable 
     * @param {WrappedRange} rng
     * @param {Number} tabsize
     */
    this.insertTab = function ($editable, rng, tabsize) {
      var tab = dom.createText(new Array(tabsize + 1).join(dom.NBSP_CHAR));
      rng = rng.deleteContents();
      rng.insertNode(tab, true);

      rng = range.create(tab, tabsize);
      rng.select();
    };

    /**
     * insert paragraph
     */
    this.insertParagraph = function () {
      var rng = range.create();

      // deleteContents on range.
      rng = rng.deleteContents();

      rng = rng.wrapBodyInlineWithPara();

      // find split root node: block level node
      var splitRoot = dom.ancestor(rng.sc, dom.isPara);
      var nextPara = dom.splitTree(splitRoot, rng.getStartPoint());

      var emptyAnchors = dom.listDescendant(splitRoot, dom.isEmptyAnchor);
      emptyAnchors = emptyAnchors.concat(dom.listDescendant(nextPara, dom.isEmptyAnchor));

      $.each(emptyAnchors, function (idx, anchor) {
        dom.remove(anchor);
      });

      range.create(nextPara, 0).normalize().select();
    };

  };

  /**
   * Table
   * @class
   */
  var Table = function () {
    /**
     * handle tab key
     *
     * @param {WrappedRange} rng
     * @param {Boolean} isShift
     */
    this.tab = function (rng, isShift) {
      var cell = dom.ancestor(rng.commonAncestor(), dom.isCell);
      var table = dom.ancestor(cell, dom.isTable);
      var cells = dom.listDescendant(table, dom.isCell);

      var nextCell = list[isShift ? 'prev' : 'next'](cells, cell);
      if (nextCell) {
        range.create(nextCell, 0).select();
      }
    };

    /**
     * create empty table element
     *
     * @param {Number} rowCount
     * @param {Number} colCount
     * @return {Node}
     */
    this.createTable = function (colCount, rowCount) {
      var tds = [], tdHTML;
      for (var idxCol = 0; idxCol < colCount; idxCol++) {
        tds.push('<td>' + dom.blank + '</td>');
      }
      tdHTML = tds.join('');

      var trs = [], trHTML;
      for (var idxRow = 0; idxRow < rowCount; idxRow++) {
        trs.push('<tr>' + tdHTML + '</tr>');
      }
      trHTML = trs.join('');
      return $('<table class="table table-bordered">' + trHTML + '</table>')[0];
    };
  };


  var Bullet = function () {
    /**
     * toggle ordered list
     * @type command
     */
    this.insertOrderedList = function () {
      this.toggleList('OL');
    };

    /**
     * toggle unordered list
     * @type command
     */
    this.insertUnorderedList = function () {
      this.toggleList('UL');
    };

    /**
     * indent
     * @type command
     */
    this.indent = function () {
      var self = this;
      var rng = range.create().wrapBodyInlineWithPara();

      var paras = rng.nodes(dom.isPara, { includeAncestor: true });
      var clustereds = list.clusterBy(paras, func.peq2('parentNode'));

      $.each(clustereds, function (idx, paras) {
        var head = list.head(paras);
        if (dom.isLi(head)) {
          self.wrapList(paras, head.parentNode.nodeName);
        } else {
          $.each(paras, function (idx, para) {
            $(para).css('marginLeft', function (idx, val) {
              return (parseInt(val, 10) || 0) + 25;
            });
          });
        }
      });

      rng.select();
    };

    /**
     * outdent
     * @type command
     */
    this.outdent = function () {
      var self = this;
      var rng = range.create().wrapBodyInlineWithPara();

      var paras = rng.nodes(dom.isPara, { includeAncestor: true });
      var clustereds = list.clusterBy(paras, func.peq2('parentNode'));

      $.each(clustereds, function (idx, paras) {
        var head = list.head(paras);
        if (dom.isLi(head)) {
          self.releaseList([paras]);
        } else {
          $.each(paras, function (idx, para) {
            $(para).css('marginLeft', function (idx, val) {
              val = (parseInt(val, 10) || 0);
              return val > 25 ? val - 25 : '';
            });
          });
        }
      });

      rng.select();
    };

    /**
     * toggle list
     * @param {String} listName - OL or UL
     */
    this.toggleList = function (listName) {
      var self = this;
      var rng = range.create().wrapBodyInlineWithPara();

      var paras = rng.nodes(dom.isPara, { includeAncestor: true });
      var clustereds = list.clusterBy(paras, func.peq2('parentNode'));

      // paragraph to list
      if (list.find(paras, dom.isPurePara)) {
        $.each(clustereds, function (idx, paras) {
          self.wrapList(paras, listName);
        });
      // list to paragraph or change list style
      } else {
        var diffLists = rng.nodes(dom.isList, {
          includeAncestor: true
        }).filter(function (listNode) {
          return !$.nodeName(listNode, listName);
        });

        if (diffLists.length) {
          $.each(diffLists, function (idx, listNode) {
            dom.replace(listNode, listName);
          });
        } else {
          this.releaseList(clustereds, true);
        }
      }

      rng.select();
    };

    /**
     * @param {Node[]} paras
     * @param {String} listName
     */
    this.wrapList = function (paras, listName) {
      var head = list.head(paras);
      var last = list.last(paras);

      var prevList = dom.isList(head.previousSibling) && head.previousSibling;
      var nextList = dom.isList(last.nextSibling) && last.nextSibling;

      var listNode = prevList || dom.insertAfter(dom.create(listName || 'UL'), last);

      // P to LI
      paras = $.map(paras, function (para) {
        return dom.isPurePara(para) ? dom.replace(para, 'LI') : para;
      });

      // append to list(<ul>, <ol>)
      dom.appendChildNodes(listNode, paras);

      if (nextList) {
        dom.appendChildNodes(listNode, list.from(nextList.childNodes));
        dom.remove(nextList);
      }
    };

    /**
     * @param {Array[]} clustereds
     * @param {Boolean} isEscapseToBody
     * @return {Node[]}
     */
    this.releaseList = function (clustereds, isEscapseToBody) {
      var releasedParas = [];

      $.each(clustereds, function (idx, paras) {
        var head = list.head(paras);
        var last = list.last(paras);

        var headList = isEscapseToBody ? dom.lastAncestor(head, dom.isList) :
                                         head.parentNode;
        var lastList = headList.childNodes.length > 1 ? dom.splitTree(headList, {
          node: last.parentNode,
          offset: dom.position(last) + 1
        }, true) : null;

        var middleList = dom.splitTree(headList, {
          node: head.parentNode,
          offset: dom.position(head)
        }, true);

        paras = isEscapseToBody ? dom.listDescendant(middleList, dom.isLi) :
                                  list.from(middleList.childNodes).filter(dom.isLi);

        // LI to P
        if (isEscapseToBody || !dom.isList(headList.parentNode)) {
          paras = $.map(paras, function (para) {
            return dom.replace(para, 'P');
          });
        }

        $.each(list.from(paras).reverse(), function (idx, para) {
          dom.insertAfter(para, headList);
        });

        // remove empty lists
        var rootLists = list.compact([headList, middleList, lastList]);
        $.each(rootLists, function (idx, rootList) {
          var listNodes = [rootList].concat(dom.listDescendant(rootList, dom.isList));
          $.each(listNodes.reverse(), function (idx, listNode) {
            if (!dom.nodeLength(listNode)) {
              dom.remove(listNode, true);
            }
          });
        });

        releasedParas = releasedParas.concat(paras);
      });

      return releasedParas;
    };
  };

  /**
   * Editor
   * @class
   */
  var Editor = function () {

    var style = new Style();
    var table = new Table();
    var typing = new Typing();
    var bullet = new Bullet();

    /**
     * save current range
     *
     * @param {jQuery} $editable
     */
    this.saveRange = function ($editable, thenCollapse) {
      $editable.focus();
      $editable.data('range', range.create());
      if (thenCollapse) {
        range.create().collapse().select();
      }
    };

    /**
     * restore lately range
     *
     * @param {jQuery} $editable
     */
    this.restoreRange = function ($editable) {
      var rng = $editable.data('range');
      if (rng) {
        rng.select();
        $editable.focus();
      }
    };

    /**
     * current style
     * @param {Node} target
     */
    this.currentStyle = function (target) {
      var rng = range.create();
      return rng ? rng.isOnEditable() && style.current(rng, target) : false;
    };

    var triggerOnChange = this.triggerOnChange = function ($editable) {
      var onChange = $editable.data('callbacks').onChange;
      if (onChange) {
        onChange($editable.html(), $editable);
      }
    };

    /**
     * undo
     * @param {jQuery} $editable
     */
    this.undo = function ($editable) {
      $editable.data('NoteHistory').undo();
      triggerOnChange($editable);
    };

    /**
     * redo
     * @param {jQuery} $editable
     */
    this.redo = function ($editable) {
      $editable.data('NoteHistory').redo();
      triggerOnChange($editable);
    };

    /**
     * after command
     * @param {jQuery} $editable
     */
    var afterCommand = this.afterCommand = function ($editable) {
      $editable.data('NoteHistory').recordUndo();
      triggerOnChange($editable);
    };

    /* jshint ignore:start */
    // native commands(with execCommand), generate function for execCommand
    var commands = ['bold', 'italic', 'underline', 'strikethrough', 'superscript', 'subscript',
                    'justifyLeft', 'justifyCenter', 'justifyRight', 'justifyFull',
                    'formatBlock', 'removeFormat',
                    'backColor', 'foreColor', 'insertHorizontalRule', 'fontName'];

    for (var idx = 0, len = commands.length; idx < len; idx ++) {
      this[commands[idx]] = (function (sCmd) {
        return function ($editable, value) {
          document.execCommand(sCmd, false, value);

          afterCommand($editable);
        };
      })(commands[idx]);
    }
    /* jshint ignore:end */

    /**
     * handle tab key
     *
     * @param {jQuery} $editable 
     * @param {Object} options
     */
    this.tab = function ($editable, options) {
      var rng = range.create();
      if (rng.isCollapsed() && rng.isOnCell()) {
        table.tab(rng);
      } else {
        typing.insertTab($editable, rng, options.tabsize);
        afterCommand($editable);
      }
    };

    /**
     * handle shift+tab key
     */
    this.untab = function () {
      var rng = range.create();
      if (rng.isCollapsed() && rng.isOnCell()) {
        table.tab(rng, true);
      }
    };

    /**
     * insert paragraph
     *
     * @param {Node} $editable
     */
    this.insertParagraph = function ($editable) {
      typing.insertParagraph($editable);
      afterCommand($editable);
    };

    /**
     * @param {jQuery} $editable
     */
    this.insertOrderedList = function ($editable) {
      bullet.insertOrderedList($editable);
      afterCommand($editable);
    };

    /**
     * @param {jQuery} $editable
     */
    this.insertUnorderedList = function ($editable) {
      bullet.insertUnorderedList($editable);
      afterCommand($editable);
    };

    /**
     * @param {jQuery} $editable
     */
    this.indent = function ($editable) {
      bullet.indent($editable);
      afterCommand($editable);
    };

    /**
     * @param {jQuery} $editable
     */
    this.outdent = function ($editable) {
      bullet.outdent($editable);
      afterCommand($editable);
    };

    /**
     * insert image
     *
     * @param {jQuery} $editable
     * @param {String} sUrl
     */
    this.insertImage = function ($editable, sUrl, filename) {
      async.createImage(sUrl, filename).then(function ($image) {
        $image.css({
          display: '',
          width: Math.min($editable.width(), $image.width())
        });
        range.create().insertNode($image[0]);
        afterCommand($editable);
      }).fail(function () {
        var callbacks = $editable.data('callbacks');
        if (callbacks.onImageUploadError) {
          callbacks.onImageUploadError();
        }
      });
    };

    /**
     * insert video
     * @param {jQuery} $editable
     * @param {String} sUrl
     */
    this.insertVideo = function ($editable, sUrl) {
      // video url patterns(youtube, instagram, vimeo, dailymotion, youku)
      var ytRegExp = /^.*(youtu.be\/|v\/|u\/\w\/|embed\/|watch\?v=|\&v=)([^#\&\?]*).*/;
      var ytMatch = sUrl.match(ytRegExp);

      var igRegExp = /\/\/instagram.com\/p\/(.[a-zA-Z0-9]*)/;
      var igMatch = sUrl.match(igRegExp);

      var vRegExp = /\/\/vine.co\/v\/(.[a-zA-Z0-9]*)/;
      var vMatch = sUrl.match(vRegExp);

      var vimRegExp = /\/\/(player.)?vimeo.com\/([a-z]*\/)*([0-9]{6,11})[?]?.*/;
      var vimMatch = sUrl.match(vimRegExp);

      var dmRegExp = /.+dailymotion.com\/(video|hub)\/([^_]+)[^#]*(#video=([^_&]+))?/;
      var dmMatch = sUrl.match(dmRegExp);

      var youkuRegExp = /\/\/v\.youku\.com\/v_show\/id_(\w+)\.html/;
      var youkuMatch = sUrl.match(youkuRegExp);

      var $video;
      if (ytMatch && ytMatch[2].length === 11) {
        var youtubeId = ytMatch[2];
        $video = $('<iframe>')
          .attr('src', '//www.youtube.com/embed/' + youtubeId)
          .attr('width', '640').attr('height', '360');
      } else if (igMatch && igMatch[0].length) {
        $video = $('<iframe>')
          .attr('src', igMatch[0] + '/embed/')
          .attr('width', '612').attr('height', '710')
          .attr('scrolling', 'no')
          .attr('allowtransparency', 'true');
      } else if (vMatch && vMatch[0].length) {
        $video = $('<iframe>')
          .attr('src', vMatch[0] + '/embed/simple')
          .attr('width', '600').attr('height', '600')
          .attr('class', 'vine-embed');
      } else if (vimMatch && vimMatch[3].length) {
        $video = $('<iframe webkitallowfullscreen mozallowfullscreen allowfullscreen>')
          .attr('src', '//player.vimeo.com/video/' + vimMatch[3])
          .attr('width', '640').attr('height', '360');
      } else if (dmMatch && dmMatch[2].length) {
        $video = $('<iframe>')
          .attr('src', '//www.dailymotion.com/embed/video/' + dmMatch[2])
          .attr('width', '640').attr('height', '360');
      } else if (youkuMatch && youkuMatch[1].length) {
        $video = $('<iframe webkitallowfullscreen mozallowfullscreen allowfullscreen>')
          .attr('height', '498')
          .attr('width', '510')
          .attr('src', '//player.youku.com/embed/' + youkuMatch[1]);
      } else {
        // this is not a known video link. Now what, Cat? Now what?
      }

      if ($video) {
        $video.attr('frameborder', 0);
        range.create().insertNode($video[0]);
        afterCommand($editable);
      }
    };

    /**
     * formatBlock
     *
     * @param {jQuery} $editable
     * @param {String} tagName
     */
    this.formatBlock = function ($editable, tagName) {
      tagName = agent.isMSIE ? '<' + tagName + '>' : tagName;
      document.execCommand('FormatBlock', false, tagName);
      afterCommand($editable);
    };

    this.formatPara = function ($editable) {
      this.formatBlock($editable, 'P');
      afterCommand($editable);
    };

    /* jshint ignore:start */
    for (var idx = 1; idx <= 6; idx ++) {
      this['formatH' + idx] = function (idx) {
        return function ($editable) {
          this.formatBlock($editable, 'H' + idx);
        };
      }(idx);
    };
    /* jshint ignore:end */

    /**
     * fontsize
     * FIXME: Still buggy
     *
     * @param {jQuery} $editable
     * @param {String} value - px
     */
    this.fontSize = function ($editable, value) {
      document.execCommand('fontSize', false, 3);
      if (agent.isFF) {
        // firefox: <font size="3"> to <span style='font-size={value}px;'>, buggy
        $editable.find('font[size=3]').removeAttr('size').css('font-size', value + 'px');
      } else {
        // chrome: <span style="font-size: medium"> to <span style='font-size={value}px;'>
        $editable.find('span').filter(function () {
          return this.style.fontSize === 'medium';
        }).css('font-size', value + 'px');
      }

      afterCommand($editable);
    };

    /**
     * lineHeight
     * @param {jQuery} $editable
     * @param {String} value
     */
    this.lineHeight = function ($editable, value) {
      style.stylePara(range.create(), {
        lineHeight: value
      });
      afterCommand($editable);
    };

    /**
     * unlink
     *
     * @type command
     *
     * @param {jQuery} $editable
     */
    this.unlink = function ($editable) {
      var rng = range.create();
      if (rng.isOnAnchor()) {
        var anchor = dom.ancestor(rng.sc, dom.isAnchor);
        rng = range.createFromNode(anchor);
        rng.select();
        document.execCommand('unlink');

        afterCommand($editable);
      }
    };

    /**
     * create link
     *
     * @type command
     *
     * @param {jQuery} $editable
     * @param {Object} linkInfo
     * @param {Object} options
     */
    this.createLink = function ($editable, linkInfo, options) {
      var linkUrl = linkInfo.url;
      var linkText = linkInfo.text;
      var isNewWindow = linkInfo.newWindow;
      var rng = linkInfo.range;

      if (options.onCreateLink) {
        linkUrl = options.onCreateLink(linkUrl);
      }

      rng = rng.deleteContents();

      // Create a new link when there is no anchor on range.
      var anchor = rng.insertNode($('<A>' + linkText + '</A>')[0], true);
      $(anchor).attr({
        href: linkUrl,
        target: isNewWindow ? '_blank' : ''
      });

      range.createFromNode(anchor).select();
      afterCommand($editable);
    };

    /**
     * returns link info
     *
     * @return {Object}
     */
    this.getLinkInfo = function ($editable) {
      $editable.focus();

      var rng = range.create().expand(dom.isAnchor);

      // Get the first anchor on range(for edit).
      var $anchor = $(list.head(rng.nodes(dom.isAnchor)));

      return {
        range: rng,
        text: rng.toString(),
        isNewWindow: $anchor.length ? $anchor.attr('target') === '_blank' : true,
        url: $anchor.length ? $anchor.attr('href') : ''
      };
    };

    /**
     * get video info
     *
     * @param {jQuery} $editable
     * @return {Object}
     */
    this.getVideoInfo = function ($editable) {
      $editable.focus();

      var rng = range.create();

      if (rng.isOnAnchor()) {
        var anchor = dom.ancestor(rng.sc, dom.isAnchor);
        rng = range.createFromNode(anchor);
      }

      return {
        text: rng.toString()
      };
    };

    this.color = function ($editable, sObjColor) {
      var oColor = JSON.parse(sObjColor);
      var foreColor = oColor.foreColor, backColor = oColor.backColor;

      if (foreColor) { document.execCommand('foreColor', false, foreColor); }
      if (backColor) { document.execCommand('backColor', false, backColor); }

      afterCommand($editable);
    };

    this.insertTable = function ($editable, sDim) {
      var dimension = sDim.split('x');
      var rng = range.create();
      rng = rng.deleteContents();
      rng.insertNode(table.createTable(dimension[0], dimension[1]));
      afterCommand($editable);
    };

    /**
     * @param {jQuery} $editable
     * @param {String} value
     * @param {jQuery} $target
     */
    this.floatMe = function ($editable, value, $target) {
      $target.css('float', value);
      afterCommand($editable);
    };

    /**
     * resize overlay element
     * @param {jQuery} $editable
     * @param {String} value
     * @param {jQuery} $target - target element
     */
    this.resize = function ($editable, value, $target) {
      $target.css({
        width: $editable.width() * value + 'px',
        height: ''
      });

      afterCommand($editable);
    };

    /**
     * @param {Position} pos
     * @param {jQuery} $target - target element
     * @param {Boolean} [bKeepRatio] - keep ratio
     */
    this.resizeTo = function (pos, $target, bKeepRatio) {
      var imageSize;
      if (bKeepRatio) {
        var newRatio = pos.y / pos.x;
        var ratio = $target.data('ratio');
        imageSize = {
          width: ratio > newRatio ? pos.x : pos.y / ratio,
          height: ratio > newRatio ? pos.x * ratio : pos.y
        };
      } else {
        imageSize = {
          width: pos.x,
          height: pos.y
        };
      }

      $target.css(imageSize);
    };

    /**
     * remove media object
     *
     * @param {jQuery} $editable
     * @param {String} value - dummy argument (for keep interface)
     * @param {jQuery} $target - target element
     */
    this.removeMedia = function ($editable, value, $target) {
      $target.detach();

      afterCommand($editable);
    };
  };

  /**
   * History
   * @class
   */
  var History = function ($editable) {
    var stack = [], stackOffset = 0;
    var editable = $editable[0];

    var makeSnapshot = function () {
      var rng = range.create();
      var emptyBookmark = {s: {path: [0], offset: 0}, e: {path: [0], offset: 0}};

      return {
        contents: $editable.html(),
        bookmark: (rng ? rng.bookmark(editable) : emptyBookmark)
      };
    };

    var applySnapshot = function (snapshot) {
      if (snapshot.contents !== null) {
        $editable.html(snapshot.contents);
      }
      if (snapshot.bookmark !== null) {
        range.createFromBookmark(editable, snapshot.bookmark).select();
      }
    };

    this.undo = function () {
      if (0 < stackOffset) {
        stackOffset--;
        applySnapshot(stack[stackOffset]);
      }
    };

    this.redo = function () {
      if (stack.length - 1 > stackOffset) {
        stackOffset++;
        applySnapshot(stack[stackOffset]);
      }
    };

    this.recordUndo = function () {
      // Wash out stack after stackOffset
      if (stack.length > stackOffset) {
        stack = stack.slice(0, stackOffset);
      }

      // Create new snapshot and push it to the end
      stack.push(makeSnapshot());
      stackOffset++;
    };

    // Create first undo stack
    this.recordUndo();
  };

  /**
   * Button
   */
  var Button = function () {
    /**
     * update button status
     *
     * @param {jQuery} $container
     * @param {Object} styleInfo
     */
    this.update = function ($container, styleInfo) {
      /**
       * handle dropdown's check mark (for fontname, fontsize, lineHeight).
       * @param {jQuery} $btn
       * @param {Number} value
       */
      var checkDropdownMenu = function ($btn, value) {
        $btn.find('.dropdown-menu li a').each(function () {
          // always compare string to avoid creating another func.
          var isChecked = ($(this).data('value') + '') === (value + '');
          this.className = isChecked ? 'checked' : '';
        });
      };

      /**
       * update button state(active or not).
       *
       * @param {String} selector
       * @param {Function} pred
       */
      var btnState = function (selector, pred) {
        var $btn = $container.find(selector);
        $btn.toggleClass('active', pred());
      };

      // fontname
      var $fontname = $container.find('.note-fontname');
      if ($fontname.length) {
        var selectedFont = styleInfo['font-family'];
        if (!!selectedFont) {
          selectedFont = list.head(selectedFont.split(','));
          selectedFont = selectedFont.replace(/\'/g, '');
          $fontname.find('.note-current-fontname').text(selectedFont);
          checkDropdownMenu($fontname, selectedFont);
        }
      }

      // fontsize
      var $fontsize = $container.find('.note-fontsize');
      $fontsize.find('.note-current-fontsize').text(styleInfo['font-size']);
      checkDropdownMenu($fontsize, parseFloat(styleInfo['font-size']));

      // lineheight
      var $lineHeight = $container.find('.note-height');
      checkDropdownMenu($lineHeight, parseFloat(styleInfo['line-height']));

      btnState('button[data-event="bold"]', function () {
        return styleInfo['font-bold'] === 'bold';
      });
      btnState('button[data-event="italic"]', function () {
        return styleInfo['font-italic'] === 'italic';
      });
      btnState('button[data-event="underline"]', function () {
        return styleInfo['font-underline'] === 'underline';
      });
      btnState('button[data-event="strikethrough"]', function () {
        return styleInfo['font-strikethrough'] === 'strikethrough';
      });
      btnState('button[data-event="superscript"]', function () {
        return styleInfo['font-superscript'] === 'superscript';
      });
      btnState('button[data-event="subscript"]', function () {
        return styleInfo['font-subscript'] === 'subscript';
      });
      btnState('button[data-event="justifyLeft"]', function () {
        return styleInfo['text-align'] === 'left' || styleInfo['text-align'] === 'start';
      });
      btnState('button[data-event="justifyCenter"]', function () {
        return styleInfo['text-align'] === 'center';
      });
      btnState('button[data-event="justifyRight"]', function () {
        return styleInfo['text-align'] === 'right';
      });
      btnState('button[data-event="justifyFull"]', function () {
        return styleInfo['text-align'] === 'justify';
      });
      btnState('button[data-event="insertUnorderedList"]', function () {
        return styleInfo['list-style'] === 'unordered';
      });
      btnState('button[data-event="insertOrderedList"]', function () {
        return styleInfo['list-style'] === 'ordered';
      });
    };

    /**
     * update recent color
     *
     * @param {Node} button
     * @param {String} eventName
     * @param {value} value
     */
    this.updateRecentColor = function (button, eventName, value) {
      var $color = $(button).closest('.note-color');
      var $recentColor = $color.find('.note-recent-color');
      var colorInfo = JSON.parse($recentColor.attr('data-value'));
      colorInfo[eventName] = value;
      $recentColor.attr('data-value', JSON.stringify(colorInfo));
      var sKey = eventName === 'backColor' ? 'background-color' : 'color';
      $recentColor.find('i').css(sKey, value);
    };
  };

  /**
   * Toolbar
   */
  var Toolbar = function () {
    var button = new Button();

    this.update = function ($toolbar, styleInfo) {
      button.update($toolbar, styleInfo);
    };

    /**
     * @param {Node} button
     * @param {String} eventName
     * @param {String} value
     */
    this.updateRecentColor = function (buttonNode, eventName, value) {
      button.updateRecentColor(buttonNode, eventName, value);
    };

    /**
     * activate buttons exclude codeview
     * @param {jQuery} $toolbar
     */
    this.activate = function ($toolbar) {
      $toolbar.find('button')
              .not('button[data-event="codeview"]')
              .removeClass('disabled');
    };

    /**
     * deactivate buttons exclude codeview
     * @param {jQuery} $toolbar
     */
    this.deactivate = function ($toolbar) {
      $toolbar.find('button')
              .not('button[data-event="codeview"]')
              .addClass('disabled');
    };

    this.updateFullscreen = function ($container, bFullscreen) {
      var $btn = $container.find('button[data-event="fullscreen"]');
      $btn.toggleClass('active', bFullscreen);
    };

    this.updateCodeview = function ($container, isCodeview) {
      var $btn = $container.find('button[data-event="codeview"]');
      $btn.toggleClass('active', isCodeview);
    };
  };

  /**
   * Popover (http://getbootstrap.com/javascript/#popovers)
   */
  var Popover = function () {
    var button = new Button();

    /**
     * returns position from placeholder
     * @param {Node} placeholder
     * @param {Boolean} isAirMode
     */
    var posFromPlaceholder = function (placeholder, isAirMode) {
      var $placeholder = $(placeholder);
      var pos = isAirMode ? $placeholder.offset() : $placeholder.position();
      var height = $placeholder.outerHeight(true); // include margin

      // popover below placeholder.
      return {
        left: pos.left,
        top: pos.top + height
      };
    };

    /**
     * show popover
     * @param {jQuery} popover
     * @param {Position} pos
     */
    var showPopover = function ($popover, pos) {
      $popover.css({
        display: 'block',
        left: pos.left,
        top: pos.top
      });
    };

    var PX_POPOVER_ARROW_OFFSET_X = 20;

    /**
     * update current state
     * @param {jQuery} $popover - popover container
     * @param {Object} styleInfo - style object
     * @param {Boolean} isAirMode
     */
    this.update = function ($popover, styleInfo, isAirMode) {
      button.update($popover, styleInfo);

      var $linkPopover = $popover.find('.note-link-popover');
      if (styleInfo.anchor) {
        var $anchor = $linkPopover.find('a');
        var href = $(styleInfo.anchor).attr('href');
        $anchor.attr('href', href).html(href);
        showPopover($linkPopover, posFromPlaceholder(styleInfo.anchor, isAirMode));
      } else {
        $linkPopover.hide();
      }

      var $imagePopover = $popover.find('.note-image-popover');
      if (styleInfo.image) {
        showPopover($imagePopover, posFromPlaceholder(styleInfo.image, isAirMode));
      } else {
        $imagePopover.hide();
      }

      var $airPopover = $popover.find('.note-air-popover');
      if (isAirMode && !styleInfo.range.isCollapsed()) {
        var bnd = func.rect2bnd(list.last(styleInfo.range.getClientRects()));
        showPopover($airPopover, {
          left: Math.max(bnd.left + bnd.width / 2 - PX_POPOVER_ARROW_OFFSET_X, 0),
          top: bnd.top + bnd.height
        });
      } else {
        $airPopover.hide();
      }
    };

    /**
     * @param {Node} button
     * @param {String} eventName
     * @param {String} value
     */
    this.updateRecentColor = function (button, eventName, value) {
      button.updateRecentColor(button, eventName, value);
    };

    /**
     * hide all popovers
     * @param {jQuery} $popover - popover contaienr
     */
    this.hide = function ($popover) {
      $popover.children().hide();
    };
  };

  /**
   * Handle
   */
  var Handle = function () {
    /**
     * update handle
     * @param {jQuery} $handle
     * @param {Object} styleInfo
     * @param {Boolean} isAirMode
     */
    this.update = function ($handle, styleInfo, isAirMode) {
      var $selection = $handle.find('.note-control-selection');
      if (styleInfo.image) {
        var $image = $(styleInfo.image);
        var pos = isAirMode ? $image.offset() : $image.position();

        // include margin
        var imageSize = {
          w: $image.outerWidth(true),
          h: $image.outerHeight(true)
        };

        $selection.css({
          display: 'block',
          left: pos.left,
          top: pos.top,
          width: imageSize.w,
          height: imageSize.h
        }).data('target', styleInfo.image); // save current image element.
        var sizingText = imageSize.w + 'x' + imageSize.h;
        $selection.find('.note-control-selection-info').text(sizingText);
      } else {
        $selection.hide();
      }
    };

    this.hide = function ($handle) {
      $handle.children().hide();
    };
  };

  /**
   * Dialog 
   *
   * @class
   */
  var Dialog = function () {

    /**
     * toggle button status
     *
     * @param {jQuery} $btn
     * @param {Boolean} isEnable
     */
    var toggleBtn = function ($btn, isEnable) {
      $btn.toggleClass('disabled', !isEnable);
      $btn.attr('disabled', !isEnable);
    };

    /**
     * show image dialog
     *
     * @param {jQuery} $editable
     * @param {jQuery} $dialog
     * @return {Promise}
     */
    this.showImageDialog = function ($editable, $dialog) {
      return $.Deferred(function (deferred) {
        var $imageDialog = $dialog.find('.note-image-dialog');

        var $imageInput = $dialog.find('.note-image-input'),
            $imageUrl = $dialog.find('.note-image-url'),
            $imageBtn = $dialog.find('.note-image-btn');

        $imageDialog.one('shown.bs.modal', function () {
          // Cloning imageInput to clear element.
          $imageInput.replaceWith($imageInput.clone()
            .on('change', function () {
              deferred.resolve(this.files);
              $imageDialog.modal('hide');
            })
            .val('')
          );

          $imageBtn.click(function (event) {
            event.preventDefault();

            deferred.resolve($imageUrl.val());
            $imageDialog.modal('hide');
          });

          $imageUrl.on('keyup paste', function (event) {
            var url;
            
            if (event.type === 'paste') {
              url = event.originalEvent.clipboardData.getData('text');
            } else {
              url = $imageUrl.val();
            }
            
            toggleBtn($imageBtn, url);
          }).val('').trigger('focus');
        }).one('hidden.bs.modal', function () {
          $imageInput.off('change');
          $imageUrl.off('keyup paste');
          $imageBtn.off('click');

          if (deferred.state() === 'pending') {
            deferred.reject();
          }
        }).modal('show');
      });
    };

    /**
     * Show video dialog and set event handlers on dialog controls.
     *
     * @param {jQuery} $dialog 
     * @param {Object} videoInfo 
     * @return {Promise}
     */
    this.showVideoDialog = function ($editable, $dialog, videoInfo) {
      return $.Deferred(function (deferred) {
        var $videoDialog = $dialog.find('.note-video-dialog');
        var $videoUrl = $videoDialog.find('.note-video-url'),
            $videoBtn = $videoDialog.find('.note-video-btn');

        $videoDialog.one('shown.bs.modal', function () {
          $videoUrl.val(videoInfo.text).keyup(function () {
            toggleBtn($videoBtn, $videoUrl.val());
          }).trigger('keyup').trigger('focus');

          $videoBtn.click(function (event) {
            event.preventDefault();

            deferred.resolve($videoUrl.val());
            $videoDialog.modal('hide');
          });
        }).one('hidden.bs.modal', function () {
          // dettach events
          $videoUrl.off('keyup');
          $videoBtn.off('click');

          if (deferred.state() === 'pending') {
            deferred.reject();
          }
        }).modal('show');
      });
    };

    /**
     * Show link dialog and set event handlers on dialog controls.
     *
     * @param {jQuery} $dialog
     * @param {Object} linkInfo
     * @return {Promise}
     */
    this.showLinkDialog = function ($editable, $dialog, linkInfo) {
      return $.Deferred(function (deferred) {
        var $linkDialog = $dialog.find('.note-link-dialog');

        var $linkText = $linkDialog.find('.note-link-text'),
        $linkUrl = $linkDialog.find('.note-link-url'),
        $linkBtn = $linkDialog.find('.note-link-btn'),
        $openInNewWindow = $linkDialog.find('input[type=checkbox]');

        $linkDialog.one('shown.bs.modal', function () {
          $linkText.val(linkInfo.text);

          $linkText.keyup(function () {
            // if linktext was modified by keyup,
            // stop cloning text from linkUrl
            linkInfo.text = $linkText.val();
          });

          // if no url was given, copy text to url
          if (!linkInfo.url) {
            linkInfo.url = linkInfo.text;
            toggleBtn($linkBtn, linkInfo.text);
          }

          $linkUrl.keyup(function () {
            toggleBtn($linkBtn, $linkUrl.val());
            // display same link on `Text to display` input
            // when create a new link
            if (!linkInfo.text) {
              $linkText.val($linkUrl.val());
            }
          }).val(linkInfo.url).trigger('focus').trigger('select');

          $openInNewWindow.prop('checked', linkInfo.newWindow);

          $linkBtn.one('click', function (event) {
            event.preventDefault();

            deferred.resolve({
              range: linkInfo.range,
              url: $linkUrl.val(),
              text: $linkText.val(),
              newWindow: $openInNewWindow.is(':checked')
            });
            $linkDialog.modal('hide');
          });
        }).one('hidden.bs.modal', function () {
          // dettach events
          $linkText.off('keyup');
          $linkUrl.off('keyup');
          $linkBtn.off('click');

          if (deferred.state() === 'pending') {
            deferred.reject();
          }
        }).modal('show');
      }).promise();
    };

    /**
     * show help dialog
     *
     * @param {jQuery} $dialog
     */
    this.showHelpDialog = function ($editable, $dialog) {
      return $.Deferred(function (deferred) {
        var $helpDialog = $dialog.find('.note-help-dialog');

        $helpDialog.one('hidden.bs.modal', function () {
          deferred.resolve();
        }).modal('show');
      }).promise();
    };
  };


  var CodeMirror;
  if (agent.hasCodeMirror) {
    if (agent.isSupportAmd) {
      require(['CodeMirror'], function (cm) {
        CodeMirror = cm;
      });
    } else {
      CodeMirror = window.CodeMirror;
    }
  }

  /**
   * EventHandler
   */
  var EventHandler = function () {
    var $window = $(window);
    var $document = $(document);
    var $scrollbar = $('html, body');

    var editor = new Editor();
    var toolbar = new Toolbar(), popover = new Popover();
    var handle = new Handle(), dialog = new Dialog();

    /**
     * returns makeLayoutInfo from editor's descendant node.
     *
     * @param {Node} descendant
     * @returns {Object}
     */
    var makeLayoutInfo = function (descendant) {
      var $target = $(descendant).closest('.note-editor, .note-air-editor, .note-air-layout');

      if (!$target.length) { return null; }

      var $editor;
      if ($target.is('.note-editor, .note-air-editor')) {
        $editor = $target;
      } else {
        $editor = $('#note-editor-' + list.last($target.attr('id').split('-')));
      }

      return dom.buildLayoutInfo($editor);
    };

    /**
     * insert Images from file array.
     *
     * @param {jQuery} $editable
     * @param {File[]} files
     */
    var insertImages = function ($editable, files) {
      editor.restoreRange($editable);
      var callbacks = $editable.data('callbacks');

      // If onImageUpload options setted
      if (callbacks.onImageUpload) {
        callbacks.onImageUpload(files, editor, $editable);
      // else insert Image as dataURL
      } else {
        $.each(files, function (idx, file) {
          var filename = file.name;
          async.readFileAsDataURL(file).then(function (sDataURL) {
            editor.insertImage($editable, sDataURL, filename);
          }).fail(function () {
            if (callbacks.onImageUploadError) {
              callbacks.onImageUploadError();
            }
          });
        });
      }
    };

    var commands = {
      /**
       * @param {Object} layoutInfo
       */
      showLinkDialog: function (layoutInfo) {
        var $editor = layoutInfo.editor(),
            $dialog = layoutInfo.dialog(),
            $editable = layoutInfo.editable(),
            linkInfo = editor.getLinkInfo($editable);

        var options = $editor.data('options');

        editor.saveRange($editable);
        dialog.showLinkDialog($editable, $dialog, linkInfo).then(function (linkInfo) {
          editor.restoreRange($editable);
          editor.createLink($editable, linkInfo, options);
          // hide popover after creating link
          popover.hide(layoutInfo.popover());
        }).fail(function () {
          editor.restoreRange($editable);
        });
      },

      /**
       * @param {Object} layoutInfo
       */
      showImageDialog: function (layoutInfo) {
        var $dialog = layoutInfo.dialog(),
            $editable = layoutInfo.editable();

        editor.saveRange($editable);
        dialog.showImageDialog($editable, $dialog).then(function (data) {
          editor.restoreRange($editable);

          if (typeof data === 'string') {
            // image url
            editor.insertImage($editable, data);
          } else {
            // array of files
            insertImages($editable, data);
          }
        }).fail(function () {
          editor.restoreRange($editable);
        });
      },

      /**
       * @param {Object} layoutInfo
       */
      showVideoDialog: function (layoutInfo) {
        var $dialog = layoutInfo.dialog(),
            $editable = layoutInfo.editable(),
            videoInfo = editor.getVideoInfo($editable);

        editor.saveRange($editable);
        dialog.showVideoDialog($editable, $dialog, videoInfo).then(function (sUrl) {
          editor.restoreRange($editable);
          editor.insertVideo($editable, sUrl);
        }).fail(function () {
          editor.restoreRange($editable);
        });
      },

      /**
       * @param {Object} layoutInfo
       */
      showHelpDialog: function (layoutInfo) {
        var $dialog = layoutInfo.dialog(),
            $editable = layoutInfo.editable();

        editor.saveRange($editable, true);
        dialog.showHelpDialog($editable, $dialog).then(function () {
          editor.restoreRange($editable);
        });
      },

      fullscreen: function (layoutInfo) {
        var $editor = layoutInfo.editor(),
        $toolbar = layoutInfo.toolbar(),
        $editable = layoutInfo.editable(),
        $codable = layoutInfo.codable();

        var options = $editor.data('options');

        var resize = function (size) {
          $editor.css('width', size.w);
          $editable.css('height', size.h);
          $codable.css('height', size.h);
          if ($codable.data('cmeditor')) {
            $codable.data('cmeditor').setsize(null, size.h);
          }
        };

        $editor.toggleClass('fullscreen');
        var isFullscreen = $editor.hasClass('fullscreen');
        if (isFullscreen) {
          $editable.data('orgheight', $editable.css('height'));

          $window.on('resize', function () {
            resize({
              w: $window.width(),
              h: $window.height() - $toolbar.outerHeight()
            });
          }).trigger('resize');

          $scrollbar.css('overflow', 'hidden');
        } else {
          $window.off('resize');
          resize({
            w: options.width || '',
            h: $editable.data('orgheight')
          });
          $scrollbar.css('overflow', 'visible');
        }

        toolbar.updateFullscreen($toolbar, isFullscreen);
      },

      codeview: function (layoutInfo) {
        var $editor = layoutInfo.editor(),
        $toolbar = layoutInfo.toolbar(),
        $editable = layoutInfo.editable(),
        $codable = layoutInfo.codable(),
        $popover = layoutInfo.popover();

        var options = $editor.data('options');

        var cmEditor, server;

        $editor.toggleClass('codeview');

        var isCodeview = $editor.hasClass('codeview');
        if (isCodeview) {
          $codable.val(dom.html($editable, true));
          $codable.height($editable.height());
          toolbar.deactivate($toolbar);
          popover.hide($popover);
          $codable.focus();

          // activate CodeMirror as codable
          if (agent.hasCodeMirror) {
            cmEditor = CodeMirror.fromTextArea($codable[0], options.codemirror);

            // CodeMirror TernServer
            if (options.codemirror.tern) {
              server = new CodeMirror.TernServer(options.codemirror.tern);
              cmEditor.ternServer = server;
              cmEditor.on('cursorActivity', function (cm) {
                server.updateArgHints(cm);
              });
            }

            // CodeMirror hasn't Padding.
            cmEditor.setSize(null, $editable.outerHeight());
            $codable.data('cmEditor', cmEditor);
          }
        } else {
          // deactivate CodeMirror as codable
          if (agent.hasCodeMirror) {
            cmEditor = $codable.data('cmEditor');
            $codable.val(cmEditor.getValue());
            cmEditor.toTextArea();
          }

          $editable.html(dom.value($codable) || dom.emptyPara);
          $editable.height(options.height ? $codable.height() : 'auto');

          toolbar.activate($toolbar);
          $editable.focus();
        }

        toolbar.updateCodeview(layoutInfo.toolbar(), isCodeview);
      }
    };

    var hMousedown = function (event) {
      //preventDefault Selection for FF, IE8+
      if (dom.isImg(event.target)) {
        event.preventDefault();
      }
    };

    var hToolbarAndPopoverUpdate = function (event) {
      // delay for range after mouseup
      setTimeout(function () {
        var layoutInfo = makeLayoutInfo(event.currentTarget || event.target);
        var styleInfo = editor.currentStyle(event.target);
        if (!styleInfo) { return; }

        var isAirMode = layoutInfo.editor().data('options').airMode;
        if (!isAirMode) {
          toolbar.update(layoutInfo.toolbar(), styleInfo);
        }

        popover.update(layoutInfo.popover(), styleInfo, isAirMode);
        handle.update(layoutInfo.handle(), styleInfo, isAirMode);
      }, 0);
    };

    var hScroll = function (event) {
      var layoutInfo = makeLayoutInfo(event.currentTarget || event.target);
      //hide popover and handle when scrolled
      popover.hide(layoutInfo.popover());
      handle.hide(layoutInfo.handle());
    };

    /**
     * paste clipboard image
     *
     * @param {Event} event
     */
    var hPasteClipboardImage = function (event) {
      var clipboardData = event.originalEvent.clipboardData;
      if (!clipboardData || !clipboardData.items || !clipboardData.items.length) {
        return;
      }

      var layoutInfo = makeLayoutInfo(event.currentTarget || event.target);
      var item = list.head(clipboardData.items);
      var isClipboardImage = item.kind === 'file' && item.type.indexOf('image/') !== -1;

      if (isClipboardImage) {
        insertImages(layoutInfo.editable(), [item.getAsFile()]);
      }
    };

    /**
     * `mousedown` event handler on $handle
     *  - controlSizing: resize image
     *
     * @param {MouseEvent} event
     */
    var hHandleMousedown = function (event) {
      if (dom.isControlSizing(event.target)) {
        event.preventDefault();
        event.stopPropagation();

        var layoutInfo = makeLayoutInfo(event.target),
            $handle = layoutInfo.handle(), $popover = layoutInfo.popover(),
            $editable = layoutInfo.editable(),
            $editor = layoutInfo.editor();

        var target = $handle.find('.note-control-selection').data('target'),
            $target = $(target), posStart = $target.offset(),
            scrollTop = $document.scrollTop();

        var isAirMode = $editor.data('options').airMode;

        $document.on('mousemove', function (event) {
          editor.resizeTo({
            x: event.clientX - posStart.left,
            y: event.clientY - (posStart.top - scrollTop)
          }, $target, !event.shiftKey);

          handle.update($handle, {image: target}, isAirMode);
          popover.update($popover, {image: target}, isAirMode);
        }).one('mouseup', function () {
          $document.off('mousemove');
        });

        if (!$target.data('ratio')) { // original ratio.
          $target.data('ratio', $target.height() / $target.width());
        }

        editor.afterCommand($editable);
      }
    };

    var hToolbarAndPopoverMousedown = function (event) {
      // prevent default event when insertTable (FF, Webkit)
      var $btn = $(event.target).closest('[data-event]');
      if ($btn.length) {
        event.preventDefault();
      }
    };

    var hToolbarAndPopoverClick = function (event) {
      var $btn = $(event.target).closest('[data-event]');

      if ($btn.length) {
        var eventName = $btn.attr('data-event'),
            value = $btn.attr('data-value'),
            hide = $btn.attr('data-hide');

        var layoutInfo = makeLayoutInfo(event.target);

        event.preventDefault();

        // before command: detect control selection element($target)
        var $target;
        if ($.inArray(eventName, ['resize', 'floatMe', 'removeMedia']) !== -1) {
          var $selection = layoutInfo.handle().find('.note-control-selection');
          $target = $($selection.data('target'));
        }

        // If requested, hide the popover when the button is clicked.
        // Useful for things like showHelpDialog.
        if (hide) {
          $btn.parents('.popover').hide();
        }
        
        if (editor[eventName]) { // on command
          var $editable = layoutInfo.editable();
          $editable.trigger('focus');
          editor[eventName]($editable, value, $target);
        } else if (commands[eventName]) {
          commands[eventName].call(this, layoutInfo);
        }

        // after command
        if ($.inArray(eventName, ['backColor', 'foreColor']) !== -1) {
          var options = layoutInfo.editor().data('options', options);
          var module = options.airMode ? popover : toolbar;
          module.updateRecentColor(list.head($btn), eventName, value);
        }

        hToolbarAndPopoverUpdate(event);
      }
    };

    var EDITABLE_PADDING = 24;
    /**
     * `mousedown` event handler on statusbar
     *
     * @param {MouseEvent} event
     */
    var hStatusbarMousedown = function (event) {
      event.preventDefault();
      event.stopPropagation();

      var $editable = makeLayoutInfo(event.target).editable();
      var nEditableTop = $editable.offset().top - $document.scrollTop();

      var layoutInfo = makeLayoutInfo(event.currentTarget || event.target);
      var options = layoutInfo.editor().data('options');

      $document.on('mousemove', function (event) {
        var nHeight = event.clientY - (nEditableTop + EDITABLE_PADDING);

        nHeight = (options.minHeight > 0) ? Math.max(nHeight, options.minHeight) : nHeight;
        nHeight = (options.maxHeight > 0) ? Math.min(nHeight, options.maxHeight) : nHeight;

        $editable.height(nHeight);
      }).one('mouseup', function () {
        $document.off('mousemove');
      });
    };

    var PX_PER_EM = 18;
    var hDimensionPickerMove = function (event, options) {
      var $picker = $(event.target.parentNode); // target is mousecatcher
      var $dimensionDisplay = $picker.next();
      var $catcher = $picker.find('.note-dimension-picker-mousecatcher');
      var $highlighted = $picker.find('.note-dimension-picker-highlighted');
      var $unhighlighted = $picker.find('.note-dimension-picker-unhighlighted');

      var posOffset;
      // HTML5 with jQuery - e.offsetX is undefined in Firefox
      if (event.offsetX === undefined) {
        var posCatcher = $(event.target).offset();
        posOffset = {
          x: event.pageX - posCatcher.left,
          y: event.pageY - posCatcher.top
        };
      } else {
        posOffset = {
          x: event.offsetX,
          y: event.offsetY
        };
      }

      var dim = {
        c: Math.ceil(posOffset.x / PX_PER_EM) || 1,
        r: Math.ceil(posOffset.y / PX_PER_EM) || 1
      };

      $highlighted.css({ width: dim.c + 'em', height: dim.r + 'em' });
      $catcher.attr('data-value', dim.c + 'x' + dim.r);

      if (3 < dim.c && dim.c < options.insertTableMaxSize.col) {
        $unhighlighted.css({ width: dim.c + 1 + 'em'});
      }

      if (3 < dim.r && dim.r < options.insertTableMaxSize.row) {
        $unhighlighted.css({ height: dim.r + 1 + 'em'});
      }

      $dimensionDisplay.html(dim.c + ' x ' + dim.r);
    };

    /**
     * Drag and Drop Events
     *
     * @param {Object} layoutInfo - layout Informations
     * @param {Boolean} disableDragAndDrop
     */
    var handleDragAndDropEvent = function (layoutInfo, disableDragAndDrop) {
      if (disableDragAndDrop) {
        // prevent default drop event
        $document.on('drop', function (e) {
          e.preventDefault();
        });
      } else {
        attachDragAndDropEvent(layoutInfo);
      }
    };

    /**
     * attach Drag and Drop Events
     *
     * @param {Object} layoutInfo - layout Informations
     */
    var attachDragAndDropEvent = function (layoutInfo) {
      var collection = $(),
          $dropzone = layoutInfo.dropzone,
          $dropzoneMessage = layoutInfo.dropzone.find('.note-dropzone-message');

      // show dropzone on dragenter when dragging a object to document.
      $document.on('dragenter', function (e) {
        var isCodeview = layoutInfo.editor.hasClass('codeview');
        if (!isCodeview && !collection.length) {
          layoutInfo.editor.addClass('dragover');
          $dropzone.width(layoutInfo.editor.width());
          $dropzone.height(layoutInfo.editor.height());
          $dropzoneMessage.text('Drag Image Here');
        }
        collection = collection.add(e.target);
      }).on('dragleave', function (e) {
        collection = collection.not(e.target);
        if (!collection.length) {
          layoutInfo.editor.removeClass('dragover');
        }
      }).on('drop', function () {
        collection = $();
        layoutInfo.editor.removeClass('dragover');
      });

      // change dropzone's message on hover.
      $dropzone.on('dragenter', function () {
        $dropzone.addClass('hover');
        $dropzoneMessage.text('Drop Image');
      }).on('dragleave', function () {
        $dropzone.removeClass('hover');
        $dropzoneMessage.text('Drag Image Here');
      });

      // attach dropImage
      $dropzone.on('drop', function (event) {
        event.preventDefault();

        var dataTransfer = event.originalEvent.dataTransfer;
        if (dataTransfer && dataTransfer.files) {
          var layoutInfo = makeLayoutInfo(event.currentTarget || event.target);
          layoutInfo.editable().focus();
          insertImages(layoutInfo.editable(), dataTransfer.files);
        }
      }).on('dragover', false); // prevent default dragover event
    };


    /**
     * bind KeyMap on keydown
     *
     * @param {Object} layoutInfo
     * @param {Object} keyMap
     */
    this.bindKeyMap = function (layoutInfo, keyMap) {
      var $editor = layoutInfo.editor;
      var $editable = layoutInfo.editable;

      layoutInfo = makeLayoutInfo($editable);

      $editable.on('keydown', function (event) {
        var aKey = [];

        // modifier
        if (event.metaKey) { aKey.push('CMD'); }
        if (event.ctrlKey && !event.altKey) { aKey.push('CTRL'); }
        if (event.shiftKey) { aKey.push('SHIFT'); }

        // keycode
        var keyName = key.nameFromCode[event.keyCode];
        if (keyName) { aKey.push(keyName); }

        var eventName = keyMap[aKey.join('+')];
        if (eventName) {
          event.preventDefault();

          if (editor[eventName]) {
            editor[eventName]($editable, $editor.data('options'));
          } else if (commands[eventName]) {
            commands[eventName].call(this, layoutInfo);
          }
        } else if (key.isEdit(event.keyCode)) {
          editor.afterCommand($editable);
        }
      });
    };

    /**
     * attach eventhandler
     *
     * @param {Object} layoutInfo - layout Informations
     * @param {Object} options - user options include custom event handlers
     * @param {Function} options.enter - enter key handler
     */
    this.attach = function (layoutInfo, options) {
      // handlers for editable
      this.bindKeyMap(layoutInfo, options.keyMap[agent.isMac ? 'mac' : 'pc']);
      layoutInfo.editable.on('mousedown', hMousedown);
      layoutInfo.editable.on('keyup mouseup', hToolbarAndPopoverUpdate);
      layoutInfo.editable.on('scroll', hScroll);
      layoutInfo.editable.on('paste', hPasteClipboardImage);

      // handler for handle and popover
      layoutInfo.handle.on('mousedown', hHandleMousedown);
      layoutInfo.popover.on('click', hToolbarAndPopoverClick);
      layoutInfo.popover.on('mousedown', hToolbarAndPopoverMousedown);

      // handlers for frame mode (toolbar, statusbar)
      if (!options.airMode) {
        // handler for drag and drop
        handleDragAndDropEvent(layoutInfo, options.disableDragAndDrop);

        // handler for toolbar
        layoutInfo.toolbar.on('click', hToolbarAndPopoverClick);
        layoutInfo.toolbar.on('mousedown', hToolbarAndPopoverMousedown);

        // handler for statusbar
        if (!options.disableResizeEditor) {
          layoutInfo.statusbar.on('mousedown', hStatusbarMousedown);
        }
      }

      // handler for table dimension
      var $catcherContainer = options.airMode ? layoutInfo.popover :
                                                layoutInfo.toolbar;
      var $catcher = $catcherContainer.find('.note-dimension-picker-mousecatcher');
      $catcher.css({
        width: options.insertTableMaxSize.col + 'em',
        height: options.insertTableMaxSize.row + 'em'
      }).on('mousemove', function (event) {
        hDimensionPickerMove(event, options);
      });

      // save options on editor
      layoutInfo.editor.data('options', options);

      // ret styleWithCSS for backColor / foreColor clearing with 'inherit'.
      if (options.styleWithSpan && !agent.isMSIE) {
        // protect FF Error: NS_ERROR_FAILURE: Failure
        setTimeout(function () {
          document.execCommand('styleWithCSS', 0, true);
        }, 0);
      }

      // History
      var history = new History(layoutInfo.editable);
      layoutInfo.editable.data('NoteHistory', history);

      // basic event callbacks (lowercase)
      // enter, focus, blur, keyup, keydown
      if (options.onenter) {
        layoutInfo.editable.keypress(function (event) {
          if (event.keyCode === key.ENTER) { options.onenter(event); }
        });
      }

      if (options.onfocus) { layoutInfo.editable.focus(options.onfocus); }
      if (options.onblur) { layoutInfo.editable.blur(options.onblur); }
      if (options.onkeyup) { layoutInfo.editable.keyup(options.onkeyup); }
      if (options.onkeydown) { layoutInfo.editable.keydown(options.onkeydown); }
      if (options.onpaste) { layoutInfo.editable.on('paste', options.onpaste); }

      // callbacks for advanced features (camel)
      if (options.onToolbarClick) { layoutInfo.toolbar.click(options.onToolbarClick); }
      if (options.onChange) {
        var hChange = function () {
          editor.triggerOnChange(layoutInfo.editable);
        };

        if (agent.isMSIE) {
          var sDomEvents = 'DOMCharacterDataModified DOMSubtreeModified DOMNodeInserted';
          layoutInfo.editable.on(sDomEvents, hChange);
        } else {
          layoutInfo.editable.on('input', hChange);
        }
      }

      // All editor status will be saved on editable with jquery's data
      // for support multiple editor with singleton object.
      layoutInfo.editable.data('callbacks', {
        onChange: options.onChange,
        onAutoSave: options.onAutoSave,
        onImageUpload: options.onImageUpload,
        onImageUploadError: options.onImageUploadError,
        onFileUpload: options.onFileUpload,
        onFileUploadError: options.onFileUpload
      });
    };

    this.dettach = function (layoutInfo, options) {
      layoutInfo.editable.off();

      layoutInfo.popover.off();
      layoutInfo.handle.off();
      layoutInfo.dialog.off();

      if (!options.airMode) {
        layoutInfo.dropzone.off();
        layoutInfo.toolbar.off();
        layoutInfo.statusbar.off();
      }
    };
  };

  /**
   * renderer
   *
   * rendering toolbar and editable
   */
  var Renderer = function () {

    /**
     * bootstrap button template
     *
     * @param {String} label
     * @param {Object} [options]
     * @param {String} [options.event]
     * @param {String} [options.value]
     * @param {String} [options.title]
     * @param {String} [options.dropdown]
     * @param {String} [options.hide]
     */
    var tplButton = function (label, options) {
      var event = options.event;
      var value = options.value;
      var title = options.title;
      var className = options.className;
      var dropdown = options.dropdown;
      var hide = options.hide;

      return '<button type="button"' +
                 ' class="btn btn-default btn-sm btn-small' +
                   (className ? ' ' + className : '') +
                   (dropdown ? ' dropdown-toggle' : '') +
                 '"' +
                 (dropdown ? ' data-toggle="dropdown"' : '') +
                 (title ? ' title="' + title + '"' : '') +
                 (event ? ' data-event="' + event + '"' : '') +
                 (value ? ' data-value=\'' + value + '\'' : '') +
                 (hide ? ' data-hide=\'' + hide + '\'' : '') +
                 ' tabindex="-1">' +
               label +
               (dropdown ? ' <span class="caret"></span>' : '') +
             '</button>' +
             (dropdown || '');
    };

    /**
     * bootstrap icon button template
     *
     * @param {String} iconClassName
     * @param {Object} [options]
     * @param {String} [options.event]
     * @param {String} [options.value]
     * @param {String} [options.title]
     * @param {String} [options.dropdown]
     */
    var tplIconButton = function (iconClassName, options) {
      var label = '<i class="' + iconClassName + '"></i>';
      return tplButton(label, options);
    };

    /**
     * bootstrap popover template
     *
     * @param {String} className
     * @param {String} content
     */
    var tplPopover = function (className, content) {
      return '<div class="' + className + ' popover bottom in" style="display: none;">' +
               '<div class="arrow"></div>' +
               '<div class="popover-content">' +
                 content +
               '</div>' +
             '</div>';
    };

    /**
     * bootstrap dialog template
     *
     * @param {String} className
     * @param {String} [title]
     * @param {String} body
     * @param {String} [footer]
     */
    var tplDialog = function (className, title, body, footer) {
      return '<div class="' + className + ' modal" aria-hidden="false">' +
               '<div class="modal-dialog">' +
                 '<div class="modal-content">' +
                   (title ?
                   '<div class="modal-header">' +
                     '<button type="button" class="close" aria-hidden="true" tabindex="-1">&times;</button>' +
                     '<h4 class="modal-title">' + title + '</h4>' +
                   '</div>' : ''
                   ) +
                   '<form class="note-modal-form">' +
                     '<div class="modal-body">' +
                       '<div class="row-fluid">' + body + '</div>' +
                     '</div>' +
                     (footer ?
                     '<div class="modal-footer">' + footer + '</div>' : ''
                     ) +
                   '</form>' +
                 '</div>' +
               '</div>' +
             '</div>';
    };

    var tplButtonInfo = {
      picture: function (lang) {
        return tplIconButton('fa fa-picture-o icon-picture', {
          event: 'showImageDialog',
          title: lang.image.image,
          hide: true
        });
      },
      link: function (lang) {
        return tplIconButton('fa fa-link icon-link', {
          event: 'showLinkDialog',
          title: lang.link.link,
          hide: true
        });
      },
      video: function (lang) {
        return tplIconButton('fa fa-youtube-play icon-play', {
          event: 'showVideoDialog',
          title: lang.video.video,
          hide: true
        });
      },
      table: function (lang) {
        var dropdown = '<ul class="note-table dropdown-menu">' +
                         '<div class="note-dimension-picker">' +
                           '<div class="note-dimension-picker-mousecatcher" data-event="insertTable" data-value="1x1"></div>' +
                           '<div class="note-dimension-picker-highlighted"></div>' +
                           '<div class="note-dimension-picker-unhighlighted"></div>' +
                         '</div>' +
                         '<div class="note-dimension-display"> 1 x 1 </div>' +
                       '</ul>';
        return tplIconButton('fa fa-table icon-table', {
          title: lang.table.table,
          dropdown: dropdown
        });
      },
      style: function (lang, options) {
        var items = options.styleTags.reduce(function (memo, v) {
          var label = lang.style[v === 'p' ? 'normal' : v];
          return memo + '<li><a data-event="formatBlock" href="#" data-value="' + v + '">' +
                   (
                     (v === 'p' || v === 'pre') ? label :
                     '<' + v + '>' + label + '</' + v + '>'
                   ) +
                 '</a></li>';
        }, '');

        return tplIconButton('fa fa-magic icon-magic', {
          title: lang.style.style,
          dropdown: '<ul class="dropdown-menu">' + items + '</ul>'
        });
      },
      fontname: function (lang, options) {
        var items = options.fontNames.reduce(function (memo, v) {
          if (!agent.isFontInstalled(v)) { return memo; }
          return memo + '<li><a data-event="fontName" href="#" data-value="' + v + '">' +
                          '<i class="fa fa-check icon-ok"></i> ' + v +
                        '</a></li>';
        }, '');
        var label = '<span class="note-current-fontname">' +
                       options.defaultFontName +
                     '</span>';
        return tplButton(label, {
          title: lang.font.name,
          dropdown: '<ul class="dropdown-menu">' + items + '</ul>'
        });
      },
      fontsize: function (lang, options) {
        var items = options.fontSizes.reduce(function (memo, v) {
          return memo + '<li><a data-event="fontSize" href="#" data-value="' + v + '">' +
                          '<i class="fa fa-check icon-ok"></i> ' + v +
                        '</a></li>';
        }, '');

        var label = '<span class="note-current-fontsize">11</span>';
        return tplButton(label, {
          title: lang.font.size,
          dropdown: '<ul class="dropdown-menu">' + items + '</ul>'
        });
      },

      color: function (lang) {
        var colorButtonLabel = '<i class="fa fa-font icon-font" style="color:black;background-color:yellow;"></i>';
        var colorButton = tplButton(colorButtonLabel, {
          className: 'note-recent-color',
          title: lang.color.recent,
          event: 'color',
          value: '{"backColor":"yellow"}'
        });

        var dropdown = '<ul class="dropdown-menu">' +
                         '<li>' +
                           '<div class="btn-group">' +
                             '<div class="note-palette-title">' + lang.color.background + '</div>' +
                             '<div class="note-color-reset" data-event="backColor"' +
                               ' data-value="inherit" title="' + lang.color.transparent + '">' +
                               lang.color.setTransparent +
                             '</div>' +
                             '<div class="note-color-palette" data-target-event="backColor"></div>' +
                           '</div>' +
                           '<div class="btn-group">' +
                             '<div class="note-palette-title">' + lang.color.foreground + '</div>' +
                             '<div class="note-color-reset" data-event="foreColor" data-value="inherit" title="' + lang.color.reset + '">' +
                               lang.color.resetToDefault +
                             '</div>' +
                             '<div class="note-color-palette" data-target-event="foreColor"></div>' +
                           '</div>' +
                         '</li>' +
                       '</ul>';

        var moreButton = tplButton('', {
          title: lang.color.more,
          dropdown: dropdown
        });

        return colorButton + moreButton;
      },
      bold: function (lang) {
        return tplIconButton('fa fa-bold icon-bold', {
          event: 'bold',
          title: lang.font.bold
        });
      },
      italic: function (lang) {
        return tplIconButton('fa fa-italic icon-italic', {
          event: 'italic',
          title: lang.font.italic
        });
      },
      underline: function (lang) {
        return tplIconButton('fa fa-underline icon-underline', {
          event: 'underline',
          title: lang.font.underline
        });
      },
      strikethrough: function (lang) {
        return tplIconButton('fa fa-strikethrough icon-strikethrough', {
          event: 'strikethrough',
          title: lang.font.strikethrough
        });
      },
      superscript: function (lang) {
        return tplIconButton('fa fa-superscript icon-superscript', {
          event: 'superscript',
          title: lang.font.superscript
        });
      },
      subscript: function (lang) {
        return tplIconButton('fa fa-subscript icon-subscript', {
          event: 'subscript',
          title: lang.font.subscript
        });
      },
      clear: function (lang) {
        return tplIconButton('fa fa-eraser icon-eraser', {
          event: 'removeFormat',
          title: lang.font.clear
        });
      },
      ul: function (lang) {
        return tplIconButton('fa fa-list-ul icon-list-ul', {
          event: 'insertUnorderedList',
          title: lang.lists.unordered
        });
      },
      ol: function (lang) {
        return tplIconButton('fa fa-list-ol icon-list-ol', {
          event: 'insertOrderedList',
          title: lang.lists.ordered
        });
      },
      paragraph: function (lang) {
        var leftButton = tplIconButton('fa fa-align-left icon-align-left', {
          title: lang.paragraph.left,
          event: 'justifyLeft'
        });
        var centerButton = tplIconButton('fa fa-align-center icon-align-center', {
          title: lang.paragraph.center,
          event: 'justifyCenter'
        });
        var rightButton = tplIconButton('fa fa-align-right icon-align-right', {
          title: lang.paragraph.right,
          event: 'justifyRight'
        });
        var justifyButton = tplIconButton('fa fa-align-justify icon-align-justify', {
          title: lang.paragraph.justify,
          event: 'justifyFull'
        });

        var outdentButton = tplIconButton('fa fa-outdent icon-indent-left', {
          title: lang.paragraph.outdent,
          event: 'outdent'
        });
        var indentButton = tplIconButton('fa fa-indent icon-indent-right', {
          title: lang.paragraph.indent,
          event: 'indent'
        });

        var dropdown = '<div class="dropdown-menu">' +
                         '<div class="note-align btn-group">' +
                           leftButton + centerButton + rightButton + justifyButton +
                         '</div>' +
                         '<div class="note-list btn-group">' +
                           indentButton + outdentButton +
                         '</div>' +
                       '</div>';

        return tplIconButton('fa fa-align-left icon-align-left', {
          title: lang.paragraph.paragraph,
          dropdown: dropdown
        });
      },
      height: function (lang, options) {
        var items = options.lineHeights.reduce(function (memo, v) {
          return memo + '<li><a data-event="lineHeight" href="#" data-value="' + parseFloat(v) + '">' +
                          '<i class="fa fa-check icon-ok"></i> ' + v +
                        '</a></li>';
        }, '');

        return tplIconButton('fa fa-text-height icon-text-height', {
          title: lang.font.height,
          dropdown: '<ul class="dropdown-menu">' + items + '</ul>'
        });

      },
      help: function (lang) {
        return tplIconButton('fa fa-question icon-question', {
          event: 'showHelpDialog',
          title: lang.options.help,
          hide: true
        });
      },
      fullscreen: function (lang) {
        return tplIconButton('fa fa-arrows-alt icon-fullscreen', {
          event: 'fullscreen',
          title: lang.options.fullscreen
        });
      },
      codeview: function (lang) {
        return tplIconButton('fa fa-code icon-code', {
          event: 'codeview',
          title: lang.options.codeview
        });
      },
      undo: function (lang) {
        return tplIconButton('fa fa-undo icon-undo', {
          event: 'undo',
          title: lang.history.undo
        });
      },
      redo: function (lang) {
        return tplIconButton('fa fa-repeat icon-repeat', {
          event: 'redo',
          title: lang.history.redo
        });
      },
      hr: function (lang) {
        return tplIconButton('fa fa-minus icon-hr', {
          event: 'insertHorizontalRule',
          title: lang.hr.insert
        });
      }
    };

    var tplPopovers = function (lang, options) {
      var tplLinkPopover = function () {
        var linkButton = tplIconButton('fa fa-edit icon-edit', {
          title: lang.link.edit,
          event: 'showLinkDialog',
          hide: true
        });
        var unlinkButton = tplIconButton('fa fa-unlink icon-unlink', {
          title: lang.link.unlink,
          event: 'unlink'
        });
        var content = '<a href="http://www.google.com" target="_blank">www.google.com</a>&nbsp;&nbsp;' +
                      '<div class="note-insert btn-group">' +
                        linkButton + unlinkButton +
                      '</div>';
        return tplPopover('note-link-popover', content);
      };

      var tplImagePopover = function () {
        var fullButton = tplButton('<span class="note-fontsize-10">100%</span>', {
          title: lang.image.resizeFull,
          event: 'resize',
          value: '1'
        });
        var halfButton = tplButton('<span class="note-fontsize-10">50%</span>', {
          title: lang.image.resizeHalf,
          event: 'resize',
          value: '0.5'
        });
        var quarterButton = tplButton('<span class="note-fontsize-10">25%</span>', {
          title: lang.image.resizeQuarter,
          event: 'resize',
          value: '0.25'
        });

        var leftButton = tplIconButton('fa fa-align-left icon-align-left', {
          title: lang.image.floatLeft,
          event: 'floatMe',
          value: 'left'
        });
        var rightButton = tplIconButton('fa fa-align-right icon-align-right', {
          title: lang.image.floatRight,
          event: 'floatMe',
          value: 'right'
        });
        var justifyButton = tplIconButton('fa fa-align-justify icon-align-justify', {
          title: lang.image.floatNone,
          event: 'floatMe',
          value: 'none'
        });

        var removeButton = tplIconButton('fa fa-trash-o icon-trash', {
          title: lang.image.remove,
          event: 'removeMedia',
          value: 'none'
        });

        var content = '<div class="btn-group">' + fullButton + halfButton + quarterButton + '</div>' +
                      '<div class="btn-group">' + leftButton + rightButton + justifyButton + '</div>' +
                      '<div class="btn-group">' + removeButton + '</div>';
        return tplPopover('note-image-popover', content);
      };

      var tplAirPopover = function () {
        var content = '';
        for (var idx = 0, len = options.airPopover.length; idx < len; idx ++) {
          var group = options.airPopover[idx];
          content += '<div class="note-' + group[0] + ' btn-group">';
          for (var i = 0, lenGroup = group[1].length; i < lenGroup; i++) {
            content += tplButtonInfo[group[1][i]](lang, options);
          }
          content += '</div>';
        }

        return tplPopover('note-air-popover', content);
      };

      return '<div class="note-popover">' +
               tplLinkPopover() +
               tplImagePopover() +
               (options.airMode ?  tplAirPopover() : '') +
             '</div>';
    };

    var tplHandles = function () {
      return '<div class="note-handle">' +
               '<div class="note-control-selection">' +
                 '<div class="note-control-selection-bg"></div>' +
                 '<div class="note-control-holder note-control-nw"></div>' +
                 '<div class="note-control-holder note-control-ne"></div>' +
                 '<div class="note-control-holder note-control-sw"></div>' +
                 '<div class="note-control-sizing note-control-se"></div>' +
                 '<div class="note-control-selection-info"></div>' +
               '</div>' +
             '</div>';
    };

    /**
     * shortcut table template
     * @param {String} title
     * @param {String} body
     */
    var tplShortcut = function (title, body) {
      return '<table class="note-shortcut">' +
               '<thead>' +
                 '<tr><th></th><th>' + title + '</th></tr>' +
               '</thead>' +
               '<tbody>' + body + '</tbody>' +
             '</table>';
    };

    var tplShortcutText = function (lang) {
      var body = '<tr><td>⌘ + B</td><td>' + lang.font.bold + '</td></tr>' +
                 '<tr><td>⌘ + I</td><td>' + lang.font.italic + '</td></tr>' +
                 '<tr><td>⌘ + U</td><td>' + lang.font.underline + '</td></tr>' +
                 '<tr><td>⌘ + ⇧ + S</td><td>' + lang.font.strikethrough + '</td></tr>' +
                 '<tr><td>⌘ + \\</td><td>' + lang.font.clear + '</td></tr>';

      return tplShortcut(lang.shortcut.textFormatting, body);
    };

    var tplShortcutAction = function (lang) {
      var body = '<tr><td>⌘ + Z</td><td>' + lang.history.undo + '</td></tr>' +
                 '<tr><td>⌘ + ⇧ + Z</td><td>' + lang.history.redo + '</td></tr>' +
                 '<tr><td>⌘ + ]</td><td>' + lang.paragraph.indent + '</td></tr>' +
                 '<tr><td>⌘ + [</td><td>' + lang.paragraph.outdent + '</td></tr>' +
                 '<tr><td>⌘ + ENTER</td><td>' + lang.hr.insert + '</td></tr>';

      return tplShortcut(lang.shortcut.action, body);
    };

    var tplShortcutPara = function (lang) {
      var body = '<tr><td>⌘ + ⇧ + L</td><td>' + lang.paragraph.left + '</td></tr>' +
                 '<tr><td>⌘ + ⇧ + E</td><td>' + lang.paragraph.center + '</td></tr>' +
                 '<tr><td>⌘ + ⇧ + R</td><td>' + lang.paragraph.right + '</td></tr>' +
                 '<tr><td>⌘ + ⇧ + J</td><td>' + lang.paragraph.justify + '</td></tr>' +
                 '<tr><td>⌘ + ⇧ + NUM7</td><td>' + lang.lists.ordered + '</td></tr>' +
                 '<tr><td>⌘ + ⇧ + NUM8</td><td>' + lang.lists.unordered + '</td></tr>';

      return tplShortcut(lang.shortcut.paragraphFormatting, body);
    };

    var tplShortcutStyle = function (lang) {
      var body = '<tr><td>⌘ + NUM0</td><td>' + lang.style.normal + '</td></tr>' +
                 '<tr><td>⌘ + NUM1</td><td>' + lang.style.h1 + '</td></tr>' +
                 '<tr><td>⌘ + NUM2</td><td>' + lang.style.h2 + '</td></tr>' +
                 '<tr><td>⌘ + NUM3</td><td>' + lang.style.h3 + '</td></tr>' +
                 '<tr><td>⌘ + NUM4</td><td>' + lang.style.h4 + '</td></tr>' +
                 '<tr><td>⌘ + NUM5</td><td>' + lang.style.h5 + '</td></tr>' +
                 '<tr><td>⌘ + NUM6</td><td>' + lang.style.h6 + '</td></tr>';

      return tplShortcut(lang.shortcut.documentStyle, body);
    };

    var tplExtraShortcuts = function (lang, options) {
      var extraKeys = options.extraKeys;
      var body = '';
      for (var key in extraKeys) {
        if (extraKeys.hasOwnProperty(key)) {
          body += '<tr><td>' + key + '</td><td>' + extraKeys[key] + '</td></tr>';
        }
      }

      return tplShortcut(lang.shortcut.extraKeys, body);
    };

    var tplShortcutTable = function (lang, options) {
      var template = '<table class="note-shortcut-layout">' +
                       '<tbody>' +
                         '<tr><td>' + tplShortcutAction(lang, options) + '</td><td>' + tplShortcutText(lang, options) + '</td></tr>' +
                         '<tr><td>' + tplShortcutStyle(lang, options) + '</td><td>' + tplShortcutPara(lang, options) + '</td></tr>';
      if (options.extraKeys) {
        template += '<tr><td colspan="2">' + tplExtraShortcuts(lang, options) + '</td></tr>';
      }
      template += '</tbody></table>';
      return template;
    };

    var replaceMacKeys = function (sHtml) {
      return sHtml.replace(/⌘/g, 'Ctrl').replace(/⇧/g, 'Shift');
    };

    var tplDialogs = function (lang, options) {
      var tplImageDialog = function () {
        var body =
                   '<div class="note-group-select-from-files">' +
                   '<h5>' + lang.image.selectFromFiles + '</h5>' +
                   '<input class="note-image-input" type="file" name="files" accept="image/*" />' +
                   '</div>' +
                   '<h5>' + lang.image.url + '</h5>' +
                   '<input class="note-image-url form-control span12" type="text" />';
        var footer = '<button href="#" class="btn btn-primary note-image-btn disabled" disabled>' + lang.image.insert + '</button>';
        return tplDialog('note-image-dialog', lang.image.insert, body, footer);
      };

      var tplLinkDialog = function () {
        var body = '<div class="form-group">' +
                     '<label>' + lang.link.textToDisplay + '</label>' +
                     '<input class="note-link-text form-control span12" type="text" />' +
                   '</div>' +
                   '<div class="form-group">' +
                     '<label>' + lang.link.url + '</label>' +
                     '<input class="note-link-url form-control span12" type="text" />' +
                   '</div>' +
                   (!options.disableLinkTarget ?
                     '<div class="checkbox">' +
                       '<label>' + '<input type="checkbox" checked> ' +
                         lang.link.openInNewWindow +
                       '</label>' +
                     '</div>' : ''
                   );
        var footer = '<button href="#" class="btn btn-primary note-link-btn disabled" disabled>' + lang.link.insert + '</button>';
        return tplDialog('note-link-dialog', lang.link.insert, body, footer);
      };

      var tplVideoDialog = function () {
        var body = '<div class="form-group">' +
                     '<label>' + lang.video.url + '</label>&nbsp;<small class="text-muted">' + lang.video.providers + '</small>' +
                     '<input class="note-video-url form-control span12" type="text" />' +
                   '</div>';
        var footer = '<button href="#" class="btn btn-primary note-video-btn disabled" disabled>' + lang.video.insert + '</button>';
        return tplDialog('note-video-dialog', lang.video.insert, body, footer);
      };

      var tplHelpDialog = function () {
        var body = '<a class="modal-close pull-right" aria-hidden="true" tabindex="-1">' + lang.shortcut.close + '</a>' +
                   '<div class="title">' + lang.shortcut.shortcuts + '</div>' +
                   (agent.isMac ? tplShortcutTable(lang, options) : replaceMacKeys(tplShortcutTable(lang, options))) +
                   '<p class="text-center">' +
                     '<a href="//hackerwins.github.io/summernote/" target="_blank">Summernote 0.5.9</a> · ' +
                     '<a href="//github.com/HackerWins/summernote" target="_blank">Project</a> · ' +
                     '<a href="//github.com/HackerWins/summernote/issues" target="_blank">Issues</a>' +
                   '</p>';
        return tplDialog('note-help-dialog', '', body, '');
      };

      return '<div class="note-dialog">' +
               tplImageDialog() +
               tplLinkDialog() +
               tplVideoDialog() +
               tplHelpDialog() +
             '</div>';
    };

    var tplStatusbar = function () {
      return '<div class="note-resizebar">' +
               '<div class="note-icon-bar"></div>' +
               '<div class="note-icon-bar"></div>' +
               '<div class="note-icon-bar"></div>' +
             '</div>';
    };

    var representShortcut = function (str) {
      if (agent.isMac) {
        str = str.replace('CMD', '⌘').replace('SHIFT', '⇧');
      }

      return str.replace('BACKSLASH', '\\')
                .replace('SLASH', '/')
                .replace('LEFTBRACKET', '[')
                .replace('RIGHTBRACKET', ']');
    };

    /**
     * createTooltip
     *
     * @param {jQuery} $container
     * @param {Object} keyMap
     * @param {String} [sPlacement]
     */
    var createTooltip = function ($container, keyMap, sPlacement) {
      var invertedKeyMap = func.invertObject(keyMap);
      var $buttons = $container.find('button');

      $buttons.each(function (i, elBtn) {
        var $btn = $(elBtn);
        var sShortcut = invertedKeyMap[$btn.data('event')];
        if (sShortcut) {
          $btn.attr('title', function (i, v) {
            return v + ' (' + representShortcut(sShortcut) + ')';
          });
        }
      // bootstrap tooltip on btn-group bug
      // https://github.com/twbs/bootstrap/issues/5687
      }).tooltip({
        container: 'body',
        trigger: 'hover',
        placement: sPlacement || 'top'
      }).on('click', function () {
        $(this).tooltip('hide');
      });
    };

    // createPalette
    var createPalette = function ($container, options) {
      var colorInfo = options.colors;
      $container.find('.note-color-palette').each(function () {
        var $palette = $(this), eventName = $palette.attr('data-target-event');
        var paletteContents = [];
        for (var row = 0, lenRow = colorInfo.length; row < lenRow; row++) {
          var colors = colorInfo[row];
          var buttons = [];
          for (var col = 0, lenCol = colors.length; col < lenCol; col++) {
            var color = colors[col];
            buttons.push(['<button type="button" class="note-color-btn" style="background-color:', color,
                           ';" data-event="', eventName,
                           '" data-value="', color,
                           '" title="', color,
                           '" data-toggle="button" tabindex="-1"></button>'].join(''));
          }
          paletteContents.push('<div class="note-color-row">' + buttons.join('') + '</div>');
        }
        $palette.html(paletteContents.join(''));
      });
    };

    /**
     * create summernote layout (air mode)
     *
     * @param {jQuery} $holder
     * @param {Object} options
     */
    this.createLayoutByAirMode = function ($holder, options) {
      var keyMap = options.keyMap[agent.isMac ? 'mac' : 'pc'];
      var langInfo = $.summernote.lang[options.lang];

      var id = func.uniqueId();

      $holder.addClass('note-air-editor note-editable');
      $holder.attr({
        'id': 'note-editor-' + id,
        'contentEditable': true
      });

      var body = document.body;

      // create Popover
      var $popover = $(tplPopovers(langInfo, options));
      $popover.addClass('note-air-layout');
      $popover.attr('id', 'note-popover-' + id);
      $popover.appendTo(body);
      createTooltip($popover, keyMap);
      createPalette($popover, options);

      // create Handle
      var $handle = $(tplHandles());
      $handle.addClass('note-air-layout');
      $handle.attr('id', 'note-handle-' + id);
      $handle.appendTo(body);

      // create Dialog
      var $dialog = $(tplDialogs(langInfo, options));
      $dialog.addClass('note-air-layout');
      $dialog.attr('id', 'note-dialog-' + id);
      $dialog.find('button.close, a.modal-close').click(function () {
        $(this).closest('.modal').modal('hide');
      });
      $dialog.appendTo(body);
    };

    /**
     * create summernote layout (normal mode)
     *
     * @param {jQuery} $holder
     * @param {Object} options
     */
    this.createLayoutByFrame = function ($holder, options) {
      //01. create Editor
      var $editor = $('<div class="note-editor"></div>');
      if (options.width) {
        $editor.width(options.width);
      }

      //02. statusbar (resizebar)
      if (options.height > 0) {
        $('<div class="note-statusbar">' + (options.disableResizeEditor ? '' : tplStatusbar()) + '</div>').prependTo($editor);
      }

      //03. create Editable
      var isContentEditable = !$holder.is(':disabled');
      var $editable = $('<div class="note-editable" contentEditable="' + isContentEditable + '"></div>')
          .prependTo($editor);
      if (options.height) {
        $editable.height(options.height);
      }
      if (options.direction) {
        $editable.attr('dir', options.direction);
      }

      $editable.html(dom.html($holder) || dom.emptyPara);

      //031. create codable
      $('<textarea class="note-codable"></textarea>').prependTo($editor);

      var langInfo = $.summernote.lang[options.lang];

      //04. create Toolbar
      var toolbarHTML = '';
      for (var idx = 0, len = options.toolbar.length; idx < len; idx ++) {
        var groupName = options.toolbar[idx][0];
        var groupButtons = options.toolbar[idx][1];

        toolbarHTML += '<div class="note-' + groupName + ' btn-group">';
        for (var i = 0, btnLength = groupButtons.length; i < btnLength; i++) {
          // continue creating toolbar even if a button doesn't exist
          if (!$.isFunction(tplButtonInfo[groupButtons[i]])) { continue; }
          toolbarHTML += tplButtonInfo[groupButtons[i]](langInfo, options);
        }
        toolbarHTML += '</div>';
      }

      toolbarHTML = '<div class="note-toolbar btn-toolbar">' + toolbarHTML + '</div>';

      var $toolbar = $(toolbarHTML).prependTo($editor);
      var keyMap = options.keyMap[agent.isMac ? 'mac' : 'pc'];
      createPalette($toolbar, options);
      createTooltip($toolbar, keyMap, 'bottom');

      //05. create Popover
      var $popover = $(tplPopovers(langInfo, options)).prependTo($editor);
      createPalette($popover, options);
      createTooltip($popover, keyMap);

      //06. handle(control selection, ...)
      $(tplHandles()).prependTo($editor);

      //07. create Dialog
      var $dialog = $(tplDialogs(langInfo, options)).prependTo($editor);
      $dialog.find('button.close, a.modal-close').click(function () {
        $(this).closest('.modal').modal('hide');
      });

      //08. create Dropzone
      $('<div class="note-dropzone"><div class="note-dropzone-message"></div></div>').prependTo($editor);

      //09. Editor/Holder switch
      $editor.insertAfter($holder);
      $holder.hide();
    };

    this.noteEditorFromHolder = function ($holder) {
      if ($holder.hasClass('note-air-editor')) {
        return $holder;
      } else if ($holder.next().hasClass('note-editor')) {
        return $holder.next();
      } else {
        return $();
      }
    };

    /**
     * create summernote layout
     *
     * @param {jQuery} $holder
     * @param {Object} options
     */
    this.createLayout = function ($holder, options) {
      if (this.noteEditorFromHolder($holder).length) {
        return;
      }

      if (options.airMode) {
        this.createLayoutByAirMode($holder, options);
      } else {
        this.createLayoutByFrame($holder, options);
      }
    };

    /**
     * returns layoutInfo from holder
     *
     * @param {jQuery} $holder - placeholder
     * @returns {Object}
     */
    this.layoutInfoFromHolder = function ($holder) {
      var $editor = this.noteEditorFromHolder($holder);
      if (!$editor.length) { return; }

      var layoutInfo = dom.buildLayoutInfo($editor);
      // cache all properties.
      for (var key in layoutInfo) {
        if (layoutInfo.hasOwnProperty(key)) {
          layoutInfo[key] = layoutInfo[key].call();
        }
      }
      return layoutInfo;
    };

    /**
     * removeLayout
     *
     * @param {jQuery} $holder - placeholder
     * @param {Object} layoutInfo
     * @param {Object} options
     *
     */
    this.removeLayout = function ($holder, layoutInfo, options) {
      if (options.airMode) {
        $holder.removeClass('note-air-editor note-editable')
               .removeAttr('id contentEditable');

        layoutInfo.popover.remove();
        layoutInfo.handle.remove();
        layoutInfo.dialog.remove();
      } else {
        $holder.html(layoutInfo.editable.html());

        layoutInfo.editor.remove();
        $holder.show();
      }
    };
  };

  // jQuery namespace for summernote
  $.summernote = $.summernote || {};

  // extends default `settings`
  $.extend($.summernote, settings);

  var renderer = new Renderer();
  var eventHandler = new EventHandler();

  /**
   * extend jquery fn
   */
  $.fn.extend({
    /**
     * initialize summernote
     *  - create editor layout and attach Mouse and keyboard events.
     *
     * @param {Object} options
     * @returns {this}
     */
    summernote: function (options) {
      // extend default options
      options = $.extend({}, $.summernote.options, options);

      this.each(function (idx, elHolder) {
        var $holder = $(elHolder);

        // createLayout with options
        renderer.createLayout($holder, options);

        var info = renderer.layoutInfoFromHolder($holder);
        eventHandler.attach(info, options);

        // Textarea: auto filling the code before form submit.
        if (dom.isTextarea($holder[0])) {
          $holder.closest('form').submit(function () {
            $holder.val($holder.code());
          });
        }
      });

      // focus on first editable element
      if (this.first().length && options.focus) {
        var info = renderer.layoutInfoFromHolder(this.first());
        info.editable.focus();
      }

      // callback on init
      if (this.length && options.oninit) {
        options.oninit();
      }

      return this;
    },
    // 

    /**
     * get the HTML contents of note or set the HTML contents of note.
     *
     * @param {String} [sHTML] - HTML contents(optional, set)
     * @returns {this|String} - context(set) or HTML contents of note(get).
     */
    code: function (sHTML) {
      // get the HTML contents of note
      if (sHTML === undefined) {
        var $holder = this.first();
        if (!$holder.length) { return; }
        var info = renderer.layoutInfoFromHolder($holder);
        if (!!(info && info.editable)) {
          var isCodeview = info.editor.hasClass('codeview');
          if (isCodeview && agent.hasCodeMirror) {
            info.codable.data('cmEditor').save();
          }
          return isCodeview ? info.codable.val() : info.editable.html();
        }
        return dom.isTextarea($holder[0]) ? $holder.val() : $holder.html();
      }

      // set the HTML contents of note
      this.each(function (i, elHolder) {
        var info = renderer.layoutInfoFromHolder($(elHolder));
        if (info && info.editable) { info.editable.html(sHTML); }
      });

      return this;
    },

    /**
     * destroy Editor Layout and dettach Key and Mouse Event
     * @returns {this}
     */
    destroy: function () {
      this.each(function (idx, elHolder) {
        var $holder = $(elHolder);

        var info = renderer.layoutInfoFromHolder($holder);
        if (!info || !info.editable) { return; }

        var options = info.editor.data('options');

        eventHandler.dettach(info, options);
        renderer.removeLayout($holder, info, options);
      });

      return this;
    }
  });
}));<|MERGE_RESOLUTION|>--- conflicted
+++ resolved
@@ -3,14 +3,10 @@
  * http://hackerwins.github.io/summernote/
  *
  * summernote.js
- * Copyright 2013 Alan Hong. and outher contributors
+ * Copyright 2013-2014 Alan Hong. and other contributors
  * summernote may be freely distributed under the MIT license./
  *
-<<<<<<< HEAD
- * Date: 2014-09-21T04:13Z
-=======
- * Date: 2014-09-16T01:57Z
->>>>>>> d098451a
+ * Date: 2014-09-21T04:14Z
  */
 (function (factory) {
   /* global define */
