/**
<<<<<<< HEAD
 * Super simple wysiwyg editor on Bootstrap v0.6.16
=======
 * Super simple wysiwyg editor on Bootstrap v0.6.15
>>>>>>> 14f02b1b
 * http://summernote.org/
 *
 * summernote.js
 * Copyright 2013-2015 Alan Hong. and other contributors
 * summernote may be freely distributed under the MIT license./
 *
<<<<<<< HEAD
 * Date: 2015-08-01T05:30Z
=======
 * Date: 2015-07-30T16:38Z
>>>>>>> 14f02b1b
 */
(function (factory) {
  /* global define */
  if (typeof define === 'function' && define.amd) {
    // AMD. Register as an anonymous module.
    define(['jquery'], factory);
  } else {
    // Browser globals: jQuery
    factory(window.jQuery);
  }
}(function ($) {
  


  if (!Array.prototype.reduce) {
    /**
     * Array.prototype.reduce polyfill
     *
     * @param {Function} callback
     * @param {Value} [initialValue]
     * @return {Value}
     *
     * @see http://goo.gl/WNriQD
     */
    Array.prototype.reduce = function (callback) {
      var t = Object(this), len = t.length >>> 0, k = 0, value;
      if (arguments.length === 2) {
        value = arguments[1];
      } else {
        while (k < len && !(k in t)) {
          k++;
        }
        if (k >= len) {
          throw new TypeError('Reduce of empty array with no initial value');
        }
        value = t[k++];
      }
      for (; k < len; k++) {
        if (k in t) {
          value = callback(value, t[k], k, t);
        }
      }
      return value;
    };
  }

  if ('function' !== typeof Array.prototype.filter) {
    /**
     * Array.prototype.filter polyfill
     *
     * @param {Function} func
     * @return {Array}
     *
     * @see http://goo.gl/T1KFnq
     */
    Array.prototype.filter = function (func) {
      var t = Object(this), len = t.length >>> 0;

      var res = [];
      var thisArg = arguments.length >= 2 ? arguments[1] : void 0;
      for (var i = 0; i < len; i++) {
        if (i in t) {
          var val = t[i];
          if (func.call(thisArg, val, i, t)) {
            res.push(val);
          }
        }
      }
  
      return res;
    };
  }

  if (!Array.prototype.map) {
    /**
     * Array.prototype.map polyfill
     *
     * @param {Function} callback
     * @return {Array}
     *
     * @see https://goo.gl/SMWaMK
     */
    Array.prototype.map = function (callback, thisArg) {
      var T, A, k;
      if (this === null) {
        throw new TypeError(' this is null or not defined');
      }

      var O = Object(this);
      var len = O.length >>> 0;
      if (typeof callback !== 'function') {
        throw new TypeError(callback + ' is not a function');
      }
  
      if (arguments.length > 1) {
        T = thisArg;
      }
  
      A = new Array(len);
      k = 0;
  
      while (k < len) {
        var kValue, mappedValue;
        if (k in O) {
          kValue = O[k];
          mappedValue = callback.call(T, kValue, k, O);
          A[k] = mappedValue;
        }
        k++;
      }
      return A;
    };
  }

  var isSupportAmd = typeof define === 'function' && define.amd;

  /**
   * returns whether font is installed or not.
   *
   * @param {String} fontName
   * @return {Boolean}
   */
  var isFontInstalled = function (fontName) {
    var testFontName = fontName === 'Comic Sans MS' ? 'Courier New' : 'Comic Sans MS';
    var $tester = $('<div>').css({
      position: 'absolute',
      left: '-9999px',
      top: '-9999px',
      fontSize: '200px'
    }).text('mmmmmmmmmwwwwwww').appendTo(document.body);

    var originalWidth = $tester.css('fontFamily', testFontName).width();
    var width = $tester.css('fontFamily', fontName + ',' + testFontName).width();

    $tester.remove();

    return originalWidth !== width;
  };

  var userAgent = navigator.userAgent;
  var isMSIE = /MSIE|Trident/i.test(userAgent);
  var browserVersion;
  if (isMSIE) {
    var matches = /MSIE (\d+[.]\d+)/.exec(userAgent);
    if (matches) {
      browserVersion = parseFloat(matches[1]);
    }
    matches = /Trident\/.*rv:([0-9]{1,}[\.0-9]{0,})/.exec(userAgent);
    if (matches) {
      browserVersion = parseFloat(matches[1]);
    }
  }

  /**
   * @class core.agent
   *
   * Object which check platform and agent
   *
   * @singleton
   * @alternateClassName agent
   */
  var agent = {
    /** @property {Boolean} [isMac=false] true if this agent is Mac  */
    isMac: navigator.appVersion.indexOf('Mac') > -1,
    /** @property {Boolean} [isMSIE=false] true if this agent is a Internet Explorer  */
    isMSIE: isMSIE,
    /** @property {Boolean} [isFF=false] true if this agent is a Firefox  */
    isFF: /firefox/i.test(userAgent),
    isWebkit: /webkit/i.test(userAgent),
    /** @property {Boolean} [isSafari=false] true if this agent is a Safari  */
    isSafari: /safari/i.test(userAgent),
    /** @property {Float} browserVersion current browser version  */
    browserVersion: browserVersion,
    /** @property {String} jqueryVersion current jQuery version string  */
    jqueryVersion: parseFloat($.fn.jquery),
    isSupportAmd: isSupportAmd,
    hasCodeMirror: isSupportAmd ? require.specified('CodeMirror') : !!window.CodeMirror,
    isFontInstalled: isFontInstalled,
    isW3CRangeSupport: !!document.createRange
  };

  /**
   * @class core.func
   *
   * func utils (for high-order func's arg)
   *
   * @singleton
   * @alternateClassName func
   */
  var func = (function () {
    var eq = function (itemA) {
      return function (itemB) {
        return itemA === itemB;
      };
    };

    var eq2 = function (itemA, itemB) {
      return itemA === itemB;
    };

    var peq2 = function (propName) {
      return function (itemA, itemB) {
        return itemA[propName] === itemB[propName];
      };
    };

    var ok = function () {
      return true;
    };

    var fail = function () {
      return false;
    };

    var not = function (f) {
      return function () {
        return !f.apply(f, arguments);
      };
    };

    var and = function (fA, fB) {
      return function (item) {
        return fA(item) && fB(item);
      };
    };

    var self = function (a) {
      return a;
    };

    var idCounter = 0;

    /**
     * generate a globally-unique id
     *
     * @param {String} [prefix]
     */
    var uniqueId = function (prefix) {
      var id = ++idCounter + '';
      return prefix ? prefix + id : id;
    };

    /**
     * returns bnd (bounds) from rect
     *
     * - IE Compatability Issue: http://goo.gl/sRLOAo
     * - Scroll Issue: http://goo.gl/sNjUc
     *
     * @param {Rect} rect
     * @return {Object} bounds
     * @return {Number} bounds.top
     * @return {Number} bounds.left
     * @return {Number} bounds.width
     * @return {Number} bounds.height
     */
    var rect2bnd = function (rect) {
      var $document = $(document);
      return {
        top: rect.top + $document.scrollTop(),
        left: rect.left + $document.scrollLeft(),
        width: rect.right - rect.left,
        height: rect.bottom - rect.top
      };
    };

    /**
     * returns a copy of the object where the keys have become the values and the values the keys.
     * @param {Object} obj
     * @return {Object}
     */
    var invertObject = function (obj) {
      var inverted = {};
      for (var key in obj) {
        if (obj.hasOwnProperty(key)) {
          inverted[obj[key]] = key;
        }
      }
      return inverted;
    };

    /**
     * @param {String} namespace
     * @param {String} [prefix]
     * @return {String}
     */
    var namespaceToCamel = function (namespace, prefix) {
      prefix = prefix || '';
      return prefix + namespace.split('.').map(function (name) {
        return name.substring(0, 1).toUpperCase() + name.substring(1);
      }).join('');
    };

    return {
      eq: eq,
      eq2: eq2,
      peq2: peq2,
      ok: ok,
      fail: fail,
      self: self,
      not: not,
      and: and,
      uniqueId: uniqueId,
      rect2bnd: rect2bnd,
      invertObject: invertObject,
      namespaceToCamel: namespaceToCamel
    };
  })();

  /**
   * @class core.list
   *
   * list utils
   *
   * @singleton
   * @alternateClassName list
   */
  var list = (function () {
    /**
     * returns the first item of an array.
     *
     * @param {Array} array
     */
    var head = function (array) {
      return array[0];
    };

    /**
     * returns the last item of an array.
     *
     * @param {Array} array
     */
    var last = function (array) {
      return array[array.length - 1];
    };

    /**
     * returns everything but the last entry of the array.
     *
     * @param {Array} array
     */
    var initial = function (array) {
      return array.slice(0, array.length - 1);
    };

    /**
     * returns the rest of the items in an array.
     *
     * @param {Array} array
     */
    var tail = function (array) {
      return array.slice(1);
    };

    /**
     * returns item of array
     */
    var find = function (array, pred) {
      for (var idx = 0, len = array.length; idx < len; idx ++) {
        var item = array[idx];
        if (pred(item)) {
          return item;
        }
      }
    };

    /**
     * returns true if all of the values in the array pass the predicate truth test.
     */
    var all = function (array, pred) {
      for (var idx = 0, len = array.length; idx < len; idx ++) {
        if (!pred(array[idx])) {
          return false;
        }
      }
      return true;
    };

    /**
     * returns index of item
     */
    var indexOf = function (array, item) {
      return $.inArray(item, array);
    };

    /**
     * returns true if the value is present in the list.
     */
    var contains = function (array, item) {
      return indexOf(array, item) !== -1;
    };

    /**
     * get sum from a list
     *
     * @param {Array} array - array
     * @param {Function} fn - iterator
     */
    var sum = function (array, fn) {
      fn = fn || func.self;
      return array.reduce(function (memo, v) {
        return memo + fn(v);
      }, 0);
    };
  
    /**
     * returns a copy of the collection with array type.
     * @param {Collection} collection - collection eg) node.childNodes, ...
     */
    var from = function (collection) {
      var result = [], idx = -1, length = collection.length;
      while (++idx < length) {
        result[idx] = collection[idx];
      }
      return result;
    };
  
    /**
     * cluster elements by predicate function.
     *
     * @param {Array} array - array
     * @param {Function} fn - predicate function for cluster rule
     * @param {Array[]}
     */
    var clusterBy = function (array, fn) {
      if (!array.length) { return []; }
      var aTail = tail(array);
      return aTail.reduce(function (memo, v) {
        var aLast = last(memo);
        if (fn(last(aLast), v)) {
          aLast[aLast.length] = v;
        } else {
          memo[memo.length] = [v];
        }
        return memo;
      }, [[head(array)]]);
    };
  
    /**
     * returns a copy of the array with all falsy values removed
     *
     * @param {Array} array - array
     * @param {Function} fn - predicate function for cluster rule
     */
    var compact = function (array) {
      var aResult = [];
      for (var idx = 0, len = array.length; idx < len; idx ++) {
        if (array[idx]) { aResult.push(array[idx]); }
      }
      return aResult;
    };

    /**
     * produces a duplicate-free version of the array
     *
     * @param {Array} array
     */
    var unique = function (array) {
      var results = [];

      for (var idx = 0, len = array.length; idx < len; idx ++) {
        if (!contains(results, array[idx])) {
          results.push(array[idx]);
        }
      }

      return results;
    };

    /**
     * returns next item.
     * @param {Array} array
     */
    var next = function (array, item) {
      var idx = indexOf(array, item);
      if (idx === -1) { return null; }

      return array[idx + 1];
    };

    /**
     * returns prev item.
     * @param {Array} array
     */
    var prev = function (array, item) {
      var idx = indexOf(array, item);
      if (idx === -1) { return null; }

      return array[idx - 1];
    };
  
    return { head: head, last: last, initial: initial, tail: tail,
             prev: prev, next: next, find: find, contains: contains,
             all: all, sum: sum, from: from,
             clusterBy: clusterBy, compact: compact, unique: unique };
  })();


  var NBSP_CHAR = String.fromCharCode(160);
  var ZERO_WIDTH_NBSP_CHAR = '\ufeff';

  /**
   * @class core.dom
   *
   * Dom functions
   *
   * @singleton
   * @alternateClassName dom
   */
  var dom = (function () {
    /**
     * @method isEditable
     *
     * returns whether node is `note-editable` or not.
     *
     * @param {Node} node
     * @return {Boolean}
     */
    var isEditable = function (node) {
      return node && $(node).hasClass('note-editable');
    };

    /**
     * @method isControlSizing
     *
     * returns whether node is `note-control-sizing` or not.
     *
     * @param {Node} node
     * @return {Boolean}
     */
    var isControlSizing = function (node) {
      return node && $(node).hasClass('note-control-sizing');
    };

    /**
     * @method  buildLayoutInfo
     *
     * build layoutInfo from $editor(.note-editor)
     *
     * @param {jQuery} $editor
     * @return {Object}
     * @return {Function} return.editor
     * @return {Node} return.dropzone
     * @return {Node} return.toolbar
     * @return {Node} return.editable
     * @return {Node} return.codable
     * @return {Node} return.popover
     * @return {Node} return.handle
     * @return {Node} return.dialog
     */
    var buildLayoutInfo = function ($editor) {
      var makeFinder;

      // air mode
      if ($editor.hasClass('note-air-editor')) {
        var id = list.last($editor.attr('id').split('-'));
        makeFinder = function (sIdPrefix) {
          return function () { return $(sIdPrefix + id); };
        };

        return {
          editor: function () { return $editor; },
          holder : function () { return $editor.data('holder'); },
          editable: function () { return $editor; },
          popover: makeFinder('#note-popover-'),
          handle: makeFinder('#note-handle-'),
          dialog: makeFinder('#note-dialog-')
        };

        // frame mode
      } else {
        makeFinder = function (className, $base) {
          $base = $base || $editor;
          return function () { return $base.find(className); };
        };

        var options = $editor.data('options');
        var $dialogHolder = (options && options.dialogsInBody) ? $(document.body) : null;

        return {
          editor: function () { return $editor; },
          holder : function () { return $editor.data('holder'); },
          dropzone: makeFinder('.note-dropzone'),
          toolbar: makeFinder('.note-toolbar'),
          editable: makeFinder('.note-editable'),
          codable: makeFinder('.note-codable'),
          statusbar: makeFinder('.note-statusbar'),
          popover: makeFinder('.note-popover'),
          handle: makeFinder('.note-handle'),
          dialog: makeFinder('.note-dialog', $dialogHolder)
        };
      }
    };

    /**
     * returns makeLayoutInfo from editor's descendant node.
     *
     * @private
     * @param {Node} descendant
     * @return {Object}
     */
    var makeLayoutInfo = function (descendant) {
      var $target = $(descendant).closest('.note-editor, .note-air-editor, .note-air-layout');

      if (!$target.length) {
        return null;
      }

      var $editor;
      if ($target.is('.note-editor, .note-air-editor')) {
        $editor = $target;
      } else {
        $editor = $('#note-editor-' + list.last($target.attr('id').split('-')));
      }

      return buildLayoutInfo($editor);
    };

    /**
     * @method makePredByNodeName
     *
     * returns predicate which judge whether nodeName is same
     *
     * @param {String} nodeName
     * @return {Function}
     */
    var makePredByNodeName = function (nodeName) {
      nodeName = nodeName.toUpperCase();
      return function (node) {
        return node && node.nodeName.toUpperCase() === nodeName;
      };
    };

    /**
     * @method isText
     *
     *
     *
     * @param {Node} node
     * @return {Boolean} true if node's type is text(3)
     */
    var isText = function (node) {
      return node && node.nodeType === 3;
    };

    /**
     * ex) br, col, embed, hr, img, input, ...
     * @see http://www.w3.org/html/wg/drafts/html/master/syntax.html#void-elements
     */
    var isVoid = function (node) {
      return node && /^BR|^IMG|^HR|^IFRAME|^BUTTON/.test(node.nodeName.toUpperCase());
    };

    var isPara = function (node) {
      if (isEditable(node)) {
        return false;
      }

      // Chrome(v31.0), FF(v25.0.1) use DIV for paragraph
      return node && /^DIV|^P|^LI|^H[1-7]/.test(node.nodeName.toUpperCase());
    };

    var isLi = makePredByNodeName('LI');

    var isPurePara = function (node) {
      return isPara(node) && !isLi(node);
    };

    var isTable = makePredByNodeName('TABLE');

    var isInline = function (node) {
      return !isBodyContainer(node) &&
             !isList(node) &&
             !isHr(node) &&
             !isPara(node) &&
             !isTable(node) &&
             !isBlockquote(node);
    };

    var isList = function (node) {
      return node && /^UL|^OL/.test(node.nodeName.toUpperCase());
    };

    var isHr = makePredByNodeName('HR');

    var isCell = function (node) {
      return node && /^TD|^TH/.test(node.nodeName.toUpperCase());
    };

    var isBlockquote = makePredByNodeName('BLOCKQUOTE');

    var isBodyContainer = function (node) {
      return isCell(node) || isBlockquote(node) || isEditable(node);
    };

    var isAnchor = makePredByNodeName('A');

    var isParaInline = function (node) {
      return isInline(node) && !!ancestor(node, isPara);
    };

    var isBodyInline = function (node) {
      return isInline(node) && !ancestor(node, isPara);
    };

    var isBody = makePredByNodeName('BODY');

    /**
     * returns whether nodeB is closest sibling of nodeA
     *
     * @param {Node} nodeA
     * @param {Node} nodeB
     * @return {Boolean}
     */
    var isClosestSibling = function (nodeA, nodeB) {
      return nodeA.nextSibling === nodeB ||
             nodeA.previousSibling === nodeB;
    };

    /**
     * returns array of closest siblings with node
     *
     * @param {Node} node
     * @param {function} [pred] - predicate function
     * @return {Node[]}
     */
    var withClosestSiblings = function (node, pred) {
      pred = pred || func.ok;

      var siblings = [];
      if (node.previousSibling && pred(node.previousSibling)) {
        siblings.push(node.previousSibling);
      }
      siblings.push(node);
      if (node.nextSibling && pred(node.nextSibling)) {
        siblings.push(node.nextSibling);
      }
      return siblings;
    };

    /**
     * blank HTML for cursor position
     * - [workaround] old IE only works with &nbsp;
     * - [workaround] IE11 and other browser works with bogus br
     */
    var blankHTML = agent.isMSIE && agent.browserVersion < 11 ? '&nbsp;' : '<br>';

    /**
     * @method nodeLength
     *
     * returns #text's text size or element's childNodes size
     *
     * @param {Node} node
     */
    var nodeLength = function (node) {
      if (isText(node)) {
        return node.nodeValue.length;
      }

      return node.childNodes.length;
    };

    /**
     * returns whether node is empty or not.
     *
     * @param {Node} node
     * @return {Boolean}
     */
    var isEmpty = function (node) {
      var len = nodeLength(node);

      if (len === 0) {
        return true;
      } else if (!isText(node) && len === 1 && node.innerHTML === blankHTML) {
        // ex) <p><br></p>, <span><br></span>
        return true;
      } else if (list.all(node.childNodes, isText) && node.innerHTML === '') {
        // ex) <p></p>, <span></span>
        return true;
      }

      return false;
    };

    /**
     * padding blankHTML if node is empty (for cursor position)
     */
    var paddingBlankHTML = function (node) {
      if (!isVoid(node) && !nodeLength(node)) {
        node.innerHTML = blankHTML;
      }
    };

    /**
     * find nearest ancestor predicate hit
     *
     * @param {Node} node
     * @param {Function} pred - predicate function
     */
    var ancestor = function (node, pred) {
      while (node) {
        if (pred(node)) { return node; }
        if (isEditable(node)) { break; }

        node = node.parentNode;
      }
      return null;
    };

    /**
     * find nearest ancestor only single child blood line and predicate hit
     *
     * @param {Node} node
     * @param {Function} pred - predicate function
     */
    var singleChildAncestor = function (node, pred) {
      node = node.parentNode;

      while (node) {
        if (nodeLength(node) !== 1) { break; }
        if (pred(node)) { return node; }
        if (isEditable(node)) { break; }

        node = node.parentNode;
      }
      return null;
    };

    /**
     * returns new array of ancestor nodes (until predicate hit).
     *
     * @param {Node} node
     * @param {Function} [optional] pred - predicate function
     */
    var listAncestor = function (node, pred) {
      pred = pred || func.fail;

      var ancestors = [];
      ancestor(node, function (el) {
        if (!isEditable(el)) {
          ancestors.push(el);
        }

        return pred(el);
      });
      return ancestors;
    };

    /**
     * find farthest ancestor predicate hit
     */
    var lastAncestor = function (node, pred) {
      var ancestors = listAncestor(node);
      return list.last(ancestors.filter(pred));
    };

    /**
     * returns common ancestor node between two nodes.
     *
     * @param {Node} nodeA
     * @param {Node} nodeB
     */
    var commonAncestor = function (nodeA, nodeB) {
      var ancestors = listAncestor(nodeA);
      for (var n = nodeB; n; n = n.parentNode) {
        if ($.inArray(n, ancestors) > -1) { return n; }
      }
      return null; // difference document area
    };

    /**
     * listing all previous siblings (until predicate hit).
     *
     * @param {Node} node
     * @param {Function} [optional] pred - predicate function
     */
    var listPrev = function (node, pred) {
      pred = pred || func.fail;

      var nodes = [];
      while (node) {
        if (pred(node)) { break; }
        nodes.push(node);
        node = node.previousSibling;
      }
      return nodes;
    };

    /**
     * listing next siblings (until predicate hit).
     *
     * @param {Node} node
     * @param {Function} [pred] - predicate function
     */
    var listNext = function (node, pred) {
      pred = pred || func.fail;

      var nodes = [];
      while (node) {
        if (pred(node)) { break; }
        nodes.push(node);
        node = node.nextSibling;
      }
      return nodes;
    };

    /**
     * listing descendant nodes
     *
     * @param {Node} node
     * @param {Function} [pred] - predicate function
     */
    var listDescendant = function (node, pred) {
      var descendents = [];
      pred = pred || func.ok;

      // start DFS(depth first search) with node
      (function fnWalk(current) {
        if (node !== current && pred(current)) {
          descendents.push(current);
        }
        for (var idx = 0, len = current.childNodes.length; idx < len; idx++) {
          fnWalk(current.childNodes[idx]);
        }
      })(node);

      return descendents;
    };

    /**
     * wrap node with new tag.
     *
     * @param {Node} node
     * @param {Node} tagName of wrapper
     * @return {Node} - wrapper
     */
    var wrap = function (node, wrapperName) {
      var parent = node.parentNode;
      var wrapper = $('<' + wrapperName + '>')[0];

      parent.insertBefore(wrapper, node);
      wrapper.appendChild(node);

      return wrapper;
    };

    /**
     * insert node after preceding
     *
     * @param {Node} node
     * @param {Node} preceding - predicate function
     */
    var insertAfter = function (node, preceding) {
      var next = preceding.nextSibling, parent = preceding.parentNode;
      if (next) {
        parent.insertBefore(node, next);
      } else {
        parent.appendChild(node);
      }
      return node;
    };

    /**
     * append elements.
     *
     * @param {Node} node
     * @param {Collection} aChild
     */
    var appendChildNodes = function (node, aChild) {
      $.each(aChild, function (idx, child) {
        node.appendChild(child);
      });
      return node;
    };

    /**
     * returns whether boundaryPoint is left edge or not.
     *
     * @param {BoundaryPoint} point
     * @return {Boolean}
     */
    var isLeftEdgePoint = function (point) {
      return point.offset === 0;
    };

    /**
     * returns whether boundaryPoint is right edge or not.
     *
     * @param {BoundaryPoint} point
     * @return {Boolean}
     */
    var isRightEdgePoint = function (point) {
      return point.offset === nodeLength(point.node);
    };

    /**
     * returns whether boundaryPoint is edge or not.
     *
     * @param {BoundaryPoint} point
     * @return {Boolean}
     */
    var isEdgePoint = function (point) {
      return isLeftEdgePoint(point) || isRightEdgePoint(point);
    };

    /**
     * returns wheter node is left edge of ancestor or not.
     *
     * @param {Node} node
     * @param {Node} ancestor
     * @return {Boolean}
     */
    var isLeftEdgeOf = function (node, ancestor) {
      while (node && node !== ancestor) {
        if (position(node) !== 0) {
          return false;
        }
        node = node.parentNode;
      }

      return true;
    };

    /**
     * returns whether node is right edge of ancestor or not.
     *
     * @param {Node} node
     * @param {Node} ancestor
     * @return {Boolean}
     */
    var isRightEdgeOf = function (node, ancestor) {
      while (node && node !== ancestor) {
        if (position(node) !== nodeLength(node.parentNode) - 1) {
          return false;
        }
        node = node.parentNode;
      }

      return true;
    };

    /**
     * returns whether point is left edge of ancestor or not.
     * @param {BoundaryPoint} point
     * @param {Node} ancestor
     * @return {Boolean}
     */
    var isLeftEdgePointOf = function (point, ancestor) {
      return isLeftEdgePoint(point) && isLeftEdgeOf(point.node, ancestor);
    };

    /**
     * returns whether point is right edge of ancestor or not.
     * @param {BoundaryPoint} point
     * @param {Node} ancestor
     * @return {Boolean}
     */
    var isRightEdgePointOf = function (point, ancestor) {
      return isRightEdgePoint(point) && isRightEdgeOf(point.node, ancestor);
    };

    /**
     * returns offset from parent.
     *
     * @param {Node} node
     */
    var position = function (node) {
      var offset = 0;
      while ((node = node.previousSibling)) {
        offset += 1;
      }
      return offset;
    };

    var hasChildren = function (node) {
      return !!(node && node.childNodes && node.childNodes.length);
    };

    /**
     * returns previous boundaryPoint
     *
     * @param {BoundaryPoint} point
     * @param {Boolean} isSkipInnerOffset
     * @return {BoundaryPoint}
     */
    var prevPoint = function (point, isSkipInnerOffset) {
      var node, offset;

      if (point.offset === 0) {
        if (isEditable(point.node)) {
          return null;
        }

        node = point.node.parentNode;
        offset = position(point.node);
      } else if (hasChildren(point.node)) {
        node = point.node.childNodes[point.offset - 1];
        offset = nodeLength(node);
      } else {
        node = point.node;
        offset = isSkipInnerOffset ? 0 : point.offset - 1;
      }

      return {
        node: node,
        offset: offset
      };
    };

    /**
     * returns next boundaryPoint
     *
     * @param {BoundaryPoint} point
     * @param {Boolean} isSkipInnerOffset
     * @return {BoundaryPoint}
     */
    var nextPoint = function (point, isSkipInnerOffset) {
      var node, offset;

      if (nodeLength(point.node) === point.offset) {
        if (isEditable(point.node)) {
          return null;
        }

        node = point.node.parentNode;
        offset = position(point.node) + 1;
      } else if (hasChildren(point.node)) {
        node = point.node.childNodes[point.offset];
        offset = 0;
      } else {
        node = point.node;
        offset = isSkipInnerOffset ? nodeLength(point.node) : point.offset + 1;
      }

      return {
        node: node,
        offset: offset
      };
    };

    /**
     * returns whether pointA and pointB is same or not.
     *
     * @param {BoundaryPoint} pointA
     * @param {BoundaryPoint} pointB
     * @return {Boolean}
     */
    var isSamePoint = function (pointA, pointB) {
      return pointA.node === pointB.node && pointA.offset === pointB.offset;
    };

    /**
     * returns whether point is visible (can set cursor) or not.
     * 
     * @param {BoundaryPoint} point
     * @return {Boolean}
     */
    var isVisiblePoint = function (point) {
      if (isText(point.node) || !hasChildren(point.node) || isEmpty(point.node)) {
        return true;
      }

      var leftNode = point.node.childNodes[point.offset - 1];
      var rightNode = point.node.childNodes[point.offset];
      if ((!leftNode || isVoid(leftNode)) && (!rightNode || isVoid(rightNode))) {
        return true;
      }

      return false;
    };

    /**
     * @method prevPointUtil
     *
     * @param {BoundaryPoint} point
     * @param {Function} pred
     * @return {BoundaryPoint}
     */
    var prevPointUntil = function (point, pred) {
      while (point) {
        if (pred(point)) {
          return point;
        }

        point = prevPoint(point);
      }

      return null;
    };

    /**
     * @method nextPointUntil
     *
     * @param {BoundaryPoint} point
     * @param {Function} pred
     * @return {BoundaryPoint}
     */
    var nextPointUntil = function (point, pred) {
      while (point) {
        if (pred(point)) {
          return point;
        }

        point = nextPoint(point);
      }

      return null;
    };

    /**
     * returns whether point has character or not.
     *
     * @param {Point} point
     * @return {Boolean}
     */
    var isCharPoint = function (point) {
      if (!isText(point.node)) {
        return false;
      }

      var ch = point.node.nodeValue.charAt(point.offset - 1);
      return ch && (ch !== ' ' && ch !== NBSP_CHAR);
    };

    /**
     * @method walkPoint
     *
     * @param {BoundaryPoint} startPoint
     * @param {BoundaryPoint} endPoint
     * @param {Function} handler
     * @param {Boolean} isSkipInnerOffset
     */
    var walkPoint = function (startPoint, endPoint, handler, isSkipInnerOffset) {
      var point = startPoint;

      while (point) {
        handler(point);

        if (isSamePoint(point, endPoint)) {
          break;
        }

        var isSkipOffset = isSkipInnerOffset &&
                           startPoint.node !== point.node &&
                           endPoint.node !== point.node;
        point = nextPoint(point, isSkipOffset);
      }
    };

    /**
     * @method makeOffsetPath
     *
     * return offsetPath(array of offset) from ancestor
     *
     * @param {Node} ancestor - ancestor node
     * @param {Node} node
     */
    var makeOffsetPath = function (ancestor, node) {
      var ancestors = listAncestor(node, func.eq(ancestor));
      return ancestors.map(position).reverse();
    };

    /**
     * @method fromOffsetPath
     *
     * return element from offsetPath(array of offset)
     *
     * @param {Node} ancestor - ancestor node
     * @param {array} offsets - offsetPath
     */
    var fromOffsetPath = function (ancestor, offsets) {
      var current = ancestor;
      for (var i = 0, len = offsets.length; i < len; i++) {
        if (current.childNodes.length <= offsets[i]) {
          current = current.childNodes[current.childNodes.length - 1];
        } else {
          current = current.childNodes[offsets[i]];
        }
      }
      return current;
    };

    /**
     * @method splitNode
     *
     * split element or #text
     *
     * @param {BoundaryPoint} point
     * @param {Object} [options]
     * @param {Boolean} [options.isSkipPaddingBlankHTML] - default: false
     * @param {Boolean} [options.isNotSplitEdgePoint] - default: false
     * @return {Node} right node of boundaryPoint
     */
    var splitNode = function (point, options) {
      var isSkipPaddingBlankHTML = options && options.isSkipPaddingBlankHTML;
      var isNotSplitEdgePoint = options && options.isNotSplitEdgePoint;

      // edge case
      if (isEdgePoint(point) && (isText(point.node) || isNotSplitEdgePoint)) {
        if (isLeftEdgePoint(point)) {
          return point.node;
        } else if (isRightEdgePoint(point)) {
          return point.node.nextSibling;
        }
      }

      // split #text
      if (isText(point.node)) {
        return point.node.splitText(point.offset);
      } else {
        var childNode = point.node.childNodes[point.offset];
        var clone = insertAfter(point.node.cloneNode(false), point.node);
        appendChildNodes(clone, listNext(childNode));

        if (!isSkipPaddingBlankHTML) {
          paddingBlankHTML(point.node);
          paddingBlankHTML(clone);
        }

        return clone;
      }
    };

    /**
     * @method splitTree
     *
     * split tree by point
     *
     * @param {Node} root - split root
     * @param {BoundaryPoint} point
     * @param {Object} [options]
     * @param {Boolean} [options.isSkipPaddingBlankHTML] - default: false
     * @param {Boolean} [options.isNotSplitEdgePoint] - default: false
     * @return {Node} right node of boundaryPoint
     */
    var splitTree = function (root, point, options) {
      // ex) [#text, <span>, <p>]
      var ancestors = listAncestor(point.node, func.eq(root));

      if (!ancestors.length) {
        return null;
      } else if (ancestors.length === 1) {
        return splitNode(point, options);
      }

      return ancestors.reduce(function (node, parent) {
        if (node === point.node) {
          node = splitNode(point, options);
        }

        return splitNode({
          node: parent,
          offset: node ? dom.position(node) : nodeLength(parent)
        }, options);
      });
    };

    /**
     * split point
     *
     * @param {Point} point
     * @param {Boolean} isInline
     * @return {Object}
     */
    var splitPoint = function (point, isInline) {
      // find splitRoot, container
      //  - inline: splitRoot is a child of paragraph
      //  - block: splitRoot is a child of bodyContainer
      var pred = isInline ? isPara : isBodyContainer;
      var ancestors = listAncestor(point.node, pred);
      var topAncestor = list.last(ancestors) || point.node;

      var splitRoot, container;
      if (pred(topAncestor)) {
        splitRoot = ancestors[ancestors.length - 2];
        container = topAncestor;
      } else {
        splitRoot = topAncestor;
        container = splitRoot.parentNode;
      }

      // if splitRoot is exists, split with splitTree
      var pivot = splitRoot && splitTree(splitRoot, point, {
        isSkipPaddingBlankHTML: isInline,
        isNotSplitEdgePoint: isInline
      });

      // if container is point.node, find pivot with point.offset
      if (!pivot && container === point.node) {
        pivot = point.node.childNodes[point.offset];
      }

      return {
        rightNode: pivot,
        container: container
      };
    };

    var create = function (nodeName) {
      return document.createElement(nodeName);
    };

    var createText = function (text) {
      return document.createTextNode(text);
    };

    /**
     * @method remove
     *
     * remove node, (isRemoveChild: remove child or not)
     *
     * @param {Node} node
     * @param {Boolean} isRemoveChild
     */
    var remove = function (node, isRemoveChild) {
      if (!node || !node.parentNode) { return; }
      if (node.removeNode) { return node.removeNode(isRemoveChild); }

      var parent = node.parentNode;
      if (!isRemoveChild) {
        var nodes = [];
        var i, len;
        for (i = 0, len = node.childNodes.length; i < len; i++) {
          nodes.push(node.childNodes[i]);
        }

        for (i = 0, len = nodes.length; i < len; i++) {
          parent.insertBefore(nodes[i], node);
        }
      }

      parent.removeChild(node);
    };

    /**
     * @method removeWhile
     *
     * @param {Node} node
     * @param {Function} pred
     */
    var removeWhile = function (node, pred) {
      while (node) {
        if (isEditable(node) || !pred(node)) {
          break;
        }

        var parent = node.parentNode;
        remove(node);
        node = parent;
      }
    };

    /**
     * @method replace
     *
     * replace node with provided nodeName
     *
     * @param {Node} node
     * @param {String} nodeName
     * @return {Node} - new node
     */
    var replace = function (node, nodeName) {
      if (node.nodeName.toUpperCase() === nodeName.toUpperCase()) {
        return node;
      }

      var newNode = create(nodeName);

      if (node.style.cssText) {
        newNode.style.cssText = node.style.cssText;
      }

      appendChildNodes(newNode, list.from(node.childNodes));
      insertAfter(newNode, node);
      remove(node);

      return newNode;
    };

    var isTextarea = makePredByNodeName('TEXTAREA');

    /**
     * @param {jQuery} $node
     * @param {Boolean} [stripLinebreaks] - default: false
     */
    var value = function ($node, stripLinebreaks) {
      var val = isTextarea($node[0]) ? $node.val() : $node.html();
      if (stripLinebreaks) {
        return val.replace(/[\n\r]/g, '');
      }
      return val;
    };

    /**
     * @method html
     *
     * get the HTML contents of node
     *
     * @param {jQuery} $node
     * @param {Boolean} [isNewlineOnBlock]
     */
    var html = function ($node, isNewlineOnBlock) {
      var markup = value($node);

      if (isNewlineOnBlock) {
        var regexTag = /<(\/?)(\b(?!!)[^>\s]*)(.*?)(\s*\/?>)/g;
        markup = markup.replace(regexTag, function (match, endSlash, name) {
          name = name.toUpperCase();
          var isEndOfInlineContainer = /^DIV|^TD|^TH|^P|^LI|^H[1-7]/.test(name) &&
                                       !!endSlash;
          var isBlockNode = /^BLOCKQUOTE|^TABLE|^TBODY|^TR|^HR|^UL|^OL/.test(name);

          return match + ((isEndOfInlineContainer || isBlockNode) ? '\n' : '');
        });
        markup = $.trim(markup);
      }

      return markup;
    };

    return {
      /** @property {String} NBSP_CHAR */
      NBSP_CHAR: NBSP_CHAR,
      /** @property {String} ZERO_WIDTH_NBSP_CHAR */
      ZERO_WIDTH_NBSP_CHAR: ZERO_WIDTH_NBSP_CHAR,
      /** @property {String} blank */
      blank: blankHTML,
      /** @property {String} emptyPara */
      emptyPara: '<p>' + blankHTML + '</p>',
      makePredByNodeName: makePredByNodeName,
      isEditable: isEditable,
      isControlSizing: isControlSizing,
      buildLayoutInfo: buildLayoutInfo,
      makeLayoutInfo: makeLayoutInfo,
      isText: isText,
      isVoid: isVoid,
      isPara: isPara,
      isPurePara: isPurePara,
      isInline: isInline,
      isBlock: func.not(isInline),
      isBodyInline: isBodyInline,
      isBody: isBody,
      isParaInline: isParaInline,
      isList: isList,
      isTable: isTable,
      isCell: isCell,
      isBlockquote: isBlockquote,
      isBodyContainer: isBodyContainer,
      isAnchor: isAnchor,
      isDiv: makePredByNodeName('DIV'),
      isLi: isLi,
      isBR: makePredByNodeName('BR'),
      isSpan: makePredByNodeName('SPAN'),
      isB: makePredByNodeName('B'),
      isU: makePredByNodeName('U'),
      isS: makePredByNodeName('S'),
      isI: makePredByNodeName('I'),
      isImg: makePredByNodeName('IMG'),
      isTextarea: isTextarea,
      isEmpty: isEmpty,
      isEmptyAnchor: func.and(isAnchor, isEmpty),
      isClosestSibling: isClosestSibling,
      withClosestSiblings: withClosestSiblings,
      nodeLength: nodeLength,
      isLeftEdgePoint: isLeftEdgePoint,
      isRightEdgePoint: isRightEdgePoint,
      isEdgePoint: isEdgePoint,
      isLeftEdgeOf: isLeftEdgeOf,
      isRightEdgeOf: isRightEdgeOf,
      isLeftEdgePointOf: isLeftEdgePointOf,
      isRightEdgePointOf: isRightEdgePointOf,
      prevPoint: prevPoint,
      nextPoint: nextPoint,
      isSamePoint: isSamePoint,
      isVisiblePoint: isVisiblePoint,
      prevPointUntil: prevPointUntil,
      nextPointUntil: nextPointUntil,
      isCharPoint: isCharPoint,
      walkPoint: walkPoint,
      ancestor: ancestor,
      singleChildAncestor: singleChildAncestor,
      listAncestor: listAncestor,
      lastAncestor: lastAncestor,
      listNext: listNext,
      listPrev: listPrev,
      listDescendant: listDescendant,
      commonAncestor: commonAncestor,
      wrap: wrap,
      insertAfter: insertAfter,
      appendChildNodes: appendChildNodes,
      position: position,
      hasChildren: hasChildren,
      makeOffsetPath: makeOffsetPath,
      fromOffsetPath: fromOffsetPath,
      splitTree: splitTree,
      splitPoint: splitPoint,
      create: create,
      createText: createText,
      remove: remove,
      removeWhile: removeWhile,
      replace: replace,
      html: html,
      value: value
    };
  })();


  var range = (function () {

    /**
     * return boundaryPoint from TextRange, inspired by Andy Na's HuskyRange.js
     *
     * @param {TextRange} textRange
     * @param {Boolean} isStart
     * @return {BoundaryPoint}
     *
     * @see http://msdn.microsoft.com/en-us/library/ie/ms535872(v=vs.85).aspx
     */
    var textRangeToPoint = function (textRange, isStart) {
      var container = textRange.parentElement(), offset;
  
      var tester = document.body.createTextRange(), prevContainer;
      var childNodes = list.from(container.childNodes);
      for (offset = 0; offset < childNodes.length; offset++) {
        if (dom.isText(childNodes[offset])) {
          continue;
        }
        tester.moveToElementText(childNodes[offset]);
        if (tester.compareEndPoints('StartToStart', textRange) >= 0) {
          break;
        }
        prevContainer = childNodes[offset];
      }
  
      if (offset !== 0 && dom.isText(childNodes[offset - 1])) {
        var textRangeStart = document.body.createTextRange(), curTextNode = null;
        textRangeStart.moveToElementText(prevContainer || container);
        textRangeStart.collapse(!prevContainer);
        curTextNode = prevContainer ? prevContainer.nextSibling : container.firstChild;
  
        var pointTester = textRange.duplicate();
        pointTester.setEndPoint('StartToStart', textRangeStart);
        var textCount = pointTester.text.replace(/[\r\n]/g, '').length;
  
        while (textCount > curTextNode.nodeValue.length && curTextNode.nextSibling) {
          textCount -= curTextNode.nodeValue.length;
          curTextNode = curTextNode.nextSibling;
        }
  
        /* jshint ignore:start */
        var dummy = curTextNode.nodeValue; // enforce IE to re-reference curTextNode, hack
        /* jshint ignore:end */
  
        if (isStart && curTextNode.nextSibling && dom.isText(curTextNode.nextSibling) &&
            textCount === curTextNode.nodeValue.length) {
          textCount -= curTextNode.nodeValue.length;
          curTextNode = curTextNode.nextSibling;
        }
  
        container = curTextNode;
        offset = textCount;
      }
  
      return {
        cont: container,
        offset: offset
      };
    };
    
    /**
     * return TextRange from boundary point (inspired by google closure-library)
     * @param {BoundaryPoint} point
     * @return {TextRange}
     */
    var pointToTextRange = function (point) {
      var textRangeInfo = function (container, offset) {
        var node, isCollapseToStart;
  
        if (dom.isText(container)) {
          var prevTextNodes = dom.listPrev(container, func.not(dom.isText));
          var prevContainer = list.last(prevTextNodes).previousSibling;
          node =  prevContainer || container.parentNode;
          offset += list.sum(list.tail(prevTextNodes), dom.nodeLength);
          isCollapseToStart = !prevContainer;
        } else {
          node = container.childNodes[offset] || container;
          if (dom.isText(node)) {
            return textRangeInfo(node, 0);
          }
  
          offset = 0;
          isCollapseToStart = false;
        }
  
        return {
          node: node,
          collapseToStart: isCollapseToStart,
          offset: offset
        };
      };
  
      var textRange = document.body.createTextRange();
      var info = textRangeInfo(point.node, point.offset);
  
      textRange.moveToElementText(info.node);
      textRange.collapse(info.collapseToStart);
      textRange.moveStart('character', info.offset);
      return textRange;
    };
    
    /**
     * Wrapped Range
     *
     * @constructor
     * @param {Node} sc - start container
     * @param {Number} so - start offset
     * @param {Node} ec - end container
     * @param {Number} eo - end offset
     */
    var WrappedRange = function (sc, so, ec, eo) {
      this.sc = sc;
      this.so = so;
      this.ec = ec;
      this.eo = eo;
  
      // nativeRange: get nativeRange from sc, so, ec, eo
      var nativeRange = function () {
        if (agent.isW3CRangeSupport) {
          var w3cRange = document.createRange();
          w3cRange.setStart(sc, so);
          w3cRange.setEnd(ec, eo);

          return w3cRange;
        } else {
          var textRange = pointToTextRange({
            node: sc,
            offset: so
          });

          textRange.setEndPoint('EndToEnd', pointToTextRange({
            node: ec,
            offset: eo
          }));

          return textRange;
        }
      };

      this.getPoints = function () {
        return {
          sc: sc,
          so: so,
          ec: ec,
          eo: eo
        };
      };

      this.getStartPoint = function () {
        return {
          node: sc,
          offset: so
        };
      };

      this.getEndPoint = function () {
        return {
          node: ec,
          offset: eo
        };
      };

      /**
       * select update visible range
       */
      this.select = function () {
        var nativeRng = nativeRange();
        if (agent.isW3CRangeSupport) {
          var selection = document.getSelection();
          if (selection.rangeCount > 0) {
            selection.removeAllRanges();
          }
          selection.addRange(nativeRng);
        } else {
          nativeRng.select();
        }
        
        return this;
      };

      /**
       * @return {WrappedRange}
       */
      this.normalize = function () {

        /**
         * @param {BoundaryPoint} point
         * @param {Boolean} isLeftToRight
         * @return {BoundaryPoint}
         */
        var getVisiblePoint = function (point, isLeftToRight) {
          if ((dom.isVisiblePoint(point) && !dom.isEdgePoint(point)) ||
              (dom.isVisiblePoint(point) && dom.isRightEdgePoint(point) && !isLeftToRight) ||
              (dom.isVisiblePoint(point) && dom.isLeftEdgePoint(point) && isLeftToRight) ||
              (dom.isVisiblePoint(point) && dom.isBlock(point.node) && dom.isEmpty(point.node))) {
            return point;
          }

          // point on block's edge
          var block = dom.ancestor(point.node, dom.isBlock);
          if (((dom.isLeftEdgePointOf(point, block) || dom.isVoid(dom.prevPoint(point).node)) && !isLeftToRight) ||
              ((dom.isRightEdgePointOf(point, block) || dom.isVoid(dom.nextPoint(point).node)) && isLeftToRight)) {

            // returns point already on visible point
            if (dom.isVisiblePoint(point)) {
              return point;
            }
            // reverse direction 
            isLeftToRight = !isLeftToRight;
          }

          var nextPoint = isLeftToRight ? dom.nextPointUntil(dom.nextPoint(point), dom.isVisiblePoint) :
                                          dom.prevPointUntil(dom.prevPoint(point), dom.isVisiblePoint);
          return nextPoint || point;
        };

        var endPoint = getVisiblePoint(this.getEndPoint(), false);
        var startPoint = this.isCollapsed() ? endPoint : getVisiblePoint(this.getStartPoint(), true);

        return new WrappedRange(
          startPoint.node,
          startPoint.offset,
          endPoint.node,
          endPoint.offset
        );
      };

      /**
       * returns matched nodes on range
       *
       * @param {Function} [pred] - predicate function
       * @param {Object} [options]
       * @param {Boolean} [options.includeAncestor]
       * @param {Boolean} [options.fullyContains]
       * @return {Node[]}
       */
      this.nodes = function (pred, options) {
        pred = pred || func.ok;

        var includeAncestor = options && options.includeAncestor;
        var fullyContains = options && options.fullyContains;

        // TODO compare points and sort
        var startPoint = this.getStartPoint();
        var endPoint = this.getEndPoint();

        var nodes = [];
        var leftEdgeNodes = [];

        dom.walkPoint(startPoint, endPoint, function (point) {
          if (dom.isEditable(point.node)) {
            return;
          }

          var node;
          if (fullyContains) {
            if (dom.isLeftEdgePoint(point)) {
              leftEdgeNodes.push(point.node);
            }
            if (dom.isRightEdgePoint(point) && list.contains(leftEdgeNodes, point.node)) {
              node = point.node;
            }
          } else if (includeAncestor) {
            node = dom.ancestor(point.node, pred);
          } else {
            node = point.node;
          }

          if (node && pred(node)) {
            nodes.push(node);
          }
        }, true);

        return list.unique(nodes);
      };

      /**
       * returns commonAncestor of range
       * @return {Element} - commonAncestor
       */
      this.commonAncestor = function () {
        return dom.commonAncestor(sc, ec);
      };

      /**
       * returns expanded range by pred
       *
       * @param {Function} pred - predicate function
       * @return {WrappedRange}
       */
      this.expand = function (pred) {
        var startAncestor = dom.ancestor(sc, pred);
        var endAncestor = dom.ancestor(ec, pred);

        if (!startAncestor && !endAncestor) {
          return new WrappedRange(sc, so, ec, eo);
        }

        var boundaryPoints = this.getPoints();

        if (startAncestor) {
          boundaryPoints.sc = startAncestor;
          boundaryPoints.so = 0;
        }

        if (endAncestor) {
          boundaryPoints.ec = endAncestor;
          boundaryPoints.eo = dom.nodeLength(endAncestor);
        }

        return new WrappedRange(
          boundaryPoints.sc,
          boundaryPoints.so,
          boundaryPoints.ec,
          boundaryPoints.eo
        );
      };

      /**
       * @param {Boolean} isCollapseToStart
       * @return {WrappedRange}
       */
      this.collapse = function (isCollapseToStart) {
        if (isCollapseToStart) {
          return new WrappedRange(sc, so, sc, so);
        } else {
          return new WrappedRange(ec, eo, ec, eo);
        }
      };

      /**
       * splitText on range
       */
      this.splitText = function () {
        var isSameContainer = sc === ec;
        var boundaryPoints = this.getPoints();

        if (dom.isText(ec) && !dom.isEdgePoint(this.getEndPoint())) {
          ec.splitText(eo);
        }

        if (dom.isText(sc) && !dom.isEdgePoint(this.getStartPoint())) {
          boundaryPoints.sc = sc.splitText(so);
          boundaryPoints.so = 0;

          if (isSameContainer) {
            boundaryPoints.ec = boundaryPoints.sc;
            boundaryPoints.eo = eo - so;
          }
        }

        return new WrappedRange(
          boundaryPoints.sc,
          boundaryPoints.so,
          boundaryPoints.ec,
          boundaryPoints.eo
        );
      };

      /**
       * delete contents on range
       * @return {WrappedRange}
       */
      this.deleteContents = function () {
        if (this.isCollapsed()) {
          return this;
        }

        var rng = this.splitText();
        var nodes = rng.nodes(null, {
          fullyContains: true
        });

        // find new cursor point
        var point = dom.prevPointUntil(rng.getStartPoint(), function (point) {
          return !list.contains(nodes, point.node);
        });

        var emptyParents = [];
        $.each(nodes, function (idx, node) {
          // find empty parents
          var parent = node.parentNode;
          if (point.node !== parent && dom.nodeLength(parent) === 1) {
            emptyParents.push(parent);
          }
          dom.remove(node, false);
        });

        // remove empty parents
        $.each(emptyParents, function (idx, node) {
          dom.remove(node, false);
        });

        return new WrappedRange(
          point.node,
          point.offset,
          point.node,
          point.offset
        ).normalize();
      };
      
      /**
       * makeIsOn: return isOn(pred) function
       */
      var makeIsOn = function (pred) {
        return function () {
          var ancestor = dom.ancestor(sc, pred);
          return !!ancestor && (ancestor === dom.ancestor(ec, pred));
        };
      };
  
      // isOnEditable: judge whether range is on editable or not
      this.isOnEditable = makeIsOn(dom.isEditable);
      // isOnList: judge whether range is on list node or not
      this.isOnList = makeIsOn(dom.isList);
      // isOnAnchor: judge whether range is on anchor node or not
      this.isOnAnchor = makeIsOn(dom.isAnchor);
      // isOnAnchor: judge whether range is on cell node or not
      this.isOnCell = makeIsOn(dom.isCell);

      /**
       * @param {Function} pred
       * @return {Boolean}
       */
      this.isLeftEdgeOf = function (pred) {
        if (!dom.isLeftEdgePoint(this.getStartPoint())) {
          return false;
        }

        var node = dom.ancestor(this.sc, pred);
        return node && dom.isLeftEdgeOf(this.sc, node);
      };

      /**
       * returns whether range was collapsed or not
       */
      this.isCollapsed = function () {
        return sc === ec && so === eo;
      };

      /**
       * wrap inline nodes which children of body with paragraph
       *
       * @return {WrappedRange}
       */
      this.wrapBodyInlineWithPara = function () {
        if (dom.isBodyContainer(sc) && dom.isEmpty(sc)) {
          sc.innerHTML = dom.emptyPara;
          return new WrappedRange(sc.firstChild, 0, sc.firstChild, 0);
        }

        /**
         * [workaround] firefox often create range on not visible point. so normalize here.
         *  - firefox: |<p>text</p>|
         *  - chrome: <p>|text|</p>
         */
        var rng = this.normalize();
        if (dom.isParaInline(sc) || dom.isPara(sc)) {
          return rng;
        }

        // find inline top ancestor
        var topAncestor;
        if (dom.isInline(rng.sc)) {
          var ancestors = dom.listAncestor(rng.sc, func.not(dom.isInline));
          topAncestor = list.last(ancestors);
          if (!dom.isInline(topAncestor)) {
            topAncestor = ancestors[ancestors.length - 2] || rng.sc.childNodes[rng.so];
          }
        } else {
          topAncestor = rng.sc.childNodes[rng.so > 0 ? rng.so - 1 : 0];
        }

        // siblings not in paragraph
        var inlineSiblings = dom.listPrev(topAncestor, dom.isParaInline).reverse();
        inlineSiblings = inlineSiblings.concat(dom.listNext(topAncestor.nextSibling, dom.isParaInline));

        // wrap with paragraph
        if (inlineSiblings.length) {
          var para = dom.wrap(list.head(inlineSiblings), 'p');
          dom.appendChildNodes(para, list.tail(inlineSiblings));
        }

        return this.normalize();
      };

      /**
       * insert node at current cursor
       *
       * @param {Node} node
       * @return {Node}
       */
      this.insertNode = function (node) {
        var rng = this.wrapBodyInlineWithPara().deleteContents();
        var info = dom.splitPoint(rng.getStartPoint(), dom.isInline(node));

        if (info.rightNode) {
          info.rightNode.parentNode.insertBefore(node, info.rightNode);
        } else {
          info.container.appendChild(node);
        }

        return node;
      };

      /**
       * insert html at current cursor
       */
      this.pasteHTML = function (markup) {
        var contentsContainer = $('<div></div>').html(markup)[0];
        var childNodes = list.from(contentsContainer.childNodes);

        var rng = this.wrapBodyInlineWithPara().deleteContents();

        return childNodes.reverse().map(function (childNode) {
          return rng.insertNode(childNode);
        }).reverse();
      };
  
      /**
       * returns text in range
       *
       * @return {String}
       */
      this.toString = function () {
        var nativeRng = nativeRange();
        return agent.isW3CRangeSupport ? nativeRng.toString() : nativeRng.text;
      };

      /**
       * returns range for word before cursor
       *
       * @param {Boolean} [findAfter] - find after cursor, default: false
       * @return {WrappedRange}
       */
      this.getWordRange = function (findAfter) {
        var endPoint = this.getEndPoint();

        if (!dom.isCharPoint(endPoint)) {
          return this;
        }

        var startPoint = dom.prevPointUntil(endPoint, function (point) {
          return !dom.isCharPoint(point);
        });

        if (findAfter) {
          endPoint = dom.nextPointUntil(endPoint, function (point) {
            return !dom.isCharPoint(point);
          });
        }

        return new WrappedRange(
          startPoint.node,
          startPoint.offset,
          endPoint.node,
          endPoint.offset
        );
      };
  
      /**
       * create offsetPath bookmark
       *
       * @param {Node} editable
       */
      this.bookmark = function (editable) {
        return {
          s: {
            path: dom.makeOffsetPath(editable, sc),
            offset: so
          },
          e: {
            path: dom.makeOffsetPath(editable, ec),
            offset: eo
          }
        };
      };

      /**
       * create offsetPath bookmark base on paragraph
       *
       * @param {Node[]} paras
       */
      this.paraBookmark = function (paras) {
        return {
          s: {
            path: list.tail(dom.makeOffsetPath(list.head(paras), sc)),
            offset: so
          },
          e: {
            path: list.tail(dom.makeOffsetPath(list.last(paras), ec)),
            offset: eo
          }
        };
      };

      /**
       * getClientRects
       * @return {Rect[]}
       */
      this.getClientRects = function () {
        var nativeRng = nativeRange();
        return nativeRng.getClientRects();
      };
    };

  /**
   * @class core.range
   *
   * Data structure
   *  * BoundaryPoint: a point of dom tree
   *  * BoundaryPoints: two boundaryPoints corresponding to the start and the end of the Range
   *
   * See to http://www.w3.org/TR/DOM-Level-2-Traversal-Range/ranges.html#Level-2-Range-Position
   *
   * @singleton
   * @alternateClassName range
   */
    return {
      /**
       * @method
       * 
       * create Range Object From arguments or Browser Selection
       *
       * @param {Node} sc - start container
       * @param {Number} so - start offset
       * @param {Node} ec - end container
       * @param {Number} eo - end offset
       * @return {WrappedRange}
       */
      create : function (sc, so, ec, eo) {
        if (!arguments.length) { // from Browser Selection
          if (agent.isW3CRangeSupport) {
            var selection = document.getSelection();
            if (!selection || selection.rangeCount === 0) {
              return null;
            } else if (dom.isBody(selection.anchorNode)) {
              // Firefox: returns entire body as range on initialization. We won't never need it.
              return null;
            }
  
            var nativeRng = selection.getRangeAt(0);
            sc = nativeRng.startContainer;
            so = nativeRng.startOffset;
            ec = nativeRng.endContainer;
            eo = nativeRng.endOffset;
          } else { // IE8: TextRange
            var textRange = document.selection.createRange();
            var textRangeEnd = textRange.duplicate();
            textRangeEnd.collapse(false);
            var textRangeStart = textRange;
            textRangeStart.collapse(true);
  
            var startPoint = textRangeToPoint(textRangeStart, true),
            endPoint = textRangeToPoint(textRangeEnd, false);

            // same visible point case: range was collapsed.
            if (dom.isText(startPoint.node) && dom.isLeftEdgePoint(startPoint) &&
                dom.isTextNode(endPoint.node) && dom.isRightEdgePoint(endPoint) &&
                endPoint.node.nextSibling === startPoint.node) {
              startPoint = endPoint;
            }

            sc = startPoint.cont;
            so = startPoint.offset;
            ec = endPoint.cont;
            eo = endPoint.offset;
          }
        } else if (arguments.length === 2) { //collapsed
          ec = sc;
          eo = so;
        }
        return new WrappedRange(sc, so, ec, eo);
      },

      /**
       * @method 
       * 
       * create WrappedRange from node
       *
       * @param {Node} node
       * @return {WrappedRange}
       */
      createFromNode: function (node) {
        var sc = node;
        var so = 0;
        var ec = node;
        var eo = dom.nodeLength(ec);

        // browsers can't target a picture or void node
        if (dom.isVoid(sc)) {
          so = dom.listPrev(sc).length - 1;
          sc = sc.parentNode;
        }
        if (dom.isBR(ec)) {
          eo = dom.listPrev(ec).length - 1;
          ec = ec.parentNode;
        } else if (dom.isVoid(ec)) {
          eo = dom.listPrev(ec).length;
          ec = ec.parentNode;
        }

        return this.create(sc, so, ec, eo);
      },

      /**
       * create WrappedRange from node after position
       *
       * @param {Node} node
       * @return {WrappedRange}
       */
      createFromNodeBefore: function (node) {
        return this.createFromNode(node).collapse(true);
      },

      /**
       * create WrappedRange from node after position
       *
       * @param {Node} node
       * @return {WrappedRange}
       */
      createFromNodeAfter: function (node) {
        return this.createFromNode(node).collapse();
      },

      /**
       * @method 
       * 
       * create WrappedRange from bookmark
       *
       * @param {Node} editable
       * @param {Object} bookmark
       * @return {WrappedRange}
       */
      createFromBookmark : function (editable, bookmark) {
        var sc = dom.fromOffsetPath(editable, bookmark.s.path);
        var so = bookmark.s.offset;
        var ec = dom.fromOffsetPath(editable, bookmark.e.path);
        var eo = bookmark.e.offset;
        return new WrappedRange(sc, so, ec, eo);
      },

      /**
       * @method 
       *
       * create WrappedRange from paraBookmark
       *
       * @param {Object} bookmark
       * @param {Node[]} paras
       * @return {WrappedRange}
       */
      createFromParaBookmark: function (bookmark, paras) {
        var so = bookmark.s.offset;
        var eo = bookmark.e.offset;
        var sc = dom.fromOffsetPath(list.head(paras), bookmark.s.path);
        var ec = dom.fromOffsetPath(list.last(paras), bookmark.e.path);

        return new WrappedRange(sc, so, ec, eo);
      }
    };
  })();

  /**
   * @class defaults 
   * 
   * @singleton
   */
  var defaults = {
    /** @property */
<<<<<<< HEAD
    version: '0.6.16',
=======
    version: '0.6.15',
>>>>>>> 14f02b1b

    /**
     * 
     * for event options, reference to EventHandler.attach
     * 
     * @property {Object} options 
     * @property {String/Number} [options.width=null] set editor width 
     * @property {String/Number} [options.height=null] set editor height, ex) 300
     * @property {String/Number} options.minHeight set minimum height of editor
     * @property {String/Number} options.maxHeight
     * @property {String/Number} options.focus 
     * @property {Number} options.tabsize 
     * @property {Boolean} options.styleWithSpan
     * @property {Object} options.codemirror
     * @property {Object} [options.codemirror.mode='text/html']
     * @property {Object} [options.codemirror.htmlMode=true]
     * @property {Object} [options.codemirror.lineNumbers=true]
     * @property {String} [options.lang=en-US] language 'en-US', 'ko-KR', ...
     * @property {String} [options.direction=null] text direction, ex) 'rtl'
     * @property {Array} [options.toolbar]
     * @property {Boolean} [options.airMode=false]
     * @property {Array} [options.airPopover]
     * @property {Fucntion} [options.onInit] initialize
     * @property {Fucntion} [options.onsubmit]
     */
    options: {
      width: null,                  // set editor width
      height: null,                 // set editor height, ex) 300

      minHeight: null,              // set minimum height of editor
      maxHeight: null,              // set maximum height of editor

      focus: false,                 // set focus to editable area after initializing summernote

      tabsize: 4,                   // size of tab ex) 2 or 4
      styleWithSpan: true,          // style with span (Chrome and FF only)

      disableLinkTarget: false,     // hide link Target Checkbox
      disableDragAndDrop: false,    // disable drag and drop event
      disableResizeEditor: false,   // disable resizing editor
      disableResizeImage: false,    // disable resizing image

      shortcuts: true,              // enable keyboard shortcuts

      textareaAutoSync: true,       // enable textarea auto sync

      placeholder: false,           // enable placeholder text
      prettifyHtml: true,           // enable prettifying html while toggling codeview

      iconPrefix: 'fa fa-',         // prefix for css icon classes

      icons: {
        font: {
          bold: 'bold',
          italic: 'italic',
          underline: 'underline',
          clear: 'eraser',
          height: 'text-height',
          strikethrough: 'strikethrough',
          superscript: 'superscript',
          subscript: 'subscript'
        },
        image: {
          image: 'picture-o',
          floatLeft: 'align-left',
          floatRight: 'align-right',
          floatNone: 'align-justify',
          shapeRounded: 'square',
          shapeCircle: 'circle-o',
          shapeThumbnail: 'picture-o',
          shapeNone: 'times',
          remove: 'trash-o'
        },
        link: {
          link: 'link',
          unlink: 'unlink',
          edit: 'edit'
        },
        table: {
          table: 'table'
        },
        hr: {
          insert: 'minus'
        },
        style: {
          style: 'magic'
        },
        lists: {
          unordered: 'list-ul',
          ordered: 'list-ol'
        },
        options: {
          help: 'question',
          fullscreen: 'arrows-alt',
          codeview: 'code'
        },
        paragraph: {
          paragraph: 'align-left',
          outdent: 'outdent',
          indent: 'indent',
          left: 'align-left',
          center: 'align-center',
          right: 'align-right',
          justify: 'align-justify'
        },
        color: {
          recent: 'font'
        },
        history: {
          undo: 'undo',
          redo: 'repeat'
        },
        misc: {
          check: 'check'
        }
      },

      dialogsInBody: false,          // false will add dialogs into editor

      codemirror: {                 // codemirror options
        mode: 'text/html',
        htmlMode: true,
        lineNumbers: true
      },

      // language
      lang: 'en-US',                // language 'en-US', 'ko-KR', ...
      direction: null,              // text direction, ex) 'rtl'

      // toolbar
      toolbar: [
        ['style', ['style']],
        ['font', ['bold', 'italic', 'underline', 'clear']],
        // ['font', ['bold', 'italic', 'underline', 'strikethrough', 'superscript', 'subscript', 'clear']],
        ['fontname', ['fontname']],
        ['fontsize', ['fontsize']],
        ['color', ['color']],
        ['para', ['ul', 'ol', 'paragraph']],
        ['height', ['height']],
        ['table', ['table']],
        ['insert', ['link', 'picture', 'hr']],
        ['view', ['fullscreen', 'codeview']],
        ['help', ['help']]
      ],

      plugin : { },

      // air mode: inline editor
      airMode: false,
      // airPopover: [
      //   ['style', ['style']],
      //   ['font', ['bold', 'italic', 'underline', 'clear']],
      //   ['fontname', ['fontname']],
      //   ['color', ['color']],
      //   ['para', ['ul', 'ol', 'paragraph']],
      //   ['height', ['height']],
      //   ['table', ['table']],
      //   ['insert', ['link', 'picture']],
      //   ['help', ['help']]
      // ],
      airPopover: [
        ['color', ['color']],
        ['font', ['bold', 'underline', 'clear']],
        ['para', ['ul', 'paragraph']],
        ['table', ['table']],
        ['insert', ['link', 'picture']]
      ],

      // style tag
      styleTags: ['p', 'blockquote', 'pre', 'h1', 'h2', 'h3', 'h4', 'h5', 'h6'],

      // default fontName
      defaultFontName: 'Helvetica Neue',

      // fontName
      fontNames: [
        'Arial', 'Arial Black', 'Comic Sans MS', 'Courier New',
        'Helvetica Neue', 'Helvetica', 'Impact', 'Lucida Grande',
        'Tahoma', 'Times New Roman', 'Verdana'
      ],
      fontNamesIgnoreCheck: [],

      fontSizes: ['8', '9', '10', '11', '12', '14', '18', '24', '36'],

      // pallete colors(n x n)
      colors: [
        ['#000000', '#424242', '#636363', '#9C9C94', '#CEC6CE', '#EFEFEF', '#F7F7F7', '#FFFFFF'],
        ['#FF0000', '#FF9C00', '#FFFF00', '#00FF00', '#00FFFF', '#0000FF', '#9C00FF', '#FF00FF'],
        ['#F7C6CE', '#FFE7CE', '#FFEFC6', '#D6EFD6', '#CEDEE7', '#CEE7F7', '#D6D6E7', '#E7D6DE'],
        ['#E79C9C', '#FFC69C', '#FFE79C', '#B5D6A5', '#A5C6CE', '#9CC6EF', '#B5A5D6', '#D6A5BD'],
        ['#E76363', '#F7AD6B', '#FFD663', '#94BD7B', '#73A5AD', '#6BADDE', '#8C7BC6', '#C67BA5'],
        ['#CE0000', '#E79439', '#EFC631', '#6BA54A', '#4A7B8C', '#3984C6', '#634AA5', '#A54A7B'],
        ['#9C0000', '#B56308', '#BD9400', '#397B21', '#104A5A', '#085294', '#311873', '#731842'],
        ['#630000', '#7B3900', '#846300', '#295218', '#083139', '#003163', '#21104A', '#4A1031']
      ],

      // lineHeight
      lineHeights: ['1.0', '1.2', '1.4', '1.5', '1.6', '1.8', '2.0', '3.0'],

      // insertTable max size
      insertTableMaxSize: {
        col: 10,
        row: 10
      },

      // image
      maximumImageFileSize: null, // size in bytes, null = no limit

      // callbacks
      oninit: null,             // initialize
      onfocus: null,            // editable has focus
      onblur: null,             // editable out of focus
      onenter: null,            // enter key pressed
      onkeyup: null,            // keyup
      onkeydown: null,          // keydown
      onImageUpload: null,      // imageUpload
      onImageUploadError: null, // imageUploadError
      onMediaDelete: null,      // media delete
      onToolbarClick: null,
      onsubmit: null,

      /**
       * manipulate link address when user create link
       * @param {String} sLinkUrl
       * @return {String}
       */
      onCreateLink: function (sLinkUrl) {
        if (sLinkUrl.indexOf('@') !== -1 && sLinkUrl.indexOf(':') === -1) {
          sLinkUrl =  'mailto:' + sLinkUrl;
        }

        return sLinkUrl;
      },

      keyMap: {
        pc: {
          'ENTER': 'insertParagraph',
          'CTRL+Z': 'undo',
          'CTRL+Y': 'redo',
          'TAB': 'tab',
          'SHIFT+TAB': 'untab',
          'CTRL+B': 'bold',
          'CTRL+I': 'italic',
          'CTRL+U': 'underline',
          'CTRL+SHIFT+S': 'strikethrough',
          'CTRL+BACKSLASH': 'removeFormat',
          'CTRL+SHIFT+L': 'justifyLeft',
          'CTRL+SHIFT+E': 'justifyCenter',
          'CTRL+SHIFT+R': 'justifyRight',
          'CTRL+SHIFT+J': 'justifyFull',
          'CTRL+SHIFT+NUM7': 'insertUnorderedList',
          'CTRL+SHIFT+NUM8': 'insertOrderedList',
          'CTRL+LEFTBRACKET': 'outdent',
          'CTRL+RIGHTBRACKET': 'indent',
          'CTRL+NUM0': 'formatPara',
          'CTRL+NUM1': 'formatH1',
          'CTRL+NUM2': 'formatH2',
          'CTRL+NUM3': 'formatH3',
          'CTRL+NUM4': 'formatH4',
          'CTRL+NUM5': 'formatH5',
          'CTRL+NUM6': 'formatH6',
          'CTRL+ENTER': 'insertHorizontalRule',
          'CTRL+K': 'showLinkDialog'
        },

        mac: {
          'ENTER': 'insertParagraph',
          'CMD+Z': 'undo',
          'CMD+SHIFT+Z': 'redo',
          'TAB': 'tab',
          'SHIFT+TAB': 'untab',
          'CMD+B': 'bold',
          'CMD+I': 'italic',
          'CMD+U': 'underline',
          'CMD+SHIFT+S': 'strikethrough',
          'CMD+BACKSLASH': 'removeFormat',
          'CMD+SHIFT+L': 'justifyLeft',
          'CMD+SHIFT+E': 'justifyCenter',
          'CMD+SHIFT+R': 'justifyRight',
          'CMD+SHIFT+J': 'justifyFull',
          'CMD+SHIFT+NUM7': 'insertUnorderedList',
          'CMD+SHIFT+NUM8': 'insertOrderedList',
          'CMD+LEFTBRACKET': 'outdent',
          'CMD+RIGHTBRACKET': 'indent',
          'CMD+NUM0': 'formatPara',
          'CMD+NUM1': 'formatH1',
          'CMD+NUM2': 'formatH2',
          'CMD+NUM3': 'formatH3',
          'CMD+NUM4': 'formatH4',
          'CMD+NUM5': 'formatH5',
          'CMD+NUM6': 'formatH6',
          'CMD+ENTER': 'insertHorizontalRule',
          'CMD+K': 'showLinkDialog'
        }
      }
    },

    // default language: en-US
    lang: {
      'en-US': {
        font: {
          bold: 'Bold',
          italic: 'Italic',
          underline: 'Underline',
          clear: 'Remove Font Style',
          height: 'Line Height',
          name: 'Font Family',
          strikethrough: 'Strikethrough',
          subscript: 'Subscript',
          superscript: 'Superscript',
          size: 'Font Size'
        },
        image: {
          image: 'Picture',
          insert: 'Insert Image',
          resizeFull: 'Resize Full',
          resizeHalf: 'Resize Half',
          resizeQuarter: 'Resize Quarter',
          floatLeft: 'Float Left',
          floatRight: 'Float Right',
          floatNone: 'Float None',
          shapeRounded: 'Shape: Rounded',
          shapeCircle: 'Shape: Circle',
          shapeThumbnail: 'Shape: Thumbnail',
          shapeNone: 'Shape: None',
          dragImageHere: 'Drag image or text here',
          dropImage: 'Drop image or Text',
          selectFromFiles: 'Select from files',
          maximumFileSize: 'Maximum file size',
          maximumFileSizeError: 'Maximum file size exceeded.',
          url: 'Image URL',
          remove: 'Remove Image'
        },
        link: {
          link: 'Link',
          insert: 'Insert Link',
          unlink: 'Unlink',
          edit: 'Edit',
          textToDisplay: 'Text to display',
          url: 'To what URL should this link go?',
          openInNewWindow: 'Open in new window'
        },
        table: {
          table: 'Table'
        },
        hr: {
          insert: 'Insert Horizontal Rule'
        },
        style: {
          style: 'Style',
          normal: 'Normal',
          blockquote: 'Quote',
          pre: 'Code',
          h1: 'Header 1',
          h2: 'Header 2',
          h3: 'Header 3',
          h4: 'Header 4',
          h5: 'Header 5',
          h6: 'Header 6'
        },
        lists: {
          unordered: 'Unordered list',
          ordered: 'Ordered list'
        },
        options: {
          help: 'Help',
          fullscreen: 'Full Screen',
          codeview: 'Code View'
        },
        paragraph: {
          paragraph: 'Paragraph',
          outdent: 'Outdent',
          indent: 'Indent',
          left: 'Align left',
          center: 'Align center',
          right: 'Align right',
          justify: 'Justify full'
        },
        color: {
          recent: 'Recent Color',
          more: 'More Color',
          background: 'Background Color',
          foreground: 'Foreground Color',
          transparent: 'Transparent',
          setTransparent: 'Set transparent',
          reset: 'Reset',
          resetToDefault: 'Reset to default'
        },
        shortcut: {
          shortcuts: 'Keyboard shortcuts',
          close: 'Close',
          textFormatting: 'Text formatting',
          action: 'Action',
          paragraphFormatting: 'Paragraph formatting',
          documentStyle: 'Document Style',
          extraKeys: 'Extra keys'
        },
        history: {
          undo: 'Undo',
          redo: 'Redo'
        }
      }
    }
  };

  /**
   * @class core.async
   *
   * Async functions which returns `Promise`
   *
   * @singleton
   * @alternateClassName async
   */
  var async = (function () {
    /**
     * @method readFileAsDataURL
     *
     * read contents of file as representing URL
     *
     * @param {File} file
     * @return {Promise} - then: sDataUrl
     */
    var readFileAsDataURL = function (file) {
      return $.Deferred(function (deferred) {
        $.extend(new FileReader(), {
          onload: function (e) {
            var sDataURL = e.target.result;
            deferred.resolve(sDataURL);
          },
          onerror: function () {
            deferred.reject(this);
          }
        }).readAsDataURL(file);
      }).promise();
    };
  
    /**
     * @method createImage
     *
     * create `<image>` from url string
     *
     * @param {String} sUrl
     * @param {String} filename
     * @return {Promise} - then: $image
     */
    var createImage = function (sUrl, filename) {
      return $.Deferred(function (deferred) {
        var $img = $('<img>');

        $img.one('load', function () {
          $img.off('error abort');
          deferred.resolve($img);
        }).one('error abort', function () {
          $img.off('load').detach();
          deferred.reject($img);
        }).css({
          display: 'none'
        }).appendTo(document.body).attr({
          'src': sUrl,
          'data-filename': filename
        });
      }).promise();
    };

    return {
      readFileAsDataURL: readFileAsDataURL,
      createImage: createImage
    };
  })();

  /**
   * @class core.key
   *
   * Object for keycodes.
   *
   * @singleton
   * @alternateClassName key
   */
  var key = (function () {
    var keyMap = {
      'BACKSPACE': 8,
      'TAB': 9,
      'ENTER': 13,
      'SPACE': 32,

      // Number: 0-9
      'NUM0': 48,
      'NUM1': 49,
      'NUM2': 50,
      'NUM3': 51,
      'NUM4': 52,
      'NUM5': 53,
      'NUM6': 54,
      'NUM7': 55,
      'NUM8': 56,

      // Alphabet: a-z
      'B': 66,
      'E': 69,
      'I': 73,
      'J': 74,
      'K': 75,
      'L': 76,
      'R': 82,
      'S': 83,
      'U': 85,
      'V': 86,
      'Y': 89,
      'Z': 90,

      'SLASH': 191,
      'LEFTBRACKET': 219,
      'BACKSLASH': 220,
      'RIGHTBRACKET': 221
    };

    return {
      /**
       * @method isEdit
       *
       * @param {Number} keyCode
       * @return {Boolean}
       */
      isEdit: function (keyCode) {
        return list.contains([8, 9, 13, 32], keyCode);
      },
      /**
       * @method isMove
       *
       * @param {Number} keyCode
       * @return {Boolean}
       */
      isMove: function (keyCode) {
        return list.contains([37, 38, 39, 40], keyCode);
      },
      /**
       * @property {Object} nameFromCode
       * @property {String} nameFromCode.8 "BACKSPACE"
       */
      nameFromCode: func.invertObject(keyMap),
      code: keyMap
    };
  })();

  /**
   * @class editing.History
   *
   * Editor History
   *
   */
  var History = function ($editable) {
    var stack = [], stackOffset = -1;
    var editable = $editable[0];

    var makeSnapshot = function () {
      var rng = range.create();
      var emptyBookmark = {s: {path: [], offset: 0}, e: {path: [], offset: 0}};

      return {
        contents: $editable.html(),
        bookmark: (rng ? rng.bookmark(editable) : emptyBookmark)
      };
    };

    var applySnapshot = function (snapshot) {
      if (snapshot.contents !== null) {
        $editable.html(snapshot.contents);
      }
      if (snapshot.bookmark !== null) {
        range.createFromBookmark(editable, snapshot.bookmark).select();
      }
    };

    /**
     * undo
     */
    this.undo = function () {
      // Create snap shot if not yet recorded
      if ($editable.html() !== stack[stackOffset].contents) {
        this.recordUndo();
      }

      if (0 < stackOffset) {
        stackOffset--;
        applySnapshot(stack[stackOffset]);
      }
    };

    /**
     * redo
     */
    this.redo = function () {
      if (stack.length - 1 > stackOffset) {
        stackOffset++;
        applySnapshot(stack[stackOffset]);
      }
    };

    /**
     * recorded undo
     */
    this.recordUndo = function () {
      stackOffset++;

      // Wash out stack after stackOffset
      if (stack.length > stackOffset) {
        stack = stack.slice(0, stackOffset);
      }

      // Create new snapshot and push it to the end
      stack.push(makeSnapshot());
    };

    // Create first undo stack
    this.recordUndo();
  };

  /**
   * @class editing.Style
   *
   * Style
   *
   */
  var Style = function () {
    /**
     * @method jQueryCSS
     *
     * [workaround] for old jQuery
     * passing an array of style properties to .css()
     * will result in an object of property-value pairs.
     * (compability with version < 1.9)
     *
     * @private
     * @param  {jQuery} $obj
     * @param  {Array} propertyNames - An array of one or more CSS properties.
     * @return {Object}
     */
    var jQueryCSS = function ($obj, propertyNames) {
      if (agent.jqueryVersion < 1.9) {
        var result = {};
        $.each(propertyNames, function (idx, propertyName) {
          result[propertyName] = $obj.css(propertyName);
        });
        return result;
      }
      return $obj.css.call($obj, propertyNames);
    };

    /**
     * returns style object from node
     *
     * @param {jQuery} $node
     * @return {Object}
     */
    this.fromNode = function ($node) {
      var properties = ['font-family', 'font-size', 'text-align', 'list-style-type', 'line-height'];
      var styleInfo = jQueryCSS($node, properties) || {};
      styleInfo['font-size'] = parseInt(styleInfo['font-size'], 10);
      return styleInfo;
    };

    /**
     * paragraph level style
     *
     * @param {WrappedRange} rng
     * @param {Object} styleInfo
     */
    this.stylePara = function (rng, styleInfo) {
      $.each(rng.nodes(dom.isPara, {
        includeAncestor: true
      }), function (idx, para) {
        $(para).css(styleInfo);
      });
    };

    /**
     * insert and returns styleNodes on range.
     *
     * @param {WrappedRange} rng
     * @param {Object} [options] - options for styleNodes
     * @param {String} [options.nodeName] - default: `SPAN`
     * @param {Boolean} [options.expandClosestSibling] - default: `false`
     * @param {Boolean} [options.onlyPartialContains] - default: `false`
     * @return {Node[]}
     */
    this.styleNodes = function (rng, options) {
      rng = rng.splitText();

      var nodeName = options && options.nodeName || 'SPAN';
      var expandClosestSibling = !!(options && options.expandClosestSibling);
      var onlyPartialContains = !!(options && options.onlyPartialContains);

      if (rng.isCollapsed()) {
        return [rng.insertNode(dom.create(nodeName))];
      }

      var pred = dom.makePredByNodeName(nodeName);
      var nodes = rng.nodes(dom.isText, {
        fullyContains: true
      }).map(function (text) {
        return dom.singleChildAncestor(text, pred) || dom.wrap(text, nodeName);
      });

      if (expandClosestSibling) {
        if (onlyPartialContains) {
          var nodesInRange = rng.nodes();
          // compose with partial contains predication
          pred = func.and(pred, function (node) {
            return list.contains(nodesInRange, node);
          });
        }

        return nodes.map(function (node) {
          var siblings = dom.withClosestSiblings(node, pred);
          var head = list.head(siblings);
          var tails = list.tail(siblings);
          $.each(tails, function (idx, elem) {
            dom.appendChildNodes(head, elem.childNodes);
            dom.remove(elem);
          });
          return list.head(siblings);
        });
      } else {
        return nodes;
      }
    };

    /**
     * get current style on cursor
     *
     * @param {WrappedRange} rng
     * @return {Object} - object contains style properties.
     */
    this.current = function (rng) {
      var $cont = $(dom.isText(rng.sc) ? rng.sc.parentNode : rng.sc);
      var styleInfo = this.fromNode($cont);

      // document.queryCommandState for toggle state
      styleInfo['font-bold'] = document.queryCommandState('bold') ? 'bold' : 'normal';
      styleInfo['font-italic'] = document.queryCommandState('italic') ? 'italic' : 'normal';
      styleInfo['font-underline'] = document.queryCommandState('underline') ? 'underline' : 'normal';
      styleInfo['font-strikethrough'] = document.queryCommandState('strikeThrough') ? 'strikethrough' : 'normal';
      styleInfo['font-superscript'] = document.queryCommandState('superscript') ? 'superscript' : 'normal';
      styleInfo['font-subscript'] = document.queryCommandState('subscript') ? 'subscript' : 'normal';

      // list-style-type to list-style(unordered, ordered)
      if (!rng.isOnList()) {
        styleInfo['list-style'] = 'none';
      } else {
        var aOrderedType = ['circle', 'disc', 'disc-leading-zero', 'square'];
        var isUnordered = $.inArray(styleInfo['list-style-type'], aOrderedType) > -1;
        styleInfo['list-style'] = isUnordered ? 'unordered' : 'ordered';
      }

      var para = dom.ancestor(rng.sc, dom.isPara);
      if (para && para.style['line-height']) {
        styleInfo['line-height'] = para.style.lineHeight;
      } else {
        var lineHeight = parseInt(styleInfo['line-height'], 10) / parseInt(styleInfo['font-size'], 10);
        styleInfo['line-height'] = lineHeight.toFixed(1);
      }

      styleInfo.anchor = rng.isOnAnchor() && dom.ancestor(rng.sc, dom.isAnchor);
      styleInfo.ancestors = dom.listAncestor(rng.sc, dom.isEditable);
      styleInfo.range = rng;

      return styleInfo;
    };
  };


  /**
   * @class editing.Bullet
   *
   * @alternateClassName Bullet
   */
  var Bullet = function () {
    /**
     * @method insertOrderedList
     *
     * toggle ordered list
     *
     * @type command
     */
    this.insertOrderedList = function () {
      this.toggleList('OL');
    };

    /**
     * @method insertUnorderedList
     *
     * toggle unordered list
     *
     * @type command
     */
    this.insertUnorderedList = function () {
      this.toggleList('UL');
    };

    /**
     * @method indent
     *
     * indent
     *
     * @type command
     */
    this.indent = function () {
      var self = this;
      var rng = range.create().wrapBodyInlineWithPara();

      var paras = rng.nodes(dom.isPara, { includeAncestor: true });
      var clustereds = list.clusterBy(paras, func.peq2('parentNode'));

      $.each(clustereds, function (idx, paras) {
        var head = list.head(paras);
        if (dom.isLi(head)) {
          self.wrapList(paras, head.parentNode.nodeName);
        } else {
          $.each(paras, function (idx, para) {
            $(para).css('marginLeft', function (idx, val) {
              return (parseInt(val, 10) || 0) + 25;
            });
          });
        }
      });

      rng.select();
    };

    /**
     * @method outdent
     *
     * outdent
     *
     * @type command
     */
    this.outdent = function () {
      var self = this;
      var rng = range.create().wrapBodyInlineWithPara();

      var paras = rng.nodes(dom.isPara, { includeAncestor: true });
      var clustereds = list.clusterBy(paras, func.peq2('parentNode'));

      $.each(clustereds, function (idx, paras) {
        var head = list.head(paras);
        if (dom.isLi(head)) {
          self.releaseList([paras]);
        } else {
          $.each(paras, function (idx, para) {
            $(para).css('marginLeft', function (idx, val) {
              val = (parseInt(val, 10) || 0);
              return val > 25 ? val - 25 : '';
            });
          });
        }
      });

      rng.select();
    };

    /**
     * @method toggleList
     *
     * toggle list
     *
     * @param {String} listName - OL or UL
     */
    this.toggleList = function (listName) {
      var self = this;
      var rng = range.create().wrapBodyInlineWithPara();

      var paras = rng.nodes(dom.isPara, { includeAncestor: true });
      var bookmark = rng.paraBookmark(paras);
      var clustereds = list.clusterBy(paras, func.peq2('parentNode'));

      // paragraph to list
      if (list.find(paras, dom.isPurePara)) {
        var wrappedParas = [];
        $.each(clustereds, function (idx, paras) {
          wrappedParas = wrappedParas.concat(self.wrapList(paras, listName));
        });
        paras = wrappedParas;
      // list to paragraph or change list style
      } else {
        var diffLists = rng.nodes(dom.isList, {
          includeAncestor: true
        }).filter(function (listNode) {
          return !$.nodeName(listNode, listName);
        });

        if (diffLists.length) {
          $.each(diffLists, function (idx, listNode) {
            dom.replace(listNode, listName);
          });
        } else {
          paras = this.releaseList(clustereds, true);
        }
      }

      range.createFromParaBookmark(bookmark, paras).select();
    };

    /**
     * @method wrapList
     *
     * @param {Node[]} paras
     * @param {String} listName
     * @return {Node[]}
     */
    this.wrapList = function (paras, listName) {
      var head = list.head(paras);
      var last = list.last(paras);

      var prevList = dom.isList(head.previousSibling) && head.previousSibling;
      var nextList = dom.isList(last.nextSibling) && last.nextSibling;

      var listNode = prevList || dom.insertAfter(dom.create(listName || 'UL'), last);

      // P to LI
      paras = paras.map(function (para) {
        return dom.isPurePara(para) ? dom.replace(para, 'LI') : para;
      });

      // append to list(<ul>, <ol>)
      dom.appendChildNodes(listNode, paras);

      if (nextList) {
        dom.appendChildNodes(listNode, list.from(nextList.childNodes));
        dom.remove(nextList);
      }

      return paras;
    };

    /**
     * @method releaseList
     *
     * @param {Array[]} clustereds
     * @param {Boolean} isEscapseToBody
     * @return {Node[]}
     */
    this.releaseList = function (clustereds, isEscapseToBody) {
      var releasedParas = [];

      $.each(clustereds, function (idx, paras) {
        var head = list.head(paras);
        var last = list.last(paras);

        var headList = isEscapseToBody ? dom.lastAncestor(head, dom.isList) :
                                         head.parentNode;
        var lastList = headList.childNodes.length > 1 ? dom.splitTree(headList, {
          node: last.parentNode,
          offset: dom.position(last) + 1
        }, {
          isSkipPaddingBlankHTML: true
        }) : null;

        var middleList = dom.splitTree(headList, {
          node: head.parentNode,
          offset: dom.position(head)
        }, {
          isSkipPaddingBlankHTML: true
        });

        paras = isEscapseToBody ? dom.listDescendant(middleList, dom.isLi) :
                                  list.from(middleList.childNodes).filter(dom.isLi);

        // LI to P
        if (isEscapseToBody || !dom.isList(headList.parentNode)) {
          paras = paras.map(function (para) {
            return dom.replace(para, 'P');
          });
        }

        $.each(list.from(paras).reverse(), function (idx, para) {
          dom.insertAfter(para, headList);
        });

        // remove empty lists
        var rootLists = list.compact([headList, middleList, lastList]);
        $.each(rootLists, function (idx, rootList) {
          var listNodes = [rootList].concat(dom.listDescendant(rootList, dom.isList));
          $.each(listNodes.reverse(), function (idx, listNode) {
            if (!dom.nodeLength(listNode)) {
              dom.remove(listNode, true);
            }
          });
        });

        releasedParas = releasedParas.concat(paras);
      });

      return releasedParas;
    };
  };


  /**
   * @class editing.Typing
   *
   * Typing
   *
   */
  var Typing = function () {

    // a Bullet instance to toggle lists off
    var bullet = new Bullet();

    /**
     * insert tab
     *
     * @param {jQuery} $editable
     * @param {WrappedRange} rng
     * @param {Number} tabsize
     */
    this.insertTab = function ($editable, rng, tabsize) {
      var tab = dom.createText(new Array(tabsize + 1).join(dom.NBSP_CHAR));
      rng = rng.deleteContents();
      rng.insertNode(tab, true);

      rng = range.create(tab, tabsize);
      rng.select();
    };

    /**
     * insert paragraph
     */
    this.insertParagraph = function () {
      var rng = range.create();

      // deleteContents on range.
      rng = rng.deleteContents();

      // Wrap range if it needs to be wrapped by paragraph
      rng = rng.wrapBodyInlineWithPara();

      // finding paragraph
      var splitRoot = dom.ancestor(rng.sc, dom.isPara);

      var nextPara;
      // on paragraph: split paragraph
      if (splitRoot) {
        // if it is an empty line with li
        if (dom.isEmpty(splitRoot) && dom.isLi(splitRoot)) {
          // disable UL/OL and escape!
          bullet.toggleList(splitRoot.parentNode.nodeName);
          return;
        // if new line has content (not a line break)
        } else {
          nextPara = dom.splitTree(splitRoot, rng.getStartPoint());

          var emptyAnchors = dom.listDescendant(splitRoot, dom.isEmptyAnchor);
          emptyAnchors = emptyAnchors.concat(dom.listDescendant(nextPara, dom.isEmptyAnchor));

          $.each(emptyAnchors, function (idx, anchor) {
            dom.remove(anchor);
          });
        }
      // no paragraph: insert empty paragraph
      } else {
        var next = rng.sc.childNodes[rng.so];
        nextPara = $(dom.emptyPara)[0];
        if (next) {
          rng.sc.insertBefore(nextPara, next);
        } else {
          rng.sc.appendChild(nextPara);
        }
      }

      range.create(nextPara, 0).normalize().select();

    };

  };

  /**
   * @class editing.Table
   *
   * Table
   *
   */
  var Table = function () {
    /**
     * handle tab key
     *
     * @param {WrappedRange} rng
     * @param {Boolean} isShift
     */
    this.tab = function (rng, isShift) {
      var cell = dom.ancestor(rng.commonAncestor(), dom.isCell);
      var table = dom.ancestor(cell, dom.isTable);
      var cells = dom.listDescendant(table, dom.isCell);

      var nextCell = list[isShift ? 'prev' : 'next'](cells, cell);
      if (nextCell) {
        range.create(nextCell, 0).select();
      }
    };

    /**
     * create empty table element
     *
     * @param {Number} rowCount
     * @param {Number} colCount
     * @return {Node}
     */
    this.createTable = function (colCount, rowCount) {
      var tds = [], tdHTML;
      for (var idxCol = 0; idxCol < colCount; idxCol++) {
        tds.push('<td>' + dom.blank + '</td>');
      }
      tdHTML = tds.join('');

      var trs = [], trHTML;
      for (var idxRow = 0; idxRow < rowCount; idxRow++) {
        trs.push('<tr>' + tdHTML + '</tr>');
      }
      trHTML = trs.join('');
      return $('<table class="table table-bordered">' + trHTML + '</table>')[0];
    };
  };


  var KEY_BOGUS = 'bogus';

  /**
   * @class editing.Editor
   *
   * Editor
   *
   */
  var Editor = function (handler) {

    var self = this;
    var style = new Style();
    var table = new Table();
    var typing = new Typing();
    var bullet = new Bullet();

    /**
     * @method createRange
     *
     * create range
     *
     * @param {jQuery} $editable
     * @return {WrappedRange}
     */
    this.createRange = function ($editable) {
      this.focus($editable);
      return range.create();
    };

    /**
     * @method saveRange
     *
     * save current range
     *
     * @param {jQuery} $editable
     * @param {Boolean} [thenCollapse=false]
     */
    this.saveRange = function ($editable, thenCollapse) {
      this.focus($editable);
      $editable.data('range', range.create());
      if (thenCollapse) {
        range.create().collapse().select();
      }
    };

    /**
     * @method saveRange
     *
     * save current node list to $editable.data('childNodes')
     *
     * @param {jQuery} $editable
     */
    this.saveNode = function ($editable) {
      // copy child node reference
      var copy = [];
      for (var key  = 0, len = $editable[0].childNodes.length; key < len; key++) {
        copy.push($editable[0].childNodes[key]);
      }
      $editable.data('childNodes', copy);
    };

    /**
     * @method restoreRange
     *
     * restore lately range
     *
     * @param {jQuery} $editable
     */
    this.restoreRange = function ($editable) {
      var rng = $editable.data('range');
      if (rng) {
        rng.select();
        this.focus($editable);
      }
    };

    /**
     * @method restoreNode
     *
     * restore lately node list
     *
     * @param {jQuery} $editable
     */
    this.restoreNode = function ($editable) {
      $editable.html('');
      var child = $editable.data('childNodes');
      for (var index = 0, len = child.length; index < len; index++) {
        $editable[0].appendChild(child[index]);
      }
    };

    /**
     * @method currentStyle
     *
     * current style
     *
     * @param {Node} target
     * @return {Object|Boolean} unfocus
     */
    this.currentStyle = function (target) {
      var rng = range.create();
      var styleInfo =  rng && rng.isOnEditable() ? style.current(rng.normalize()) : {};
      if (dom.isImg(target)) {
        styleInfo.image = target;
      }
      return styleInfo;
    };

    /**
     * style from node
     *
     * @param {jQuery} $node
     * @return {Object}
     */
    this.styleFromNode = function ($node) {
      return style.fromNode($node);
    };

    var triggerOnBeforeChange = function ($editable) {
      var $holder = dom.makeLayoutInfo($editable).holder();
      handler.bindCustomEvent(
        $holder, $editable.data('callbacks'), 'before.command'
      )($editable.html(), $editable);
    };

    var triggerOnChange = function ($editable) {
      var $holder = dom.makeLayoutInfo($editable).holder();
      handler.bindCustomEvent(
        $holder, $editable.data('callbacks'), 'change'
      )($editable.html(), $editable);
    };

    /**
     * @method undo
     * undo
     * @param {jQuery} $editable
     */
    this.undo = function ($editable) {
      triggerOnBeforeChange($editable);
      $editable.data('NoteHistory').undo();
      triggerOnChange($editable);
    };

    /**
     * @method redo
     * redo
     * @param {jQuery} $editable
     */
    this.redo = function ($editable) {
      triggerOnBeforeChange($editable);
      $editable.data('NoteHistory').redo();
      triggerOnChange($editable);
    };

    /**
     * @method beforeCommand
     * before command
     * @param {jQuery} $editable
     */
    var beforeCommand = this.beforeCommand = function ($editable) {
      triggerOnBeforeChange($editable);
      // keep focus on editable before command execution
      self.focus($editable);
    };

    /**
     * @method afterCommand
     * after command
     * @param {jQuery} $editable
     * @param {Boolean} isPreventTrigger
     */
    var afterCommand = this.afterCommand = function ($editable, isPreventTrigger) {
      $editable.data('NoteHistory').recordUndo();
      if (!isPreventTrigger) {
        triggerOnChange($editable);
      }
    };

    /**
     * @method bold
     * @param {jQuery} $editable
     * @param {Mixed} value
     */

    /**
     * @method italic
     * @param {jQuery} $editable
     * @param {Mixed} value
     */

    /**
     * @method underline
     * @param {jQuery} $editable
     * @param {Mixed} value
     */

    /**
     * @method strikethrough
     * @param {jQuery} $editable
     * @param {Mixed} value
     */

    /**
     * @method formatBlock
     * @param {jQuery} $editable
     * @param {Mixed} value
     */

    /**
     * @method superscript
     * @param {jQuery} $editable
     * @param {Mixed} value
     */

    /**
     * @method subscript
     * @param {jQuery} $editable
     * @param {Mixed} value
     */

    /**
     * @method justifyLeft
     * @param {jQuery} $editable
     * @param {Mixed} value
     */

    /**
     * @method justifyCenter
     * @param {jQuery} $editable
     * @param {Mixed} value
     */

    /**
     * @method justifyRight
     * @param {jQuery} $editable
     * @param {Mixed} value
     */

    /**
     * @method justifyFull
     * @param {jQuery} $editable
     * @param {Mixed} value
     */

    /**
     * @method formatBlock
     * @param {jQuery} $editable
     * @param {Mixed} value
     */

    /**
     * @method removeFormat
     * @param {jQuery} $editable
     * @param {Mixed} value
     */

    /**
     * @method backColor
     * @param {jQuery} $editable
     * @param {Mixed} value
     */

    /**
     * @method foreColor
     * @param {jQuery} $editable
     * @param {Mixed} value
     */

    /**
     * @method insertHorizontalRule
     * @param {jQuery} $editable
     * @param {Mixed} value
     */

    /**
     * @method fontName
     *
     * change font name
     *
     * @param {jQuery} $editable
     * @param {Mixed} value
     */

    /* jshint ignore:start */
    // native commands(with execCommand), generate function for execCommand
    var commands = ['bold', 'italic', 'underline', 'strikethrough', 'superscript', 'subscript',
                    'justifyLeft', 'justifyCenter', 'justifyRight', 'justifyFull',
                    'formatBlock', 'removeFormat',
                    'backColor', 'foreColor', 'fontName'];

    for (var idx = 0, len = commands.length; idx < len; idx ++) {
      this[commands[idx]] = (function (sCmd) {
        return function ($editable, value) {
          beforeCommand($editable);

          document.execCommand(sCmd, false, value);

          afterCommand($editable, true);
        };
      })(commands[idx]);
    }
    /* jshint ignore:end */

    /**
     * @method tab
     *
     * handle tab key
     *
     * @param {jQuery} $editable
     * @param {Object} options
     */
    this.tab = function ($editable, options) {
      var rng = this.createRange($editable);
      if (rng.isCollapsed() && rng.isOnCell()) {
        table.tab(rng);
      } else {
        beforeCommand($editable);
        typing.insertTab($editable, rng, options.tabsize);
        afterCommand($editable);
      }
    };

    /**
     * @method untab
     *
     * handle shift+tab key
     *
     */
    this.untab = function ($editable) {
      var rng = this.createRange($editable);
      if (rng.isCollapsed() && rng.isOnCell()) {
        table.tab(rng, true);
      }
    };

    /**
     * @method insertParagraph
     *
     * insert paragraph
     *
     * @param {Node} $editable
     */
    this.insertParagraph = function ($editable) {
      beforeCommand($editable);
      typing.insertParagraph($editable);
      afterCommand($editable);
    };

    /**
     * @method insertOrderedList
     *
     * @param {jQuery} $editable
     */
    this.insertOrderedList = function ($editable) {
      beforeCommand($editable);
      bullet.insertOrderedList($editable);
      afterCommand($editable);
    };

    /**
     * @param {jQuery} $editable
     */
    this.insertUnorderedList = function ($editable) {
      beforeCommand($editable);
      bullet.insertUnorderedList($editable);
      afterCommand($editable);
    };

    /**
     * @param {jQuery} $editable
     */
    this.indent = function ($editable) {
      beforeCommand($editable);
      bullet.indent($editable);
      afterCommand($editable);
    };

    /**
     * @param {jQuery} $editable
     */
    this.outdent = function ($editable) {
      beforeCommand($editable);
      bullet.outdent($editable);
      afterCommand($editable);
    };

    /**
     * insert image
     *
     * @param {jQuery} $editable
     * @param {String} sUrl
     */
    this.insertImage = function ($editable, sUrl, filename) {
      async.createImage(sUrl, filename).then(function ($image) {
        beforeCommand($editable);
        $image.css({
          display: '',
          width: Math.min($editable.width(), $image.width())
        });
        range.create().insertNode($image[0]);
        range.createFromNodeAfter($image[0]).select();
        afterCommand($editable);
      }).fail(function () {
        var $holder = dom.makeLayoutInfo($editable).holder();
        handler.bindCustomEvent(
          $holder, $editable.data('callbacks'), 'image.upload.error'
        )();
      });
    };

    /**
     * @method insertNode
     * insert node
     * @param {Node} $editable
     * @param {Node} node
     */
    this.insertNode = function ($editable, node) {
      beforeCommand($editable);
      range.create().insertNode(node);
      range.createFromNodeAfter(node).select();
      afterCommand($editable);
    };

    /**
     * insert text
     * @param {Node} $editable
     * @param {String} text
     */
    this.insertText = function ($editable, text) {
      beforeCommand($editable);
      var textNode = range.create().insertNode(dom.createText(text));
      range.create(textNode, dom.nodeLength(textNode)).select();
      afterCommand($editable);
    };

    /**
     * paste HTML
     * @param {Node} $editable
     * @param {String} markup
     */
    this.pasteHTML = function ($editable, markup) {
      beforeCommand($editable);
      var contents = range.create().pasteHTML(markup);
      range.createFromNodeAfter(list.last(contents)).select();
      afterCommand($editable);
    };

    /**
     * formatBlock
     *
     * @param {jQuery} $editable
     * @param {String} tagName
     */
    this.formatBlock = function ($editable, tagName) {
      beforeCommand($editable);
      // [workaround] for MSIE, IE need `<`
      tagName = agent.isMSIE ? '<' + tagName + '>' : tagName;
      document.execCommand('FormatBlock', false, tagName);
      afterCommand($editable);
    };

    this.formatPara = function ($editable) {
      beforeCommand($editable);
      this.formatBlock($editable, 'P');
      afterCommand($editable);
    };

    /* jshint ignore:start */
    for (var idx = 1; idx <= 6; idx ++) {
      this['formatH' + idx] = function (idx) {
        return function ($editable) {
          this.formatBlock($editable, 'H' + idx);
        };
      }(idx);
    };
    /* jshint ignore:end */

    /**
     * fontSize
     *
     * @param {jQuery} $editable
     * @param {String} value - px
     */
    this.fontSize = function ($editable, value) {
      var rng = range.create();

      if (rng.isCollapsed()) {
        var spans = style.styleNodes(rng);
        var firstSpan = list.head(spans);

        $(spans).css({
          'font-size': value + 'px'
        });

        // [workaround] added styled bogus span for style
        //  - also bogus character needed for cursor position
        if (firstSpan && !dom.nodeLength(firstSpan)) {
          firstSpan.innerHTML = dom.ZERO_WIDTH_NBSP_CHAR;
          range.createFromNodeAfter(firstSpan.firstChild).select();
          $editable.data(KEY_BOGUS, firstSpan);
        }
      } else {
        beforeCommand($editable);
        $(style.styleNodes(rng)).css({
          'font-size': value + 'px'
        });
        afterCommand($editable);
      }
    };

    /**
     * insert horizontal rule
     * @param {jQuery} $editable
     */
    this.insertHorizontalRule = function ($editable) {
      beforeCommand($editable);

      var rng = range.create();
      var hrNode = rng.insertNode($('<HR/>')[0]);
      if (hrNode.nextSibling) {
        range.create(hrNode.nextSibling, 0).normalize().select();
      }

      afterCommand($editable);
    };

    /**
     * remove bogus node and character
     */
    this.removeBogus = function ($editable) {
      var bogusNode = $editable.data(KEY_BOGUS);
      if (!bogusNode) {
        return;
      }

      var textNode = list.find(list.from(bogusNode.childNodes), dom.isText);

      var bogusCharIdx = textNode.nodeValue.indexOf(dom.ZERO_WIDTH_NBSP_CHAR);
      if (bogusCharIdx !== -1) {
        textNode.deleteData(bogusCharIdx, 1);
      }

      if (dom.isEmpty(bogusNode)) {
        dom.remove(bogusNode);
      }

      $editable.removeData(KEY_BOGUS);
    };

    /**
     * lineHeight
     * @param {jQuery} $editable
     * @param {String} value
     */
    this.lineHeight = function ($editable, value) {
      beforeCommand($editable);
      style.stylePara(range.create(), {
        lineHeight: value
      });
      afterCommand($editable);
    };

    /**
     * unlink
     *
     * @type command
     *
     * @param {jQuery} $editable
     */
    this.unlink = function ($editable) {
      var rng = this.createRange($editable);
      if (rng.isOnAnchor()) {
        var anchor = dom.ancestor(rng.sc, dom.isAnchor);
        rng = range.createFromNode(anchor);
        rng.select();

        beforeCommand($editable);
        document.execCommand('unlink');
        afterCommand($editable);
      }
    };

    /**
     * create link (command)
     *
     * @param {jQuery} $editable
     * @param {Object} linkInfo
     * @param {Object} options
     */
    this.createLink = function ($editable, linkInfo, options) {
      var linkUrl = linkInfo.url;
      var linkText = linkInfo.text;
      var isNewWindow = linkInfo.isNewWindow;
      var rng = linkInfo.range || this.createRange($editable);
      var isTextChanged = rng.toString() !== linkText;

      options = options || dom.makeLayoutInfo($editable).editor().data('options');

      beforeCommand($editable);

      if (options.onCreateLink) {
        linkUrl = options.onCreateLink(linkUrl);
      }

      var anchors = [];
      if (isTextChanged) {
        // Create a new link when text changed.
        var anchor = rng.insertNode($('<A>' + linkText + '</A>')[0]);
        anchors.push(anchor);
      } else {
        anchors = style.styleNodes(rng, {
          nodeName: 'A',
          expandClosestSibling: true,
          onlyPartialContains: true
        });
      }

      $.each(anchors, function (idx, anchor) {
        $(anchor).attr('href', linkUrl);
        if (isNewWindow) {
          $(anchor).attr('target', '_blank');
        } else {
          $(anchor).removeAttr('target');
        }
      });

      var startRange = range.createFromNodeBefore(list.head(anchors));
      var startPoint = startRange.getStartPoint();
      var endRange = range.createFromNodeAfter(list.last(anchors));
      var endPoint = endRange.getEndPoint();

      range.create(
        startPoint.node,
        startPoint.offset,
        endPoint.node,
        endPoint.offset
      ).select();

      afterCommand($editable);
    };

    /**
     * returns link info
     *
     * @return {Object}
     * @return {WrappedRange} return.range
     * @return {String} return.text
     * @return {Boolean} [return.isNewWindow=true]
     * @return {String} [return.url=""]
     */
    this.getLinkInfo = function ($editable) {
      this.focus($editable);

      var rng = range.create().expand(dom.isAnchor);

      // Get the first anchor on range(for edit).
      var $anchor = $(list.head(rng.nodes(dom.isAnchor)));

      return {
        range: rng,
        text: rng.toString(),
        isNewWindow: $anchor.length ? $anchor.attr('target') === '_blank' : false,
        url: $anchor.length ? $anchor.attr('href') : ''
      };
    };

    /**
     * setting color
     *
     * @param {Node} $editable
     * @param {Object} sObjColor  color code
     * @param {String} sObjColor.foreColor foreground color
     * @param {String} sObjColor.backColor background color
     */
    this.color = function ($editable, sObjColor) {
      var oColor = JSON.parse(sObjColor);
      var foreColor = oColor.foreColor, backColor = oColor.backColor;

      beforeCommand($editable);

      if (foreColor) { document.execCommand('foreColor', false, foreColor); }
      if (backColor) { document.execCommand('backColor', false, backColor); }

      afterCommand($editable);
    };

    /**
     * insert Table
     *
     * @param {Node} $editable
     * @param {String} sDim dimension of table (ex : "5x5")
     */
    this.insertTable = function ($editable, sDim) {
      var dimension = sDim.split('x');
      beforeCommand($editable);

      var rng = range.create().deleteContents();
      rng.insertNode(table.createTable(dimension[0], dimension[1]));
      afterCommand($editable);
    };

    /**
     * float me
     *
     * @param {jQuery} $editable
     * @param {String} value
     * @param {jQuery} $target
     */
    this.floatMe = function ($editable, value, $target) {
      beforeCommand($editable);
      // bootstrap
      $target.removeClass('pull-left pull-right');
      if (value && value !== 'none') {
        $target.addClass('pull-' + value);
      }

      // fallback for non-bootstrap
      $target.css('float', value);
      afterCommand($editable);
    };

    /**
     * change image shape
     *
     * @param {jQuery} $editable
     * @param {String} value css class
     * @param {Node} $target
     */
    this.imageShape = function ($editable, value, $target) {
      beforeCommand($editable);

      $target.removeClass('img-rounded img-circle img-thumbnail');

      if (value) {
        $target.addClass(value);
      }

      afterCommand($editable);
    };

    /**
     * resize overlay element
     * @param {jQuery} $editable
     * @param {String} value
     * @param {jQuery} $target - target element
     */
    this.resize = function ($editable, value, $target) {
      beforeCommand($editable);

      $target.css({
        width: value * 100 + '%',
        height: ''
      });

      afterCommand($editable);
    };

    /**
     * @param {Position} pos
     * @param {jQuery} $target - target element
     * @param {Boolean} [bKeepRatio] - keep ratio
     */
    this.resizeTo = function (pos, $target, bKeepRatio) {
      var imageSize;
      if (bKeepRatio) {
        var newRatio = pos.y / pos.x;
        var ratio = $target.data('ratio');
        imageSize = {
          width: ratio > newRatio ? pos.x : pos.y / ratio,
          height: ratio > newRatio ? pos.x * ratio : pos.y
        };
      } else {
        imageSize = {
          width: pos.x,
          height: pos.y
        };
      }

      $target.css(imageSize);
    };

    /**
     * remove media object
     *
     * @param {jQuery} $editable
     * @param {String} value - dummy argument (for keep interface)
     * @param {jQuery} $target - target element
     */
    this.removeMedia = function ($editable, value, $target) {
      beforeCommand($editable);
      $target.detach();

      handler.bindCustomEvent(
        $(), $editable.data('callbacks'), 'media.delete'
      )($target, $editable);

      afterCommand($editable);
    };

    /**
     * set focus
     *
     * @param $editable
     */
    this.focus = function ($editable) {
      $editable.focus();

      // [workaround] for firefox bug http://goo.gl/lVfAaI
      if (agent.isFF && !range.create().isOnEditable()) {
        range.createFromNode($editable[0])
             .normalize()
             .collapse()
             .select();
      }
    };

    /**
     * returns whether contents is empty or not.
     *
     * @param {jQuery} $editable
     * @return {Boolean}
     */
    this.isEmpty = function ($editable) {
      return dom.isEmpty($editable[0]) || dom.emptyPara === $editable.html();
    };
  };

  /**
   * @class module.Button
   *
   * Button
   */
  var Button = function () {
    /**
     * update button status
     *
     * @param {jQuery} $container
     * @param {Object} styleInfo
     */
    this.update = function ($container, styleInfo) {
      /**
       * handle dropdown's check mark (for fontname, fontsize, lineHeight).
       * @param {jQuery} $btn
       * @param {Number} value
       */
      var checkDropdownMenu = function ($btn, value) {
        $btn.find('.dropdown-menu li a').each(function () {
          // always compare string to avoid creating another func.
          var isChecked = ($(this).data('value') + '') === (value + '');
          this.className = isChecked ? 'checked' : '';
        });
      };

      /**
       * update button state(active or not).
       *
       * @private
       * @param {String} selector
       * @param {Function} pred
       */
      var btnState = function (selector, pred) {
        var $btn = $container.find(selector);
        $btn.toggleClass('active', pred());
      };

      if (styleInfo.image) {
        var $img = $(styleInfo.image);

        btnState('button[data-event="imageShape"][data-value="img-rounded"]', function () {
          return $img.hasClass('img-rounded');
        });
        btnState('button[data-event="imageShape"][data-value="img-circle"]', function () {
          return $img.hasClass('img-circle');
        });
        btnState('button[data-event="imageShape"][data-value="img-thumbnail"]', function () {
          return $img.hasClass('img-thumbnail');
        });
        btnState('button[data-event="imageShape"]:not([data-value])', function () {
          return !$img.is('.img-rounded, .img-circle, .img-thumbnail');
        });

        var imgFloat = $img.css('float');
        btnState('button[data-event="floatMe"][data-value="left"]', function () {
          return imgFloat === 'left';
        });
        btnState('button[data-event="floatMe"][data-value="right"]', function () {
          return imgFloat === 'right';
        });
        btnState('button[data-event="floatMe"][data-value="none"]', function () {
          return imgFloat !== 'left' && imgFloat !== 'right';
        });

        var style = $img.attr('style');
        btnState('button[data-event="resize"][data-value="1"]', function () {
          return !!/(^|\s)(max-)?width\s*:\s*100%/.test(style);
        });
        btnState('button[data-event="resize"][data-value="0.5"]', function () {
          return !!/(^|\s)(max-)?width\s*:\s*50%/.test(style);
        });
        btnState('button[data-event="resize"][data-value="0.25"]', function () {
          return !!/(^|\s)(max-)?width\s*:\s*25%/.test(style);
        });
        return;
      }

      // fontname
      var $fontname = $container.find('.note-fontname');
      if ($fontname.length) {
        var selectedFont = styleInfo['font-family'];
        if (!!selectedFont) {

          var list = selectedFont.split(',');
          for (var i = 0, len = list.length; i < len; i++) {
            selectedFont = list[i].replace(/[\'\"]/g, '').replace(/\s+$/, '').replace(/^\s+/, '');
            if (agent.isFontInstalled(selectedFont)) {
              break;
            }
          }
          
          $fontname.find('.note-current-fontname').text(selectedFont);
          checkDropdownMenu($fontname, selectedFont);

        }
      }

      // fontsize
      var $fontsize = $container.find('.note-fontsize');
      $fontsize.find('.note-current-fontsize').text(styleInfo['font-size']);
      checkDropdownMenu($fontsize, parseFloat(styleInfo['font-size']));

      // lineheight
      var $lineHeight = $container.find('.note-height');
      checkDropdownMenu($lineHeight, parseFloat(styleInfo['line-height']));

      btnState('button[data-event="bold"]', function () {
        return styleInfo['font-bold'] === 'bold';
      });
      btnState('button[data-event="italic"]', function () {
        return styleInfo['font-italic'] === 'italic';
      });
      btnState('button[data-event="underline"]', function () {
        return styleInfo['font-underline'] === 'underline';
      });
      btnState('button[data-event="strikethrough"]', function () {
        return styleInfo['font-strikethrough'] === 'strikethrough';
      });
      btnState('button[data-event="superscript"]', function () {
        return styleInfo['font-superscript'] === 'superscript';
      });
      btnState('button[data-event="subscript"]', function () {
        return styleInfo['font-subscript'] === 'subscript';
      });
      btnState('button[data-event="justifyLeft"]', function () {
        return styleInfo['text-align'] === 'left' || styleInfo['text-align'] === 'start';
      });
      btnState('button[data-event="justifyCenter"]', function () {
        return styleInfo['text-align'] === 'center';
      });
      btnState('button[data-event="justifyRight"]', function () {
        return styleInfo['text-align'] === 'right';
      });
      btnState('button[data-event="justifyFull"]', function () {
        return styleInfo['text-align'] === 'justify';
      });
      btnState('button[data-event="insertUnorderedList"]', function () {
        return styleInfo['list-style'] === 'unordered';
      });
      btnState('button[data-event="insertOrderedList"]', function () {
        return styleInfo['list-style'] === 'ordered';
      });
    };

    /**
     * update recent color
     *
     * @param {Node} button
     * @param {String} eventName
     * @param {Mixed} value
     */
    this.updateRecentColor = function (button, eventName, value) {
      var $color = $(button).closest('.note-color');
      var $recentColor = $color.find('.note-recent-color');
      var colorInfo = JSON.parse($recentColor.attr('data-value'));
      colorInfo[eventName] = value;
      $recentColor.attr('data-value', JSON.stringify(colorInfo));
      var sKey = eventName === 'backColor' ? 'background-color' : 'color';
      $recentColor.find('i').css(sKey, value);
    };
  };

  /**
   * @class module.Toolbar
   *
   * Toolbar
   */
  var Toolbar = function () {
    var button = new Button();

    this.update = function ($toolbar, styleInfo) {
      button.update($toolbar, styleInfo);
    };

    /**
     * @param {Node} button
     * @param {String} eventName
     * @param {String} value
     */
    this.updateRecentColor = function (buttonNode, eventName, value) {
      button.updateRecentColor(buttonNode, eventName, value);
    };

    /**
     * activate buttons exclude codeview
     * @param {jQuery} $toolbar
     */
    this.activate = function ($toolbar) {
      $toolbar.find('button')
              .not('button[data-event="codeview"]')
              .removeClass('disabled');
    };

    /**
     * deactivate buttons exclude codeview
     * @param {jQuery} $toolbar
     */
    this.deactivate = function ($toolbar) {
      $toolbar.find('button')
              .not('button[data-event="codeview"]')
              .addClass('disabled');
    };

    /**
     * @param {jQuery} $container
     * @param {Boolean} [bFullscreen=false]
     */
    this.updateFullscreen = function ($container, bFullscreen) {
      var $btn = $container.find('button[data-event="fullscreen"]');
      $btn.toggleClass('active', bFullscreen);
    };

    /**
     * @param {jQuery} $container
     * @param {Boolean} [isCodeview=false]
     */
    this.updateCodeview = function ($container, isCodeview) {
      var $btn = $container.find('button[data-event="codeview"]');
      $btn.toggleClass('active', isCodeview);

      if (isCodeview) {
        this.deactivate($container);
      } else {
        this.activate($container);
      }
    };

    /**
     * get button in toolbar 
     *
     * @param {jQuery} $editable
     * @param {String} name
     * @return {jQuery}
     */
    this.get = function ($editable, name) {
      var $toolbar = dom.makeLayoutInfo($editable).toolbar();

      return $toolbar.find('[data-name=' + name + ']');
    };

    /**
     * set button state
     * @param {jQuery} $editable
     * @param {String} name
     * @param {Boolean} [isActive=true]
     */
    this.setButtonState = function ($editable, name, isActive) {
      isActive = (isActive === false) ? false : true;

      var $button = this.get($editable, name);
      $button.toggleClass('active', isActive);
    };
  };

  var EDITABLE_PADDING = 24;

  var Statusbar = function () {
    var $document = $(document);

    this.attach = function (layoutInfo, options) {
      if (!options.disableResizeEditor) {
        layoutInfo.statusbar().on('mousedown', hStatusbarMousedown);
      }
    };

    /**
     * `mousedown` event handler on statusbar
     *
     * @param {MouseEvent} event
     */
    var hStatusbarMousedown = function (event) {
      event.preventDefault();
      event.stopPropagation();

      var $editable = dom.makeLayoutInfo(event.target).editable();
      var editableTop = $editable.offset().top - $document.scrollTop();

      var layoutInfo = dom.makeLayoutInfo(event.currentTarget || event.target);
      var options = layoutInfo.editor().data('options');

      $document.on('mousemove', function (event) {
        var nHeight = event.clientY - (editableTop + EDITABLE_PADDING);

        nHeight = (options.minHeight > 0) ? Math.max(nHeight, options.minHeight) : nHeight;
        nHeight = (options.maxHeight > 0) ? Math.min(nHeight, options.maxHeight) : nHeight;

        $editable.height(nHeight);
      }).one('mouseup', function () {
        $document.off('mousemove');
      });
    };
  };

  /**
   * @class module.Popover
   *
   * Popover (http://getbootstrap.com/javascript/#popovers)
   *
   */
  var Popover = function () {
    var button = new Button();

    /**
     * returns position from placeholder
     *
     * @private
     * @param {Node} placeholder
     * @param {Object} options
     * @param {Boolean} options.isAirMode
     * @return {Position}
     */
    var posFromPlaceholder = function (placeholder, options) {
      var isAirMode = options && options.isAirMode;
      var isLeftTop = options && options.isLeftTop;

      var $placeholder = $(placeholder);
      var pos = isAirMode ? $placeholder.offset() : $placeholder.position();
      var height = isLeftTop ? 0 : $placeholder.outerHeight(true); // include margin

      // popover below placeholder.
      return {
        left: pos.left,
        top: pos.top + height
      };
    };

    /**
     * show popover
     *
     * @private
     * @param {jQuery} popover
     * @param {Position} pos
     */
    var showPopover = function ($popover, pos) {
      $popover.css({
        display: 'block',
        left: pos.left,
        top: pos.top
      });
    };

    var PX_POPOVER_ARROW_OFFSET_X = 20;

    /**
     * update current state
     * @param {jQuery} $popover - popover container
     * @param {Object} styleInfo - style object
     * @param {Boolean} isAirMode
     */
    this.update = function ($popover, styleInfo, isAirMode) {
      button.update($popover, styleInfo);

      var $linkPopover = $popover.find('.note-link-popover');
      if (styleInfo.anchor) {
        var $anchor = $linkPopover.find('a');
        var href = $(styleInfo.anchor).attr('href');
        var target = $(styleInfo.anchor).attr('target');
        $anchor.attr('href', href).html(href);
        if (!target) {
          $anchor.removeAttr('target');
        } else {
          $anchor.attr('target', '_blank');
        }
        showPopover($linkPopover, posFromPlaceholder(styleInfo.anchor, {
          isAirMode: isAirMode
        }));
      } else {
        $linkPopover.hide();
      }

      var $imagePopover = $popover.find('.note-image-popover');
      if (styleInfo.image) {
        showPopover($imagePopover, posFromPlaceholder(styleInfo.image, {
          isAirMode: isAirMode,
          isLeftTop: true
        }));
      } else {
        $imagePopover.hide();
      }

      var $airPopover = $popover.find('.note-air-popover');
      if (isAirMode && !styleInfo.range.isCollapsed()) {
        var rect = list.last(styleInfo.range.getClientRects());
        if (rect) {
          var bnd = func.rect2bnd(rect);
          showPopover($airPopover, {
            left: Math.max(bnd.left + bnd.width / 2 - PX_POPOVER_ARROW_OFFSET_X, 0),
            top: bnd.top + bnd.height
          });
        }
      } else {
        $airPopover.hide();
      }
    };

    /**
     * @param {Node} button
     * @param {String} eventName
     * @param {String} value
     */
    this.updateRecentColor = function (button, eventName, value) {
      button.updateRecentColor(button, eventName, value);
    };

    /**
     * hide all popovers
     * @param {jQuery} $popover - popover container
     */
    this.hide = function ($popover) {
      $popover.children().hide();
    };
  };

  /**
   * @class module.Handle
   *
   * Handle
   */
  var Handle = function (handler) {
    var $document = $(document);

    /**
     * `mousedown` event handler on $handle
     *  - controlSizing: resize image
     *
     * @param {MouseEvent} event
     */
    var hHandleMousedown = function (event) {
      if (dom.isControlSizing(event.target)) {
        event.preventDefault();
        event.stopPropagation();

        var layoutInfo = dom.makeLayoutInfo(event.target),
            $handle = layoutInfo.handle(),
            $popover = layoutInfo.popover(),
            $editable = layoutInfo.editable(),
            $editor = layoutInfo.editor();

        var target = $handle.find('.note-control-selection').data('target'),
            $target = $(target), posStart = $target.offset(),
            scrollTop = $document.scrollTop();

        var isAirMode = $editor.data('options').airMode;

        $document.on('mousemove', function (event) {
          handler.invoke('editor.resizeTo', {
            x: event.clientX - posStart.left,
            y: event.clientY - (posStart.top - scrollTop)
          }, $target, !event.shiftKey);

          handler.invoke('handle.update', $handle, {image: target}, isAirMode);
          handler.invoke('popover.update', $popover, {image: target}, isAirMode);
        }).one('mouseup', function () {
          $document.off('mousemove');
          handler.invoke('editor.afterCommand', $editable);
        });

        if (!$target.data('ratio')) { // original ratio.
          $target.data('ratio', $target.height() / $target.width());
        }
      }
    };

    this.attach = function (layoutInfo) {
      layoutInfo.handle().on('mousedown', hHandleMousedown);
    };

    /**
     * update handle
     * @param {jQuery} $handle
     * @param {Object} styleInfo
     * @param {Boolean} isAirMode
     */
    this.update = function ($handle, styleInfo, isAirMode) {
      var $selection = $handle.find('.note-control-selection');
      if (styleInfo.image) {
        var $image = $(styleInfo.image);
        var pos = isAirMode ? $image.offset() : $image.position();

        // include margin
        var imageSize = {
          w: $image.outerWidth(true),
          h: $image.outerHeight(true)
        };

        $selection.css({
          display: 'block',
          left: pos.left,
          top: pos.top,
          width: imageSize.w,
          height: imageSize.h
        }).data('target', styleInfo.image); // save current image element.
        var sizingText = imageSize.w + 'x' + imageSize.h;
        $selection.find('.note-control-selection-info').text(sizingText);
      } else {
        $selection.hide();
      }
    };

    /**
     * hide
     *
     * @param {jQuery} $handle
     */
    this.hide = function ($handle) {
      $handle.children().hide();
    };
  };

  var Fullscreen = function (handler) {
    var $window = $(window);
    var $scrollbar = $('html, body');

    /**
     * toggle fullscreen
     *
     * @param {Object} layoutInfo
     */
    this.toggle = function (layoutInfo) {

      var $editor = layoutInfo.editor(),
          $toolbar = layoutInfo.toolbar(),
          $editable = layoutInfo.editable(),
          $codable = layoutInfo.codable();

      var resize = function (size) {
        $editable.css('height', size.h);
        $codable.css('height', size.h);
        if ($codable.data('cmeditor')) {
          $codable.data('cmeditor').setsize(null, size.h);
        }
      };

      $editor.toggleClass('fullscreen');
      var isFullscreen = $editor.hasClass('fullscreen');
      if (isFullscreen) {
        $editable.data('orgheight', $editable.css('height'));

        $window.on('resize', function () {
          resize({
            h: $window.height() - $toolbar.outerHeight()
          });
        }).trigger('resize');

        $scrollbar.css('overflow', 'hidden');
      } else {
        $window.off('resize');
        resize({
          h: $editable.data('orgheight')
        });
        $scrollbar.css('overflow', 'visible');
      }

      handler.invoke('toolbar.updateFullscreen', $toolbar, isFullscreen);
    };
  };


  var CodeMirror;
  if (agent.hasCodeMirror) {
    if (agent.isSupportAmd) {
      require(['CodeMirror'], function (cm) {
        CodeMirror = cm;
      });
    } else {
      CodeMirror = window.CodeMirror;
    }
  }

  /**
   * @class Codeview
   */
  var Codeview = function (handler) {

    this.sync = function (layoutInfo) {
      var isCodeview = handler.invoke('codeview.isActivated', layoutInfo);
      if (isCodeview && agent.hasCodeMirror) {
        layoutInfo.codable().data('cmEditor').save();
      }
    };

    /**
     * @param {Object} layoutInfo
     * @return {Boolean}
     */
    this.isActivated = function (layoutInfo) {
      var $editor = layoutInfo.editor();
      return $editor.hasClass('codeview');
    };

    /**
     * toggle codeview
     *
     * @param {Object} layoutInfo
     */
    this.toggle = function (layoutInfo) {
      if (this.isActivated(layoutInfo)) {
        this.deactivate(layoutInfo);
      } else {
        this.activate(layoutInfo);
      }
    };

    /**
     * activate code view
     *
     * @param {Object} layoutInfo
     */
    this.activate = function (layoutInfo) {
      var $editor = layoutInfo.editor(),
          $toolbar = layoutInfo.toolbar(),
          $editable = layoutInfo.editable(),
          $codable = layoutInfo.codable(),
          $popover = layoutInfo.popover(),
          $handle = layoutInfo.handle();

      var options = $editor.data('options');

      $codable.val(dom.html($editable, options.prettifyHtml));
      $codable.height($editable.height());

      handler.invoke('toolbar.updateCodeview', $toolbar, true);
      handler.invoke('popover.hide', $popover);
      handler.invoke('handle.hide', $handle);

      $editor.addClass('codeview');

      $codable.focus();

      // activate CodeMirror as codable
      if (agent.hasCodeMirror) {
        var cmEditor = CodeMirror.fromTextArea($codable[0], options.codemirror);

        // CodeMirror TernServer
        if (options.codemirror.tern) {
          var server = new CodeMirror.TernServer(options.codemirror.tern);
          cmEditor.ternServer = server;
          cmEditor.on('cursorActivity', function (cm) {
            server.updateArgHints(cm);
          });
        }

        // CodeMirror hasn't Padding.
        cmEditor.setSize(null, $editable.outerHeight());
        $codable.data('cmEditor', cmEditor);
      }
    };

    /**
     * deactivate code view
     *
     * @param {Object} layoutInfo
     */
    this.deactivate = function (layoutInfo) {
      var $holder = layoutInfo.holder(),
          $editor = layoutInfo.editor(),
          $toolbar = layoutInfo.toolbar(),
          $editable = layoutInfo.editable(),
          $codable = layoutInfo.codable();

      var options = $editor.data('options');

      // deactivate CodeMirror as codable
      if (agent.hasCodeMirror) {
        var cmEditor = $codable.data('cmEditor');
        $codable.val(cmEditor.getValue());
        cmEditor.toTextArea();
      }

      var value = dom.value($codable, options.prettifyHtml) || dom.emptyPara;
      var isChange = $editable.html() !== value;

      $editable.html(value);
      $editable.height(options.height ? $codable.height() : 'auto');
      $editor.removeClass('codeview');

      if (isChange) {
        handler.bindCustomEvent(
          $holder, $editable.data('callbacks'), 'change'
        )($editable.html(), $editable);
      }

      $editable.focus();

      handler.invoke('toolbar.updateCodeview', $toolbar, false);
    };
  };

  var DragAndDrop = function (handler) {
    var $document = $(document);

    /**
     * attach Drag and Drop Events
     *
     * @param {Object} layoutInfo - layout Informations
     * @param {Object} options
     */
    this.attach = function (layoutInfo, options) {
      if (options.airMode || options.disableDragAndDrop) {
        // prevent default drop event
        $document.on('drop', function (e) {
          e.preventDefault();
        });
      } else {
        this.attachDragAndDropEvent(layoutInfo, options);
      }
    };

    /**
     * attach Drag and Drop Events
     *
     * @param {Object} layoutInfo - layout Informations
     * @param {Object} options
     */
    this.attachDragAndDropEvent = function (layoutInfo, options) {
      var collection = $(),
          $editor = layoutInfo.editor(),
          $dropzone = layoutInfo.dropzone(),
          $dropzoneMessage = $dropzone.find('.note-dropzone-message');

      // show dropzone on dragenter when dragging a object to document
      // -but only if the editor is visible, i.e. has a positive width and height
      $document.on('dragenter', function (e) {
        var isCodeview = handler.invoke('codeview.isActivated', layoutInfo);
        var hasEditorSize = $editor.width() > 0 && $editor.height() > 0;
        if (!isCodeview && !collection.length && hasEditorSize) {
          $editor.addClass('dragover');
          $dropzone.width($editor.width());
          $dropzone.height($editor.height());
          $dropzoneMessage.text(options.langInfo.image.dragImageHere);
        }
        collection = collection.add(e.target);
      }).on('dragleave', function (e) {
        collection = collection.not(e.target);
        if (!collection.length) {
          $editor.removeClass('dragover');
        }
      }).on('drop', function () {
        collection = $();
        $editor.removeClass('dragover');
      });

      // change dropzone's message on hover.
      $dropzone.on('dragenter', function () {
        $dropzone.addClass('hover');
        $dropzoneMessage.text(options.langInfo.image.dropImage);
      }).on('dragleave', function () {
        $dropzone.removeClass('hover');
        $dropzoneMessage.text(options.langInfo.image.dragImageHere);
      });

      // attach dropImage
      $dropzone.on('drop', function (event) {

        var dataTransfer = event.originalEvent.dataTransfer;
        var layoutInfo = dom.makeLayoutInfo(event.currentTarget || event.target);

        if (dataTransfer && dataTransfer.files && dataTransfer.files.length) {
          event.preventDefault();
          layoutInfo.editable().focus();
          handler.insertImages(layoutInfo, dataTransfer.files);
        } else {
          var insertNodefunc = function () {
            layoutInfo.holder().summernote('insertNode', this);
          };

          for (var i = 0, len = dataTransfer.types.length; i < len; i++) {
            var type = dataTransfer.types[i];
            var content = dataTransfer.getData(type);

            if (type.toLowerCase().indexOf('text') > -1) {
              layoutInfo.holder().summernote('pasteHTML', content);
            } else {
              $(content).each(insertNodefunc);
            }
          }
        }
      }).on('dragover', false); // prevent default dragover event
    };
  };

  var Clipboard = function (handler) {
    var $paste;

    this.attach = function (layoutInfo) {
      // [workaround] getting image from clipboard
      //  - IE11 and Firefox: CTRL+v hook
      //  - Webkit: event.clipboardData
      if ((agent.isMSIE && agent.browserVersion > 10) || agent.isFF) {
        $paste = $('<div />').attr('contenteditable', true).css({
          position : 'absolute',
          left : -100000,
          opacity : 0
        });

        layoutInfo.editable().on('keydown', function (e) {
          if (e.ctrlKey && e.keyCode === key.code.V) {
            handler.invoke('saveRange', layoutInfo.editable());
            $paste.focus();

            setTimeout(function () {
              pasteByHook(layoutInfo);
            }, 0);
          }
        });

        layoutInfo.editable().before($paste);
      } else {
        layoutInfo.editable().on('paste', pasteByEvent);
      }
    };

    var pasteByHook = function (layoutInfo) {
      var $editable = layoutInfo.editable();
      var node = $paste[0].firstChild;

      if (dom.isImg(node)) {
        var dataURI = node.src;
        var decodedData = atob(dataURI.split(',')[1]);
        var array = new Uint8Array(decodedData.length);
        for (var i = 0; i < decodedData.length; i++) {
          array[i] = decodedData.charCodeAt(i);
        }

        var blob = new Blob([array], { type : 'image/png' });
        blob.name = 'clipboard.png';

        handler.invoke('restoreRange', $editable);
        handler.invoke('focus', $editable);
        handler.insertImages(layoutInfo, [blob]);
      } else {
        var pasteContent = $('<div />').html($paste.html()).html();
        handler.invoke('restoreRange', $editable);
        handler.invoke('focus', $editable);

        if (pasteContent) {
          handler.invoke('pasteHTML', $editable, pasteContent);
        }
      }

      $paste.empty();
    };

    /**
     * paste by clipboard event
     *
     * @param {Event} event
     */
    var pasteByEvent = function (event) {
      var clipboardData = event.originalEvent.clipboardData;
      var layoutInfo = dom.makeLayoutInfo(event.currentTarget || event.target);
      var $editable = layoutInfo.editable();

      if (clipboardData && clipboardData.items && clipboardData.items.length) {
        var item = list.head(clipboardData.items);
        if (item.kind === 'file' && item.type.indexOf('image/') !== -1) {
          handler.insertImages(layoutInfo, [item.getAsFile()]);
        }
        handler.invoke('editor.afterCommand', $editable);
      }
    };
  };

  var LinkDialog = function (handler) {

    /**
     * toggle button status
     *
     * @private
     * @param {jQuery} $btn
     * @param {Boolean} isEnable
     */
    var toggleBtn = function ($btn, isEnable) {
      $btn.toggleClass('disabled', !isEnable);
      $btn.attr('disabled', !isEnable);
    };

    /**
     * bind enter key
     *
     * @private
     * @param {jQuery} $input
     * @param {jQuery} $btn
     */
    var bindEnterKey = function ($input, $btn) {
      $input.on('keypress', function (event) {
        if (event.keyCode === key.code.ENTER) {
          $btn.trigger('click');
        }
      });
    };

    /**
     * Show link dialog and set event handlers on dialog controls.
     *
     * @param {jQuery} $editable
     * @param {jQuery} $dialog
     * @param {Object} linkInfo
     * @return {Promise}
     */
    this.showLinkDialog = function ($editable, $dialog, linkInfo) {
      return $.Deferred(function (deferred) {
        var $linkDialog = $dialog.find('.note-link-dialog');

        var $linkText = $linkDialog.find('.note-link-text'),
        $linkUrl = $linkDialog.find('.note-link-url'),
        $linkBtn = $linkDialog.find('.note-link-btn'),
        $openInNewWindow = $linkDialog.find('input[type=checkbox]');

        $linkDialog.one('shown.bs.modal', function () {
          $linkText.val(linkInfo.text);

          $linkText.on('input', function () {
            toggleBtn($linkBtn, $linkText.val() && $linkUrl.val());
            // if linktext was modified by keyup,
            // stop cloning text from linkUrl
            linkInfo.text = $linkText.val();
          });

          // if no url was given, copy text to url
          if (!linkInfo.url) {
            linkInfo.url = linkInfo.text || 'http://';
            toggleBtn($linkBtn, linkInfo.text);
          }

          $linkUrl.on('input', function () {
            toggleBtn($linkBtn, $linkText.val() && $linkUrl.val());
            // display same link on `Text to display` input
            // when create a new link
            if (!linkInfo.text) {
              $linkText.val($linkUrl.val());
            }
          }).val(linkInfo.url).trigger('focus').trigger('select');

          bindEnterKey($linkUrl, $linkBtn);
          bindEnterKey($linkText, $linkBtn);

          $openInNewWindow.prop('checked', linkInfo.isNewWindow);

          $linkBtn.one('click', function (event) {
            event.preventDefault();

            deferred.resolve({
              range: linkInfo.range,
              url: $linkUrl.val(),
              text: $linkText.val(),
              isNewWindow: $openInNewWindow.is(':checked')
            });
            $linkDialog.modal('hide');
          });
        }).one('hidden.bs.modal', function () {
          // detach events
          $linkText.off('input keypress');
          $linkUrl.off('input keypress');
          $linkBtn.off('click');

          if (deferred.state() === 'pending') {
            deferred.reject();
          }
        }).modal('show');
      }).promise();
    };

    /**
     * @param {Object} layoutInfo
     */
    this.show = function (layoutInfo) {
      var $editor = layoutInfo.editor(),
          $dialog = layoutInfo.dialog(),
          $editable = layoutInfo.editable(),
          $popover = layoutInfo.popover(),
          linkInfo = handler.invoke('editor.getLinkInfo', $editable);

      var options = $editor.data('options');

      handler.invoke('editor.saveRange', $editable);
      this.showLinkDialog($editable, $dialog, linkInfo).then(function (linkInfo) {
        handler.invoke('editor.restoreRange', $editable);
        handler.invoke('editor.createLink', $editable, linkInfo, options);
        // hide popover after creating link
        handler.invoke('popover.hide', $popover);
      }).fail(function () {
        handler.invoke('editor.restoreRange', $editable);
      });
    };
  };

  var ImageDialog = function (handler) {
    /**
     * toggle button status
     *
     * @private
     * @param {jQuery} $btn
     * @param {Boolean} isEnable
     */
    var toggleBtn = function ($btn, isEnable) {
      $btn.toggleClass('disabled', !isEnable);
      $btn.attr('disabled', !isEnable);
    };

    /**
     * bind enter key
     *
     * @private
     * @param {jQuery} $input
     * @param {jQuery} $btn
     */
    var bindEnterKey = function ($input, $btn) {
      $input.on('keypress', function (event) {
        if (event.keyCode === key.code.ENTER) {
          $btn.trigger('click');
        }
      });
    };

    this.show = function (layoutInfo) {
      var $dialog = layoutInfo.dialog(),
          $editable = layoutInfo.editable();

      handler.invoke('editor.saveRange', $editable);
      this.showImageDialog($editable, $dialog).then(function (data) {
        handler.invoke('editor.restoreRange', $editable);

        if (typeof data === 'string') {
          // image url
          handler.invoke('editor.insertImage', $editable, data);
        } else {
          // array of files
          handler.insertImages(layoutInfo, data);
        }
      }).fail(function () {
        handler.invoke('editor.restoreRange', $editable);
      });
    };

    /**
     * show image dialog
     *
     * @param {jQuery} $editable
     * @param {jQuery} $dialog
     * @return {Promise}
     */
    this.showImageDialog = function ($editable, $dialog) {
      return $.Deferred(function (deferred) {
        var $imageDialog = $dialog.find('.note-image-dialog');

        var $imageInput = $dialog.find('.note-image-input'),
            $imageUrl = $dialog.find('.note-image-url'),
            $imageBtn = $dialog.find('.note-image-btn');

        $imageDialog.one('shown.bs.modal', function () {
          // Cloning imageInput to clear element.
          $imageInput.replaceWith($imageInput.clone()
            .on('change', function () {
              deferred.resolve(this.files || this.value);
              $imageDialog.modal('hide');
            })
            .val('')
          );

          $imageBtn.click(function (event) {
            event.preventDefault();

            deferred.resolve($imageUrl.val());
            $imageDialog.modal('hide');
          });

          $imageUrl.on('keyup paste', function (event) {
            var url;
            
            if (event.type === 'paste') {
              url = event.originalEvent.clipboardData.getData('text');
            } else {
              url = $imageUrl.val();
            }
            
            toggleBtn($imageBtn, url);
          }).val('').trigger('focus');
          bindEnterKey($imageUrl, $imageBtn);
        }).one('hidden.bs.modal', function () {
          $imageInput.off('change');
          $imageUrl.off('keyup paste keypress');
          $imageBtn.off('click');

          if (deferred.state() === 'pending') {
            deferred.reject();
          }
        }).modal('show');
      });
    };
  };

  var HelpDialog = function (handler) {
    /**
     * show help dialog
     *
     * @param {jQuery} $editable
     * @param {jQuery} $dialog
     * @return {Promise}
     */
    this.showHelpDialog = function ($editable, $dialog) {
      return $.Deferred(function (deferred) {
        var $helpDialog = $dialog.find('.note-help-dialog');

        $helpDialog.one('hidden.bs.modal', function () {
          deferred.resolve();
        }).modal('show');
      }).promise();
    };

    /**
     * @param {Object} layoutInfo
     */
    this.show = function (layoutInfo) {
      var $dialog = layoutInfo.dialog(),
          $editable = layoutInfo.editable();

      handler.invoke('editor.saveRange', $editable, true);
      this.showHelpDialog($editable, $dialog).then(function () {
        handler.invoke('editor.restoreRange', $editable);
      });
    };
  };


  /**
   * @class EventHandler
   *
   * EventHandler
   *  - TODO: new instance per a editor
   */
  var EventHandler = function () {
    var self = this;

    /**
     * Modules
     */
    var modules = this.modules = {
      editor: new Editor(this),
      toolbar: new Toolbar(this),
      statusbar: new Statusbar(this),
      popover: new Popover(this),
      handle: new Handle(this),
      fullscreen: new Fullscreen(this),
      codeview: new Codeview(this),
      dragAndDrop: new DragAndDrop(this),
      clipboard: new Clipboard(this),
      linkDialog: new LinkDialog(this),
      imageDialog: new ImageDialog(this),
      helpDialog: new HelpDialog(this)
    };

    /**
     * invoke module's method
     *
     * @param {String} moduleAndMethod - ex) 'editor.redo'
     * @param {...*} arguments - arguments of method
     * @return {*}
     */
    this.invoke = function () {
      var moduleAndMethod = list.head(list.from(arguments));
      var args = list.tail(list.from(arguments));

      var splits = moduleAndMethod.split('.');
      var hasSeparator = splits.length > 1;
      var moduleName = hasSeparator && list.head(splits);
      var methodName = hasSeparator ? list.last(splits) : list.head(splits);

      var module = this.getModule(moduleName);
      var method = module[methodName];

      return method && method.apply(module, args);
    };

    /**
     * returns module
     *
     * @param {String} moduleName - name of module
     * @return {Module} - defaults is editor
     */
    this.getModule = function (moduleName) {
      return this.modules[moduleName] || this.modules.editor;
    };

    /**
     * @param {jQuery} $holder
     * @param {Object} callbacks
     * @param {String} eventNamespace
     * @returns {Function}
     */
    var bindCustomEvent = this.bindCustomEvent = function ($holder, callbacks, eventNamespace) {
      return function () {
        var callback = callbacks[func.namespaceToCamel(eventNamespace, 'on')];
        if (callback) {
          callback.apply($holder[0], arguments);
        }
        return $holder.trigger('summernote.' + eventNamespace, arguments);
      };
    };

    /**
     * insert Images from file array.
     *
     * @private
     * @param {Object} layoutInfo
     * @param {File[]} files
     */
    this.insertImages = function (layoutInfo, files) {
      var $editor = layoutInfo.editor(),
          $editable = layoutInfo.editable(),
          $holder = layoutInfo.holder();

      var callbacks = $editable.data('callbacks');
      var options = $editor.data('options');

      // If onImageUpload options setted
      if (callbacks.onImageUpload) {
        bindCustomEvent($holder, callbacks, 'image.upload')(files);
      // else insert Image as dataURL
      } else {
        $.each(files, function (idx, file) {
          var filename = file.name;
          if (options.maximumImageFileSize && options.maximumImageFileSize < file.size) {
            bindCustomEvent($holder, callbacks, 'image.upload.error')(options.langInfo.image.maximumFileSizeError);
          } else {
            async.readFileAsDataURL(file).then(function (sDataURL) {
              modules.editor.insertImage($editable, sDataURL, filename);
            }).fail(function () {
              bindCustomEvent($holder, callbacks, 'image.upload.error')(options.langInfo.image.maximumFileSizeError);
            });
          }
        });
      }
    };

    var commands = {
      /**
       * @param {Object} layoutInfo
       */
      showLinkDialog: function (layoutInfo) {
        modules.linkDialog.show(layoutInfo);
      },

      /**
       * @param {Object} layoutInfo
       */
      showImageDialog: function (layoutInfo) {
        modules.imageDialog.show(layoutInfo);
      },

      /**
       * @param {Object} layoutInfo
       */
      showHelpDialog: function (layoutInfo) {
        modules.helpDialog.show(layoutInfo);
      },

      /**
       * @param {Object} layoutInfo
       */
      fullscreen: function (layoutInfo) {
        modules.fullscreen.toggle(layoutInfo);
      },

      /**
       * @param {Object} layoutInfo
       */
      codeview: function (layoutInfo) {
        modules.codeview.toggle(layoutInfo);
      }
    };

    var hMousedown = function (event) {
      //preventDefault Selection for FF, IE8+
      if (dom.isImg(event.target)) {
        event.preventDefault();
      }
    };

    var hKeyupAndMouseup = function (event) {
      var layoutInfo = dom.makeLayoutInfo(event.currentTarget || event.target);
      modules.editor.removeBogus(layoutInfo.editable());
      hToolbarAndPopoverUpdate(event);
    };

    /**
     * update sytle info
     * @param {Object} styleInfo
     * @param {Object} layoutInfo
     */
    this.updateStyleInfo = function (styleInfo, layoutInfo) {
      if (!styleInfo) {
        return;
      }
      var isAirMode = layoutInfo.editor().data('options').airMode;
      if (!isAirMode) {
        modules.toolbar.update(layoutInfo.toolbar(), styleInfo);
      }

      modules.popover.update(layoutInfo.popover(), styleInfo, isAirMode);
      modules.handle.update(layoutInfo.handle(), styleInfo, isAirMode);
    };

    var hToolbarAndPopoverUpdate = function (event) {
      var target = event.target;
      // delay for range after mouseup
      setTimeout(function () {
        var layoutInfo = dom.makeLayoutInfo(target);
        var styleInfo = modules.editor.currentStyle(target);
        self.updateStyleInfo(styleInfo, layoutInfo);
      }, 0);
    };

    var hScroll = function (event) {
      var layoutInfo = dom.makeLayoutInfo(event.currentTarget || event.target);
      //hide popover and handle when scrolled
      modules.popover.hide(layoutInfo.popover());
      modules.handle.hide(layoutInfo.handle());
    };

    var hToolbarAndPopoverMousedown = function (event) {
      // prevent default event when insertTable (FF, Webkit)
      var $btn = $(event.target).closest('[data-event]');
      if ($btn.length) {
        event.preventDefault();
      }
    };

    var hToolbarAndPopoverClick = function (event) {
      var $btn = $(event.target).closest('[data-event]');

      if (!$btn.length) {
        return;
      }

      var eventName = $btn.attr('data-event'),
          value = $btn.attr('data-value'),
          hide = $btn.attr('data-hide');

      var layoutInfo = dom.makeLayoutInfo(event.target);

      // before command: detect control selection element($target)
      var $target;
      if ($.inArray(eventName, ['resize', 'floatMe', 'removeMedia', 'imageShape']) !== -1) {
        var $selection = layoutInfo.handle().find('.note-control-selection');
        $target = $($selection.data('target'));
      }

      // If requested, hide the popover when the button is clicked.
      // Useful for things like showHelpDialog.
      if (hide) {
        $btn.parents('.popover').hide();
      }

      if ($.isFunction($.summernote.pluginEvents[eventName])) {
        $.summernote.pluginEvents[eventName](event, modules.editor, layoutInfo, value);
      } else if (modules.editor[eventName]) { // on command
        var $editable = layoutInfo.editable();
        $editable.focus();
        modules.editor[eventName]($editable, value, $target);
        event.preventDefault();
      } else if (commands[eventName]) {
        commands[eventName].call(this, layoutInfo);
        event.preventDefault();
      }

      // after command
      if ($.inArray(eventName, ['backColor', 'foreColor']) !== -1) {
        var options = layoutInfo.editor().data('options', options);
        var module = options.airMode ? modules.popover : modules.toolbar;
        module.updateRecentColor(list.head($btn), eventName, value);
      }

      hToolbarAndPopoverUpdate(event);
    };

    var PX_PER_EM = 18;
    var hDimensionPickerMove = function (event, options) {
      var $picker = $(event.target.parentNode); // target is mousecatcher
      var $dimensionDisplay = $picker.next();
      var $catcher = $picker.find('.note-dimension-picker-mousecatcher');
      var $highlighted = $picker.find('.note-dimension-picker-highlighted');
      var $unhighlighted = $picker.find('.note-dimension-picker-unhighlighted');

      var posOffset;
      // HTML5 with jQuery - e.offsetX is undefined in Firefox
      if (event.offsetX === undefined) {
        var posCatcher = $(event.target).offset();
        posOffset = {
          x: event.pageX - posCatcher.left,
          y: event.pageY - posCatcher.top
        };
      } else {
        posOffset = {
          x: event.offsetX,
          y: event.offsetY
        };
      }

      var dim = {
        c: Math.ceil(posOffset.x / PX_PER_EM) || 1,
        r: Math.ceil(posOffset.y / PX_PER_EM) || 1
      };

      $highlighted.css({ width: dim.c + 'em', height: dim.r + 'em' });
      $catcher.attr('data-value', dim.c + 'x' + dim.r);

      if (3 < dim.c && dim.c < options.insertTableMaxSize.col) {
        $unhighlighted.css({ width: dim.c + 1 + 'em'});
      }

      if (3 < dim.r && dim.r < options.insertTableMaxSize.row) {
        $unhighlighted.css({ height: dim.r + 1 + 'em'});
      }

      $dimensionDisplay.html(dim.c + ' x ' + dim.r);
    };
    
    /**
     * bind KeyMap on keydown
     *
     * @param {Object} layoutInfo
     * @param {Object} keyMap
     */
    this.bindKeyMap = function (layoutInfo, keyMap) {
      var $editor = layoutInfo.editor();
      var $editable = layoutInfo.editable();

      $editable.on('keydown', function (event) {
        var keys = [];

        // modifier
        if (event.metaKey) { keys.push('CMD'); }
        if (event.ctrlKey && !event.altKey) { keys.push('CTRL'); }
        if (event.shiftKey) { keys.push('SHIFT'); }

        // keycode
        var keyName = key.nameFromCode[event.keyCode];
        if (keyName) {
          keys.push(keyName);
        }

        var pluginEvent;
        var keyString = keys.join('+');
        var eventName = keyMap[keyString];
        if (eventName) {
          // FIXME Summernote doesn't support event pipeline yet.
          //  - Plugin -> Base Code
          pluginEvent = $.summernote.pluginEvents[keyString];
          if ($.isFunction(pluginEvent)) {
            if (pluginEvent(event, modules.editor, layoutInfo)) {
              return false;
            }
          }

          pluginEvent = $.summernote.pluginEvents[eventName];

          if ($.isFunction(pluginEvent)) {
            pluginEvent(event, modules.editor, layoutInfo);
          } else if (modules.editor[eventName]) {
            modules.editor[eventName]($editable, $editor.data('options'));
            event.preventDefault();
          } else if (commands[eventName]) {
            commands[eventName].call(this, layoutInfo);
            event.preventDefault();
          }
        } else if (key.isEdit(event.keyCode)) {
          modules.editor.afterCommand($editable);
        }
      });
    };

    /**
     * attach eventhandler
     *
     * @param {Object} layoutInfo - layout Informations
     * @param {Object} options - user options include custom event handlers
     */
    this.attach = function (layoutInfo, options) {
      // handlers for editable
      if (options.shortcuts) {
        this.bindKeyMap(layoutInfo, options.keyMap[agent.isMac ? 'mac' : 'pc']);
      }
      layoutInfo.editable().on('mousedown', hMousedown);
      layoutInfo.editable().on('keyup mouseup', hKeyupAndMouseup);
      layoutInfo.editable().on('scroll', hScroll);

      // handler for clipboard
      modules.clipboard.attach(layoutInfo, options);

      // handler for handle and popover
      modules.handle.attach(layoutInfo, options);
      layoutInfo.popover().on('click', hToolbarAndPopoverClick);
      layoutInfo.popover().on('mousedown', hToolbarAndPopoverMousedown);

      // handler for drag and drop
      modules.dragAndDrop.attach(layoutInfo, options);

      // handlers for frame mode (toolbar, statusbar)
      if (!options.airMode) {
        // handler for toolbar
        layoutInfo.toolbar().on('click', hToolbarAndPopoverClick);
        layoutInfo.toolbar().on('mousedown', hToolbarAndPopoverMousedown);

        // handler for statusbar
        modules.statusbar.attach(layoutInfo, options);
      }

      // handler for table dimension
      var $catcherContainer = options.airMode ? layoutInfo.popover() :
                                                layoutInfo.toolbar();
      var $catcher = $catcherContainer.find('.note-dimension-picker-mousecatcher');
      $catcher.css({
        width: options.insertTableMaxSize.col + 'em',
        height: options.insertTableMaxSize.row + 'em'
      }).on('mousemove', function (event) {
        hDimensionPickerMove(event, options);
      });

      // save options on editor
      layoutInfo.editor().data('options', options);

      // ret styleWithCSS for backColor / foreColor clearing with 'inherit'.
      if (!agent.isMSIE) {
        // [workaround] for Firefox
        //  - protect FF Error: NS_ERROR_FAILURE: Failure
        setTimeout(function () {
          document.execCommand('styleWithCSS', 0, options.styleWithSpan);
        }, 0);
      }

      // History
      var history = new History(layoutInfo.editable());
      layoutInfo.editable().data('NoteHistory', history);

      // All editor status will be saved on editable with jquery's data
      // for support multiple editor with singleton object.
      layoutInfo.editable().data('callbacks', {
        onInit: options.onInit,
        onFocus: options.onFocus,
        onBlur: options.onBlur,
        onKeydown: options.onKeydown,
        onKeyup: options.onKeyup,
        onMousedown: options.onMousedown,
        onEnter: options.onEnter,
        onPaste: options.onPaste,
        onBeforeCommand: options.onBeforeCommand,
        onChange: options.onChange,
        onImageUpload: options.onImageUpload,
        onImageUploadError: options.onImageUploadError,
        onMediaDelete: options.onMediaDelete,
        onToolbarClick: options.onToolbarClick
      });

      var styleInfo = modules.editor.styleFromNode(layoutInfo.editable());
      this.updateStyleInfo(styleInfo, layoutInfo);
    };

    /**
     * attach jquery custom event
     *
     * @param {Object} layoutInfo - layout Informations
     */
    this.attachCustomEvent = function (layoutInfo, options) {
      var $holder = layoutInfo.holder();
      var $editable = layoutInfo.editable();
      var callbacks = $editable.data('callbacks');

      $editable.focus(bindCustomEvent($holder, callbacks, 'focus'));
      $editable.blur(bindCustomEvent($holder, callbacks, 'blur'));

      $editable.keydown(function (event) {
        if (event.keyCode === key.code.ENTER) {
          bindCustomEvent($holder, callbacks, 'enter').call(this, event);
        }
        bindCustomEvent($holder, callbacks, 'keydown').call(this, event);
      });
      $editable.keyup(bindCustomEvent($holder, callbacks, 'keyup'));

      $editable.on('mousedown', bindCustomEvent($holder, callbacks, 'mousedown'));
      $editable.on('mouseup', bindCustomEvent($holder, callbacks, 'mouseup'));
      $editable.on('scroll', bindCustomEvent($holder, callbacks, 'scroll'));

      $editable.on('paste', bindCustomEvent($holder, callbacks, 'paste'));
      
      // [workaround] IE doesn't have input events for contentEditable
      //  - see: https://goo.gl/4bfIvA
      var changeEventName = agent.isMSIE ? 'DOMCharacterDataModified DOMSubtreeModified DOMNodeInserted' : 'input';
      $editable.on(changeEventName, function () {
        bindCustomEvent($holder, callbacks, 'change')($editable.html(), $editable);
      });

      if (!options.airMode) {
        layoutInfo.toolbar().click(bindCustomEvent($holder, callbacks, 'toolbar.click'));
        layoutInfo.popover().click(bindCustomEvent($holder, callbacks, 'popover.click'));
      }

      // Textarea: auto filling the code before form submit.
      if (dom.isTextarea(list.head($holder))) {
        $holder.closest('form').submit(function (e) {
          layoutInfo.holder().val(layoutInfo.holder().code());
          bindCustomEvent($holder, callbacks, 'submit').call(this, e, $holder.code());
        });
      }

      // textarea auto sync
      if (dom.isTextarea(list.head($holder)) && options.textareaAutoSync) {
        $holder.on('summernote.change', function () {
          layoutInfo.holder().val(layoutInfo.holder().code());
        });
      }

      // fire init event
      bindCustomEvent($holder, callbacks, 'init')(layoutInfo);

      // fire plugin init event
      for (var i = 0, len = $.summernote.plugins.length; i < len; i++) {
        if ($.isFunction($.summernote.plugins[i].init)) {
          $.summernote.plugins[i].init(layoutInfo);
        }
      }
    };
      
    this.detach = function (layoutInfo, options) {
      layoutInfo.holder().off();
      layoutInfo.editable().off();

      layoutInfo.popover().off();
      layoutInfo.handle().off();
      layoutInfo.dialog().off();

      if (!options.airMode) {
        layoutInfo.dropzone().off();
        layoutInfo.toolbar().off();
        layoutInfo.statusbar().off();
      }
    };
  };

  /**
   * @class Renderer
   *
   * renderer
   *
   * rendering toolbar and editable
   */
  var Renderer = function () {

    /**
     * bootstrap button template
     * @private
     * @param {String} label button name
     * @param {Object} [options] button options
     * @param {String} [options.event] data-event
     * @param {String} [options.className] button's class name
     * @param {String} [options.value] data-value
     * @param {String} [options.title] button's title for popup
     * @param {String} [options.dropdown] dropdown html
     * @param {String} [options.hide] data-hide
     */
    var tplButton = function (label, options) {
      var event = options.event;
      var value = options.value;
      var title = options.title;
      var className = options.className;
      var dropdown = options.dropdown;
      var hide = options.hide;

      return (dropdown ? '<div class="btn-group' +
               (className ? ' ' + className : '') + '">' : '') +
               '<button type="button"' +
                 ' class="btn btn-default btn-sm' +
                   ((!dropdown && className) ? ' ' + className : '') +
                   (dropdown ? ' dropdown-toggle' : '') +
                 '"' +
                 (dropdown ? ' data-toggle="dropdown"' : '') +
                 (title ? ' title="' + title + '"' : '') +
                 (event ? ' data-event="' + event + '"' : '') +
                 (value ? ' data-value=\'' + value + '\'' : '') +
                 (hide ? ' data-hide=\'' + hide + '\'' : '') +
                 ' tabindex="-1">' +
                 label +
                 (dropdown ? ' <span class="caret"></span>' : '') +
               '</button>' +
               (dropdown || '') +
             (dropdown ? '</div>' : '');
    };

    /**
     * bootstrap icon button template
     * @private
     * @param {String} iconClassName
     * @param {Object} [options]
     * @param {String} [options.event]
     * @param {String} [options.value]
     * @param {String} [options.title]
     * @param {String} [options.dropdown]
     */
    var tplIconButton = function (iconClassName, options) {
      var label = '<i class="' + iconClassName + '"></i>';
      return tplButton(label, options);
    };

    /**
     * bootstrap popover template
     * @private
     * @param {String} className
     * @param {String} content
     */
    var tplPopover = function (className, content) {
      var $popover = $('<div class="' + className + ' popover bottom in" style="display: none;">' +
               '<div class="arrow"></div>' +
               '<div class="popover-content">' +
               '</div>' +
             '</div>');

      $popover.find('.popover-content').append(content);
      return $popover;
    };

    /**
     * bootstrap dialog template
     *
     * @param {String} className
     * @param {String} [title='']
     * @param {String} body
     * @param {String} [footer='']
     */
    var tplDialog = function (className, title, body, footer) {
      return '<div class="' + className + ' modal" aria-hidden="false">' +
               '<div class="modal-dialog">' +
                 '<div class="modal-content">' +
                   (title ?
                   '<div class="modal-header">' +
                     '<button type="button" class="close" aria-hidden="true" tabindex="-1">&times;</button>' +
                     '<h4 class="modal-title">' + title + '</h4>' +
                   '</div>' : ''
                   ) +
                   '<div class="modal-body">' + body + '</div>' +
                   (footer ?
                   '<div class="modal-footer">' + footer + '</div>' : ''
                   ) +
                 '</div>' +
               '</div>' +
             '</div>';
    };

    /**
     * bootstrap dropdown template
     *
     * @param {String|String[]} contents
     * @param {String} [className='']
     * @param {String} [nodeName='']
     */
    var tplDropdown = function (contents, className, nodeName) {
      var classes = 'dropdown-menu' + (className ? ' ' + className : '');
      nodeName = nodeName || 'ul';
      if (contents instanceof Array) {
        contents = contents.join('');
      }

      return '<' + nodeName + ' class="' + classes + '">' + contents + '</' + nodeName + '>';
    };

    var tplButtonInfo = {
      picture: function (lang, options) {
        return tplIconButton(options.iconPrefix + options.icons.image.image, {
          event: 'showImageDialog',
          title: lang.image.image,
          hide: true
        });
      },
      link: function (lang, options) {
        return tplIconButton(options.iconPrefix + options.icons.link.link, {
          event: 'showLinkDialog',
          title: lang.link.link,
          hide: true
        });
      },
      table: function (lang, options) {
        var dropdown = [
          '<div class="note-dimension-picker">',
          '<div class="note-dimension-picker-mousecatcher" data-event="insertTable" data-value="1x1"></div>',
          '<div class="note-dimension-picker-highlighted"></div>',
          '<div class="note-dimension-picker-unhighlighted"></div>',
          '</div>',
          '<div class="note-dimension-display"> 1 x 1 </div>'
        ];

        return tplIconButton(options.iconPrefix + options.icons.table.table, {
          title: lang.table.table,
          dropdown: tplDropdown(dropdown, 'note-table')
        });
      },
      style: function (lang, options) {
        var items = options.styleTags.reduce(function (memo, v) {
          var label = lang.style[v === 'p' ? 'normal' : v];
          return memo + '<li><a data-event="formatBlock" href="#" data-value="' + v + '">' +
                   (
                     (v === 'p' || v === 'pre') ? label :
                     '<' + v + '>' + label + '</' + v + '>'
                   ) +
                 '</a></li>';
        }, '');

        return tplIconButton(options.iconPrefix + options.icons.style.style, {
          title: lang.style.style,
          dropdown: tplDropdown(items)
        });
      },
      fontname: function (lang, options) {
        var realFontList = [];
        var items = options.fontNames.reduce(function (memo, v) {
          if (!agent.isFontInstalled(v) && !list.contains(options.fontNamesIgnoreCheck, v)) {
            return memo;
          }
          realFontList.push(v);
          return memo + '<li><a data-event="fontName" href="#" data-value="' + v + '" style="font-family:\'' + v + '\'">' +
                          '<i class="' + options.iconPrefix + options.icons.misc.check + '"></i> ' + v +
                        '</a></li>';
        }, '');

        var hasDefaultFont = agent.isFontInstalled(options.defaultFontName);
        var defaultFontName = (hasDefaultFont) ? options.defaultFontName : realFontList[0];

        var label = '<span class="note-current-fontname">' +
                        defaultFontName +
                     '</span>';
        return tplButton(label, {
          title: lang.font.name,
          className: 'note-fontname',
          dropdown: tplDropdown(items, 'note-check')
        });
      },
      fontsize: function (lang, options) {
        var items = options.fontSizes.reduce(function (memo, v) {
          return memo + '<li><a data-event="fontSize" href="#" data-value="' + v + '">' +
                          '<i class="' + options.iconPrefix + options.icons.misc.check + '"></i> ' + v +
                        '</a></li>';
        }, '');

        var label = '<span class="note-current-fontsize">11</span>';
        return tplButton(label, {
          title: lang.font.size,
          className: 'note-fontsize',
          dropdown: tplDropdown(items, 'note-check')
        });
      },
      color: function (lang, options) {
        var colorButtonLabel = '<i class="' +
                                  options.iconPrefix + options.icons.color.recent +
                                '" style="color:black;background-color:yellow;"></i>';

        var colorButton = tplButton(colorButtonLabel, {
          className: 'note-recent-color',
          title: lang.color.recent,
          event: 'color',
          value: '{"backColor":"yellow"}'
        });

        var items = [
          '<li><div class="btn-group">',
          '<div class="note-palette-title">' + lang.color.background + '</div>',
          '<div class="note-color-reset" data-event="backColor"',
          ' data-value="inherit" title="' + lang.color.transparent + '">' + lang.color.setTransparent + '</div>',
          '<div class="note-color-palette" data-target-event="backColor"></div>',
          '</div><div class="btn-group">',
          '<div class="note-palette-title">' + lang.color.foreground + '</div>',
          '<div class="note-color-reset" data-event="foreColor" data-value="inherit" title="' + lang.color.reset + '">',
          lang.color.resetToDefault,
          '</div>',
          '<div class="note-color-palette" data-target-event="foreColor"></div>',
          '</div></li>'
        ];

        var moreButton = tplButton('', {
          title: lang.color.more,
          dropdown: tplDropdown(items)
        });

        return colorButton + moreButton;
      },
      bold: function (lang, options) {
        return tplIconButton(options.iconPrefix + options.icons.font.bold, {
          event: 'bold',
          title: lang.font.bold
        });
      },
      italic: function (lang, options) {
        return tplIconButton(options.iconPrefix + options.icons.font.italic, {
          event: 'italic',
          title: lang.font.italic
        });
      },
      underline: function (lang, options) {
        return tplIconButton(options.iconPrefix + options.icons.font.underline, {
          event: 'underline',
          title: lang.font.underline
        });
      },
      strikethrough: function (lang, options) {
        return tplIconButton(options.iconPrefix + options.icons.font.strikethrough, {
          event: 'strikethrough',
          title: lang.font.strikethrough
        });
      },
      superscript: function (lang, options) {
        return tplIconButton(options.iconPrefix + options.icons.font.superscript, {
          event: 'superscript',
          title: lang.font.superscript
        });
      },
      subscript: function (lang, options) {
        return tplIconButton(options.iconPrefix + options.icons.font.subscript, {
          event: 'subscript',
          title: lang.font.subscript
        });
      },
      clear: function (lang, options) {
        return tplIconButton(options.iconPrefix + options.icons.font.clear, {
          event: 'removeFormat',
          title: lang.font.clear
        });
      },
      ul: function (lang, options) {
        return tplIconButton(options.iconPrefix + options.icons.lists.unordered, {
          event: 'insertUnorderedList',
          title: lang.lists.unordered
        });
      },
      ol: function (lang, options) {
        return tplIconButton(options.iconPrefix + options.icons.lists.ordered, {
          event: 'insertOrderedList',
          title: lang.lists.ordered
        });
      },
      paragraph: function (lang, options) {
        var leftButton = tplIconButton(options.iconPrefix + options.icons.paragraph.left, {
          title: lang.paragraph.left,
          event: 'justifyLeft'
        });
        var centerButton = tplIconButton(options.iconPrefix + options.icons.paragraph.center, {
          title: lang.paragraph.center,
          event: 'justifyCenter'
        });
        var rightButton = tplIconButton(options.iconPrefix + options.icons.paragraph.right, {
          title: lang.paragraph.right,
          event: 'justifyRight'
        });
        var justifyButton = tplIconButton(options.iconPrefix + options.icons.paragraph.justify, {
          title: lang.paragraph.justify,
          event: 'justifyFull'
        });

        var outdentButton = tplIconButton(options.iconPrefix + options.icons.paragraph.outdent, {
          title: lang.paragraph.outdent,
          event: 'outdent'
        });
        var indentButton = tplIconButton(options.iconPrefix + options.icons.paragraph.indent, {
          title: lang.paragraph.indent,
          event: 'indent'
        });

        var dropdown = [
          '<div class="note-align btn-group">',
          leftButton + centerButton + rightButton + justifyButton,
          '</div><div class="note-list btn-group">',
          indentButton + outdentButton,
          '</div>'
        ];

        return tplIconButton(options.iconPrefix + options.icons.paragraph.paragraph, {
          title: lang.paragraph.paragraph,
          dropdown: tplDropdown(dropdown, '', 'div')
        });
      },
      height: function (lang, options) {
        var items = options.lineHeights.reduce(function (memo, v) {
          return memo + '<li><a data-event="lineHeight" href="#" data-value="' + parseFloat(v) + '">' +
                          '<i class="' + options.iconPrefix + options.icons.misc.check + '"></i> ' + v +
                        '</a></li>';
        }, '');

        return tplIconButton(options.iconPrefix + options.icons.font.height, {
          title: lang.font.height,
          dropdown: tplDropdown(items, 'note-check')
        });

      },
      help: function (lang, options) {
        return tplIconButton(options.iconPrefix + options.icons.options.help, {
          event: 'showHelpDialog',
          title: lang.options.help,
          hide: true
        });
      },
      fullscreen: function (lang, options) {
        return tplIconButton(options.iconPrefix + options.icons.options.fullscreen, {
          event: 'fullscreen',
          title: lang.options.fullscreen
        });
      },
      codeview: function (lang, options) {
        return tplIconButton(options.iconPrefix + options.icons.options.codeview, {
          event: 'codeview',
          title: lang.options.codeview
        });
      },
      undo: function (lang, options) {
        return tplIconButton(options.iconPrefix + options.icons.history.undo, {
          event: 'undo',
          title: lang.history.undo
        });
      },
      redo: function (lang, options) {
        return tplIconButton(options.iconPrefix + options.icons.history.redo, {
          event: 'redo',
          title: lang.history.redo
        });
      },
      hr: function (lang, options) {
        return tplIconButton(options.iconPrefix + options.icons.hr.insert, {
          event: 'insertHorizontalRule',
          title: lang.hr.insert
        });
      }
    };

    var tplPopovers = function (lang, options) {
      var tplLinkPopover = function () {
        var linkButton = tplIconButton(options.iconPrefix + options.icons.link.edit, {
          title: lang.link.edit,
          event: 'showLinkDialog',
          hide: true
        });
        var unlinkButton = tplIconButton(options.iconPrefix + options.icons.link.unlink, {
          title: lang.link.unlink,
          event: 'unlink'
        });
        var content = '<a href="http://www.google.com" target="_blank">www.google.com</a>&nbsp;&nbsp;' +
                      '<div class="note-insert btn-group">' +
                        linkButton + unlinkButton +
                      '</div>';
        return tplPopover('note-link-popover', content);
      };

      var tplImagePopover = function () {
        var fullButton = tplButton('<span class="note-fontsize-10">100%</span>', {
          title: lang.image.resizeFull,
          event: 'resize',
          value: '1'
        });
        var halfButton = tplButton('<span class="note-fontsize-10">50%</span>', {
          title: lang.image.resizeHalf,
          event: 'resize',
          value: '0.5'
        });
        var quarterButton = tplButton('<span class="note-fontsize-10">25%</span>', {
          title: lang.image.resizeQuarter,
          event: 'resize',
          value: '0.25'
        });

        var leftButton = tplIconButton(options.iconPrefix + options.icons.image.floatLeft, {
          title: lang.image.floatLeft,
          event: 'floatMe',
          value: 'left'
        });
        var rightButton = tplIconButton(options.iconPrefix + options.icons.image.floatRight, {
          title: lang.image.floatRight,
          event: 'floatMe',
          value: 'right'
        });
        var justifyButton = tplIconButton(options.iconPrefix + options.icons.image.floatNone, {
          title: lang.image.floatNone,
          event: 'floatMe',
          value: 'none'
        });

        var roundedButton = tplIconButton(options.iconPrefix + options.icons.image.shapeRounded, {
          title: lang.image.shapeRounded,
          event: 'imageShape',
          value: 'img-rounded'
        });
        var circleButton = tplIconButton(options.iconPrefix + options.icons.image.shapeCircle, {
          title: lang.image.shapeCircle,
          event: 'imageShape',
          value: 'img-circle'
        });
        var thumbnailButton = tplIconButton(options.iconPrefix + options.icons.image.shapeThumbnail, {
          title: lang.image.shapeThumbnail,
          event: 'imageShape',
          value: 'img-thumbnail'
        });
        var noneButton = tplIconButton(options.iconPrefix + options.icons.image.shapeNone, {
          title: lang.image.shapeNone,
          event: 'imageShape',
          value: ''
        });

        var removeButton = tplIconButton(options.iconPrefix + options.icons.image.remove, {
          title: lang.image.remove,
          event: 'removeMedia',
          value: 'none'
        });

        var content = (options.disableResizeImage ? '' : '<div class="btn-group">' + fullButton + halfButton + quarterButton + '</div>') +
                      '<div class="btn-group">' + leftButton + rightButton + justifyButton + '</div><br>' +
                      '<div class="btn-group">' + roundedButton + circleButton + thumbnailButton + noneButton + '</div>' +
                      '<div class="btn-group">' + removeButton + '</div>';
        return tplPopover('note-image-popover', content);
      };

      var tplAirPopover = function () {
        var $content = $('<div />');
        for (var idx = 0, len = options.airPopover.length; idx < len; idx ++) {
          var group = options.airPopover[idx];

          var $group = $('<div class="note-' + group[0] + ' btn-group">');
          for (var i = 0, lenGroup = group[1].length; i < lenGroup; i++) {
            var $button = $(tplButtonInfo[group[1][i]](lang, options));

            $button.attr('data-name', group[1][i]);

            $group.append($button);
          }
          $content.append($group);
        }

        return tplPopover('note-air-popover', $content.children());
      };

      var $notePopover = $('<div class="note-popover" />');

      $notePopover.append(tplLinkPopover());
      $notePopover.append(tplImagePopover());

      if (options.airMode) {
        $notePopover.append(tplAirPopover());
      }

      return $notePopover;
    };

    var tplHandles = function (options) {
      return '<div class="note-handle">' +
               '<div class="note-control-selection">' +
                 '<div class="note-control-selection-bg"></div>' +
                 '<div class="note-control-holder note-control-nw"></div>' +
                 '<div class="note-control-holder note-control-ne"></div>' +
                 '<div class="note-control-holder note-control-sw"></div>' +
                 '<div class="' +
                 (options.disableResizeImage ? 'note-control-holder' : 'note-control-sizing') +
                 ' note-control-se"></div>' +
                 (options.disableResizeImage ? '' : '<div class="note-control-selection-info"></div>') +
               '</div>' +
             '</div>';
    };

    /**
     * shortcut table template
     * @param {String} title
     * @param {String} body
     */
    var tplShortcut = function (title, keys) {
      var keyClass = 'note-shortcut-col col-xs-6 note-shortcut-';
      var body = [];

      for (var i in keys) {
        if (keys.hasOwnProperty(i)) {
          body.push(
            '<div class="' + keyClass + 'key">' + keys[i].kbd + '</div>' +
            '<div class="' + keyClass + 'name">' + keys[i].text + '</div>'
            );
        }
      }

      return '<div class="note-shortcut-row row"><div class="' + keyClass + 'title col-xs-offset-6">' + title + '</div></div>' +
             '<div class="note-shortcut-row row">' + body.join('</div><div class="note-shortcut-row row">') + '</div>';
    };

    var tplShortcutText = function (lang) {
      var keys = [
        { kbd: '⌘ + B', text: lang.font.bold },
        { kbd: '⌘ + I', text: lang.font.italic },
        { kbd: '⌘ + U', text: lang.font.underline },
        { kbd: '⌘ + \\', text: lang.font.clear }
      ];

      return tplShortcut(lang.shortcut.textFormatting, keys);
    };

    var tplShortcutAction = function (lang) {
      var keys = [
        { kbd: '⌘ + Z', text: lang.history.undo },
        { kbd: '⌘ + ⇧ + Z', text: lang.history.redo },
        { kbd: '⌘ + ]', text: lang.paragraph.indent },
        { kbd: '⌘ + [', text: lang.paragraph.outdent },
        { kbd: '⌘ + ENTER', text: lang.hr.insert }
      ];

      return tplShortcut(lang.shortcut.action, keys);
    };

    var tplShortcutPara = function (lang) {
      var keys = [
        { kbd: '⌘ + ⇧ + L', text: lang.paragraph.left },
        { kbd: '⌘ + ⇧ + E', text: lang.paragraph.center },
        { kbd: '⌘ + ⇧ + R', text: lang.paragraph.right },
        { kbd: '⌘ + ⇧ + J', text: lang.paragraph.justify },
        { kbd: '⌘ + ⇧ + NUM7', text: lang.lists.ordered },
        { kbd: '⌘ + ⇧ + NUM8', text: lang.lists.unordered }
      ];

      return tplShortcut(lang.shortcut.paragraphFormatting, keys);
    };

    var tplShortcutStyle = function (lang) {
      var keys = [
        { kbd: '⌘ + NUM0', text: lang.style.normal },
        { kbd: '⌘ + NUM1', text: lang.style.h1 },
        { kbd: '⌘ + NUM2', text: lang.style.h2 },
        { kbd: '⌘ + NUM3', text: lang.style.h3 },
        { kbd: '⌘ + NUM4', text: lang.style.h4 },
        { kbd: '⌘ + NUM5', text: lang.style.h5 },
        { kbd: '⌘ + NUM6', text: lang.style.h6 }
      ];

      return tplShortcut(lang.shortcut.documentStyle, keys);
    };

    var tplExtraShortcuts = function (lang, options) {
      var extraKeys = options.extraKeys;
      var keys = [];

      for (var key in extraKeys) {
        if (extraKeys.hasOwnProperty(key)) {
          keys.push({ kbd: key, text: extraKeys[key] });
        }
      }

      return tplShortcut(lang.shortcut.extraKeys, keys);
    };

    var tplShortcutTable = function (lang, options) {
      var colClass = 'class="note-shortcut note-shortcut-col col-sm-6 col-xs-12"';
      var template = [
        '<div ' + colClass + '>' + tplShortcutAction(lang, options) + '</div>' +
        '<div ' + colClass + '>' + tplShortcutText(lang, options) + '</div>',
        '<div ' + colClass + '>' + tplShortcutStyle(lang, options) + '</div>' +
        '<div ' + colClass + '>' + tplShortcutPara(lang, options) + '</div>'
      ];

      if (options.extraKeys) {
        template.push('<div ' + colClass + '>' + tplExtraShortcuts(lang, options) + '</div>');
      }

      return '<div class="note-shortcut-row row">' +
               template.join('</div><div class="note-shortcut-row row">') +
             '</div>';
    };

    var replaceMacKeys = function (sHtml) {
      return sHtml.replace(/⌘/g, 'Ctrl').replace(/⇧/g, 'Shift');
    };

    var tplDialogInfo = {
      image: function (lang, options) {
        var imageLimitation = '';
        if (options.maximumImageFileSize) {
          var unit = Math.floor(Math.log(options.maximumImageFileSize) / Math.log(1024));
          var readableSize = (options.maximumImageFileSize / Math.pow(1024, unit)).toFixed(2) * 1 +
                             ' ' + ' KMGTP'[unit] + 'B';
          imageLimitation = '<small>' + lang.image.maximumFileSize + ' : ' + readableSize + '</small>';
        }

        var body = '<div class="form-group row note-group-select-from-files">' +
                     '<label>' + lang.image.selectFromFiles + '</label>' +
                     '<input class="note-image-input form-control" type="file" name="files" accept="image/*" multiple="multiple" />' +
                     imageLimitation +
                   '</div>' +
                   '<div class="form-group row">' +
                     '<label>' + lang.image.url + '</label>' +
                     '<input class="note-image-url form-control col-md-12" type="text" />' +
                   '</div>';
        var footer = '<button href="#" class="btn btn-primary note-image-btn disabled" disabled>' + lang.image.insert + '</button>';
        return tplDialog('note-image-dialog', lang.image.insert, body, footer);
      },

      link: function (lang, options) {
        var body = '<div class="form-group row">' +
                     '<label>' + lang.link.textToDisplay + '</label>' +
                     '<input class="note-link-text form-control col-md-12" type="text" />' +
                   '</div>' +
                   '<div class="form-group row">' +
                     '<label>' + lang.link.url + '</label>' +
                     '<input class="note-link-url form-control col-md-12" type="text" value="http://" />' +
                   '</div>' +
                   (!options.disableLinkTarget ?
                     '<div class="checkbox">' +
                       '<label>' + '<input type="checkbox" checked> ' +
                         lang.link.openInNewWindow +
                       '</label>' +
                     '</div>' : ''
                   );
        var footer = '<button href="#" class="btn btn-primary note-link-btn disabled" disabled>' + lang.link.insert + '</button>';
        return tplDialog('note-link-dialog', lang.link.insert, body, footer);
      },

      help: function (lang, options) {
        var body = '<a class="modal-close pull-right" aria-hidden="true" tabindex="-1">' + lang.shortcut.close + '</a>' +
                   '<div class="title">' + lang.shortcut.shortcuts + '</div>' +
                   (agent.isMac ? tplShortcutTable(lang, options) : replaceMacKeys(tplShortcutTable(lang, options))) +
                   '<p class="text-center">' +
<<<<<<< HEAD
                     '<a href="//summernote.org/" target="_blank">Summernote 0.6.16</a> · ' +
=======
                     '<a href="//summernote.org/" target="_blank">Summernote 0.6.15</a> · ' +
>>>>>>> 14f02b1b
                     '<a href="//github.com/summernote/summernote" target="_blank">Project</a> · ' +
                     '<a href="//github.com/summernote/summernote/issues" target="_blank">Issues</a>' +
                   '</p>';
        return tplDialog('note-help-dialog', '', body, '');
      }
    };

    var tplDialogs = function (lang, options) {
      var dialogs = '';

      $.each(tplDialogInfo, function (idx, tplDialog) {
        dialogs += tplDialog(lang, options);
      });

      return '<div class="note-dialog">' + dialogs + '</div>';
    };

    var tplStatusbar = function () {
      return '<div class="note-resizebar">' +
               '<div class="note-icon-bar"></div>' +
               '<div class="note-icon-bar"></div>' +
               '<div class="note-icon-bar"></div>' +
             '</div>';
    };

    var representShortcut = function (str) {
      if (agent.isMac) {
        str = str.replace('CMD', '⌘').replace('SHIFT', '⇧');
      }

      return str.replace('BACKSLASH', '\\')
                .replace('SLASH', '/')
                .replace('LEFTBRACKET', '[')
                .replace('RIGHTBRACKET', ']');
    };

    /**
     * createTooltip
     *
     * @param {jQuery} $container
     * @param {Object} keyMap
     * @param {String} [sPlacement]
     */
    var createTooltip = function ($container, keyMap, sPlacement) {
      var invertedKeyMap = func.invertObject(keyMap);
      var $buttons = $container.find('button');

      $buttons.each(function (i, elBtn) {
        var $btn = $(elBtn);
        var sShortcut = invertedKeyMap[$btn.data('event')];
        if (sShortcut) {
          $btn.attr('title', function (i, v) {
            return v + ' (' + representShortcut(sShortcut) + ')';
          });
        }
      // bootstrap tooltip on btn-group bug
      // https://github.com/twbs/bootstrap/issues/5687
      }).tooltip({
        container: 'body',
        trigger: 'hover',
        placement: sPlacement || 'top'
      }).on('click', function () {
        $(this).tooltip('hide');
      });
    };

    // createPalette
    var createPalette = function ($container, options) {
      var colorInfo = options.colors;
      $container.find('.note-color-palette').each(function () {
        var $palette = $(this), eventName = $palette.attr('data-target-event');
        var paletteContents = [];
        for (var row = 0, lenRow = colorInfo.length; row < lenRow; row++) {
          var colors = colorInfo[row];
          var buttons = [];
          for (var col = 0, lenCol = colors.length; col < lenCol; col++) {
            var color = colors[col];
            buttons.push(['<button type="button" class="note-color-btn" style="background-color:', color,
                           ';" data-event="', eventName,
                           '" data-value="', color,
                           '" title="', color,
                           '" data-toggle="button" tabindex="-1"></button>'].join(''));
          }
          paletteContents.push('<div class="note-color-row">' + buttons.join('') + '</div>');
        }
        $palette.html(paletteContents.join(''));
      });
    };

    /**
     * create summernote layout (air mode)
     *
     * @param {jQuery} $holder
     * @param {Object} options
     */
    this.createLayoutByAirMode = function ($holder, options) {
      var langInfo = options.langInfo;
      var keyMap = options.keyMap[agent.isMac ? 'mac' : 'pc'];
      var id = func.uniqueId();

      $holder.addClass('note-air-editor note-editable panel-body');
      $holder.attr({
        'id': 'note-editor-' + id,
        'contentEditable': true
      });

      var body = document.body;

      // create Popover
      var $popover = $(tplPopovers(langInfo, options));
      $popover.addClass('note-air-layout');
      $popover.attr('id', 'note-popover-' + id);
      $popover.appendTo(body);
      createTooltip($popover, keyMap);
      createPalette($popover, options);

      // create Handle
      var $handle = $(tplHandles());
      $handle.addClass('note-air-layout');
      $handle.attr('id', 'note-handle-' + id);
      $handle.appendTo(body);

      // create Dialog
      var $dialog = $(tplDialogs(langInfo, options));
      $dialog.addClass('note-air-layout');
      $dialog.attr('id', 'note-dialog-' + id);
      $dialog.find('button.close, a.modal-close').click(function () {
        $(this).closest('.modal').modal('hide');
      });
      $dialog.appendTo(body);
    };

    /**
     * create summernote layout (normal mode)
     *
     * @param {jQuery} $holder
     * @param {Object} options
     */
    this.createLayoutByFrame = function ($holder, options) {
      var langInfo = options.langInfo;

      //01. create Editor
      var $editor = $('<div class="note-editor panel panel-default" />');
      if (options.width) {
        $editor.width(options.width);
      }

      //02. statusbar (resizebar)
      if (options.height > 0) {
        $('<div class="note-statusbar">' + (options.disableResizeEditor ? '' : tplStatusbar()) + '</div>').prependTo($editor);
      }

      //03 editing area
      var $editingArea = $('<div class="note-editing-area" />');
      //03. create editable
      var isContentEditable = !$holder.is(':disabled');
      var $editable = $('<div class="note-editable panel-body" contentEditable="' + isContentEditable + '"></div>').prependTo($editingArea);
      
      if (options.height) {
        $editable.height(options.height);
      }
      if (options.direction) {
        $editable.attr('dir', options.direction);
      }
      var placeholder = $holder.attr('placeholder') || options.placeholder;
      if (placeholder) {
        $editable.attr('data-placeholder', placeholder);
      }

      $editable.html(dom.html($holder) || dom.emptyPara);

      //031. create codable
      $('<textarea class="note-codable"></textarea>').prependTo($editingArea);

      //04. create Popover
      var $popover = $(tplPopovers(langInfo, options)).prependTo($editingArea);
      createPalette($popover, options);
      createTooltip($popover, keyMap);

      //05. handle(control selection, ...)
      $(tplHandles(options)).prependTo($editingArea);

      $editingArea.prependTo($editor);

      //06. create Toolbar
      var $toolbar = $('<div class="note-toolbar panel-heading" />');
      for (var idx = 0, len = options.toolbar.length; idx < len; idx ++) {
        var groupName = options.toolbar[idx][0];
        var groupButtons = options.toolbar[idx][1];

        var $group = $('<div class="note-' + groupName + ' btn-group" />');
        for (var i = 0, btnLength = groupButtons.length; i < btnLength; i++) {
          var buttonInfo = tplButtonInfo[groupButtons[i]];
          // continue creating toolbar even if a button doesn't exist
          if (!$.isFunction(buttonInfo)) { continue; }

          var $button = $(buttonInfo(langInfo, options));
          $button.attr('data-name', groupButtons[i]);  // set button's alias, becuase to get button element from $toolbar
          $group.append($button);
        }
        $toolbar.append($group);
      }

      var keyMap = options.keyMap[agent.isMac ? 'mac' : 'pc'];
      createPalette($toolbar, options);
      createTooltip($toolbar, keyMap, 'bottom');
      $toolbar.prependTo($editor);

      //07. create Dropzone
      $('<div class="note-dropzone"><div class="note-dropzone-message"></div></div>').prependTo($editor);

      //08. create Dialog
      var $dialogContainer = options.dialogsInBody ? $(document.body) : $editor;
      var $dialog = $(tplDialogs(langInfo, options)).prependTo($dialogContainer);
      $dialog.find('button.close, a.modal-close').click(function () {
        $(this).closest('.modal').modal('hide');
      });

      //09. Editor/Holder switch
      $editor.insertAfter($holder);
      $holder.hide();
    };

    this.hasNoteEditor = function ($holder) {
      return this.noteEditorFromHolder($holder).length > 0;
    };

    this.noteEditorFromHolder = function ($holder) {
      if ($holder.hasClass('note-air-editor')) {
        return $holder;
      } else if ($holder.next().hasClass('note-editor')) {
        return $holder.next();
      } else {
        return $();
      }
    };

    /**
     * create summernote layout
     *
     * @param {jQuery} $holder
     * @param {Object} options
     */
    this.createLayout = function ($holder, options) {
      if (options.airMode) {
        this.createLayoutByAirMode($holder, options);
      } else {
        this.createLayoutByFrame($holder, options);
      }
    };

    /**
     * returns layoutInfo from holder
     *
     * @param {jQuery} $holder - placeholder
     * @return {Object}
     */
    this.layoutInfoFromHolder = function ($holder) {
      var $editor = this.noteEditorFromHolder($holder);
      if (!$editor.length) {
        return;
      }

      // connect $holder to $editor
      $editor.data('holder', $holder);

      return dom.buildLayoutInfo($editor);
    };

    /**
     * removeLayout
     *
     * @param {jQuery} $holder - placeholder
     * @param {Object} layoutInfo
     * @param {Object} options
     *
     */
    this.removeLayout = function ($holder, layoutInfo, options) {
      if (options.airMode) {
        $holder.removeClass('note-air-editor note-editable')
               .removeAttr('id contentEditable');

        layoutInfo.popover().remove();
        layoutInfo.handle().remove();
        layoutInfo.dialog().remove();
      } else {
        $holder.html(layoutInfo.editable().html());

        if (options.dialogsInBody) {
          layoutInfo.dialog().remove();
        }
        layoutInfo.editor().remove();
        $holder.show();
      }
    };

    /**
     *
     * @return {Object}
     * @return {function(label, options=):string} return.button {@link #tplButton function to make text button}
     * @return {function(iconClass, options=):string} return.iconButton {@link #tplIconButton function to make icon button}
     * @return {function(className, title=, body=, footer=):string} return.dialog {@link #tplDialog function to make dialog}
     */
    this.getTemplate = function () {
      return {
        button: tplButton,
        iconButton: tplIconButton,
        dialog: tplDialog
      };
    };

    /**
     * add button information
     *
     * @param {String} name button name
     * @param {Function} buttonInfo function to make button, reference to {@link #tplButton},{@link #tplIconButton}
     */
    this.addButtonInfo = function (name, buttonInfo) {
      tplButtonInfo[name] = buttonInfo;
    };

    /**
     *
     * @param {String} name
     * @param {Function} dialogInfo function to make dialog, reference to {@link #tplDialog}
     */
    this.addDialogInfo = function (name, dialogInfo) {
      tplDialogInfo[name] = dialogInfo;
    };
  };


  // jQuery namespace for summernote
  /**
   * @class $.summernote 
   * 
   * summernote attribute  
   * 
   * @mixin defaults
   * @singleton  
   * 
   */
  $.summernote = $.summernote || {};

  // extends default settings
  //  - $.summernote.version
  //  - $.summernote.options
  //  - $.summernote.lang
  $.extend($.summernote, defaults);

  var renderer = new Renderer();
  var eventHandler = new EventHandler();

  $.extend($.summernote, {
    /** @property {Renderer} */
    renderer: renderer,
    /** @property {EventHandler} */
    eventHandler: eventHandler,
    /** 
     * @property {Object} core 
     * @property {core.agent} core.agent 
     * @property {core.dom} core.dom
     * @property {core.range} core.range 
     */
    core: {
      agent: agent,
      list : list,
      dom: dom,
      range: range
    },
    /** 
     * @property {Object} 
     * pluginEvents event list for plugins
     * event has name and callback function.
     * 
     * ``` 
     * $.summernote.addPlugin({
     *     events : {
     *          'hello' : function(layoutInfo, value, $target) {
     *              console.log('event name is hello, value is ' + value );
     *          }
     *     }     
     * })
     * ```
     * 
     * * event name is data-event property.
     * * layoutInfo is a summernote layout information.
     * * value is data-value property.
     */
    pluginEvents: {},

    plugins : []
  });

  /**
   * @method addPlugin
   *
   * add Plugin in Summernote 
   * 
   * Summernote can make a own plugin.
   *
   * ### Define plugin
   * ```
   * // get template function  
   * var tmpl = $.summernote.renderer.getTemplate();
   * 
   * // add a button   
   * $.summernote.addPlugin({
   *     buttons : {
   *        // "hello"  is button's namespace.      
   *        "hello" : function(lang, options) {
   *            // make icon button by template function          
   *            return tmpl.iconButton(options.iconPrefix + 'header', {
   *                // callback function name when button clicked 
   *                event : 'hello',
   *                // set data-value property                 
   *                value : 'hello',                
   *                hide : true
   *            });           
   *        }
   *     
   *     }, 
   *     
   *     events : {
   *        "hello" : function(layoutInfo, value) {
   *            // here is event code 
   *        }
   *     }     
   * });
   * ``` 
   * ### Use a plugin in toolbar
   * 
   * ``` 
   *    $("#editor").summernote({
   *    ...
   *    toolbar : [
   *        // display hello plugin in toolbar     
   *        ['group', [ 'hello' ]]
   *    ]
   *    ...    
   *    });
   * ```
   *  
   *  
   * @param {Object} plugin
   * @param {Object} [plugin.buttons] define plugin button. for detail, see to Renderer.addButtonInfo
   * @param {Object} [plugin.dialogs] define plugin dialog. for detail, see to Renderer.addDialogInfo
   * @param {Object} [plugin.events] add event in $.summernote.pluginEvents 
   * @param {Object} [plugin.langs] update $.summernote.lang
   * @param {Object} [plugin.options] update $.summernote.options
   */
  $.summernote.addPlugin = function (plugin) {

    // save plugin list
    $.summernote.plugins.push(plugin);

    if (plugin.buttons) {
      $.each(plugin.buttons, function (name, button) {
        renderer.addButtonInfo(name, button);
      });
    }

    if (plugin.dialogs) {
      $.each(plugin.dialogs, function (name, dialog) {
        renderer.addDialogInfo(name, dialog);
      });
    }

    if (plugin.events) {
      $.each(plugin.events, function (name, event) {
        $.summernote.pluginEvents[name] = event;
      });
    }

    if (plugin.langs) {
      $.each(plugin.langs, function (locale, lang) {
        if ($.summernote.lang[locale]) {
          $.extend($.summernote.lang[locale], lang);
        }
      });
    }

    if (plugin.options) {
      $.extend($.summernote.options, plugin.options);
    }
  };

  /*
   * extend $.fn
   */
  $.fn.extend({
    /**
     * @method
     * Initialize summernote
     *  - create editor layout and attach Mouse and keyboard events.
     * 
     * ```
     * $("#summernote").summernote( { options ..} );
     * ```
     *   
     * @member $.fn
     * @param {Object|String} options reference to $.summernote.options
     * @return {this}
     */
    summernote: function () {
      // check first argument's type
      //  - {String}: External API call {{module}}.{{method}}
      //  - {Object}: init options
      var type = $.type(list.head(arguments));
      var isExternalAPICalled = type === 'string';
      var hasInitOptions = type === 'object';

      // extend default options with custom user options
      var options = hasInitOptions ? list.head(arguments) : {};

      options = $.extend({}, $.summernote.options, options);
      options.icons = $.extend({}, $.summernote.options.icons, options.icons);

      // Include langInfo in options for later use, e.g. for image drag-n-drop
      // Setup language info with en-US as default
      options.langInfo = $.extend(true, {}, $.summernote.lang['en-US'], $.summernote.lang[options.lang]);

      // override plugin options
      if (!isExternalAPICalled && hasInitOptions) {
        for (var i = 0, len = $.summernote.plugins.length; i < len; i++) {
          var plugin = $.summernote.plugins[i];

          if (options.plugin[plugin.name]) {
            $.summernote.plugins[i] = $.extend(true, plugin, options.plugin[plugin.name]);
          }
        }
      }

      this.each(function (idx, holder) {
        var $holder = $(holder);

        // if layout isn't created yet, createLayout and attach events
        if (!renderer.hasNoteEditor($holder)) {
          renderer.createLayout($holder, options);

          var layoutInfo = renderer.layoutInfoFromHolder($holder);
          $holder.data('layoutInfo', layoutInfo);

          eventHandler.attach(layoutInfo, options);
          eventHandler.attachCustomEvent(layoutInfo, options);
        }
      });

      var $first = this.first();
      if ($first.length) {
        var layoutInfo = renderer.layoutInfoFromHolder($first);

        // external API
        if (isExternalAPICalled) {
          var moduleAndMethod = list.head(list.from(arguments));
          var args = list.tail(list.from(arguments));

          // TODO now external API only works for editor
          var params = [moduleAndMethod, layoutInfo.editable()].concat(args);
          return eventHandler.invoke.apply(eventHandler, params);
        } else if (options.focus) {
          // focus on first editable element for initialize editor
          layoutInfo.editable().focus();
        }
      }

      return this;
    },

    /**
     * @method 
     * 
     * get the HTML contents of note or set the HTML contents of note.
     *
     * * get contents 
     * ```
     * var content = $("#summernote").code();
     * ```
     * * set contents 
     *
     * ```
     * $("#summernote").code(html);
     * ```
     *
     * @member $.fn 
     * @param {String} [html] - HTML contents(optional, set)
     * @return {this|String} - context(set) or HTML contents of note(get).
     */
    code: function (html) {
      // get the HTML contents of note
      if (html === undefined) {
        var $holder = this.first();
        if (!$holder.length) {
          return;
        }

        var layoutInfo = renderer.layoutInfoFromHolder($holder);
        var $editable = layoutInfo && layoutInfo.editable();

        if ($editable && $editable.length) {
          var isCodeview = eventHandler.invoke('codeview.isActivated', layoutInfo);
          eventHandler.invoke('codeview.sync', layoutInfo);
          return isCodeview ? layoutInfo.codable().val() :
                              layoutInfo.editable().html();
        }
        return dom.value($holder);
      }

      // set the HTML contents of note
      this.each(function (i, holder) {
        var layoutInfo = renderer.layoutInfoFromHolder($(holder));
        var $editable = layoutInfo && layoutInfo.editable();
        if ($editable) {
          $editable.html(html);
        }
      });

      return this;
    },

    /**
     * @method
     * 
     * destroy Editor Layout and detach Key and Mouse Event
     *
     * @member $.fn
     * @return {this}
     */
    destroy: function () {
      this.each(function (idx, holder) {
        var $holder = $(holder);

        if (!renderer.hasNoteEditor($holder)) {
          return;
        }

        var info = renderer.layoutInfoFromHolder($holder);
        var options = info.editor().data('options');

        eventHandler.detach(info, options);
        renderer.removeLayout($holder, info, options);
      });

      return this;
    }
  });
}));<|MERGE_RESOLUTION|>--- conflicted
+++ resolved
@@ -1,20 +1,12 @@
 /**
-<<<<<<< HEAD
  * Super simple wysiwyg editor on Bootstrap v0.6.16
-=======
- * Super simple wysiwyg editor on Bootstrap v0.6.15
->>>>>>> 14f02b1b
  * http://summernote.org/
  *
  * summernote.js
  * Copyright 2013-2015 Alan Hong. and other contributors
  * summernote may be freely distributed under the MIT license./
  *
-<<<<<<< HEAD
- * Date: 2015-08-01T05:30Z
-=======
- * Date: 2015-07-30T16:38Z
->>>>>>> 14f02b1b
+ * Date: 2015-08-03T16:40Z
  */
 (function (factory) {
   /* global define */
@@ -2392,11 +2384,7 @@
    */
   var defaults = {
     /** @property */
-<<<<<<< HEAD
     version: '0.6.16',
-=======
-    version: '0.6.15',
->>>>>>> 14f02b1b
 
     /**
      * 
@@ -4729,7 +4717,7 @@
       }
 
       var $airPopover = $popover.find('.note-air-popover');
-      if (isAirMode && !styleInfo.range.isCollapsed()) {
+      if (isAirMode && styleInfo.range && !styleInfo.range.isCollapsed()) {
         var rect = list.last(styleInfo.range.getClientRects());
         if (rect) {
           var bnd = func.rect2bnd(rect);
@@ -6662,11 +6650,7 @@
                    '<div class="title">' + lang.shortcut.shortcuts + '</div>' +
                    (agent.isMac ? tplShortcutTable(lang, options) : replaceMacKeys(tplShortcutTable(lang, options))) +
                    '<p class="text-center">' +
-<<<<<<< HEAD
                      '<a href="//summernote.org/" target="_blank">Summernote 0.6.16</a> · ' +
-=======
-                     '<a href="//summernote.org/" target="_blank">Summernote 0.6.15</a> · ' +
->>>>>>> 14f02b1b
                      '<a href="//github.com/summernote/summernote" target="_blank">Project</a> · ' +
                      '<a href="//github.com/summernote/summernote/issues" target="_blank">Issues</a>' +
                    '</p>';
@@ -6784,7 +6768,7 @@
       createPalette($popover, options);
 
       // create Handle
-      var $handle = $(tplHandles());
+      var $handle = $(tplHandles(options));
       $handle.addClass('note-air-layout');
       $handle.attr('id', 'note-handle-' + id);
       $handle.appendTo(body);
