--- conflicted
+++ resolved
@@ -1,20 +1,12 @@
 /**
-<<<<<<< HEAD
- * Super simple wysiwyg editor v0.8.2
-=======
  * Super simple wysiwyg editor v0.8.3
->>>>>>> 08d03d94
  * http://summernote.org/
  *
  * summernote.js
  * Copyright 2013-2016 Alan Hong. and other contributors
  * summernote may be freely distributed under the MIT license./
  *
-<<<<<<< HEAD
- * Date: 2017-02-13T17:07Z
-=======
  * Date: 2017-04-01T13:43Z
->>>>>>> 08d03d94
  */
 (function (factory) {
   /* global define */
@@ -5395,11 +5387,7 @@
       if (!options.shortcuts || !shortcut) {
         return '';
       }
-<<<<<<< HEAD
-
-=======
       
->>>>>>> 08d03d94
       if (agent.isMac) {
         shortcut = shortcut.replace('CMD', '⌘').replace('SHIFT', '⇧');
       }
@@ -6285,17 +6273,16 @@
             linkInfo.text = $linkText.val();
           };
 
-<<<<<<< HEAD
-          $linkUrl.on('input', function () {
-            ui.toggleBtn($linkBtn, $linkText.val() && $linkUrl.val());
-=======
+          // if no url was given, copy text to url
+          if (!linkInfo.url) {
+            linkInfo.url = linkInfo.text || 'http://';
+          }
+          
           $linkText.on('input', handleLinkTextUpdate).on('paste', function () {
             setTimeout(handleLinkTextUpdate, 0);
           });
-
           var handleLinkUrlUpdate = function () {
             self.toggleLinkBtn($linkBtn, $linkText, $linkUrl);
->>>>>>> 08d03d94
             // display same link on `Text to display` input
             // when create a new link
             if (!linkInfo.text) {
@@ -6307,12 +6294,8 @@
             setTimeout(handleLinkUrlUpdate, 0);
           }).val(linkInfo.url).trigger('focus');
 
-<<<<<<< HEAD
-          ui.toggleBtn($linkBtn, $linkText.val() && $linkUrl.val());
-
-=======
           self.toggleLinkBtn($linkBtn, $linkText, $linkUrl);
->>>>>>> 08d03d94
+
           self.bindEnterKey($linkUrl, $linkBtn);
           self.bindEnterKey($linkText, $linkBtn);
 
@@ -6831,11 +6814,7 @@
 
       var body = [
         '<p class="text-center">',
-<<<<<<< HEAD
-        '<a href="http://summernote.org/" target="_blank">Summernote 0.8.2</a> · ',
-=======
         '<a href="http://summernote.org/" target="_blank">Summernote 0.8.3</a> · ',
->>>>>>> 08d03d94
         '<a href="https://github.com/summernote/summernote" target="_blank">Project</a> · ',
         '<a href="https://github.com/summernote/summernote/issues" target="_blank">Issues</a>',
         '</p>'
@@ -7180,11 +7159,7 @@
 
 
   $.summernote = $.extend($.summernote, {
-<<<<<<< HEAD
-    version: '0.8.2',
-=======
     version: '0.8.3',
->>>>>>> 08d03d94
     ui: ui,
     dom: dom,
 
