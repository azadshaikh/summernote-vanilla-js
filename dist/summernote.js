/**
 * Super simple wysiwyg editor on Bootstrap v0.6.7
 * http://summernote.org/
 *
 * summernote.js
 * Copyright 2013-2015 Alan Hong. and other contributors
 * summernote may be freely distributed under the MIT license./
 *
<<<<<<< HEAD
 * Date: 2015-05-04T07:46Z
=======
 * Date: 2015-05-08T16:15Z
>>>>>>> 0b61f34b
 */
(function (factory) {
  /* global define */
  if (typeof define === 'function' && define.amd) {
    // AMD. Register as an anonymous module.
    define(['jquery'], factory);
  } else {
    // Browser globals: jQuery
    factory(window.jQuery);
  }
}(function ($) {
  


  if (!Array.prototype.reduce) {
    /**
     * Array.prototype.reduce polyfill
     *
     * @param {Function} callback
     * @param {Value} [initialValue]
     * @return {Value}
     *
     * @see http://goo.gl/WNriQD
     */
    Array.prototype.reduce = function (callback) {
      var t = Object(this), len = t.length >>> 0, k = 0, value;
      if (arguments.length === 2) {
        value = arguments[1];
      } else {
        while (k < len && !(k in t)) {
          k++;
        }
        if (k >= len) {
          throw new TypeError('Reduce of empty array with no initial value');
        }
        value = t[k++];
      }
      for (; k < len; k++) {
        if (k in t) {
          value = callback(value, t[k], k, t);
        }
      }
      return value;
    };
  }

  if ('function' !== typeof Array.prototype.filter) {
    /**
     * Array.prototype.filter polyfill
     *
     * @param {Function} func
     * @return {Array}
     *
     * @see http://goo.gl/T1KFnq
     */
    Array.prototype.filter = function (func) {
      var t = Object(this), len = t.length >>> 0;

      var res = [];
      var thisArg = arguments.length >= 2 ? arguments[1] : void 0;
      for (var i = 0; i < len; i++) {
        if (i in t) {
          var val = t[i];
          if (func.call(thisArg, val, i, t)) {
            res.push(val);
          }
        }
      }
  
      return res;
    };
  }

  var isSupportAmd = typeof define === 'function' && define.amd;

  /**
   * returns whether font is installed or not.
   *
   * @param {String} fontName
   * @return {Boolean}
   */
  var isFontInstalled = function (fontName) {
    var testFontName = fontName === 'Comic Sans MS' ? 'Courier New' : 'Comic Sans MS';
    var $tester = $('<div>').css({
      position: 'absolute',
      left: '-9999px',
      top: '-9999px',
      fontSize: '200px'
    }).text('mmmmmmmmmwwwwwww').appendTo(document.body);

    var originalWidth = $tester.css('fontFamily', testFontName).width();
    var width = $tester.css('fontFamily', fontName + ',' + testFontName).width();

    $tester.remove();

    return originalWidth !== width;
  };

  /**
   * @class core.agent
   *
   * Object which check platform and agent
   *
   * @singleton
   * @alternateClassName agent
   */
  var agent = {
    /** @property {Boolean} [isMac=false] true if this agent is Mac  */
    isMac: navigator.appVersion.indexOf('Mac') > -1,
    /** @property {Boolean} [isMSIE=false] true if this agent is a Internet Explorer  */
    isMSIE: navigator.userAgent.indexOf('MSIE') > -1 || navigator.userAgent.indexOf('Trident') > -1,
    /** @property {Boolean} [isFF=false] true if this agent is a Firefox  */
    isFF: navigator.userAgent.indexOf('Firefox') > -1,
    /** @property {String} jqueryVersion current jQuery version string  */
    jqueryVersion: parseFloat($.fn.jquery),
    isSupportAmd: isSupportAmd,
    hasCodeMirror: isSupportAmd ? require.specified('CodeMirror') : !!window.CodeMirror,
    isFontInstalled: isFontInstalled,
    isW3CRangeSupport: !!document.createRange
  };

  /**
   * @class core.func
   *
   * func utils (for high-order func's arg)
   *
   * @singleton
   * @alternateClassName func
   */
  var func = (function () {
    var eq = function (itemA) {
      return function (itemB) {
        return itemA === itemB;
      };
    };

    var eq2 = function (itemA, itemB) {
      return itemA === itemB;
    };

    var peq2 = function (propName) {
      return function (itemA, itemB) {
        return itemA[propName] === itemB[propName];
      };
    };

    var ok = function () {
      return true;
    };

    var fail = function () {
      return false;
    };

    var not = function (f) {
      return function () {
        return !f.apply(f, arguments);
      };
    };

    var and = function (fA, fB) {
      return function (item) {
        return fA(item) && fB(item);
      };
    };

    var self = function (a) {
      return a;
    };

    var idCounter = 0;

    /**
     * generate a globally-unique id
     *
     * @param {String} [prefix]
     */
    var uniqueId = function (prefix) {
      var id = ++idCounter + '';
      return prefix ? prefix + id : id;
    };

    /**
     * returns bnd (bounds) from rect
     *
     * - IE Compatability Issue: http://goo.gl/sRLOAo
     * - Scroll Issue: http://goo.gl/sNjUc
     *
     * @param {Rect} rect
     * @return {Object} bounds
     * @return {Number} bounds.top
     * @return {Number} bounds.left
     * @return {Number} bounds.width
     * @return {Number} bounds.height
     */
    var rect2bnd = function (rect) {
      var $document = $(document);
      return {
        top: rect.top + $document.scrollTop(),
        left: rect.left + $document.scrollLeft(),
        width: rect.right - rect.left,
        height: rect.bottom - rect.top
      };
    };

    /**
     * returns a copy of the object where the keys have become the values and the values the keys.
     * @param {Object} obj
     * @return {Object}
     */
    var invertObject = function (obj) {
      var inverted = {};
      for (var key in obj) {
        if (obj.hasOwnProperty(key)) {
          inverted[obj[key]] = key;
        }
      }
      return inverted;
    };

    /**
     * @param {String} namespace
     * @param {String} [prefix]
     * @return {String}
     */
    var namespaceToCamel = function (namespace, prefix) {
      prefix = prefix || '';
      return prefix + namespace.split('.').map(function (name) {
        return name.substring(0, 1).toUpperCase() + name.substring(1);
      }).join('');
    };

    return {
      eq: eq,
      eq2: eq2,
      peq2: peq2,
      ok: ok,
      fail: fail,
      self: self,
      not: not,
      and: and,
      uniqueId: uniqueId,
      rect2bnd: rect2bnd,
      invertObject: invertObject,
      namespaceToCamel: namespaceToCamel
    };
  })();

  /**
   * @class core.list
   *
   * list utils
   *
   * @singleton
   * @alternateClassName list
   */
  var list = (function () {
    /**
     * returns the first item of an array.
     *
     * @param {Array} array
     */
    var head = function (array) {
      return array[0];
    };

    /**
     * returns the last item of an array.
     *
     * @param {Array} array
     */
    var last = function (array) {
      return array[array.length - 1];
    };

    /**
     * returns everything but the last entry of the array.
     *
     * @param {Array} array
     */
    var initial = function (array) {
      return array.slice(0, array.length - 1);
    };

    /**
     * returns the rest of the items in an array.
     *
     * @param {Array} array
     */
    var tail = function (array) {
      return array.slice(1);
    };

    /**
     * returns item of array
     */
    var find = function (array, pred) {
      for (var idx = 0, len = array.length; idx < len; idx ++) {
        var item = array[idx];
        if (pred(item)) {
          return item;
        }
      }
    };

    /**
     * returns true if all of the values in the array pass the predicate truth test.
     */
    var all = function (array, pred) {
      for (var idx = 0, len = array.length; idx < len; idx ++) {
        if (!pred(array[idx])) {
          return false;
        }
      }
      return true;
    };

    /**
     * returns true if the value is present in the list.
     */
    var contains = function (array, item) {
      return $.inArray(item, array) !== -1;
    };

    /**
     * get sum from a list
     *
     * @param {Array} array - array
     * @param {Function} fn - iterator
     */
    var sum = function (array, fn) {
      fn = fn || func.self;
      return array.reduce(function (memo, v) {
        return memo + fn(v);
      }, 0);
    };
  
    /**
     * returns a copy of the collection with array type.
     * @param {Collection} collection - collection eg) node.childNodes, ...
     */
    var from = function (collection) {
      var result = [], idx = -1, length = collection.length;
      while (++idx < length) {
        result[idx] = collection[idx];
      }
      return result;
    };
  
    /**
     * cluster elements by predicate function.
     *
     * @param {Array} array - array
     * @param {Function} fn - predicate function for cluster rule
     * @param {Array[]}
     */
    var clusterBy = function (array, fn) {
      if (!array.length) { return []; }
      var aTail = tail(array);
      return aTail.reduce(function (memo, v) {
        var aLast = last(memo);
        if (fn(last(aLast), v)) {
          aLast[aLast.length] = v;
        } else {
          memo[memo.length] = [v];
        }
        return memo;
      }, [[head(array)]]);
    };
  
    /**
     * returns a copy of the array with all falsy values removed
     *
     * @param {Array} array - array
     * @param {Function} fn - predicate function for cluster rule
     */
    var compact = function (array) {
      var aResult = [];
      for (var idx = 0, len = array.length; idx < len; idx ++) {
        if (array[idx]) { aResult.push(array[idx]); }
      }
      return aResult;
    };

    /**
     * produces a duplicate-free version of the array
     *
     * @param {Array} array
     */
    var unique = function (array) {
      var results = [];

      for (var idx = 0, len = array.length; idx < len; idx ++) {
        if (!contains(results, array[idx])) {
          results.push(array[idx]);
        }
      }

      return results;
    };

    /**
     * returns next item.
     * @param {Array} array
     */
    var next = function (array, item) {
      var idx = array.indexOf(item);
      if (idx === -1) { return null; }

      return array[idx + 1];
    };

    /**
     * returns prev item.
     * @param {Array} array
     */
    var prev = function (array, item) {
      var idx = array.indexOf(item);
      if (idx === -1) { return null; }

      return array[idx - 1];
    };

  
    return { head: head, last: last, initial: initial, tail: tail,
             prev: prev, next: next, find: find, contains: contains,
             all: all, sum: sum, from: from,
             clusterBy: clusterBy, compact: compact, unique: unique };
  })();


  var NBSP_CHAR = String.fromCharCode(160);
  var ZERO_WIDTH_NBSP_CHAR = '\ufeff';

  /**
   * @class core.dom
   *
   * Dom functions
   *
   * @singleton
   * @alternateClassName dom
   */
  var dom = (function () {
    /**
     * @method isEditable
     *
     * returns whether node is `note-editable` or not.
     *
     * @param {Node} node
     * @return {Boolean}
     */
    var isEditable = function (node) {
      return node && $(node).hasClass('note-editable');
    };

    /**
     * @method isControlSizing
     *
     * returns whether node is `note-control-sizing` or not.
     *
     * @param {Node} node
     * @return {Boolean}
     */
    var isControlSizing = function (node) {
      return node && $(node).hasClass('note-control-sizing');
    };

    /**
     * @method  buildLayoutInfo
     *
     * build layoutInfo from $editor(.note-editor)
     *
     * @param {jQuery} $editor
     * @return {Object}
     * @return {Function} return.editor
     * @return {Node} return.dropzone
     * @return {Node} return.toolbar
     * @return {Node} return.editable
     * @return {Node} return.codable
     * @return {Node} return.popover
     * @return {Node} return.handle
     * @return {Node} return.dialog
     */
    var buildLayoutInfo = function ($editor) {
      var makeFinder;

      // air mode
      if ($editor.hasClass('note-air-editor')) {
        var id = list.last($editor.attr('id').split('-'));
        makeFinder = function (sIdPrefix) {
          return function () { return $(sIdPrefix + id); };
        };

        return {
          editor: function () { return $editor; },
          holder : function () { return $editor.data('holder'); },
          editable: function () { return $editor; },
          popover: makeFinder('#note-popover-'),
          handle: makeFinder('#note-handle-'),
          dialog: makeFinder('#note-dialog-')
        };

        // frame mode
      } else {
        makeFinder = function (sClassName) {
          return function () { return $editor.find(sClassName); };
        };
        return {
          editor: function () { return $editor; },
          holder : function () { return $editor.data('holder'); },
          dropzone: makeFinder('.note-dropzone'),
          toolbar: makeFinder('.note-toolbar'),
          editable: makeFinder('.note-editable'),
          codable: makeFinder('.note-codable'),
          statusbar: makeFinder('.note-statusbar'),
          popover: makeFinder('.note-popover'),
          handle: makeFinder('.note-handle'),
          dialog: makeFinder('.note-dialog')
        };
      }
    };

    /**
     * returns makeLayoutInfo from editor's descendant node.
     *
     * @private
     * @param {Node} descendant
     * @return {Object}
     */
    var makeLayoutInfo = function (descendant) {
      var $target = $(descendant).closest('.note-editor, .note-air-editor, .note-air-layout');

      if (!$target.length) {
        return null;
      }

      var $editor;
      if ($target.is('.note-editor, .note-air-editor')) {
        $editor = $target;
      } else {
        $editor = $('#note-editor-' + list.last($target.attr('id').split('-')));
      }

      return buildLayoutInfo($editor);
    };

    /**
     * @method makePredByNodeName
     *
     * returns predicate which judge whether nodeName is same
     *
     * @param {String} nodeName
     * @return {Function}
     */
    var makePredByNodeName = function (nodeName) {
      nodeName = nodeName.toUpperCase();
      return function (node) {
        return node && node.nodeName.toUpperCase() === nodeName;
      };
    };

    /**
     * @method isText
     *
     *
     *
     * @param {Node} node
     * @return {Boolean} true if node's type is text(3)
     */
    var isText = function (node) {
      return node && node.nodeType === 3;
    };

    /**
     * ex) br, col, embed, hr, img, input, ...
     * @see http://www.w3.org/html/wg/drafts/html/master/syntax.html#void-elements
     */
    var isVoid = function (node) {
      return node && /^BR|^IMG|^HR/.test(node.nodeName.toUpperCase());
    };

    var isPara = function (node) {
      if (isEditable(node)) {
        return false;
      }

      // Chrome(v31.0), FF(v25.0.1) use DIV for paragraph
      return node && /^DIV|^P|^LI|^H[1-7]/.test(node.nodeName.toUpperCase());
    };

    var isLi = makePredByNodeName('LI');

    var isPurePara = function (node) {
      return isPara(node) && !isLi(node);
    };

    var isTable = makePredByNodeName('TABLE');

    var isInline = function (node) {
      return !isBodyContainer(node) &&
             !isList(node) &&
             !isPara(node) &&
             !isTable(node) &&
             !isBlockquote(node);
    };

    var isList = function (node) {
      return node && /^UL|^OL/.test(node.nodeName.toUpperCase());
    };

    var isCell = function (node) {
      return node && /^TD|^TH/.test(node.nodeName.toUpperCase());
    };

    var isBlockquote = makePredByNodeName('BLOCKQUOTE');

    var isBodyContainer = function (node) {
      return isCell(node) || isBlockquote(node) || isEditable(node);
    };

    var isAnchor = makePredByNodeName('A');

    var isParaInline = function (node) {
      return isInline(node) && !!ancestor(node, isPara);
    };

    var isBodyInline = function (node) {
      return isInline(node) && !ancestor(node, isPara);
    };

    var isBody = makePredByNodeName('BODY');

    /**
     * returns whether nodeB is closest sibling of nodeA
     *
     * @param {Node} nodeA
     * @param {Node} nodeB
     * @return {Boolean}
     */
    var isClosestSibling = function (nodeA, nodeB) {
      return nodeA.nextSibling === nodeB ||
             nodeA.previousSibling === nodeB;
    };

    /**
     * returns array of closest siblings with node
     *
     * @param {Node} node
     * @param {function} [pred] - predicate function
     * @return {Node[]}
     */
    var withClosestSiblings = function (node, pred) {
      pred = pred || func.ok;

      var siblings = [];
      if (node.previousSibling && pred(node.previousSibling)) {
        siblings.push(node.previousSibling);
      }
      siblings.push(node);
      if (node.nextSibling && pred(node.nextSibling)) {
        siblings.push(node.nextSibling);
      }
      return siblings;
    };

    /**
     * blank HTML for cursor position
     * - [workaround] for MSIE IE doesn't works with bogus br
     */
    var blankHTML = agent.isMSIE ? '&nbsp;' : '<br>';

    /**
     * @method nodeLength
     *
     * returns #text's text size or element's childNodes size
     *
     * @param {Node} node
     */
    var nodeLength = function (node) {
      if (isText(node)) {
        return node.nodeValue.length;
      }

      return node.childNodes.length;
    };

    /**
     * returns whether node is empty or not.
     *
     * @param {Node} node
     * @return {Boolean}
     */
    var isEmpty = function (node) {
      var len = nodeLength(node);

      if (len === 0) {
        return true;
      } else if (!dom.isText(node) && len === 1 && node.innerHTML === blankHTML) {
        // ex) <p><br></p>, <span><br></span>
        return true;
      }

      return false;
    };

    /**
     * padding blankHTML if node is empty (for cursor position)
     */
    var paddingBlankHTML = function (node) {
      if (!isVoid(node) && !nodeLength(node)) {
        node.innerHTML = blankHTML;
      }
    };

    /**
     * find nearest ancestor predicate hit
     *
     * @param {Node} node
     * @param {Function} pred - predicate function
     */
    var ancestor = function (node, pred) {
      while (node) {
        if (pred(node)) { return node; }
        if (isEditable(node)) { break; }

        node = node.parentNode;
      }
      return null;
    };

    /**
     * find nearest ancestor only single child blood line and predicate hit
     *
     * @param {Node} node
     * @param {Function} pred - predicate function
     */
    var singleChildAncestor = function (node, pred) {
      node = node.parentNode;

      while (node) {
        if (nodeLength(node) !== 1) { break; }
        if (pred(node)) { return node; }
        if (isEditable(node)) { break; }

        node = node.parentNode;
      }
      return null;
    };

    /**
     * returns new array of ancestor nodes (until predicate hit).
     *
     * @param {Node} node
     * @param {Function} [optional] pred - predicate function
     */
    var listAncestor = function (node, pred) {
      pred = pred || func.fail;

      var ancestors = [];
      ancestor(node, function (el) {
        if (!isEditable(el)) {
          ancestors.push(el);
        }

        return pred(el);
      });
      return ancestors;
    };

    /**
     * find farthest ancestor predicate hit
     */
    var lastAncestor = function (node, pred) {
      var ancestors = listAncestor(node);
      return list.last(ancestors.filter(pred));
    };

    /**
     * returns common ancestor node between two nodes.
     *
     * @param {Node} nodeA
     * @param {Node} nodeB
     */
    var commonAncestor = function (nodeA, nodeB) {
      var ancestors = listAncestor(nodeA);
      for (var n = nodeB; n; n = n.parentNode) {
        if ($.inArray(n, ancestors) > -1) { return n; }
      }
      return null; // difference document area
    };

    /**
     * listing all previous siblings (until predicate hit).
     *
     * @param {Node} node
     * @param {Function} [optional] pred - predicate function
     */
    var listPrev = function (node, pred) {
      pred = pred || func.fail;

      var nodes = [];
      while (node) {
        if (pred(node)) { break; }
        nodes.push(node);
        node = node.previousSibling;
      }
      return nodes;
    };

    /**
     * listing next siblings (until predicate hit).
     *
     * @param {Node} node
     * @param {Function} [pred] - predicate function
     */
    var listNext = function (node, pred) {
      pred = pred || func.fail;

      var nodes = [];
      while (node) {
        if (pred(node)) { break; }
        nodes.push(node);
        node = node.nextSibling;
      }
      return nodes;
    };

    /**
     * listing descendant nodes
     *
     * @param {Node} node
     * @param {Function} [pred] - predicate function
     */
    var listDescendant = function (node, pred) {
      var descendents = [];
      pred = pred || func.ok;

      // start DFS(depth first search) with node
      (function fnWalk(current) {
        if (node !== current && pred(current)) {
          descendents.push(current);
        }
        for (var idx = 0, len = current.childNodes.length; idx < len; idx++) {
          fnWalk(current.childNodes[idx]);
        }
      })(node);

      return descendents;
    };

    /**
     * wrap node with new tag.
     *
     * @param {Node} node
     * @param {Node} tagName of wrapper
     * @return {Node} - wrapper
     */
    var wrap = function (node, wrapperName) {
      var parent = node.parentNode;
      var wrapper = $('<' + wrapperName + '>')[0];

      parent.insertBefore(wrapper, node);
      wrapper.appendChild(node);

      return wrapper;
    };

    /**
     * insert node after preceding
     *
     * @param {Node} node
     * @param {Node} preceding - predicate function
     */
    var insertAfter = function (node, preceding) {
      var next = preceding.nextSibling, parent = preceding.parentNode;
      if (next) {
        parent.insertBefore(node, next);
      } else {
        parent.appendChild(node);
      }
      return node;
    };

    /**
     * append elements.
     *
     * @param {Node} node
     * @param {Collection} aChild
     */
    var appendChildNodes = function (node, aChild) {
      $.each(aChild, function (idx, child) {
        node.appendChild(child);
      });
      return node;
    };

    /**
     * returns whether boundaryPoint is left edge or not.
     *
     * @param {BoundaryPoint} point
     * @return {Boolean}
     */
    var isLeftEdgePoint = function (point) {
      return point.offset === 0;
    };

    /**
     * returns whether boundaryPoint is right edge or not.
     *
     * @param {BoundaryPoint} point
     * @return {Boolean}
     */
    var isRightEdgePoint = function (point) {
      return point.offset === nodeLength(point.node);
    };

    /**
     * returns whether boundaryPoint is edge or not.
     *
     * @param {BoundaryPoint} point
     * @return {Boolean}
     */
    var isEdgePoint = function (point) {
      return isLeftEdgePoint(point) || isRightEdgePoint(point);
    };

    /**
     * returns wheter node is left edge of ancestor or not.
     *
     * @param {Node} node
     * @param {Node} ancestor
     * @return {Boolean}
     */
    var isLeftEdgeOf = function (node, ancestor) {
      while (node && node !== ancestor) {
        if (position(node) !== 0) {
          return false;
        }
        node = node.parentNode;
      }

      return true;
    };

    /**
     * returns whether node is right edge of ancestor or not.
     *
     * @param {Node} node
     * @param {Node} ancestor
     * @return {Boolean}
     */
    var isRightEdgeOf = function (node, ancestor) {
      while (node && node !== ancestor) {
        if (position(node) !== nodeLength(node.parentNode) - 1) {
          return false;
        }
        node = node.parentNode;
      }

      return true;
    };

    /**
     * returns offset from parent.
     *
     * @param {Node} node
     */
    var position = function (node) {
      var offset = 0;
      while ((node = node.previousSibling)) {
        offset += 1;
      }
      return offset;
    };

    var hasChildren = function (node) {
      return !!(node && node.childNodes && node.childNodes.length);
    };

    /**
     * returns previous boundaryPoint
     *
     * @param {BoundaryPoint} point
     * @param {Boolean} isSkipInnerOffset
     * @return {BoundaryPoint}
     */
    var prevPoint = function (point, isSkipInnerOffset) {
      var node, offset;

      if (point.offset === 0) {
        if (isEditable(point.node)) {
          return null;
        }

        node = point.node.parentNode;
        offset = position(point.node);
      } else if (hasChildren(point.node)) {
        node = point.node.childNodes[point.offset - 1];
        offset = nodeLength(node);
      } else {
        node = point.node;
        offset = isSkipInnerOffset ? 0 : point.offset - 1;
      }

      return {
        node: node,
        offset: offset
      };
    };

    /**
     * returns next boundaryPoint
     *
     * @param {BoundaryPoint} point
     * @param {Boolean} isSkipInnerOffset
     * @return {BoundaryPoint}
     */
    var nextPoint = function (point, isSkipInnerOffset) {
      var node, offset;

      if (nodeLength(point.node) === point.offset) {
        if (isEditable(point.node)) {
          return null;
        }

        node = point.node.parentNode;
        offset = position(point.node) + 1;
      } else if (hasChildren(point.node)) {
        node = point.node.childNodes[point.offset];
        offset = 0;
      } else {
        node = point.node;
        offset = isSkipInnerOffset ? nodeLength(point.node) : point.offset + 1;
      }

      return {
        node: node,
        offset: offset
      };
    };

    /**
     * returns whether pointA and pointB is same or not.
     *
     * @param {BoundaryPoint} pointA
     * @param {BoundaryPoint} pointB
     * @return {Boolean}
     */
    var isSamePoint = function (pointA, pointB) {
      return pointA.node === pointB.node && pointA.offset === pointB.offset;
    };

    /**
     * returns whether point is visible (can set cursor) or not.
     * 
     * @param {BoundaryPoint} point
     * @return {Boolean}
     */
    var isVisiblePoint = function (point) {
      if (isText(point.node) || !hasChildren(point.node) || isEmpty(point.node)) {
        return true;
      }

      var leftNode = point.node.childNodes[point.offset - 1];
      var rightNode = point.node.childNodes[point.offset];
      if ((!leftNode || isVoid(leftNode)) && (!rightNode || isVoid(rightNode))) {
        return true;
      }

      return false;
    };

    /**
     * @method prevPointUtil
     *
     * @param {BoundaryPoint} point
     * @param {Function} pred
     * @return {BoundaryPoint}
     */
    var prevPointUntil = function (point, pred) {
      while (point) {
        if (pred(point)) {
          return point;
        }

        point = prevPoint(point);
      }

      return null;
    };

    /**
     * @method nextPointUntil
     *
     * @param {BoundaryPoint} point
     * @param {Function} pred
     * @return {BoundaryPoint}
     */
    var nextPointUntil = function (point, pred) {
      while (point) {
        if (pred(point)) {
          return point;
        }

        point = nextPoint(point);
      }

      return null;
    };

    /**
     * returns whether point has character or not.
     *
     * @param {Point} point
     * @return {Boolean}
     */
    var isCharPoint = function (point) {
      if (!isText(point.node)) {
        return false;
      }

      var ch = point.node.nodeValue.charAt(point.offset - 1);
      return ch && (ch !== ' ' && ch !== NBSP_CHAR);
    };

    /**
     * @method walkPoint
     *
     * @param {BoundaryPoint} startPoint
     * @param {BoundaryPoint} endPoint
     * @param {Function} handler
     * @param {Boolean} isSkipInnerOffset
     */
    var walkPoint = function (startPoint, endPoint, handler, isSkipInnerOffset) {
      var point = startPoint;

      while (point) {
        handler(point);

        if (isSamePoint(point, endPoint)) {
          break;
        }

        var isSkipOffset = isSkipInnerOffset &&
                           startPoint.node !== point.node &&
                           endPoint.node !== point.node;
        point = nextPoint(point, isSkipOffset);
      }
    };

    /**
     * @method makeOffsetPath
     *
     * return offsetPath(array of offset) from ancestor
     *
     * @param {Node} ancestor - ancestor node
     * @param {Node} node
     */
    var makeOffsetPath = function (ancestor, node) {
      var ancestors = listAncestor(node, func.eq(ancestor));
      return $.map(ancestors, position).reverse();
    };

    /**
     * @method fromOffsetPath
     *
     * return element from offsetPath(array of offset)
     *
     * @param {Node} ancestor - ancestor node
     * @param {array} offsets - offsetPath
     */
    var fromOffsetPath = function (ancestor, offsets) {
      var current = ancestor;
      for (var i = 0, len = offsets.length; i < len; i++) {
        if (current.childNodes.length <= offsets[i]) {
          current = current.childNodes[current.childNodes.length - 1];
        } else {
          current = current.childNodes[offsets[i]];
        }
      }
      return current;
    };

    /**
     * @method splitNode
     *
     * split element or #text
     *
     * @param {BoundaryPoint} point
     * @param {Object} [options]
     * @param {Boolean} [options.isSkipPaddingBlankHTML] - default: false
     * @param {Boolean} [options.isNotSplitEdgePoint] - default: false
     * @return {Node} right node of boundaryPoint
     */
    var splitNode = function (point, options) {
      var isSkipPaddingBlankHTML = options && options.isSkipPaddingBlankHTML;
      var isNotSplitEdgePoint = options && options.isNotSplitEdgePoint;

      // edge case
      if (isEdgePoint(point) && (isText(point.node) || isNotSplitEdgePoint)) {
        if (isLeftEdgePoint(point)) {
          return point.node;
        } else if (isRightEdgePoint(point)) {
          return point.node.nextSibling;
        }
      }

      // split #text
      if (isText(point.node)) {
        return point.node.splitText(point.offset);
      } else {
        var childNode = point.node.childNodes[point.offset];
        var clone = insertAfter(point.node.cloneNode(false), point.node);
        appendChildNodes(clone, listNext(childNode));

        if (!isSkipPaddingBlankHTML) {
          paddingBlankHTML(point.node);
          paddingBlankHTML(clone);
        }

        return clone;
      }
    };

    /**
     * @method splitTree
     *
     * split tree by point
     *
     * @param {Node} root - split root
     * @param {BoundaryPoint} point
     * @param {Object} [options]
     * @param {Boolean} [options.isSkipPaddingBlankHTML] - default: false
     * @param {Boolean} [options.isNotSplitEdgePoint] - default: false
     * @return {Node} right node of boundaryPoint
     */
    var splitTree = function (root, point, options) {
      // ex) [#text, <span>, <p>]
      var ancestors = listAncestor(point.node, func.eq(root));

      if (!ancestors.length) {
        return null;
      } else if (ancestors.length === 1) {
        return splitNode(point, options);
      }

      return ancestors.reduce(function (node, parent) {
        if (node === point.node) {
          node = splitNode(point, options);
        }

        return splitNode({
          node: parent,
          offset: node ? dom.position(node) : nodeLength(parent)
        }, options);
      });
    };

    /**
     * split point
     *
     * @param {Point} point
     * @param {Boolean} isInline
     * @return {Object}
     */
    var splitPoint = function (point, isInline) {
      // find splitRoot, container
      //  - inline: splitRoot is a child of paragraph
      //  - block: splitRoot is a child of bodyContainer
      var pred = isInline ? isPara : isBodyContainer;
      var ancestors = listAncestor(point.node, pred);
      var topAncestor = list.last(ancestors) || point.node;

      var splitRoot, container;
      if (pred(topAncestor)) {
        splitRoot = ancestors[ancestors.length - 2];
        container = topAncestor;
      } else {
        splitRoot = topAncestor;
        container = splitRoot.parentNode;
      }

      // if splitRoot is exists, split with splitTree
      var pivot = splitRoot && splitTree(splitRoot, point, {
        isSkipPaddingBlankHTML: isInline,
        isNotSplitEdgePoint: isInline
      });

      // if container is point.node, find pivot with point.offset
      if (!pivot && container === point.node) {
        pivot = point.node.childNodes[point.offset];
      }

      return {
        rightNode: pivot,
        container: container
      };
    };

    var create = function (nodeName) {
      return document.createElement(nodeName);
    };

    var createText = function (text) {
      return document.createTextNode(text);
    };

    /**
     * @method remove
     *
     * remove node, (isRemoveChild: remove child or not)
     *
     * @param {Node} node
     * @param {Boolean} isRemoveChild
     */
    var remove = function (node, isRemoveChild) {
      if (!node || !node.parentNode) { return; }
      if (node.removeNode) { return node.removeNode(isRemoveChild); }

      var parent = node.parentNode;
      if (!isRemoveChild) {
        var nodes = [];
        var i, len;
        for (i = 0, len = node.childNodes.length; i < len; i++) {
          nodes.push(node.childNodes[i]);
        }

        for (i = 0, len = nodes.length; i < len; i++) {
          parent.insertBefore(nodes[i], node);
        }
      }

      parent.removeChild(node);
    };

    /**
     * @method removeWhile
     *
     * @param {Node} node
     * @param {Function} pred
     */
    var removeWhile = function (node, pred) {
      while (node) {
        if (isEditable(node) || !pred(node)) {
          break;
        }

        var parent = node.parentNode;
        remove(node);
        node = parent;
      }
    };

    /**
     * @method replace
     *
     * replace node with provided nodeName
     *
     * @param {Node} node
     * @param {String} nodeName
     * @return {Node} - new node
     */
    var replace = function (node, nodeName) {
      if (node.nodeName.toUpperCase() === nodeName.toUpperCase()) {
        return node;
      }

      var newNode = create(nodeName);

      if (node.style.cssText) {
        newNode.style.cssText = node.style.cssText;
      }

      appendChildNodes(newNode, list.from(node.childNodes));
      insertAfter(newNode, node);
      remove(node);

      return newNode;
    };

    var isTextarea = makePredByNodeName('TEXTAREA');

    /**
     * @param {jQuery} $node
     * @param {Boolean} [stripLinebreaks] - default: false
     */
    var value = function ($node, stripLinebreaks) {
      var val = isTextarea($node[0]) ? $node.val() : $node.html();
      if (stripLinebreaks) {
        return val.replace(/[\n\r]/g, '');
      }
      return val;
    };

    /**
     * @method html
     *
     * get the HTML contents of node
     *
     * @param {jQuery} $node
     * @param {Boolean} [isNewlineOnBlock]
     */
    var html = function ($node, isNewlineOnBlock) {
      var markup = value($node);

      if (isNewlineOnBlock) {
        var regexTag = /<(\/?)(\b(?!!)[^>\s]*)(.*?)(\s*\/?>)/g;
        markup = markup.replace(regexTag, function (match, endSlash, name) {
          name = name.toUpperCase();
          var isEndOfInlineContainer = /^DIV|^TD|^TH|^P|^LI|^H[1-7]/.test(name) &&
                                       !!endSlash;
          var isBlockNode = /^BLOCKQUOTE|^TABLE|^TBODY|^TR|^HR|^UL|^OL/.test(name);

          return match + ((isEndOfInlineContainer || isBlockNode) ? '\n' : '');
        });
        markup = $.trim(markup);
      }

      return markup;
    };

    return {
      /** @property {String} NBSP_CHAR */
      NBSP_CHAR: NBSP_CHAR,
      /** @property {String} ZERO_WIDTH_NBSP_CHAR */
      ZERO_WIDTH_NBSP_CHAR: ZERO_WIDTH_NBSP_CHAR,
      /** @property {String} blank */
      blank: blankHTML,
      /** @property {String} emptyPara */
      emptyPara: '<p>' + blankHTML + '</p>',
      makePredByNodeName: makePredByNodeName,
      isEditable: isEditable,
      isControlSizing: isControlSizing,
      buildLayoutInfo: buildLayoutInfo,
      makeLayoutInfo: makeLayoutInfo,
      isText: isText,
      isVoid: isVoid,
      isPara: isPara,
      isPurePara: isPurePara,
      isInline: isInline,
      isBlock: func.not(isInline),
      isBodyInline: isBodyInline,
      isBody: isBody,
      isParaInline: isParaInline,
      isList: isList,
      isTable: isTable,
      isCell: isCell,
      isBlockquote: isBlockquote,
      isBodyContainer: isBodyContainer,
      isAnchor: isAnchor,
      isDiv: makePredByNodeName('DIV'),
      isLi: isLi,
      isBR: makePredByNodeName('BR'),
      isSpan: makePredByNodeName('SPAN'),
      isB: makePredByNodeName('B'),
      isU: makePredByNodeName('U'),
      isS: makePredByNodeName('S'),
      isI: makePredByNodeName('I'),
      isImg: makePredByNodeName('IMG'),
      isTextarea: isTextarea,
      isEmpty: isEmpty,
      isEmptyAnchor: func.and(isAnchor, isEmpty),
      isClosestSibling: isClosestSibling,
      withClosestSiblings: withClosestSiblings,
      nodeLength: nodeLength,
      isLeftEdgePoint: isLeftEdgePoint,
      isRightEdgePoint: isRightEdgePoint,
      isEdgePoint: isEdgePoint,
      isLeftEdgeOf: isLeftEdgeOf,
      isRightEdgeOf: isRightEdgeOf,
      prevPoint: prevPoint,
      nextPoint: nextPoint,
      isSamePoint: isSamePoint,
      isVisiblePoint: isVisiblePoint,
      prevPointUntil: prevPointUntil,
      nextPointUntil: nextPointUntil,
      isCharPoint: isCharPoint,
      walkPoint: walkPoint,
      ancestor: ancestor,
      singleChildAncestor: singleChildAncestor,
      listAncestor: listAncestor,
      lastAncestor: lastAncestor,
      listNext: listNext,
      listPrev: listPrev,
      listDescendant: listDescendant,
      commonAncestor: commonAncestor,
      wrap: wrap,
      insertAfter: insertAfter,
      appendChildNodes: appendChildNodes,
      position: position,
      hasChildren: hasChildren,
      makeOffsetPath: makeOffsetPath,
      fromOffsetPath: fromOffsetPath,
      splitTree: splitTree,
      splitPoint: splitPoint,
      create: create,
      createText: createText,
      remove: remove,
      removeWhile: removeWhile,
      replace: replace,
      html: html,
      value: value
    };
  })();


  var range = (function () {

    /**
     * return boundaryPoint from TextRange, inspired by Andy Na's HuskyRange.js
     *
     * @param {TextRange} textRange
     * @param {Boolean} isStart
     * @return {BoundaryPoint}
     *
     * @see http://msdn.microsoft.com/en-us/library/ie/ms535872(v=vs.85).aspx
     */
    var textRangeToPoint = function (textRange, isStart) {
      var container = textRange.parentElement(), offset;
  
      var tester = document.body.createTextRange(), prevContainer;
      var childNodes = list.from(container.childNodes);
      for (offset = 0; offset < childNodes.length; offset++) {
        if (dom.isText(childNodes[offset])) {
          continue;
        }
        tester.moveToElementText(childNodes[offset]);
        if (tester.compareEndPoints('StartToStart', textRange) >= 0) {
          break;
        }
        prevContainer = childNodes[offset];
      }
  
      if (offset !== 0 && dom.isText(childNodes[offset - 1])) {
        var textRangeStart = document.body.createTextRange(), curTextNode = null;
        textRangeStart.moveToElementText(prevContainer || container);
        textRangeStart.collapse(!prevContainer);
        curTextNode = prevContainer ? prevContainer.nextSibling : container.firstChild;
  
        var pointTester = textRange.duplicate();
        pointTester.setEndPoint('StartToStart', textRangeStart);
        var textCount = pointTester.text.replace(/[\r\n]/g, '').length;
  
        while (textCount > curTextNode.nodeValue.length && curTextNode.nextSibling) {
          textCount -= curTextNode.nodeValue.length;
          curTextNode = curTextNode.nextSibling;
        }
  
        /* jshint ignore:start */
        var dummy = curTextNode.nodeValue; // enforce IE to re-reference curTextNode, hack
        /* jshint ignore:end */
  
        if (isStart && curTextNode.nextSibling && dom.isText(curTextNode.nextSibling) &&
            textCount === curTextNode.nodeValue.length) {
          textCount -= curTextNode.nodeValue.length;
          curTextNode = curTextNode.nextSibling;
        }
  
        container = curTextNode;
        offset = textCount;
      }
  
      return {
        cont: container,
        offset: offset
      };
    };
    
    /**
     * return TextRange from boundary point (inspired by google closure-library)
     * @param {BoundaryPoint} point
     * @return {TextRange}
     */
    var pointToTextRange = function (point) {
      var textRangeInfo = function (container, offset) {
        var node, isCollapseToStart;
  
        if (dom.isText(container)) {
          var prevTextNodes = dom.listPrev(container, func.not(dom.isText));
          var prevContainer = list.last(prevTextNodes).previousSibling;
          node =  prevContainer || container.parentNode;
          offset += list.sum(list.tail(prevTextNodes), dom.nodeLength);
          isCollapseToStart = !prevContainer;
        } else {
          node = container.childNodes[offset] || container;
          if (dom.isText(node)) {
            return textRangeInfo(node, 0);
          }
  
          offset = 0;
          isCollapseToStart = false;
        }
  
        return {
          node: node,
          collapseToStart: isCollapseToStart,
          offset: offset
        };
      };
  
      var textRange = document.body.createTextRange();
      var info = textRangeInfo(point.node, point.offset);
  
      textRange.moveToElementText(info.node);
      textRange.collapse(info.collapseToStart);
      textRange.moveStart('character', info.offset);
      return textRange;
    };
    
    /**
     * Wrapped Range
     *
     * @constructor
     * @param {Node} sc - start container
     * @param {Number} so - start offset
     * @param {Node} ec - end container
     * @param {Number} eo - end offset
     */
    var WrappedRange = function (sc, so, ec, eo) {
      this.sc = sc;
      this.so = so;
      this.ec = ec;
      this.eo = eo;
  
      // nativeRange: get nativeRange from sc, so, ec, eo
      var nativeRange = function () {
        if (agent.isW3CRangeSupport) {
          var w3cRange = document.createRange();
          w3cRange.setStart(sc, so);
          w3cRange.setEnd(ec, eo);

          return w3cRange;
        } else {
          var textRange = pointToTextRange({
            node: sc,
            offset: so
          });

          textRange.setEndPoint('EndToEnd', pointToTextRange({
            node: ec,
            offset: eo
          }));

          return textRange;
        }
      };

      this.getPoints = function () {
        return {
          sc: sc,
          so: so,
          ec: ec,
          eo: eo
        };
      };

      this.getStartPoint = function () {
        return {
          node: sc,
          offset: so
        };
      };

      this.getEndPoint = function () {
        return {
          node: ec,
          offset: eo
        };
      };

      /**
       * select update visible range
       */
      this.select = function () {
        var nativeRng = nativeRange();
        if (agent.isW3CRangeSupport) {
          var selection = document.getSelection();
          if (selection.rangeCount > 0) {
            selection.removeAllRanges();
          }
          selection.addRange(nativeRng);
        } else {
          nativeRng.select();
        }
        
        return this;
      };

      /**
       * @return {WrappedRange}
       */
      this.normalize = function () {

        /**
         * @param {BoundaryPoint} point
         * @return {BoundaryPoint}
         */
        var getVisiblePoint = function (point) {
          if (!dom.isVisiblePoint(point)) {
            if (dom.isLeftEdgePoint(point)) {
              point = dom.nextPointUntil(point, dom.isVisiblePoint);
            } else {
              point = dom.prevPointUntil(point, dom.isVisiblePoint);
            }
          }
          return point;
        };

        var startPoint = getVisiblePoint(this.getStartPoint());
        var endPoint = getVisiblePoint(this.getEndPoint());

        return new WrappedRange(
          startPoint.node,
          startPoint.offset,
          endPoint.node,
          endPoint.offset
        );
      };

      /**
       * returns matched nodes on range
       *
       * @param {Function} [pred] - predicate function
       * @param {Object} [options]
       * @param {Boolean} [options.includeAncestor]
       * @param {Boolean} [options.fullyContains]
       * @return {Node[]}
       */
      this.nodes = function (pred, options) {
        pred = pred || func.ok;

        var includeAncestor = options && options.includeAncestor;
        var fullyContains = options && options.fullyContains;

        // TODO compare points and sort
        var startPoint = this.getStartPoint();
        var endPoint = this.getEndPoint();

        var nodes = [];
        var leftEdgeNodes = [];

        dom.walkPoint(startPoint, endPoint, function (point) {
          if (dom.isEditable(point.node)) {
            return;
          }

          var node;
          if (fullyContains) {
            if (dom.isLeftEdgePoint(point)) {
              leftEdgeNodes.push(point.node);
            }
            if (dom.isRightEdgePoint(point) && list.contains(leftEdgeNodes, point.node)) {
              node = point.node;
            }
          } else if (includeAncestor) {
            node = dom.ancestor(point.node, pred);
          } else {
            node = point.node;
          }

          if (node && pred(node)) {
            nodes.push(node);
          }
        }, true);

        return list.unique(nodes);
      };

      /**
       * returns commonAncestor of range
       * @return {Element} - commonAncestor
       */
      this.commonAncestor = function () {
        return dom.commonAncestor(sc, ec);
      };

      /**
       * returns expanded range by pred
       *
       * @param {Function} pred - predicate function
       * @return {WrappedRange}
       */
      this.expand = function (pred) {
        var startAncestor = dom.ancestor(sc, pred);
        var endAncestor = dom.ancestor(ec, pred);

        if (!startAncestor && !endAncestor) {
          return new WrappedRange(sc, so, ec, eo);
        }

        var boundaryPoints = this.getPoints();

        if (startAncestor) {
          boundaryPoints.sc = startAncestor;
          boundaryPoints.so = 0;
        }

        if (endAncestor) {
          boundaryPoints.ec = endAncestor;
          boundaryPoints.eo = dom.nodeLength(endAncestor);
        }

        return new WrappedRange(
          boundaryPoints.sc,
          boundaryPoints.so,
          boundaryPoints.ec,
          boundaryPoints.eo
        );
      };

      /**
       * @param {Boolean} isCollapseToStart
       * @return {WrappedRange}
       */
      this.collapse = function (isCollapseToStart) {
        if (isCollapseToStart) {
          return new WrappedRange(sc, so, sc, so);
        } else {
          return new WrappedRange(ec, eo, ec, eo);
        }
      };

      /**
       * splitText on range
       */
      this.splitText = function () {
        var isSameContainer = sc === ec;
        var boundaryPoints = this.getPoints();

        if (dom.isText(ec) && !dom.isEdgePoint(this.getEndPoint())) {
          ec.splitText(eo);
        }

        if (dom.isText(sc) && !dom.isEdgePoint(this.getStartPoint())) {
          boundaryPoints.sc = sc.splitText(so);
          boundaryPoints.so = 0;

          if (isSameContainer) {
            boundaryPoints.ec = boundaryPoints.sc;
            boundaryPoints.eo = eo - so;
          }
        }

        return new WrappedRange(
          boundaryPoints.sc,
          boundaryPoints.so,
          boundaryPoints.ec,
          boundaryPoints.eo
        );
      };

      /**
       * delete contents on range
       * @return {WrappedRange}
       */
      this.deleteContents = function () {
        if (this.isCollapsed()) {
          return this;
        }

        var rng = this.splitText();
        var nodes = rng.nodes(null, {
          fullyContains: true
        });

        // find new cursor point
        var point = dom.prevPointUntil(rng.getStartPoint(), function (point) {
          return !list.contains(nodes, point.node);
        });

        var emptyParents = [];
        $.each(nodes, function (idx, node) {
          // find empty parents
          var parent = node.parentNode;
          if (point.node !== parent && dom.nodeLength(parent) === 1) {
            emptyParents.push(parent);
          }
          dom.remove(node, false);
        });

        // remove empty parents
        $.each(emptyParents, function (idx, node) {
          dom.remove(node, false);
        });

        return new WrappedRange(
          point.node,
          point.offset,
          point.node,
          point.offset
        ).normalize();
      };
      
      /**
       * makeIsOn: return isOn(pred) function
       */
      var makeIsOn = function (pred) {
        return function () {
          var ancestor = dom.ancestor(sc, pred);
          return !!ancestor && (ancestor === dom.ancestor(ec, pred));
        };
      };
  
      // isOnEditable: judge whether range is on editable or not
      this.isOnEditable = makeIsOn(dom.isEditable);
      // isOnList: judge whether range is on list node or not
      this.isOnList = makeIsOn(dom.isList);
      // isOnAnchor: judge whether range is on anchor node or not
      this.isOnAnchor = makeIsOn(dom.isAnchor);
      // isOnAnchor: judge whether range is on cell node or not
      this.isOnCell = makeIsOn(dom.isCell);

      /**
       * @param {Function} pred
       * @return {Boolean}
       */
      this.isLeftEdgeOf = function (pred) {
        if (!dom.isLeftEdgePoint(this.getStartPoint())) {
          return false;
        }

        var node = dom.ancestor(this.sc, pred);
        return node && dom.isLeftEdgeOf(this.sc, node);
      };

      /**
       * returns whether range was collapsed or not
       */
      this.isCollapsed = function () {
        return sc === ec && so === eo;
      };

      /**
       * wrap inline nodes which children of body with paragraph
       *
       * @return {WrappedRange}
       */
      this.wrapBodyInlineWithPara = function () {
        if (dom.isBodyContainer(sc) && dom.isEmpty(sc)) {
          sc.innerHTML = dom.emptyPara;
          return new WrappedRange(sc.firstChild, 0, sc.firstChild, 0);
        }

        if (dom.isParaInline(sc) || dom.isPara(sc)) {
          return this.normalize();
        }

        // find inline top ancestor
        var topAncestor;
        if (dom.isInline(sc)) {
          var ancestors = dom.listAncestor(sc, func.not(dom.isInline));
          topAncestor = list.last(ancestors);
          if (!dom.isInline(topAncestor)) {
            topAncestor = ancestors[ancestors.length - 2] || sc.childNodes[so];
          }
        } else {
          topAncestor = sc.childNodes[so > 0 ? so - 1 : 0];
        }

        // siblings not in paragraph
        var inlineSiblings = dom.listPrev(topAncestor, dom.isParaInline).reverse();
        inlineSiblings = inlineSiblings.concat(dom.listNext(topAncestor.nextSibling, dom.isParaInline));

        // wrap with paragraph
        if (inlineSiblings.length) {
          var para = dom.wrap(list.head(inlineSiblings), 'p');
          dom.appendChildNodes(para, list.tail(inlineSiblings));
        }

        return this.normalize();
      };

      /**
       * insert node at current cursor
       *
       * @param {Node} node
       * @return {Node}
       */
      this.insertNode = function (node) {
        var rng = this.wrapBodyInlineWithPara().deleteContents();
        var info = dom.splitPoint(rng.getStartPoint(), dom.isInline(node));

        if (info.rightNode) {
          info.rightNode.parentNode.insertBefore(node, info.rightNode);
        } else {
          info.container.appendChild(node);
        }

        return node;
      };

      /**
       * insert html at current cursor
       */
      this.pasteHTML = function (markup) {
        var self = this;
        var contentsContainer = $('<div></div>').html(markup)[0];
        var childNodes = list.from(contentsContainer.childNodes);

        this.wrapBodyInlineWithPara().deleteContents();

        return $.map(childNodes.reverse(), function (childNode) {
          return self.insertNode(childNode);
        }).reverse();
      };
  
      /**
       * returns text in range
       *
       * @return {String}
       */
      this.toString = function () {
        var nativeRng = nativeRange();
        return agent.isW3CRangeSupport ? nativeRng.toString() : nativeRng.text;
      };

      /**
       * returns range for word before cursor
       *
       * @param {Boolean} [findAfter] - find after cursor, default: false
       * @return {WrappedRange}
       */
      this.getWordRange = function (findAfter) {
        var endPoint = this.getEndPoint();

        if (!dom.isCharPoint(endPoint)) {
          return this;
        }

        var startPoint = dom.prevPointUntil(endPoint, function (point) {
          return !dom.isCharPoint(point);
        });

        if (findAfter) {
          endPoint = dom.nextPointUntil(endPoint, function (point) {
            return !dom.isCharPoint(point);
          });
        }

        return new WrappedRange(
          startPoint.node,
          startPoint.offset,
          endPoint.node,
          endPoint.offset
        );
      };
  
      /**
       * create offsetPath bookmark
       *
       * @param {Node} editable
       */
      this.bookmark = function (editable) {
        return {
          s: {
            path: dom.makeOffsetPath(editable, sc),
            offset: so
          },
          e: {
            path: dom.makeOffsetPath(editable, ec),
            offset: eo
          }
        };
      };

      /**
       * create offsetPath bookmark base on paragraph
       *
       * @param {Node[]} paras
       */
      this.paraBookmark = function (paras) {
        return {
          s: {
            path: list.tail(dom.makeOffsetPath(list.head(paras), sc)),
            offset: so
          },
          e: {
            path: list.tail(dom.makeOffsetPath(list.last(paras), ec)),
            offset: eo
          }
        };
      };

      /**
       * getClientRects
       * @return {Rect[]}
       */
      this.getClientRects = function () {
        var nativeRng = nativeRange();
        return nativeRng.getClientRects();
      };
    };

  /**
   * @class core.range
   *
   * Data structure
   *  * BoundaryPoint: a point of dom tree
   *  * BoundaryPoints: two boundaryPoints corresponding to the start and the end of the Range
   *
   * See to http://www.w3.org/TR/DOM-Level-2-Traversal-Range/ranges.html#Level-2-Range-Position
   *
   * @singleton
   * @alternateClassName range
   */
    return {
      /**
       * @method
       * 
       * create Range Object From arguments or Browser Selection
       *
       * @param {Node} sc - start container
       * @param {Number} so - start offset
       * @param {Node} ec - end container
       * @param {Number} eo - end offset
       * @return {WrappedRange}
       */
      create : function (sc, so, ec, eo) {
        if (!arguments.length) { // from Browser Selection
          if (agent.isW3CRangeSupport) {
            var selection = document.getSelection();
            if (selection.rangeCount === 0) {
              return null;
            } else if (dom.isBody(selection.anchorNode)) {
              // Firefox: returns entire body as range on initialization. We won't never need it.
              return null;
            }
  
            var nativeRng = selection.getRangeAt(0);
            sc = nativeRng.startContainer;
            so = nativeRng.startOffset;
            ec = nativeRng.endContainer;
            eo = nativeRng.endOffset;
          } else { // IE8: TextRange
            var textRange = document.selection.createRange();
            var textRangeEnd = textRange.duplicate();
            textRangeEnd.collapse(false);
            var textRangeStart = textRange;
            textRangeStart.collapse(true);
  
            var startPoint = textRangeToPoint(textRangeStart, true),
            endPoint = textRangeToPoint(textRangeEnd, false);

            // same visible point case: range was collapsed.
            if (dom.isText(startPoint.node) && dom.isLeftEdgePoint(startPoint) &&
                dom.isTextNode(endPoint.node) && dom.isRightEdgePoint(endPoint) &&
                endPoint.node.nextSibling === startPoint.node) {
              startPoint = endPoint;
            }

            sc = startPoint.cont;
            so = startPoint.offset;
            ec = endPoint.cont;
            eo = endPoint.offset;
          }
        } else if (arguments.length === 2) { //collapsed
          ec = sc;
          eo = so;
        }
        return new WrappedRange(sc, so, ec, eo);
      },

      /**
       * @method 
       * 
       * create WrappedRange from node
       *
       * @param {Node} node
       * @return {WrappedRange}
       */
      createFromNode: function (node) {
        var sc = node;
        var so = 0;
        var ec = node;
        var eo = dom.nodeLength(ec);

        // browsers can't target a picture or void node
        if (dom.isVoid(sc)) {
          so = dom.listPrev(sc).length - 1;
          sc = sc.parentNode;
        }
        if (dom.isBR(ec)) {
          eo = dom.listPrev(ec).length - 1;
          ec = ec.parentNode;
        } else if (dom.isVoid(ec)) {
          eo = dom.listPrev(ec).length;
          ec = ec.parentNode;
        }

        return this.create(sc, so, ec, eo);
      },

      /**
       * @method 
       * 
       * create WrappedRange from bookmark
       *
       * @param {Node} editable
       * @param {Object} bookmark
       * @return {WrappedRange}
       */
      createFromBookmark : function (editable, bookmark) {
        var sc = dom.fromOffsetPath(editable, bookmark.s.path);
        var so = bookmark.s.offset;
        var ec = dom.fromOffsetPath(editable, bookmark.e.path);
        var eo = bookmark.e.offset;
        return new WrappedRange(sc, so, ec, eo);
      },

      /**
       * @method 
       *
       * create WrappedRange from paraBookmark
       *
       * @param {Object} bookmark
       * @param {Node[]} paras
       * @return {WrappedRange}
       */
      createFromParaBookmark: function (bookmark, paras) {
        var so = bookmark.s.offset;
        var eo = bookmark.e.offset;
        var sc = dom.fromOffsetPath(list.head(paras), bookmark.s.path);
        var ec = dom.fromOffsetPath(list.last(paras), bookmark.e.path);

        return new WrappedRange(sc, so, ec, eo);
      }
    };
  })();

  /**
   * @class defaults 
   * 
   * @singleton
   */
  var defaults = {
    /** @property */
    version: '0.6.7',

    /**
     * 
     * for event options, reference to EventHandler.attach
     * 
     * @property {Object} options 
     * @property {String/Number} [options.width=null] set editor width 
     * @property {String/Number} [options.height=null] set editor height, ex) 300
     * @property {String/Number} options.minHeight set minimum height of editor
     * @property {String/Number} options.maxHeight
     * @property {String/Number} options.focus 
     * @property {Number} options.tabsize 
     * @property {Boolean} options.styleWithSpan
     * @property {Object} options.codemirror
     * @property {Object} [options.codemirror.mode='text/html']
     * @property {Object} [options.codemirror.htmlMode=true]
     * @property {Object} [options.codemirror.lineNumbers=true]
     * @property {String} [options.lang=en-US] language 'en-US', 'ko-KR', ...
     * @property {String} [options.direction=null] text direction, ex) 'rtl'
     * @property {Array} [options.toolbar]
     * @property {Boolean} [options.airMode=false]
     * @property {Array} [options.airPopover]
     * @property {Fucntion} [options.onInit] initialize
     * @property {Fucntion} [options.onsubmit]
     */
    options: {
      width: null,                  // set editor width
      height: null,                 // set editor height, ex) 300

      minHeight: null,              // set minimum height of editor
      maxHeight: null,              // set maximum height of editor

      focus: false,                 // set focus to editable area after initializing summernote

      tabsize: 4,                   // size of tab ex) 2 or 4
      styleWithSpan: true,          // style with span (Chrome and FF only)

      disableLinkTarget: false,     // hide link Target Checkbox
      disableDragAndDrop: false,    // disable drag and drop event
      disableResizeEditor: false,   // disable resizing editor

      shortcuts: true,              // enable keyboard shortcuts

      placeholder: false,           // enable placeholder text
      prettifyHtml: true,           // enable prettifying html while toggling codeview

      iconPrefix: 'fa fa-',         // prefix for css icon classes

      codemirror: {                 // codemirror options
        mode: 'text/html',
        htmlMode: true,
        lineNumbers: true
      },

      // language
      lang: 'en-US',                // language 'en-US', 'ko-KR', ...
      direction: null,              // text direction, ex) 'rtl'

      // toolbar
      toolbar: [
        ['style', ['style']],
        ['font', ['bold', 'italic', 'underline', 'clear']],
        // ['font', ['bold', 'italic', 'underline', 'strikethrough', 'superscript', 'subscript', 'clear']],
        ['fontname', ['fontname']],
        // ['fontsize', ['fontsize']],
        ['color', ['color']],
        ['para', ['ul', 'ol', 'paragraph']],
        ['height', ['height']],
        ['table', ['table']],
        ['insert', ['link', 'picture', 'hr']],
        ['view', ['fullscreen', 'codeview']],
        ['help', ['help']]
      ],

      // air mode: inline editor
      airMode: false,
      // airPopover: [
      //   ['style', ['style']],
      //   ['font', ['bold', 'italic', 'underline', 'clear']],
      //   ['fontname', ['fontname']],
      //   ['color', ['color']],
      //   ['para', ['ul', 'ol', 'paragraph']],
      //   ['height', ['height']],
      //   ['table', ['table']],
      //   ['insert', ['link', 'picture']],
      //   ['help', ['help']]
      // ],
      airPopover: [
        ['color', ['color']],
        ['font', ['bold', 'underline', 'clear']],
        ['para', ['ul', 'paragraph']],
        ['table', ['table']],
        ['insert', ['link', 'picture']]
      ],

      // style tag
      styleTags: ['p', 'blockquote', 'pre', 'h1', 'h2', 'h3', 'h4', 'h5', 'h6'],

      // default fontName
      defaultFontName: 'Helvetica Neue',

      // fontName
      fontNames: [
        'Arial', 'Arial Black', 'Comic Sans MS', 'Courier New',
        'Helvetica Neue', 'Helvetica', 'Impact', 'Lucida Grande',
        'Tahoma', 'Times New Roman', 'Verdana'
      ],
      fontNamesIgnoreCheck: [],

      fontSizes: ['8', '9', '10', '11', '12', '14', '18', '24', '36'],

      // pallete colors(n x n)
      colors: [
        ['#000000', '#424242', '#636363', '#9C9C94', '#CEC6CE', '#EFEFEF', '#F7F7F7', '#FFFFFF'],
        ['#FF0000', '#FF9C00', '#FFFF00', '#00FF00', '#00FFFF', '#0000FF', '#9C00FF', '#FF00FF'],
        ['#F7C6CE', '#FFE7CE', '#FFEFC6', '#D6EFD6', '#CEDEE7', '#CEE7F7', '#D6D6E7', '#E7D6DE'],
        ['#E79C9C', '#FFC69C', '#FFE79C', '#B5D6A5', '#A5C6CE', '#9CC6EF', '#B5A5D6', '#D6A5BD'],
        ['#E76363', '#F7AD6B', '#FFD663', '#94BD7B', '#73A5AD', '#6BADDE', '#8C7BC6', '#C67BA5'],
        ['#CE0000', '#E79439', '#EFC631', '#6BA54A', '#4A7B8C', '#3984C6', '#634AA5', '#A54A7B'],
        ['#9C0000', '#B56308', '#BD9400', '#397B21', '#104A5A', '#085294', '#311873', '#731842'],
        ['#630000', '#7B3900', '#846300', '#295218', '#083139', '#003163', '#21104A', '#4A1031']
      ],

      // lineHeight
      lineHeights: ['1.0', '1.2', '1.4', '1.5', '1.6', '1.8', '2.0', '3.0'],

      // insertTable max size
      insertTableMaxSize: {
        col: 10,
        row: 10
      },

      // image
      maximumImageFileSize: null, // size in bytes, null = no limit

      // callbacks
      oninit: null,             // initialize
      onfocus: null,            // editable has focus
      onblur: null,             // editable out of focus
      onenter: null,            // enter key pressed
      onkeyup: null,            // keyup
      onkeydown: null,          // keydown
      onImageUpload: null,      // imageUpload
      onImageUploadError: null, // imageUploadError
      onMediaDelete: null,      // media delete
      onToolbarClick: null,
      onsubmit: null,

      /**
       * manipulate link address when user create link
       * @param {String} sLinkUrl
       * @return {String}
       */
      onCreateLink: function (sLinkUrl) {
        if (sLinkUrl.indexOf('@') !== -1 && sLinkUrl.indexOf(':') === -1) {
          sLinkUrl =  'mailto:' + sLinkUrl;
        } else if (sLinkUrl.indexOf('://') === -1) {
          sLinkUrl = 'http://' + sLinkUrl;
        }

        return sLinkUrl;
      },

      keyMap: {
        pc: {
          'ENTER': 'insertParagraph',
          'CTRL+Z': 'undo',
          'CTRL+Y': 'redo',
          'TAB': 'tab',
          'SHIFT+TAB': 'untab',
          'CTRL+B': 'bold',
          'CTRL+I': 'italic',
          'CTRL+U': 'underline',
          'CTRL+SHIFT+S': 'strikethrough',
          'CTRL+BACKSLASH': 'removeFormat',
          'CTRL+SHIFT+L': 'justifyLeft',
          'CTRL+SHIFT+E': 'justifyCenter',
          'CTRL+SHIFT+R': 'justifyRight',
          'CTRL+SHIFT+J': 'justifyFull',
          'CTRL+SHIFT+NUM7': 'insertUnorderedList',
          'CTRL+SHIFT+NUM8': 'insertOrderedList',
          'CTRL+LEFTBRACKET': 'outdent',
          'CTRL+RIGHTBRACKET': 'indent',
          'CTRL+NUM0': 'formatPara',
          'CTRL+NUM1': 'formatH1',
          'CTRL+NUM2': 'formatH2',
          'CTRL+NUM3': 'formatH3',
          'CTRL+NUM4': 'formatH4',
          'CTRL+NUM5': 'formatH5',
          'CTRL+NUM6': 'formatH6',
          'CTRL+ENTER': 'insertHorizontalRule',
          'CTRL+K': 'showLinkDialog'
        },

        mac: {
          'ENTER': 'insertParagraph',
          'CMD+Z': 'undo',
          'CMD+SHIFT+Z': 'redo',
          'TAB': 'tab',
          'SHIFT+TAB': 'untab',
          'CMD+B': 'bold',
          'CMD+I': 'italic',
          'CMD+U': 'underline',
          'CMD+SHIFT+S': 'strikethrough',
          'CMD+BACKSLASH': 'removeFormat',
          'CMD+SHIFT+L': 'justifyLeft',
          'CMD+SHIFT+E': 'justifyCenter',
          'CMD+SHIFT+R': 'justifyRight',
          'CMD+SHIFT+J': 'justifyFull',
          'CMD+SHIFT+NUM7': 'insertUnorderedList',
          'CMD+SHIFT+NUM8': 'insertOrderedList',
          'CMD+LEFTBRACKET': 'outdent',
          'CMD+RIGHTBRACKET': 'indent',
          'CMD+NUM0': 'formatPara',
          'CMD+NUM1': 'formatH1',
          'CMD+NUM2': 'formatH2',
          'CMD+NUM3': 'formatH3',
          'CMD+NUM4': 'formatH4',
          'CMD+NUM5': 'formatH5',
          'CMD+NUM6': 'formatH6',
          'CMD+ENTER': 'insertHorizontalRule',
          'CMD+K': 'showLinkDialog'
        }
      }
    },

    // default language: en-US
    lang: {
      'en-US': {
        font: {
          bold: 'Bold',
          italic: 'Italic',
          underline: 'Underline',
          clear: 'Remove Font Style',
          height: 'Line Height',
          name: 'Font Family',
          strikethrough: 'Strikethrough',
          subscript: 'Subscript',
          superscript: 'Superscript',
          size: 'Font Size'
        },
        image: {
          image: 'Picture',
          insert: 'Insert Image',
          resizeFull: 'Resize Full',
          resizeHalf: 'Resize Half',
          resizeQuarter: 'Resize Quarter',
          floatLeft: 'Float Left',
          floatRight: 'Float Right',
          floatNone: 'Float None',
          shapeRounded: 'Shape: Rounded',
          shapeCircle: 'Shape: Circle',
          shapeThumbnail: 'Shape: Thumbnail',
          shapeNone: 'Shape: None',
          dragImageHere: 'Drag image or text here',
          dropImage: 'Drop image or Text',
          selectFromFiles: 'Select from files',
          maximumFileSize: 'Maximum file size',
          maximumFileSizeError: 'Maximum file size exceeded.',
          url: 'Image URL',
          remove: 'Remove Image'
        },
        link: {
          link: 'Link',
          insert: 'Insert Link',
          unlink: 'Unlink',
          edit: 'Edit',
          textToDisplay: 'Text to display',
          url: 'To what URL should this link go?',
          openInNewWindow: 'Open in new window'
        },
        table: {
          table: 'Table'
        },
        hr: {
          insert: 'Insert Horizontal Rule'
        },
        style: {
          style: 'Style',
          normal: 'Normal',
          blockquote: 'Quote',
          pre: 'Code',
          h1: 'Header 1',
          h2: 'Header 2',
          h3: 'Header 3',
          h4: 'Header 4',
          h5: 'Header 5',
          h6: 'Header 6'
        },
        lists: {
          unordered: 'Unordered list',
          ordered: 'Ordered list'
        },
        options: {
          help: 'Help',
          fullscreen: 'Full Screen',
          codeview: 'Code View'
        },
        paragraph: {
          paragraph: 'Paragraph',
          outdent: 'Outdent',
          indent: 'Indent',
          left: 'Align left',
          center: 'Align center',
          right: 'Align right',
          justify: 'Justify full'
        },
        color: {
          recent: 'Recent Color',
          more: 'More Color',
          background: 'Background Color',
          foreground: 'Foreground Color',
          transparent: 'Transparent',
          setTransparent: 'Set transparent',
          reset: 'Reset',
          resetToDefault: 'Reset to default'
        },
        shortcut: {
          shortcuts: 'Keyboard shortcuts',
          close: 'Close',
          textFormatting: 'Text formatting',
          action: 'Action',
          paragraphFormatting: 'Paragraph formatting',
          documentStyle: 'Document Style',
          extraKeys: 'Extra keys'
        },
        history: {
          undo: 'Undo',
          redo: 'Redo'
        }
      }
    }
  };

  /**
   * @class core.async
   *
   * Async functions which returns `Promise`
   *
   * @singleton
   * @alternateClassName async
   */
  var async = (function () {
    /**
     * @method readFileAsDataURL
     *
     * read contents of file as representing URL
     *
     * @param {File} file
     * @return {Promise} - then: sDataUrl
     */
    var readFileAsDataURL = function (file) {
      return $.Deferred(function (deferred) {
        $.extend(new FileReader(), {
          onload: function (e) {
            var sDataURL = e.target.result;
            deferred.resolve(sDataURL);
          },
          onerror: function () {
            deferred.reject(this);
          }
        }).readAsDataURL(file);
      }).promise();
    };
  
    /**
     * @method createImage
     *
     * create `<image>` from url string
     *
     * @param {String} sUrl
     * @param {String} filename
     * @return {Promise} - then: $image
     */
    var createImage = function (sUrl, filename) {
      return $.Deferred(function (deferred) {
        var $img = $('<img>');

        $img.one('load', function () {
          $img.off('error abort');
          deferred.resolve($img);
        }).one('error abort', function () {
          $img.off('load').detach();
          deferred.reject($img);
        }).css({
          display: 'none'
        }).appendTo(document.body).attr({
          'src': sUrl,
          'data-filename': filename
        });
      }).promise();
    };

    return {
      readFileAsDataURL: readFileAsDataURL,
      createImage: createImage
    };
  })();

  /**
   * @class core.key
   *
   * Object for keycodes.
   *
   * @singleton
   * @alternateClassName key
   */
  var key = (function () {
    var keyMap = {
      'BACKSPACE': 8,
      'TAB': 9,
      'ENTER': 13,
      'SPACE': 32,

      // Number: 0-9
      'NUM0': 48,
      'NUM1': 49,
      'NUM2': 50,
      'NUM3': 51,
      'NUM4': 52,
      'NUM5': 53,
      'NUM6': 54,
      'NUM7': 55,
      'NUM8': 56,

      // Alphabet: a-z
      'B': 66,
      'E': 69,
      'I': 73,
      'J': 74,
      'K': 75,
      'L': 76,
      'R': 82,
      'S': 83,
      'U': 85,
      'Y': 89,
      'Z': 90,

      'SLASH': 191,
      'LEFTBRACKET': 219,
      'BACKSLASH': 220,
      'RIGHTBRACKET': 221
    };

    return {
      /**
       * @method isEdit
       *
       * @param {Number} keyCode
       * @return {Boolean}
       */
      isEdit: function (keyCode) {
        return list.contains([8, 9, 13, 32], keyCode);
      },
      /**
       * @property {Object} nameFromCode
       * @property {String} nameFromCode.8 "BACKSPACE"
       */
      nameFromCode: func.invertObject(keyMap),
      code: keyMap
    };
  })();

  /**
   * @class editing.History
   *
   * Editor History
   *
   */
  var History = function ($editable) {
    var stack = [], stackOffset = -1;
    var editable = $editable[0];

    var makeSnapshot = function () {
      var rng = range.create();
      var emptyBookmark = {s: {path: [], offset: 0}, e: {path: [], offset: 0}};

      return {
        contents: $editable.html(),
        bookmark: (rng ? rng.bookmark(editable) : emptyBookmark)
      };
    };

    var applySnapshot = function (snapshot) {
      if (snapshot.contents !== null) {
        $editable.html(snapshot.contents);
      }
      if (snapshot.bookmark !== null) {
        range.createFromBookmark(editable, snapshot.bookmark).select();
      }
    };

    /**
     * undo
     */
    this.undo = function () {
      if (0 < stackOffset) {
        stackOffset--;
        applySnapshot(stack[stackOffset]);
      }
    };

    /**
     * redo
     */
    this.redo = function () {
      if (stack.length - 1 > stackOffset) {
        stackOffset++;
        applySnapshot(stack[stackOffset]);
      }
    };

    /**
     * recorded undo
     */
    this.recordUndo = function () {
      stackOffset++;

      // Wash out stack after stackOffset
      if (stack.length > stackOffset) {
        stack = stack.slice(0, stackOffset);
      }

      // Create new snapshot and push it to the end
      stack.push(makeSnapshot());
    };

    // Create first undo stack
    this.recordUndo();
  };

  /**
   * @class editing.Style
   *
   * Style
   *
   */
  var Style = function () {
    /**
     * @method jQueryCSS
     *
     * [workaround] for old jQuery
     * passing an array of style properties to .css()
     * will result in an object of property-value pairs.
     * (compability with version < 1.9)
     *
     * @private
     * @param  {jQuery} $obj
     * @param  {Array} propertyNames - An array of one or more CSS properties.
     * @return {Object}
     */
    var jQueryCSS = function ($obj, propertyNames) {
      if (agent.jqueryVersion < 1.9) {
        var result = {};
        $.each(propertyNames, function (idx, propertyName) {
          result[propertyName] = $obj.css(propertyName);
        });
        return result;
      }
      return $obj.css.call($obj, propertyNames);
    };

    /**
     * paragraph level style
     *
     * @param {WrappedRange} rng
     * @param {Object} styleInfo
     */
    this.stylePara = function (rng, styleInfo) {
      $.each(rng.nodes(dom.isPara, {
        includeAncestor: true
      }), function (idx, para) {
        $(para).css(styleInfo);
      });
    };

    /**
     * insert and returns styleNodes on range.
     *
     * @param {WrappedRange} rng
     * @param {Object} [options] - options for styleNodes
     * @param {String} [options.nodeName] - default: `SPAN`
     * @param {Boolean} [options.expandClosestSibling] - default: `false`
     * @param {Boolean} [options.onlyPartialContains] - default: `false`
     * @return {Node[]}
     */
    this.styleNodes = function (rng, options) {
      rng = rng.splitText();

      var nodeName = options && options.nodeName || 'SPAN';
      var expandClosestSibling = !!(options && options.expandClosestSibling);
      var onlyPartialContains = !!(options && options.onlyPartialContains);

      if (rng.isCollapsed()) {
        return rng.insertNode(dom.create(nodeName));
      }

      var pred = dom.makePredByNodeName(nodeName);
      var nodes = $.map(rng.nodes(dom.isText, {
        fullyContains: true
      }), function (text) {
        return dom.singleChildAncestor(text, pred) || dom.wrap(text, nodeName);
      });

      if (expandClosestSibling) {
        if (onlyPartialContains) {
          var nodesInRange = rng.nodes();
          // compose with partial contains predication
          pred = func.and(pred, function (node) {
            return list.contains(nodesInRange, node);
          });
        }

        return $.map(nodes, function (node) {
          var siblings = dom.withClosestSiblings(node, pred);
          var head = list.head(siblings);
          var tails = list.tail(siblings);
          $.each(tails, function (idx, elem) {
            dom.appendChildNodes(head, elem.childNodes);
            dom.remove(elem);
          });
          return list.head(siblings);
        });
      } else {
        return nodes;
      }
    };

    /**
     * get current style on cursor
     *
     * @param {WrappedRange} rng
     * @param {Node} target - target element on event
     * @return {Object} - object contains style properties.
     */
    this.current = function (rng, target) {
      var $cont = $(dom.isText(rng.sc) ? rng.sc.parentNode : rng.sc);
      var properties = ['font-family', 'font-size', 'text-align', 'list-style-type', 'line-height'];
      var styleInfo = jQueryCSS($cont, properties) || {};

      styleInfo['font-size'] = parseInt(styleInfo['font-size'], 10);

      // document.queryCommandState for toggle state
      styleInfo['font-bold'] = document.queryCommandState('bold') ? 'bold' : 'normal';
      styleInfo['font-italic'] = document.queryCommandState('italic') ? 'italic' : 'normal';
      styleInfo['font-underline'] = document.queryCommandState('underline') ? 'underline' : 'normal';
      styleInfo['font-strikethrough'] = document.queryCommandState('strikeThrough') ? 'strikethrough' : 'normal';
      styleInfo['font-superscript'] = document.queryCommandState('superscript') ? 'superscript' : 'normal';
      styleInfo['font-subscript'] = document.queryCommandState('subscript') ? 'subscript' : 'normal';

      // list-style-type to list-style(unordered, ordered)
      if (!rng.isOnList()) {
        styleInfo['list-style'] = 'none';
      } else {
        var aOrderedType = ['circle', 'disc', 'disc-leading-zero', 'square'];
        var isUnordered = $.inArray(styleInfo['list-style-type'], aOrderedType) > -1;
        styleInfo['list-style'] = isUnordered ? 'unordered' : 'ordered';
      }

      var para = dom.ancestor(rng.sc, dom.isPara);
      if (para && para.style['line-height']) {
        styleInfo['line-height'] = para.style.lineHeight;
      } else {
        var lineHeight = parseInt(styleInfo['line-height'], 10) / parseInt(styleInfo['font-size'], 10);
        styleInfo['line-height'] = lineHeight.toFixed(1);
      }

      styleInfo.image = dom.isImg(target) && target;
      styleInfo.anchor = rng.isOnAnchor() && dom.ancestor(rng.sc, dom.isAnchor);
      styleInfo.ancestors = dom.listAncestor(rng.sc, dom.isEditable);
      styleInfo.range = rng;

      return styleInfo;
    };
  };


  /**
   * @class editing.Bullet
   *
   * @alternateClassName Bullet
   */
  var Bullet = function () {
    /**
     * @method insertOrderedList
     *
     * toggle ordered list
     *
     * @type command
     */
    this.insertOrderedList = function () {
      this.toggleList('OL');
    };

    /**
     * @method insertUnorderedList
     *
     * toggle unordered list
     *
     * @type command
     */
    this.insertUnorderedList = function () {
      this.toggleList('UL');
    };

    /**
     * @method indent
     *
     * indent
     *
     * @type command
     */
    this.indent = function () {
      var self = this;
      var rng = range.create().wrapBodyInlineWithPara();

      var paras = rng.nodes(dom.isPara, { includeAncestor: true });
      var clustereds = list.clusterBy(paras, func.peq2('parentNode'));

      $.each(clustereds, function (idx, paras) {
        var head = list.head(paras);
        if (dom.isLi(head)) {
          self.wrapList(paras, head.parentNode.nodeName);
        } else {
          $.each(paras, function (idx, para) {
            $(para).css('marginLeft', function (idx, val) {
              return (parseInt(val, 10) || 0) + 25;
            });
          });
        }
      });

      rng.select();
    };

    /**
     * @method outdent
     *
     * outdent
     *
     * @type command
     */
    this.outdent = function () {
      var self = this;
      var rng = range.create().wrapBodyInlineWithPara();

      var paras = rng.nodes(dom.isPara, { includeAncestor: true });
      var clustereds = list.clusterBy(paras, func.peq2('parentNode'));

      $.each(clustereds, function (idx, paras) {
        var head = list.head(paras);
        if (dom.isLi(head)) {
          self.releaseList([paras]);
        } else {
          $.each(paras, function (idx, para) {
            $(para).css('marginLeft', function (idx, val) {
              val = (parseInt(val, 10) || 0);
              return val > 25 ? val - 25 : '';
            });
          });
        }
      });

      rng.select();
    };

    /**
     * @method toggleList
     *
     * toggle list
     *
     * @param {String} listName - OL or UL
     */
    this.toggleList = function (listName) {
      var self = this;
      var rng = range.create().wrapBodyInlineWithPara();

      var paras = rng.nodes(dom.isPara, { includeAncestor: true });
      var bookmark = rng.paraBookmark(paras);
      var clustereds = list.clusterBy(paras, func.peq2('parentNode'));

      // paragraph to list
      if (list.find(paras, dom.isPurePara)) {
        var wrappedParas = [];
        $.each(clustereds, function (idx, paras) {
          wrappedParas = wrappedParas.concat(self.wrapList(paras, listName));
        });
        paras = wrappedParas;
      // list to paragraph or change list style
      } else {
        var diffLists = rng.nodes(dom.isList, {
          includeAncestor: true
        }).filter(function (listNode) {
          return !$.nodeName(listNode, listName);
        });

        if (diffLists.length) {
          $.each(diffLists, function (idx, listNode) {
            dom.replace(listNode, listName);
          });
        } else {
          paras = this.releaseList(clustereds, true);
        }
      }

      range.createFromParaBookmark(bookmark, paras).select();
    };

    /**
     * @method wrapList
     *
     * @param {Node[]} paras
     * @param {String} listName
     * @return {Node[]}
     */
    this.wrapList = function (paras, listName) {
      var head = list.head(paras);
      var last = list.last(paras);

      var prevList = dom.isList(head.previousSibling) && head.previousSibling;
      var nextList = dom.isList(last.nextSibling) && last.nextSibling;

      var listNode = prevList || dom.insertAfter(dom.create(listName || 'UL'), last);

      // P to LI
      paras = $.map(paras, function (para) {
        return dom.isPurePara(para) ? dom.replace(para, 'LI') : para;
      });

      // append to list(<ul>, <ol>)
      dom.appendChildNodes(listNode, paras);

      if (nextList) {
        dom.appendChildNodes(listNode, list.from(nextList.childNodes));
        dom.remove(nextList);
      }

      return paras;
    };

    /**
     * @method releaseList
     *
     * @param {Array[]} clustereds
     * @param {Boolean} isEscapseToBody
     * @return {Node[]}
     */
    this.releaseList = function (clustereds, isEscapseToBody) {
      var releasedParas = [];

      $.each(clustereds, function (idx, paras) {
        var head = list.head(paras);
        var last = list.last(paras);

        var headList = isEscapseToBody ? dom.lastAncestor(head, dom.isList) :
                                         head.parentNode;
        var lastList = headList.childNodes.length > 1 ? dom.splitTree(headList, {
          node: last.parentNode,
          offset: dom.position(last) + 1
        }, {
          isSkipPaddingBlankHTML: true
        }) : null;

        var middleList = dom.splitTree(headList, {
          node: head.parentNode,
          offset: dom.position(head)
        }, {
          isSkipPaddingBlankHTML: true
        });

        paras = isEscapseToBody ? dom.listDescendant(middleList, dom.isLi) :
                                  list.from(middleList.childNodes).filter(dom.isLi);

        // LI to P
        if (isEscapseToBody || !dom.isList(headList.parentNode)) {
          paras = $.map(paras, function (para) {
            return dom.replace(para, 'P');
          });
        }

        $.each(list.from(paras).reverse(), function (idx, para) {
          dom.insertAfter(para, headList);
        });

        // remove empty lists
        var rootLists = list.compact([headList, middleList, lastList]);
        $.each(rootLists, function (idx, rootList) {
          var listNodes = [rootList].concat(dom.listDescendant(rootList, dom.isList));
          $.each(listNodes.reverse(), function (idx, listNode) {
            if (!dom.nodeLength(listNode)) {
              dom.remove(listNode, true);
            }
          });
        });

        releasedParas = releasedParas.concat(paras);
      });

      return releasedParas;
    };
  };


  /**
   * @class editing.Typing
   *
   * Typing
   *
   */
  var Typing = function () {

    // a Bullet instance to toggle lists off
    var bullet = new Bullet();

    /**
     * insert tab
     *
     * @param {jQuery} $editable
     * @param {WrappedRange} rng
     * @param {Number} tabsize
     */
    this.insertTab = function ($editable, rng, tabsize) {
      var tab = dom.createText(new Array(tabsize + 1).join(dom.NBSP_CHAR));
      rng = rng.deleteContents();
      rng.insertNode(tab, true);

      rng = range.create(tab, tabsize);
      rng.select();
    };

    /**
     * insert paragraph
     */
    this.insertParagraph = function () {
      var rng = range.create();

      // deleteContents on range.
      rng = rng.deleteContents();

      // Wrap range if it needs to be wrapped by paragraph
      rng = rng.wrapBodyInlineWithPara();

      // finding paragraph
      var splitRoot = dom.ancestor(rng.sc, dom.isPara);

      var nextPara;
      // on paragraph: split paragraph
      if (splitRoot) {
        // if it is an empty line with li
        if (dom.isEmpty(splitRoot) && dom.isLi(splitRoot)) {
          // disable UL/OL and escape!
          bullet.toggleList(splitRoot.parentNode.nodeName);
          return;
        // if new line has content (not a line break)
        } else {
          nextPara = dom.splitTree(splitRoot, rng.getStartPoint());

          var emptyAnchors = dom.listDescendant(splitRoot, dom.isEmptyAnchor);
          emptyAnchors = emptyAnchors.concat(dom.listDescendant(nextPara, dom.isEmptyAnchor));

          $.each(emptyAnchors, function (idx, anchor) {
            dom.remove(anchor);
          });
        }
      // no paragraph: insert empty paragraph
      } else {
        var next = rng.sc.childNodes[rng.so];
        nextPara = $(dom.emptyPara)[0];
        if (next) {
          rng.sc.insertBefore(nextPara, next);
        } else {
          rng.sc.appendChild(nextPara);
        }
      }

      range.create(nextPara, 0).normalize().select();

    };

  };

  /**
   * @class editing.Table
   *
   * Table
   *
   */
  var Table = function () {
    /**
     * handle tab key
     *
     * @param {WrappedRange} rng
     * @param {Boolean} isShift
     */
    this.tab = function (rng, isShift) {
      var cell = dom.ancestor(rng.commonAncestor(), dom.isCell);
      var table = dom.ancestor(cell, dom.isTable);
      var cells = dom.listDescendant(table, dom.isCell);

      var nextCell = list[isShift ? 'prev' : 'next'](cells, cell);
      if (nextCell) {
        range.create(nextCell, 0).select();
      }
    };

    /**
     * create empty table element
     *
     * @param {Number} rowCount
     * @param {Number} colCount
     * @return {Node}
     */
    this.createTable = function (colCount, rowCount) {
      var tds = [], tdHTML;
      for (var idxCol = 0; idxCol < colCount; idxCol++) {
        tds.push('<td>' + dom.blank + '</td>');
      }
      tdHTML = tds.join('');

      var trs = [], trHTML;
      for (var idxRow = 0; idxRow < rowCount; idxRow++) {
        trs.push('<tr>' + tdHTML + '</tr>');
      }
      trHTML = trs.join('');
      return $('<table class="table table-bordered">' + trHTML + '</table>')[0];
    };
  };

  /**
   * @class editing.Editor
   *
   * Editor
   *
   */
  var Editor = function (handler) {

    var style = new Style();
    var table = new Table();
    var typing = new Typing();
    var bullet = new Bullet();

    /**
     * @method createRange
     *
     * create range
     *
     * @param {jQuery} $editable
     * @return {WrappedRange}
     */
    this.createRange = function ($editable) {
      $editable.focus();
      return range.create();
    };

    /**
     * @method saveRange
     *
     * save current range
     *
     * @param {jQuery} $editable
     * @param {Boolean} [thenCollapse=false]
     */
    this.saveRange = function ($editable, thenCollapse) {
      $editable.focus();
      $editable.data('range', range.create());
      if (thenCollapse) {
        range.create().collapse().select();
      }
    };

    /**
     * @method saveRange
     *
     * save current node list to $editable.data('childNodes')
     *
     * @param {jQuery} $editable
     */
    this.saveNode = function ($editable) {
      // copy child node reference
      var copy = [];
      for (var key  = 0, len = $editable[0].childNodes.length; key < len; key++) {
        copy.push($editable[0].childNodes[key]);
      }
      $editable.data('childNodes', copy);
    };

    /**
     * @method restoreRange
     *
     * restore lately range
     *
     * @param {jQuery} $editable
     */
    this.restoreRange = function ($editable) {
      var rng = $editable.data('range');
      if (rng) {
        rng.select();
        $editable.focus();
      }
    };

    /**
     * @method restoreNode
     *
     * restore lately node list
     *
     * @param {jQuery} $editable
     */
    this.restoreNode = function ($editable) {
      $editable.html('');
      var child = $editable.data('childNodes');
      for (var index = 0, len = child.length; index < len; index++) {
        $editable[0].appendChild(child[index]);
      }
    };
    /**
     * @method currentStyle
     *
     * current style
     *
     * @param {Node} target
     * @return {Boolean} false if range is no
     */
    this.currentStyle = function (target) {
      var rng = range.create();
      return rng ? rng.isOnEditable() && style.current(rng, target) : false;
    };

    var triggerOnBeforeChange = function ($editable) {
      var $holder = dom.makeLayoutInfo($editable).holder();
      handler.bindCustomEvent(
        $holder, $editable.data('callbacks'), 'before.command'
      )($editable.html(), $editable);
    };

    var triggerOnChange = function ($editable) {
      var $holder = dom.makeLayoutInfo($editable).holder();
      handler.bindCustomEvent(
        $holder, $editable.data('callbacks'), 'change'
      )($editable.html(), $editable);
    };

    /**
     * @method undo
     * undo
     * @param {jQuery} $editable
     */
    this.undo = function ($editable) {
      triggerOnBeforeChange($editable);
      $editable.data('NoteHistory').undo();
      triggerOnChange($editable);
    };

    /**
     * @method redo
     * redo
     * @param {jQuery} $editable
     */
    this.redo = function ($editable) {
      triggerOnBeforeChange($editable);
      $editable.data('NoteHistory').redo();
      triggerOnChange($editable);
    };

    /**
     * @method beforeCommand
     * before command
     * @param {jQuery} $editable
     */
    var beforeCommand = this.beforeCommand = function ($editable) {
      triggerOnBeforeChange($editable);
    };

    /**
     * @method afterCommand
     * after command
     * @param {jQuery} $editable
     * @param {Boolean} isPreventTrigger
     */
    var afterCommand = this.afterCommand = function ($editable, isPreventTrigger) {
      $editable.data('NoteHistory').recordUndo();
      if (!isPreventTrigger) {
        triggerOnChange($editable);
      }
    };

    /**
     * @method bold
     * @param {jQuery} $editable
     * @param {Mixed} value
     */

    /**
     * @method italic
     * @param {jQuery} $editable
     * @param {Mixed} value
     */

    /**
     * @method underline
     * @param {jQuery} $editable
     * @param {Mixed} value
     */

    /**
     * @method strikethrough
     * @param {jQuery} $editable
     * @param {Mixed} value
     */

    /**
     * @method formatBlock
     * @param {jQuery} $editable
     * @param {Mixed} value
     */

    /**
     * @method superscript
     * @param {jQuery} $editable
     * @param {Mixed} value
     */

    /**
     * @method subscript
     * @param {jQuery} $editable
     * @param {Mixed} value
     */

    /**
     * @method justifyLeft
     * @param {jQuery} $editable
     * @param {Mixed} value
     */

    /**
     * @method justifyCenter
     * @param {jQuery} $editable
     * @param {Mixed} value
     */

    /**
     * @method justifyRight
     * @param {jQuery} $editable
     * @param {Mixed} value
     */

    /**
     * @method justifyFull
     * @param {jQuery} $editable
     * @param {Mixed} value
     */

    /**
     * @method formatBlock
     * @param {jQuery} $editable
     * @param {Mixed} value
     */

    /**
     * @method removeFormat
     * @param {jQuery} $editable
     * @param {Mixed} value
     */

    /**
     * @method backColor
     * @param {jQuery} $editable
     * @param {Mixed} value
     */

    /**
     * @method foreColor
     * @param {jQuery} $editable
     * @param {Mixed} value
     */

    /**
     * @method insertHorizontalRule
     * @param {jQuery} $editable
     * @param {Mixed} value
     */

    /**
     * @method fontName
     *
     * change font name
     *
     * @param {jQuery} $editable
     * @param {Mixed} value
     */

    /* jshint ignore:start */
    // native commands(with execCommand), generate function for execCommand
    var commands = ['bold', 'italic', 'underline', 'strikethrough', 'superscript', 'subscript',
                    'justifyLeft', 'justifyCenter', 'justifyRight', 'justifyFull',
                    'formatBlock', 'removeFormat',
                    'backColor', 'foreColor', 'insertHorizontalRule', 'fontName'];

    for (var idx = 0, len = commands.length; idx < len; idx ++) {
      this[commands[idx]] = (function (sCmd) {
        return function ($editable, value) {
          beforeCommand($editable);

          document.execCommand(sCmd, false, value);

          afterCommand($editable, true);
        };
      })(commands[idx]);
    }
    /* jshint ignore:end */

    /**
     * @method tab
     *
     * handle tab key
     *
     * @param {jQuery} $editable
     * @param {Object} options
     */
    this.tab = function ($editable, options) {
      var rng = range.create();
      if (rng.isCollapsed() && rng.isOnCell()) {
        table.tab(rng);
      } else {
        beforeCommand($editable);
        typing.insertTab($editable, rng, options.tabsize);
        afterCommand($editable);
      }
    };

    /**
     * @method untab
     *
     * handle shift+tab key
     *
     */
    this.untab = function () {
      var rng = range.create();
      if (rng.isCollapsed() && rng.isOnCell()) {
        table.tab(rng, true);
      }
    };

    /**
     * @method insertParagraph
     *
     * insert paragraph
     *
     * @param {Node} $editable
     */
    this.insertParagraph = function ($editable) {
      beforeCommand($editable);
      typing.insertParagraph($editable);
      afterCommand($editable);
    };

    /**
     * @method insertOrderedList
     *
     * @param {jQuery} $editable
     */
    this.insertOrderedList = function ($editable) {
      beforeCommand($editable);
      bullet.insertOrderedList($editable);
      afterCommand($editable);
    };

    /**
     * @param {jQuery} $editable
     */
    this.insertUnorderedList = function ($editable) {
      beforeCommand($editable);
      bullet.insertUnorderedList($editable);
      afterCommand($editable);
    };

    /**
     * @param {jQuery} $editable
     */
    this.indent = function ($editable) {
      beforeCommand($editable);
      bullet.indent($editable);
      afterCommand($editable);
    };

    /**
     * @param {jQuery} $editable
     */
    this.outdent = function ($editable) {
      beforeCommand($editable);
      bullet.outdent($editable);
      afterCommand($editable);
    };

    /**
     * insert image
     *
     * @param {jQuery} $editable
     * @param {String} sUrl
     */
    this.insertImage = function ($editable, sUrl, filename) {
      async.createImage(sUrl, filename).then(function ($image) {
        beforeCommand($editable);
        $image.css({
          display: '',
          width: Math.min($editable.width(), $image.width())
        });
        range.create().insertNode($image[0]);
        range.createFromNode($image[0]).collapse().select();
        afterCommand($editable);
      }).fail(function () {
        var callbacks = $editable.data('callbacks');
        if (callbacks.onImageUploadError) {
          callbacks.onImageUploadError();
        }
      });
    };

    /**
     * @method insertNode
     * insert node
     * @param {Node} $editable
     * @param {Node} node
     */
    this.insertNode = function ($editable, node) {
      beforeCommand($editable);
      var rng = this.createRange($editable);
      rng.insertNode(node);
      range.createFromNode(node).collapse().select();
      afterCommand($editable);
    };

    /**
     * insert text
     * @param {Node} $editable
     * @param {String} text
     */
    this.insertText = function ($editable, text) {
      beforeCommand($editable);
      var rng = this.createRange($editable);
      var textNode = rng.insertNode(dom.createText(text));
      range.create(textNode, dom.nodeLength(textNode)).select();
      afterCommand($editable);
    };

    /**
     * paste HTML
     * @param {Node} $editable
     * @param {String} markup
     */
    this.pasteHTML = function ($editable, markup) {
      beforeCommand($editable);
      var rng = this.createRange($editable);
      var contents = rng.pasteHTML(markup);
      range.createFromNode(list.last(contents)).collapse().select();
      afterCommand($editable);
    };

    /**
     * formatBlock
     *
     * @param {jQuery} $editable
     * @param {String} tagName
     */
    this.formatBlock = function ($editable, tagName) {
      beforeCommand($editable);
      // [workaround] for MSIE, IE need `<`
      tagName = agent.isMSIE ? '<' + tagName + '>' : tagName;
      document.execCommand('FormatBlock', false, tagName);
      afterCommand($editable);
    };

    this.formatPara = function ($editable) {
      beforeCommand($editable);
      this.formatBlock($editable, 'P');
      afterCommand($editable);
    };

    /* jshint ignore:start */
    for (var idx = 1; idx <= 6; idx ++) {
      this['formatH' + idx] = function (idx) {
        return function ($editable) {
          this.formatBlock($editable, 'H' + idx);
        };
      }(idx);
    };
    /* jshint ignore:end */

    /**
     * fontSize
     *
     * @param {jQuery} $editable
     * @param {String} value - px
     */
    this.fontSize = function ($editable, value) {
      beforeCommand($editable);

      var rng = this.createRange($editable);
      var spans = style.styleNodes(rng);
      $.each(spans, function (idx, span) {
        $(span).css({
          'font-size': value + 'px'
        });
      });

      afterCommand($editable);
    };

    /**
     * lineHeight
     * @param {jQuery} $editable
     * @param {String} value
     */
    this.lineHeight = function ($editable, value) {
      beforeCommand($editable);
      style.stylePara(range.create(), {
        lineHeight: value
      });
      afterCommand($editable);
    };

    /**
     * unlink
     *
     * @type command
     *
     * @param {jQuery} $editable
     */
    this.unlink = function ($editable) {
      var rng = range.create();
      if (rng.isOnAnchor()) {
        var anchor = dom.ancestor(rng.sc, dom.isAnchor);
        rng = range.createFromNode(anchor);
        rng.select();

        beforeCommand($editable);
        document.execCommand('unlink');
        afterCommand($editable);
      }
    };

    /**
     * create link (command)
     *
     * @param {jQuery} $editable
     * @param {Object} linkInfo
     * @param {Object} options
     */
    this.createLink = function ($editable, linkInfo, options) {
      var linkUrl = linkInfo.url;
      var linkText = linkInfo.text;
      var isNewWindow = linkInfo.newWindow;
      var rng = linkInfo.range;
      var isTextChanged = rng.toString() !== linkText;

      beforeCommand($editable);

      if (options.onCreateLink) {
        linkUrl = options.onCreateLink(linkUrl);
      }

      var anchors = [];
      if (isTextChanged) {
        // Create a new link when text changed.
        var anchor = rng.insertNode($('<A>' + linkText + '</A>')[0]);
        anchors.push(anchor);
      } else {
        anchors = style.styleNodes(rng, {
          nodeName: 'A',
          expandClosestSibling: true,
          onlyPartialContains: true
        });
      }

      $.each(anchors, function (idx, anchor) {
        $(anchor).attr('href', linkUrl);
        if (isNewWindow) {
          $(anchor).attr('target', '_blank');
        } else {
          $(anchor).removeAttr('target');
        }
      });

      var startRange = range.createFromNode(list.head(anchors)).collapse(true);
      var startPoint = startRange.getStartPoint();
      var endRange = range.createFromNode(list.last(anchors)).collapse();
      var endPoint = endRange.getEndPoint();

      range.create(
        startPoint.node,
        startPoint.offset,
        endPoint.node,
        endPoint.offset
      ).select();

      afterCommand($editable);
    };

    /**
     * returns link info
     *
     * @return {Object}
     * @return {WrappedRange} return.range
     * @return {String} return.text
     * @return {Boolean} [return.isNewWindow=true]
     * @return {String} [return.url=""]
     */
    this.getLinkInfo = function ($editable) {
      $editable.focus();

      var rng = range.create().expand(dom.isAnchor);

      // Get the first anchor on range(for edit).
      var $anchor = $(list.head(rng.nodes(dom.isAnchor)));

      return {
        range: rng,
        text: rng.toString(),
        isNewWindow: $anchor.length ? $anchor.attr('target') === '_blank' : false,
        url: $anchor.length ? $anchor.attr('href') : ''
      };
    };

    /**
     * setting color
     *
     * @param {Node} $editable
     * @param {Object} sObjColor  color code
     * @param {String} sObjColor.foreColor foreground color
     * @param {String} sObjColor.backColor background color
     */
    this.color = function ($editable, sObjColor) {
      var oColor = JSON.parse(sObjColor);
      var foreColor = oColor.foreColor, backColor = oColor.backColor;

      beforeCommand($editable);

      if (foreColor) { document.execCommand('foreColor', false, foreColor); }
      if (backColor) { document.execCommand('backColor', false, backColor); }

      afterCommand($editable);
    };

    /**
     * insert Table
     *
     * @param {Node} $editable
     * @param {String} sDim dimension of table (ex : "5x5")
     */
    this.insertTable = function ($editable, sDim) {
      var dimension = sDim.split('x');
      beforeCommand($editable);

      var rng = range.create();
      rng = rng.deleteContents();
      rng.insertNode(table.createTable(dimension[0], dimension[1]));
      afterCommand($editable);
    };

    /**
     * float me
     *
     * @param {jQuery} $editable
     * @param {String} value
     * @param {jQuery} $target
     */
    this.floatMe = function ($editable, value, $target) {
      beforeCommand($editable);
      $target.css('float', value);
      afterCommand($editable);
    };

    /**
     * change image shape
     *
     * @param {jQuery} $editable
     * @param {String} value css class
     * @param {Node} $target
     */
    this.imageShape = function ($editable, value, $target) {
      beforeCommand($editable);

      $target.removeClass('img-rounded img-circle img-thumbnail');

      if (value) {
        $target.addClass(value);
      }

      afterCommand($editable);
    };

    /**
     * resize overlay element
     * @param {jQuery} $editable
     * @param {String} value
     * @param {jQuery} $target - target element
     */
    this.resize = function ($editable, value, $target) {
      beforeCommand($editable);

      $target.css({
        width: value * 100 + '%',
        height: ''
      });

      afterCommand($editable);
    };

    /**
     * @param {Position} pos
     * @param {jQuery} $target - target element
     * @param {Boolean} [bKeepRatio] - keep ratio
     */
    this.resizeTo = function (pos, $target, bKeepRatio) {
      var imageSize;
      if (bKeepRatio) {
        var newRatio = pos.y / pos.x;
        var ratio = $target.data('ratio');
        imageSize = {
          width: ratio > newRatio ? pos.x : pos.y / ratio,
          height: ratio > newRatio ? pos.x * ratio : pos.y
        };
      } else {
        imageSize = {
          width: pos.x,
          height: pos.y
        };
      }

      $target.css(imageSize);
    };

    /**
     * remove media object
     *
     * @param {jQuery} $editable
     * @param {String} value - dummy argument (for keep interface)
     * @param {jQuery} $target - target element
     */
    this.removeMedia = function ($editable, value, $target) {
      beforeCommand($editable);
      $target.detach();

      handler.bindCustomEvent(
        $(), $editable.data('callbacks'), 'media.delete'
      ).call($target, this.$editable);

      afterCommand($editable);
    };

    /**
     * set focus
     *
     * @param $editable
     */
    this.focus = function ($editable) {
      $editable.focus();

      // [workaround] for firefox bug http://goo.gl/lVfAaI
      if (agent.isFF) {
        range.createFromNode($editable[0].firstChild || $editable[0]).collapse().select();
      }
    };
  };

  /**
   * @class module.Button
   *
   * Button
   */
  var Button = function () {
    /**
     * update button status
     *
     * @param {jQuery} $container
     * @param {Object} styleInfo
     */
    this.update = function ($container, styleInfo) {
      /**
       * handle dropdown's check mark (for fontname, fontsize, lineHeight).
       * @param {jQuery} $btn
       * @param {Number} value
       */
      var checkDropdownMenu = function ($btn, value) {
        $btn.find('.dropdown-menu li a').each(function () {
          // always compare string to avoid creating another func.
          var isChecked = ($(this).data('value') + '') === (value + '');
          this.className = isChecked ? 'checked' : '';
        });
      };

      /**
       * update button state(active or not).
       *
       * @private
       * @param {String} selector
       * @param {Function} pred
       */
      var btnState = function (selector, pred) {
        var $btn = $container.find(selector);
        $btn.toggleClass('active', pred());
      };

      if (styleInfo.image) {
        var $img = $(styleInfo.image);

        btnState('button[data-event="imageShape"][data-value="img-rounded"]', function () {
          return $img.hasClass('img-rounded');
        });
        btnState('button[data-event="imageShape"][data-value="img-circle"]', function () {
          return $img.hasClass('img-circle');
        });
        btnState('button[data-event="imageShape"][data-value="img-thumbnail"]', function () {
          return $img.hasClass('img-thumbnail');
        });
        btnState('button[data-event="imageShape"]:not([data-value])', function () {
          return !$img.is('.img-rounded, .img-circle, .img-thumbnail');
        });

        var imgFloat = $img.css('float');
        btnState('button[data-event="floatMe"][data-value="left"]', function () {
          return imgFloat === 'left';
        });
        btnState('button[data-event="floatMe"][data-value="right"]', function () {
          return imgFloat === 'right';
        });
        btnState('button[data-event="floatMe"][data-value="none"]', function () {
          return imgFloat !== 'left' && imgFloat !== 'right';
        });

        var style = $img.attr('style');
        btnState('button[data-event="resize"][data-value="1"]', function () {
          return !!/(^|\s)(max-)?width\s*:\s*100%/.test(style);
        });
        btnState('button[data-event="resize"][data-value="0.5"]', function () {
          return !!/(^|\s)(max-)?width\s*:\s*50%/.test(style);
        });
        btnState('button[data-event="resize"][data-value="0.25"]', function () {
          return !!/(^|\s)(max-)?width\s*:\s*25%/.test(style);
        });
        return;
      }

      // fontname
      var $fontname = $container.find('.note-fontname');
      if ($fontname.length) {
        var selectedFont = styleInfo['font-family'];
        if (!!selectedFont) {

          var list = selectedFont.split(',');
          for (var i = 0, len = list.length; i < len; i++) {
            selectedFont = list[i].replace(/[\'\"]/g, '').replace(/\s+$/, '').replace(/^\s+/, '');
            if (agent.isFontInstalled(selectedFont)) {
              break;
            }
          }
          
          $fontname.find('.note-current-fontname').text(selectedFont);
          checkDropdownMenu($fontname, selectedFont);

        }
      }

      // fontsize
      var $fontsize = $container.find('.note-fontsize');
      $fontsize.find('.note-current-fontsize').text(styleInfo['font-size']);
      checkDropdownMenu($fontsize, parseFloat(styleInfo['font-size']));

      // lineheight
      var $lineHeight = $container.find('.note-height');
      checkDropdownMenu($lineHeight, parseFloat(styleInfo['line-height']));

      btnState('button[data-event="bold"]', function () {
        return styleInfo['font-bold'] === 'bold';
      });
      btnState('button[data-event="italic"]', function () {
        return styleInfo['font-italic'] === 'italic';
      });
      btnState('button[data-event="underline"]', function () {
        return styleInfo['font-underline'] === 'underline';
      });
      btnState('button[data-event="strikethrough"]', function () {
        return styleInfo['font-strikethrough'] === 'strikethrough';
      });
      btnState('button[data-event="superscript"]', function () {
        return styleInfo['font-superscript'] === 'superscript';
      });
      btnState('button[data-event="subscript"]', function () {
        return styleInfo['font-subscript'] === 'subscript';
      });
      btnState('button[data-event="justifyLeft"]', function () {
        return styleInfo['text-align'] === 'left' || styleInfo['text-align'] === 'start';
      });
      btnState('button[data-event="justifyCenter"]', function () {
        return styleInfo['text-align'] === 'center';
      });
      btnState('button[data-event="justifyRight"]', function () {
        return styleInfo['text-align'] === 'right';
      });
      btnState('button[data-event="justifyFull"]', function () {
        return styleInfo['text-align'] === 'justify';
      });
      btnState('button[data-event="insertUnorderedList"]', function () {
        return styleInfo['list-style'] === 'unordered';
      });
      btnState('button[data-event="insertOrderedList"]', function () {
        return styleInfo['list-style'] === 'ordered';
      });
    };

    /**
     * update recent color
     *
     * @param {Node} button
     * @param {String} eventName
     * @param {Mixed} value
     */
    this.updateRecentColor = function (button, eventName, value) {
      var $color = $(button).closest('.note-color');
      var $recentColor = $color.find('.note-recent-color');
      var colorInfo = JSON.parse($recentColor.attr('data-value'));
      colorInfo[eventName] = value;
      $recentColor.attr('data-value', JSON.stringify(colorInfo));
      var sKey = eventName === 'backColor' ? 'background-color' : 'color';
      $recentColor.find('i').css(sKey, value);
    };
  };

  /**
   * @class module.Toolbar
   *
   * Toolbar
   */
  var Toolbar = function () {
    var button = new Button();

    this.update = function ($toolbar, styleInfo) {
      button.update($toolbar, styleInfo);
    };

    /**
     * @param {Node} button
     * @param {String} eventName
     * @param {String} value
     */
    this.updateRecentColor = function (buttonNode, eventName, value) {
      button.updateRecentColor(buttonNode, eventName, value);
    };

    /**
     * activate buttons exclude codeview
     * @param {jQuery} $toolbar
     */
    this.activate = function ($toolbar) {
      $toolbar.find('button')
              .not('button[data-event="codeview"]')
              .removeClass('disabled');
    };

    /**
     * deactivate buttons exclude codeview
     * @param {jQuery} $toolbar
     */
    this.deactivate = function ($toolbar) {
      $toolbar.find('button')
              .not('button[data-event="codeview"]')
              .addClass('disabled');
    };

    /**
     * @param {jQuery} $container
     * @param {Boolean} [bFullscreen=false]
     */
    this.updateFullscreen = function ($container, bFullscreen) {
      var $btn = $container.find('button[data-event="fullscreen"]');
      $btn.toggleClass('active', bFullscreen);
    };

    /**
     * @param {jQuery} $container
     * @param {Boolean} [isCodeview=false]
     */
    this.updateCodeview = function ($container, isCodeview) {
      var $btn = $container.find('button[data-event="codeview"]');
      $btn.toggleClass('active', isCodeview);

      if (isCodeview) {
        this.deactivate($container);
      } else {
        this.activate($container);
      }
    };

    /**
     * get button in toolbar 
     *
     * @param {jQuery} $editable
     * @param {String} name
     * @return {jQuery}
     */
    this.get = function ($editable, name) {
      var $toolbar = dom.makeLayoutInfo($editable).toolbar();

      return $toolbar.find('[data-name=' + name + ']');
    };

    /**
     * set button state
     * @param {jQuery} $editable
     * @param {String} name
     * @param {Boolean} [isActive=true]
     */
    this.setButtonState = function ($editable, name, isActive) {
      isActive = (isActive === false) ? false : true;

      var $button = this.get($editable, name);
      $button.toggleClass('active', isActive);
    };
  };

  var EDITABLE_PADDING = 24;

  var Statusbar = function () {
    var $document = $(document);

    this.attach = function (layoutInfo, options) {
      if (!options.disableResizeEditor) {
        layoutInfo.statusbar().on('mousedown', hStatusbarMousedown);
      }
    };

    /**
     * `mousedown` event handler on statusbar
     *
     * @param {MouseEvent} event
     */
    var hStatusbarMousedown = function (event) {
      event.preventDefault();
      event.stopPropagation();

      var $editable = dom.makeLayoutInfo(event.target).editable();
      var editableTop = $editable.offset().top - $document.scrollTop();

      var layoutInfo = dom.makeLayoutInfo(event.currentTarget || event.target);
      var options = layoutInfo.editor().data('options');

      $document.on('mousemove', function (event) {
        var nHeight = event.clientY - (editableTop + EDITABLE_PADDING);

        nHeight = (options.minHeight > 0) ? Math.max(nHeight, options.minHeight) : nHeight;
        nHeight = (options.maxHeight > 0) ? Math.min(nHeight, options.maxHeight) : nHeight;

        $editable.height(nHeight);
      }).one('mouseup', function () {
        $document.off('mousemove');
      });
    };
  };

  /**
   * @class module.Popover
   *
   * Popover (http://getbootstrap.com/javascript/#popovers)
   *
   */
  var Popover = function () {
    var button = new Button();

    /**
     * returns position from placeholder
     *
     * @private
     * @param {Node} placeholder
     * @param {Boolean} isAirMode
     * @return {Object}
     * @return {Number} return.left
     * @return {Number} return.top
     */
    var posFromPlaceholder = function (placeholder, isAirMode) {
      var $placeholder = $(placeholder);
      var pos = isAirMode ? $placeholder.offset() : $placeholder.position();
      var height = $placeholder.outerHeight(true); // include margin

      // popover below placeholder.
      return {
        left: pos.left,
        top: pos.top + height
      };
    };

    /**
     * show popover
     *
     * @private
     * @param {jQuery} popover
     * @param {Position} pos
     */
    var showPopover = function ($popover, pos) {
      $popover.css({
        display: 'block',
        left: pos.left,
        top: pos.top
      });
    };

    var PX_POPOVER_ARROW_OFFSET_X = 20;

    /**
     * update current state
     * @param {jQuery} $popover - popover container
     * @param {Object} styleInfo - style object
     * @param {Boolean} isAirMode
     */
    this.update = function ($popover, styleInfo, isAirMode) {
      button.update($popover, styleInfo);

      var $linkPopover = $popover.find('.note-link-popover');
      if (styleInfo.anchor) {
        var $anchor = $linkPopover.find('a');
        var href = $(styleInfo.anchor).attr('href');
        var target = $(styleInfo.anchor).attr('target');
        $anchor.attr('href', href).html(href);
        if (!target) {
          $anchor.removeAttr('target');
        } else {
          $anchor.attr('target', '_blank');
        }
        showPopover($linkPopover, posFromPlaceholder(styleInfo.anchor, isAirMode));
      } else {
        $linkPopover.hide();
      }

      var $imagePopover = $popover.find('.note-image-popover');
      if (styleInfo.image) {
        showPopover($imagePopover, posFromPlaceholder(styleInfo.image, isAirMode));
      } else {
        $imagePopover.hide();
      }

      var $airPopover = $popover.find('.note-air-popover');
      if (isAirMode && !styleInfo.range.isCollapsed()) {
        var rect = list.last(styleInfo.range.getClientRects());
        if (rect) {
          var bnd = func.rect2bnd(rect);
          showPopover($airPopover, {
            left: Math.max(bnd.left + bnd.width / 2 - PX_POPOVER_ARROW_OFFSET_X, 0),
            top: bnd.top + bnd.height
          });
        }
      } else {
        $airPopover.hide();
      }
    };

    /**
     * @param {Node} button
     * @param {String} eventName
     * @param {String} value
     */
    this.updateRecentColor = function (button, eventName, value) {
      button.updateRecentColor(button, eventName, value);
    };

    /**
     * hide all popovers
     * @param {jQuery} $popover - popover container
     */
    this.hide = function ($popover) {
      $popover.children().hide();
    };
  };

  /**
   * @class module.Handle
   *
   * Handle
   */
  var Handle = function (handler) {
    var $document = $(document);

    /**
     * `mousedown` event handler on $handle
     *  - controlSizing: resize image
     *
     * @param {MouseEvent} event
     */
    var hHandleMousedown = function (event) {
      if (dom.isControlSizing(event.target)) {
        event.preventDefault();
        event.stopPropagation();

        var layoutInfo = dom.makeLayoutInfo(event.target),
            $handle = layoutInfo.handle(),
            $popover = layoutInfo.popover(),
            $editable = layoutInfo.editable(),
            $editor = layoutInfo.editor();

        var target = $handle.find('.note-control-selection').data('target'),
            $target = $(target), posStart = $target.offset(),
            scrollTop = $document.scrollTop();

        var isAirMode = $editor.data('options').airMode;

        $document.on('mousemove', function (event) {
          handler.invoke('editor.resizeTo', {
            x: event.clientX - posStart.left,
            y: event.clientY - (posStart.top - scrollTop)
          }, $target, !event.shiftKey);

          handler.invoke('handle.update', $handle, {image: target}, isAirMode);
          handler.invoke('popover.update', $popover, {image: target}, isAirMode);
        }).one('mouseup', function () {
          $document.off('mousemove');
          handler.invoke('editor.afterCommand', $editable);
        });

        if (!$target.data('ratio')) { // original ratio.
          $target.data('ratio', $target.height() / $target.width());
        }
      }
    };

    this.attach = function (layoutInfo) {
      layoutInfo.handle().on('mousedown', hHandleMousedown);
    };

    /**
     * update handle
     * @param {jQuery} $handle
     * @param {Object} styleInfo
     * @param {Boolean} isAirMode
     */
    this.update = function ($handle, styleInfo, isAirMode) {
      var $selection = $handle.find('.note-control-selection');
      if (styleInfo.image) {
        var $image = $(styleInfo.image);
        var pos = isAirMode ? $image.offset() : $image.position();

        // include margin
        var imageSize = {
          w: $image.outerWidth(true),
          h: $image.outerHeight(true)
        };

        $selection.css({
          display: 'block',
          left: pos.left,
          top: pos.top,
          width: imageSize.w,
          height: imageSize.h
        }).data('target', styleInfo.image); // save current image element.
        var sizingText = imageSize.w + 'x' + imageSize.h;
        $selection.find('.note-control-selection-info').text(sizingText);
      } else {
        $selection.hide();
      }
    };

    /**
     * hide
     *
     * @param {jQuery} $handle
     */
    this.hide = function ($handle) {
      $handle.children().hide();
    };
  };

  var Fullscreen = function (handler) {
    var $window = $(window);
    var $scrollbar = $('html, body');

    /**
     * toggle fullscreen
     *
     * @param {Object} layoutInfo
     */
    this.toggle = function (layoutInfo) {

      var $editor = layoutInfo.editor(),
          $toolbar = layoutInfo.toolbar(),
          $editable = layoutInfo.editable(),
          $codable = layoutInfo.codable();

      var resize = function (size) {
        $editable.css('height', size.h);
        $codable.css('height', size.h);
        if ($codable.data('cmeditor')) {
          $codable.data('cmeditor').setsize(null, size.h);
        }
      };

      $editor.toggleClass('fullscreen');
      var isFullscreen = $editor.hasClass('fullscreen');
      if (isFullscreen) {
        $editable.data('orgheight', $editable.css('height'));

        $window.on('resize', function () {
          resize({
            h: $window.height() - $toolbar.outerHeight()
          });
        }).trigger('resize');

        $scrollbar.css('overflow', 'hidden');
      } else {
        $window.off('resize');
        resize({
          h: $editable.data('orgheight')
        });
        $scrollbar.css('overflow', 'visible');
      }

      handler.invoke('toolbar.updateFullscreen', $toolbar, isFullscreen);
    };
  };


  var CodeMirror;
  if (agent.hasCodeMirror) {
    if (agent.isSupportAmd) {
      require(['CodeMirror'], function (cm) {
        CodeMirror = cm;
      });
    } else {
      CodeMirror = window.CodeMirror;
    }
  }

  /**
   * @class Codeview
   */
  var Codeview = function (handler) {

    this.sync = function (layoutInfo) {
      var isCodeview = handler.invoke('codeview.isActivated', layoutInfo);
      if (isCodeview && agent.hasCodeMirror) {
        layoutInfo.codable().data('cmEditor').save();
      }
    };

    /**
     * @param {Object} layoutInfo
     * @return {Boolean}
     */
    this.isActivated = function (layoutInfo) {
      var $editor = layoutInfo.editor();
      return $editor.hasClass('codeview');
    };

    /**
     * toggle codeview
     *
     * @param {Object} layoutInfo
     */
    this.toggle = function (layoutInfo) {
      if (this.isActivated(layoutInfo)) {
        this.deactivate(layoutInfo);
      } else {
        this.activate(layoutInfo);
      }
    };

    /**
     * activate code view
     *
     * @param {Object} layoutInfo
     */
    this.activate = function (layoutInfo) {
      var $editor = layoutInfo.editor(),
          $toolbar = layoutInfo.toolbar(),
          $editable = layoutInfo.editable(),
          $codable = layoutInfo.codable(),
          $popover = layoutInfo.popover(),
          $handle = layoutInfo.handle();

      var options = $editor.data('options');

      $codable.val(dom.html($editable, options.prettifyHtml));
      $codable.height($editable.height());

      handler.invoke('toolbar.updateCodeview', $toolbar, true);
      handler.invoke('popover.hide', $popover);
      handler.invoke('handle.hide', $handle);

      $editor.addClass('codeview');

      $codable.focus();

      // activate CodeMirror as codable
      if (agent.hasCodeMirror) {
        var cmEditor = CodeMirror.fromTextArea($codable[0], options.codemirror);

        // CodeMirror TernServer
        if (options.codemirror.tern) {
          var server = new CodeMirror.TernServer(options.codemirror.tern);
          cmEditor.ternServer = server;
          cmEditor.on('cursorActivity', function (cm) {
            server.updateArgHints(cm);
          });
        }

        // CodeMirror hasn't Padding.
        cmEditor.setSize(null, $editable.outerHeight());
        $codable.data('cmEditor', cmEditor);
      }
    };

    /**
     * deactivate code view
     *
     * @param {Object} layoutInfo
     */
    this.deactivate = function (layoutInfo) {
      var $holder = layoutInfo.holder(),
          $editor = layoutInfo.editor(),
          $toolbar = layoutInfo.toolbar(),
          $editable = layoutInfo.editable(),
          $codable = layoutInfo.codable();

      var options = $editor.data('options');

      // deactivate CodeMirror as codable
      if (agent.hasCodeMirror) {
        var cmEditor = $codable.data('cmEditor');
        $codable.val(cmEditor.getValue());
        cmEditor.toTextArea();
      }

      var value = dom.value($codable, options.prettifyHtml) || dom.emptyPara;
      var isChange = $editable.html() !== value;

      $editable.html(value);
      $editable.height(options.height ? $codable.height() : 'auto');
      $editor.removeClass('codeview');

      if (isChange) {
        handler.bindCustomEvent(
          $holder, $editable.data('callbacks'), 'change'
        )($editable.html(), $editable);
      }

      $editable.focus();

      handler.invoke('toolbar.updateCodeview', $toolbar, false);
    };
  };

  var DragAndDrop = function (handler) {
    var $document = $(document);

    /**
     * attach Drag and Drop Events
     *
     * @param {Object} layoutInfo - layout Informations
     * @param {Object} options
     */
    this.attach = function (layoutInfo, options) {
      if (options.airMode || options.disableDragAndDrop) {
        // prevent default drop event
        $document.on('drop', function (e) {
          e.preventDefault();
        });
      } else {
        this.attachDragAndDropEvent(layoutInfo, options);
      }
    };

    /**
     * attach Drag and Drop Events
     *
     * @param {Object} layoutInfo - layout Informations
     * @param {Object} options
     */
    this.attachDragAndDropEvent = function (layoutInfo, options) {
      var collection = $(),
          $editor = layoutInfo.editor(),
          $dropzone = layoutInfo.dropzone(),
          $dropzoneMessage = $dropzone.find('.note-dropzone-message');

      // show dropzone on dragenter when dragging a object to document
      // -but only if the editor is visible, i.e. has a positive width and height
      $document.on('dragenter', function (e) {
        var isCodeview = handler.invoke('codeview.isActivated', layoutInfo);
        var hasEditorSize = $editor.width() > 0 && $editor.height() > 0;
        if (!isCodeview && !collection.length && hasEditorSize) {
          $editor.addClass('dragover');
          $dropzone.width($editor.width());
          $dropzone.height($editor.height());
          $dropzoneMessage.text(options.langInfo.image.dragImageHere);
        }
        collection = collection.add(e.target);
      }).on('dragleave', function (e) {
        collection = collection.not(e.target);
        if (!collection.length) {
          $editor.removeClass('dragover');
        }
      }).on('drop', function () {
        collection = $();
        $editor.removeClass('dragover');
      });

      // change dropzone's message on hover.
      $dropzone.on('dragenter', function () {
        $dropzone.addClass('hover');
        $dropzoneMessage.text(options.langInfo.image.dropImage);
      }).on('dragleave', function () {
        $dropzone.removeClass('hover');
        $dropzoneMessage.text(options.langInfo.image.dragImageHere);
      });

      // attach dropImage
      $dropzone.on('drop', function (event) {
        event.preventDefault();

        var dataTransfer = event.originalEvent.dataTransfer;
        var html = dataTransfer.getData('text/html');
        var text = dataTransfer.getData('text/plain');

        var layoutInfo = dom.makeLayoutInfo(event.currentTarget || event.target);

        if (dataTransfer && dataTransfer.files && dataTransfer.files.length) {
          layoutInfo.editable().focus();
          handler.insertImages(layoutInfo, dataTransfer.files);
        } else if (html) {
          $(html).each(function () {
            layoutInfo.editable().focus();
            handler.invoke('editor.insertNode', layoutInfo.editable(), this);
          });
        } else if (text) {
          layoutInfo.editable().focus();
          handler.invoke('editor.insertText', layoutInfo.editable(), text);
        }
      }).on('dragover', false); // prevent default dragover event
    };
  };

  var Clipboard = function (handler) {

    this.attach = function (layoutInfo) {
      layoutInfo.editable().on('paste', hPasteClipboardImage);
    };

    /**
     * paste clipboard image
     *
     * @param {Event} event
     */
    var hPasteClipboardImage = function (event) {
      var clipboardData = event.originalEvent.clipboardData;
      var layoutInfo = dom.makeLayoutInfo(event.currentTarget || event.target);
      var $editable = layoutInfo.editable();

      if (!clipboardData || !clipboardData.items || !clipboardData.items.length) {
        var callbacks = $editable.data('callbacks');
        // only can run if it has onImageUpload method
        if (!callbacks.onImageUpload) {
          return;
        }

        // save cursor
        handler.invoke('editor.saveNode', $editable);
        handler.invoke('editor.saveRange', $editable);

        $editable.html('');

        setTimeout(function () {
          var $img = $editable.find('img');

          // if img is no in clipboard, insert text or dom
          if (!$img.length || $img[0].src.indexOf('data:') === -1) {
            var html = $editable.html();

            handler.invoke('editor.restoreNode', $editable);
            handler.invoke('editor.restoreRange', $editable);

            handler.invoke('editor.focus', $editable);
            try {
              handler.invoke('editor.pasteHTML', $editable, html);
            } catch (ex) {
              handler.invoke('editor.insertText', $editable, html);
            }
            return;
          }

          var datauri = $img[0].src;

          var data = atob(datauri.split(',')[1]);
          var array = new Uint8Array(data.length);
          for (var i = 0; i < data.length; i++) {
            array[i] = data.charCodeAt(i);
          }

          var blob = new Blob([array], { type : 'image/png' });
          blob.name = 'clipboard.png';

          handler.invoke('editor.restoreNode', $editable);
          handler.invoke('editor.restoreRange', $editable);
          handler.insertImages(layoutInfo, [blob]);

          handler.invoke('editor.afterCommand', $editable);
        }, 0);

        return;
      }

      var item = list.head(clipboardData.items);
      var isClipboardImage = item.kind === 'file' && item.type.indexOf('image/') !== -1;

      if (isClipboardImage) {
        handler.insertImages(layoutInfo, [item.getAsFile()]);
      }

      handler.invoke('editor.afterCommand', $editable);
    };
  };

  var LinkDialog = function (handler) {

    /**
     * toggle button status
     *
     * @private
     * @param {jQuery} $btn
     * @param {Boolean} isEnable
     */
    var toggleBtn = function ($btn, isEnable) {
      $btn.toggleClass('disabled', !isEnable);
      $btn.attr('disabled', !isEnable);
    };

    /**
     * bind enter key
     *
     * @private
     * @param {jQuery} $input
     * @param {jQuery} $btn
     */
    var bindEnterKey = function ($input, $btn) {
      $input.on('keypress', function (event) {
        if (event.keyCode === key.code.ENTER) {
          $btn.trigger('click');
        }
      });
    };

    /**
     * Show link dialog and set event handlers on dialog controls.
     *
     * @param {jQuery} $editable
     * @param {jQuery} $dialog
     * @param {Object} linkInfo
     * @return {Promise}
     */
    this.showLinkDialog = function ($editable, $dialog, linkInfo) {
      return $.Deferred(function (deferred) {
        var $linkDialog = $dialog.find('.note-link-dialog');

        var $linkText = $linkDialog.find('.note-link-text'),
        $linkUrl = $linkDialog.find('.note-link-url'),
        $linkBtn = $linkDialog.find('.note-link-btn'),
        $openInNewWindow = $linkDialog.find('input[type=checkbox]');

        $linkDialog.one('shown.bs.modal', function () {
          $linkText.val(linkInfo.text);

          $linkText.on('input', function () {
            toggleBtn($linkBtn, $linkText.val() && $linkUrl.val());
            // if linktext was modified by keyup,
            // stop cloning text from linkUrl
            linkInfo.text = $linkText.val();
          });

          // if no url was given, copy text to url
          if (!linkInfo.url) {
            linkInfo.url = linkInfo.text;
            toggleBtn($linkBtn, linkInfo.text);
          }

          $linkUrl.on('input', function () {
            toggleBtn($linkBtn, $linkText.val() && $linkUrl.val());
            // display same link on `Text to display` input
            // when create a new link
            if (!linkInfo.text) {
              $linkText.val($linkUrl.val());
            }
          }).val(linkInfo.url).trigger('focus').trigger('select');

          bindEnterKey($linkUrl, $linkBtn);
          bindEnterKey($linkText, $linkBtn);

          $openInNewWindow.prop('checked', linkInfo.newWindow);

          $linkBtn.one('click', function (event) {
            event.preventDefault();

            deferred.resolve({
              range: linkInfo.range,
              url: $linkUrl.val(),
              text: $linkText.val(),
              newWindow: $openInNewWindow.is(':checked')
            });
            $linkDialog.modal('hide');
          });
        }).one('hidden.bs.modal', function () {
          // detach events
          $linkText.off('input keypress');
          $linkUrl.off('input keypress');
          $linkBtn.off('click');

          if (deferred.state() === 'pending') {
            deferred.reject();
          }
        }).modal('show');
      }).promise();
    };

    /**
     * @param {Object} layoutInfo
     */
    this.show = function (layoutInfo) {
      var $editor = layoutInfo.editor(),
          $dialog = layoutInfo.dialog(),
          $editable = layoutInfo.editable(),
          $popover = layoutInfo.popover(),
          linkInfo = handler.invoke('editor.getLinkInfo', $editable);

      var options = $editor.data('options');

      handler.invoke('editor.saveRange', $editable);
      this.showLinkDialog($editable, $dialog, linkInfo).then(function (linkInfo) {
        handler.invoke('editor.restoreRange', $editable);
        handler.invoke('editor.createLink', $editable, linkInfo, options);
        // hide popover after creating link
        handler.invoke('popover.hide', $popover);
      }).fail(function () {
        handler.invoke('editor.restoreRange', $editable);
      });
    };
  };

  var ImageDialog = function (handler) {
    /**
     * toggle button status
     *
     * @private
     * @param {jQuery} $btn
     * @param {Boolean} isEnable
     */
    var toggleBtn = function ($btn, isEnable) {
      $btn.toggleClass('disabled', !isEnable);
      $btn.attr('disabled', !isEnable);
    };

    /**
     * bind enter key
     *
     * @private
     * @param {jQuery} $input
     * @param {jQuery} $btn
     */
    var bindEnterKey = function ($input, $btn) {
      $input.on('keypress', function (event) {
        if (event.keyCode === key.code.ENTER) {
          $btn.trigger('click');
        }
      });
    };

    this.show = function (layoutInfo) {
      var $dialog = layoutInfo.dialog(),
          $editable = layoutInfo.editable();

      handler.invoke('editor.saveRange', $editable);
      this.showImageDialog($editable, $dialog).then(function (data) {
        handler.invoke('editor.restoreRange', $editable);

        if (typeof data === 'string') {
          // image url
          handler.invoke('editor.insertImage', $editable, data);
        } else {
          // array of files
          handler.insertImages(layoutInfo, data);
        }
      }).fail(function () {
        handler.invoke('editor.restoreRange', $editable);
      });
    };

    /**
     * show image dialog
     *
     * @param {jQuery} $editable
     * @param {jQuery} $dialog
     * @return {Promise}
     */
    this.showImageDialog = function ($editable, $dialog) {
      return $.Deferred(function (deferred) {
        var $imageDialog = $dialog.find('.note-image-dialog');

        var $imageInput = $dialog.find('.note-image-input'),
            $imageUrl = $dialog.find('.note-image-url'),
            $imageBtn = $dialog.find('.note-image-btn');

        $imageDialog.one('shown.bs.modal', function () {
          // Cloning imageInput to clear element.
          $imageInput.replaceWith($imageInput.clone()
            .on('change', function () {
              deferred.resolve(this.files || this.value);
              $imageDialog.modal('hide');
            })
            .val('')
          );

          $imageBtn.click(function (event) {
            event.preventDefault();

            deferred.resolve($imageUrl.val());
            $imageDialog.modal('hide');
          });

          $imageUrl.on('keyup paste', function (event) {
            var url;
            
            if (event.type === 'paste') {
              url = event.originalEvent.clipboardData.getData('text');
            } else {
              url = $imageUrl.val();
            }
            
            toggleBtn($imageBtn, url);
          }).val('').trigger('focus');
          bindEnterKey($imageUrl, $imageBtn);
        }).one('hidden.bs.modal', function () {
          $imageInput.off('change');
          $imageUrl.off('keyup paste keypress');
          $imageBtn.off('click');

          if (deferred.state() === 'pending') {
            deferred.reject();
          }
        }).modal('show');
      });
    };
  };

  var HelpDialog = function (handler) {
    /**
     * show help dialog
     *
     * @param {jQuery} $editable
     * @param {jQuery} $dialog
     * @return {Promise}
     */
    this.showHelpDialog = function ($editable, $dialog) {
      return $.Deferred(function (deferred) {
        var $helpDialog = $dialog.find('.note-help-dialog');

        $helpDialog.one('hidden.bs.modal', function () {
          deferred.resolve();
        }).modal('show');
      }).promise();
    };

    /**
     * @param {Object} layoutInfo
     */
    this.show = function (layoutInfo) {
      var $dialog = layoutInfo.dialog(),
          $editable = layoutInfo.editable();

      handler.invoke('editor.saveRange', $editable, true);
      this.showHelpDialog($editable, $dialog).then(function () {
        handler.invoke('editor.restoreRange', $editable);
      });
    };
  };


  /**
   * @class EventHandler
   *
   * EventHandler
   *  - TODO: new instance per a editor
   */
  var EventHandler = function () {
    /**
     * Modules
     */
    var modules = this.modules = {
      editor: new Editor(this),
      toolbar: new Toolbar(this),
      statusbar: new Statusbar(this),
      popover: new Popover(this),
      handle: new Handle(this),
      fullscreen: new Fullscreen(this),
      codeview: new Codeview(this),
      dragAndDrop: new DragAndDrop(this),
      clipboard: new Clipboard(this),
      linkDialog: new LinkDialog(this),
      imageDialog: new ImageDialog(this),
      helpDialog: new HelpDialog(this)
    };

    /**
     * invoke module's method
     *
     * @param {String} moduleAndMethod - ex) 'editor.redo'
     * @param {...*} arguments - arguments of method
     * @return {*}
     */
    this.invoke = function () {
      var moduleAndMethod = list.head(list.from(arguments));
      var args = list.tail(list.from(arguments));

      var splits = moduleAndMethod.split('.');
      var hasSeparator = splits.length > 1;
      var moduleName = hasSeparator && list.head(splits);
      var methodName = hasSeparator ? list.last(splits) : list.head(splits);

      var module = this.getModule(moduleName);
      var method = module[methodName];

      return method && method.apply(module, args);
    };

    /**
     * returns module
     *
     * @param {String} moduleName - name of module
     * @return {Module} - defaults is editor
     */
    this.getModule = function (moduleName) {
      return this.modules[moduleName] || this.modules.editor;
    };

    /**
     * @param {jQuery} $holder
     * @param {Object} callbacks
     * @param {String} eventNamespace
     * @returns {Function}
     */
    var bindCustomEvent = this.bindCustomEvent = function ($holder, callbacks, eventNamespace) {
      return function () {
        var callback = callbacks[func.namespaceToCamel(eventNamespace, 'on')];
        if (callback) {
          callback.apply($holder[0], arguments);
        }
        return $holder.trigger('summernote.' + eventNamespace, arguments);
      };
    };

    /**
     * insert Images from file array.
     *
     * @private
     * @param {Object} layoutInfo
     * @param {File[]} files
     */
    this.insertImages = function (layoutInfo, files) {
      var $editor = layoutInfo.editor(),
          $editable = layoutInfo.editable(),
          $holder = layoutInfo.holder();

      var callbacks = $editable.data('callbacks');
      var options = $editor.data('options');

      // If onImageUpload options setted
      if (callbacks.onImageUpload) {
        bindCustomEvent($holder, callbacks, 'image.upload')(files);
      // else insert Image as dataURL
      } else {
        $.each(files, function (idx, file) {
          var filename = file.name;
          if (options.maximumImageFileSize && options.maximumImageFileSize < file.size) {
            bindCustomEvent($holder, callbacks, 'image.upload.error')(options.langInfo.image.maximumFileSizeError);
          } else {
            async.readFileAsDataURL(file).then(function (sDataURL) {
              modules.editor.insertImage($editable, sDataURL, filename);
            }).fail(function () {
              bindCustomEvent($holder, callbacks, 'image.upload.error')(options.langInfo.image.maximumFileSizeError);
            });
          }
        });
      }
    };

    var commands = {
      /**
       * @param {Object} layoutInfo
       */
      showLinkDialog: function (layoutInfo) {
        modules.linkDialog.show(layoutInfo);
      },

      /**
       * @param {Object} layoutInfo
       */
      showImageDialog: function (layoutInfo) {
        modules.imageDialog.show(layoutInfo);
      },

      /**
       * @param {Object} layoutInfo
       */
      showHelpDialog: function (layoutInfo) {
        modules.helpDialog.show(layoutInfo);
      },

      /**
       * @param {Object} layoutInfo
       */
      fullscreen: function (layoutInfo) {
        modules.fullscreen.toggle(layoutInfo);
      },

      /**
       * @param {Object} layoutInfo
       */
      codeview: function (layoutInfo) {
        modules.codeview.toggle(layoutInfo);
      }
    };

    var hMousedown = function (event) {
      //preventDefault Selection for FF, IE8+
      if (dom.isImg(event.target)) {
        event.preventDefault();
      }
    };

    var hToolbarAndPopoverUpdate = function (event) {
      // delay for range after mouseup
      setTimeout(function () {
        var layoutInfo = dom.makeLayoutInfo(event.currentTarget || event.target);
        var styleInfo = modules.editor.currentStyle(event.target);
        if (!styleInfo) { return; }

        var isAirMode = layoutInfo.editor().data('options').airMode;
        if (!isAirMode) {
          modules.toolbar.update(layoutInfo.toolbar(), styleInfo);
        }

        modules.popover.update(layoutInfo.popover(), styleInfo, isAirMode);
        modules.handle.update(layoutInfo.handle(), styleInfo, isAirMode);
      }, 0);
    };

    var hScroll = function (event) {
      var layoutInfo = dom.makeLayoutInfo(event.currentTarget || event.target);
      //hide popover and handle when scrolled
      modules.popover.hide(layoutInfo.popover());
      modules.handle.hide(layoutInfo.handle());
    };

    var hBlur = hScroll;
    
    var hToolbarAndPopoverMousedown = function (event) {
      // prevent default event when insertTable (FF, Webkit)
      var $btn = $(event.target).closest('[data-event]');
      if ($btn.length) {
        event.preventDefault();
      }
    };

    var hToolbarAndPopoverClick = function (event) {
      var $btn = $(event.target).closest('[data-event]');

      if ($btn.length) {
        var eventName = $btn.attr('data-event'),
            value = $btn.attr('data-value'),
            hide = $btn.attr('data-hide');

        var layoutInfo = dom.makeLayoutInfo(event.target);

        // before command: detect control selection element($target)
        var $target;
        if ($.inArray(eventName, ['resize', 'floatMe', 'removeMedia', 'imageShape']) !== -1) {
          var $selection = layoutInfo.handle().find('.note-control-selection');
          $target = $($selection.data('target'));
        }

        // If requested, hide the popover when the button is clicked.
        // Useful for things like showHelpDialog.
        if (hide) {
          $btn.parents('.popover').hide();
        }

        if ($.isFunction($.summernote.pluginEvents[eventName])) {
          $.summernote.pluginEvents[eventName](event, modules.editor, layoutInfo, value);
        } else if (modules.editor[eventName]) { // on command
          var $editable = layoutInfo.editable();
          $editable.focus();
          modules.editor[eventName]($editable, value, $target);
          event.preventDefault();
        } else if (commands[eventName]) {
          commands[eventName].call(this, layoutInfo);
          event.preventDefault();
        }

        // after command
        if ($.inArray(eventName, ['backColor', 'foreColor']) !== -1) {
          var options = layoutInfo.editor().data('options', options);
          var module = options.airMode ? modules.popover : modules.toolbar;
          module.updateRecentColor(list.head($btn), eventName, value);
        }

        hToolbarAndPopoverUpdate(event);
      }
    };

    var PX_PER_EM = 18;
    var hDimensionPickerMove = function (event, options) {
      var $picker = $(event.target.parentNode); // target is mousecatcher
      var $dimensionDisplay = $picker.next();
      var $catcher = $picker.find('.note-dimension-picker-mousecatcher');
      var $highlighted = $picker.find('.note-dimension-picker-highlighted');
      var $unhighlighted = $picker.find('.note-dimension-picker-unhighlighted');

      var posOffset;
      // HTML5 with jQuery - e.offsetX is undefined in Firefox
      if (event.offsetX === undefined) {
        var posCatcher = $(event.target).offset();
        posOffset = {
          x: event.pageX - posCatcher.left,
          y: event.pageY - posCatcher.top
        };
      } else {
        posOffset = {
          x: event.offsetX,
          y: event.offsetY
        };
      }

      var dim = {
        c: Math.ceil(posOffset.x / PX_PER_EM) || 1,
        r: Math.ceil(posOffset.y / PX_PER_EM) || 1
      };

      $highlighted.css({ width: dim.c + 'em', height: dim.r + 'em' });
      $catcher.attr('data-value', dim.c + 'x' + dim.r);

      if (3 < dim.c && dim.c < options.insertTableMaxSize.col) {
        $unhighlighted.css({ width: dim.c + 1 + 'em'});
      }

      if (3 < dim.r && dim.r < options.insertTableMaxSize.row) {
        $unhighlighted.css({ height: dim.r + 1 + 'em'});
      }

      $dimensionDisplay.html(dim.c + ' x ' + dim.r);
    };
    
    /**
     * bind KeyMap on keydown
     *
     * @param {Object} layoutInfo
     * @param {Object} keyMap
     */
    this.bindKeyMap = function (layoutInfo, keyMap) {
      var $editor = layoutInfo.editor();
      var $editable = layoutInfo.editable();

      $editable.on('keydown', function (event) {
        var keys = [];

        // modifier
        if (event.metaKey) { keys.push('CMD'); }
        if (event.ctrlKey && !event.altKey) { keys.push('CTRL'); }
        if (event.shiftKey) { keys.push('SHIFT'); }

        // keycode
        var keyName = key.nameFromCode[event.keyCode];
        if (keyName) {
          keys.push(keyName);
        }

        var eventName = keyMap[keys.join('+')];
        if (eventName) {
          if ($.summernote.pluginEvents[eventName]) {
            var plugin = $.summernote.pluginEvents[eventName];
            if ($.isFunction(plugin)) {
              plugin(event, modules.editor, layoutInfo);
            }
          } else if (modules.editor[eventName]) {
            modules.editor[eventName]($editable, $editor.data('options'));
            event.preventDefault();
          } else if (commands[eventName]) {
            commands[eventName].call(this, layoutInfo);
            event.preventDefault();
          }
        } else if (key.isEdit(event.keyCode)) {
          modules.editor.afterCommand($editable);
        }
      });
    };

    /**
     * attach eventhandler
     *
     * @param {Object} layoutInfo - layout Informations
     * @param {Object} options - user options include custom event handlers
     */
    this.attach = function (layoutInfo, options) {
      // handlers for editable
      if (options.shortcuts) {
        this.bindKeyMap(layoutInfo, options.keyMap[agent.isMac ? 'mac' : 'pc']);
      }
      layoutInfo.editable().on('mousedown', hMousedown);
      layoutInfo.editable().on('keyup mouseup', hToolbarAndPopoverUpdate);
      layoutInfo.editable().on('scroll', hScroll);
      layoutInfo.editable().on('blur', hBlur);
      modules.clipboard.attach(layoutInfo, options);

      // handler for handle and popover
      modules.handle.attach(layoutInfo, options);
      layoutInfo.popover().on('click', hToolbarAndPopoverClick);
      layoutInfo.popover().on('mousedown', hToolbarAndPopoverMousedown);

      // handler for drag and drop
      modules.dragAndDrop.attach(layoutInfo, options);

      // handlers for frame mode (toolbar, statusbar)
      if (!options.airMode) {
        // handler for toolbar
        layoutInfo.toolbar().on('click', hToolbarAndPopoverClick);
        layoutInfo.toolbar().on('mousedown', hToolbarAndPopoverMousedown);

        // handler for statusbar
        modules.statusbar.attach(layoutInfo, options);
      }

      // handler for table dimension
      var $catcherContainer = options.airMode ? layoutInfo.popover() :
                                                layoutInfo.toolbar();
      var $catcher = $catcherContainer.find('.note-dimension-picker-mousecatcher');
      $catcher.css({
        width: options.insertTableMaxSize.col + 'em',
        height: options.insertTableMaxSize.row + 'em'
      }).on('mousemove', function (event) {
        hDimensionPickerMove(event, options);
      });

      // save options on editor
      layoutInfo.editor().data('options', options);

      // ret styleWithCSS for backColor / foreColor clearing with 'inherit'.
      if (!agent.isMSIE) {
        // [workaround] for Firefox
        //  - protect FF Error: NS_ERROR_FAILURE: Failure
        setTimeout(function () {
          document.execCommand('styleWithCSS', 0, options.styleWithSpan);
        }, 0);
      }

      // History
      var history = new History(layoutInfo.editable());
      layoutInfo.editable().data('NoteHistory', history);

      // All editor status will be saved on editable with jquery's data
      // for support multiple editor with singleton object.
      layoutInfo.editable().data('callbacks', {
        onInit: options.onInit,
        onFocus: options.onFocus,
        onBlur: options.onBlur,
        onKeydown: options.onKeydown,
        onKeyup: options.onKeyup,
        onMousedown: options.onMousedown,
        onEnter: options.onEnter,
        onPaste: options.onPaste,
        onBeforeCommand: options.onBeforeCommand,
        onChange: options.onChange,
        onImageUpload: options.onImageUpload,
        onImageUploadError: options.onImageUploadError,
        onMediaDelete : options.onMediaDelete
      });

      // Textarea: auto filling the code before form submit.
      if (dom.isTextarea(list.head(layoutInfo.holder()))) {
        layoutInfo.holder().closest('form').submit(function () {
          var contents = layoutInfo.holder().code();
          layoutInfo.holder().val(contents);

          // callback on submit
          if (options.onsubmit) {
            options.onsubmit(contents);
          }
        });
      }
    };

    /**
     * attach jquery custom event
     *
     * @param {Object} layoutInfo - layout Informations
     */
    this.attachCustomEvent = function (layoutInfo, options) {
      var $holder = layoutInfo.holder();
      var $editable = layoutInfo.editable();
      var callbacks = $editable.data('callbacks');

      $editable.focus(bindCustomEvent($holder, callbacks, 'focus'));
      $editable.blur(bindCustomEvent($holder, callbacks, 'blur'));

      $editable.keydown(function (event) {
        if (event.keyCode === key.code.ENTER) {
          bindCustomEvent($holder, callbacks, 'enter').call(this, event);
        }
        bindCustomEvent($holder, callbacks, 'keydown').call(this, event);
      });
      $editable.keyup(bindCustomEvent($holder, callbacks, 'keyup'));

      $editable.on('mousedown', bindCustomEvent($holder, callbacks, 'mousedown'));
      $editable.on('mouseup', bindCustomEvent($holder, callbacks, 'mouseup'));
      $editable.on('scroll', bindCustomEvent($holder, callbacks, 'scroll'));

      $editable.on('paste', bindCustomEvent($holder, callbacks, 'paste'));
      
      // [workaround] for old IE - IE8 don't have input events
      //  - TODO check IE version
      var changeEventName = agent.isMSIE ? 'DOMCharacterDataModified DOMSubtreeModified DOMNodeInserted' : 'input';
      $editable.on(changeEventName, function () {
        bindCustomEvent($holder, callbacks, 'change')($editable.html(), $editable);
      });

      // callbacks for advanced features (camel)
      if (!options.airMode) {
        layoutInfo.toolbar().click(bindCustomEvent($holder, callbacks, 'toolbar.click'));
        layoutInfo.popover().click(bindCustomEvent($holder, callbacks, 'popover.click'));
      }

      // Textarea: auto filling the code before form submit.
      if (dom.isTextarea(list.head($holder))) {
        $holder.closest('form').submit(function (e) {
          bindCustomEvent($holder, callbacks, 'submit').call(this, e, $holder.code());
        });
      }

      // fire init event
      bindCustomEvent($holder, callbacks, 'init')(layoutInfo);

      // fire plugin init event
      for (var i = 0, len = $.summernote.plugins.length; i < len; i++) {
        if ($.isFunction($.summernote.plugins[i].init)) {
          $.summernote.plugins[i].init(layoutInfo);
        }
      }
    };
      
    this.detach = function (layoutInfo, options) {
      layoutInfo.holder().off();
      layoutInfo.editable().off();

      layoutInfo.popover().off();
      layoutInfo.handle().off();
      layoutInfo.dialog().off();

      if (!options.airMode) {
        layoutInfo.dropzone().off();
        layoutInfo.toolbar().off();
        layoutInfo.statusbar().off();
      }
    };
  };

  /**
   * @class Renderer
   *
   * renderer
   *
   * rendering toolbar and editable
   */
  var Renderer = function () {

    /**
     * bootstrap button template
     * @private
     * @param {String} label button name
     * @param {Object} [options] button options
     * @param {String} [options.event] data-event
     * @param {String} [options.className] button's class name
     * @param {String} [options.value] data-value
     * @param {String} [options.title] button's title for popup
     * @param {String} [options.dropdown] dropdown html
     * @param {String} [options.hide] data-hide
     */
    var tplButton = function (label, options) {
      var event = options.event;
      var value = options.value;
      var title = options.title;
      var className = options.className;
      var dropdown = options.dropdown;
      var hide = options.hide;

      return '<button type="button"' +
                 ' class="btn btn-default btn-sm btn-small' +
                   (className ? ' ' + className : '') +
                   (dropdown ? ' dropdown-toggle' : '') +
                 '"' +
                 (dropdown ? ' data-toggle="dropdown"' : '') +
                 (title ? ' title="' + title + '"' : '') +
                 (event ? ' data-event="' + event + '"' : '') +
                 (value ? ' data-value=\'' + value + '\'' : '') +
                 (hide ? ' data-hide=\'' + hide + '\'' : '') +
                 ' tabindex="-1">' +
               label +
               (dropdown ? ' <span class="caret"></span>' : '') +
             '</button>' +
             (dropdown || '');
    };

    /**
     * bootstrap icon button template
     * @private
     * @param {String} iconClassName
     * @param {Object} [options]
     * @param {String} [options.event]
     * @param {String} [options.value]
     * @param {String} [options.title]
     * @param {String} [options.dropdown]
     */
    var tplIconButton = function (iconClassName, options) {
      var label = '<i class="' + iconClassName + '"></i>';
      return tplButton(label, options);
    };

    /**
     * bootstrap popover template
     * @private
     * @param {String} className
     * @param {String} content
     */
    var tplPopover = function (className, content) {
      var $popover = $('<div class="' + className + ' popover bottom in" style="display: none;">' +
               '<div class="arrow"></div>' +
               '<div class="popover-content">' +
               '</div>' +
             '</div>');
      
      $popover.find('.popover-content').append(content);
      return $popover;
    };

    /**
     * bootstrap dialog template
     *
     * @param {String} className
     * @param {String} [title='']
     * @param {String} body
     * @param {String} [footer='']
     */
    var tplDialog = function (className, title, body, footer) {
      return '<div class="' + className + ' modal" aria-hidden="false">' +
               '<div class="modal-dialog">' +
                 '<div class="modal-content">' +
                   (title ?
                   '<div class="modal-header">' +
                     '<button type="button" class="close" aria-hidden="true" tabindex="-1">&times;</button>' +
                     '<h4 class="modal-title">' + title + '</h4>' +
                   '</div>' : ''
                   ) +
                   '<div class="modal-body">' + body + '</div>' +
                   (footer ?
                   '<div class="modal-footer">' + footer + '</div>' : ''
                   ) +
                 '</div>' +
               '</div>' +
             '</div>';
    };

    var tplButtonInfo = {
      picture: function (lang, options) {
        return tplIconButton(options.iconPrefix + 'picture-o', {
          event: 'showImageDialog',
          title: lang.image.image,
          hide: true
        });
      },
      link: function (lang, options) {
        return tplIconButton(options.iconPrefix + 'link', {
          event: 'showLinkDialog',
          title: lang.link.link,
          hide: true
        });
      },
      table: function (lang, options) {
        var dropdown = '<ul class="note-table dropdown-menu">' +
                         '<div class="note-dimension-picker">' +
                           '<div class="note-dimension-picker-mousecatcher" data-event="insertTable" data-value="1x1"></div>' +
                           '<div class="note-dimension-picker-highlighted"></div>' +
                           '<div class="note-dimension-picker-unhighlighted"></div>' +
                         '</div>' +
                         '<div class="note-dimension-display"> 1 x 1 </div>' +
                       '</ul>';
        return tplIconButton(options.iconPrefix + 'table', {
          title: lang.table.table,
          dropdown: dropdown
        });
      },
      style: function (lang, options) {
        var items = options.styleTags.reduce(function (memo, v) {
          var label = lang.style[v === 'p' ? 'normal' : v];
          return memo + '<li><a data-event="formatBlock" href="#" data-value="' + v + '">' +
                   (
                     (v === 'p' || v === 'pre') ? label :
                     '<' + v + '>' + label + '</' + v + '>'
                   ) +
                 '</a></li>';
        }, '');

        return tplIconButton(options.iconPrefix + 'magic', {
          title: lang.style.style,
          dropdown: '<ul class="dropdown-menu">' + items + '</ul>'
        });
      },
      fontname: function (lang, options) {
        var realFontList = [];
        var items = options.fontNames.reduce(function (memo, v) {
          if (!agent.isFontInstalled(v) && options.fontNamesIgnoreCheck.indexOf(v) === -1) {
            return memo;
          }
          realFontList.push(v);
          return memo + '<li><a data-event="fontName" href="#" data-value="' + v + '" style="font-family:\'' + v + '\'">' +
                          '<i class="' + options.iconPrefix + 'check"></i> ' + v +
                        '</a></li>';
        }, '');

        var hasDefaultFont = agent.isFontInstalled(options.defaultFontName);
        var defaultFontName = (hasDefaultFont) ? options.defaultFontName : realFontList[0];
          
        var label = '<span class="note-current-fontname">' +
                        defaultFontName +
                     '</span>';
        return tplButton(label, {
          title: lang.font.name,
          dropdown: '<ul class="dropdown-menu">' + items + '</ul>'
        });
      },
      fontsize: function (lang, options) {
        var items = options.fontSizes.reduce(function (memo, v) {
          return memo + '<li><a data-event="fontSize" href="#" data-value="' + v + '">' +
                          '<i class="fa fa-check"></i> ' + v +
                        '</a></li>';
        }, '');

        var label = '<span class="note-current-fontsize">11</span>';
        return tplButton(label, {
          title: lang.font.size,
          dropdown: '<ul class="dropdown-menu">' + items + '</ul>'
        });
      },
      color: function (lang, options) {
        var colorButtonLabel = '<i class="' + options.iconPrefix + 'font" style="color:black;background-color:yellow;"></i>';
        var colorButton = tplButton(colorButtonLabel, {
          className: 'note-recent-color',
          title: lang.color.recent,
          event: 'color',
          value: '{"backColor":"yellow"}'
        });

        var dropdown = '<ul class="dropdown-menu">' +
                         '<li>' +
                           '<div class="btn-group">' +
                             '<div class="note-palette-title">' + lang.color.background + '</div>' +
                             '<div class="note-color-reset" data-event="backColor"' +
                               ' data-value="inherit" title="' + lang.color.transparent + '">' +
                               lang.color.setTransparent +
                             '</div>' +
                             '<div class="note-color-palette" data-target-event="backColor"></div>' +
                           '</div>' +
                           '<div class="btn-group">' +
                             '<div class="note-palette-title">' + lang.color.foreground + '</div>' +
                             '<div class="note-color-reset" data-event="foreColor" data-value="inherit" title="' + lang.color.reset + '">' +
                               lang.color.resetToDefault +
                             '</div>' +
                             '<div class="note-color-palette" data-target-event="foreColor"></div>' +
                           '</div>' +
                         '</li>' +
                       '</ul>';

        var moreButton = tplButton('', {
          title: lang.color.more,
          dropdown: dropdown
        });

        return colorButton + moreButton;
      },
      bold: function (lang, options) {
        return tplIconButton(options.iconPrefix + 'bold', {
          event: 'bold',
          title: lang.font.bold
        });
      },
      italic: function (lang, options) {
        return tplIconButton(options.iconPrefix + 'italic', {
          event: 'italic',
          title: lang.font.italic
        });
      },
      underline: function (lang, options) {
        return tplIconButton(options.iconPrefix + 'underline', {
          event: 'underline',
          title: lang.font.underline
        });
      },
      strikethrough: function (lang) {
        return tplIconButton('fa fa-strikethrough', {
          event: 'strikethrough',
          title: lang.font.strikethrough
        });
      },
      superscript: function (lang) {
        return tplIconButton('fa fa-superscript', {
          event: 'superscript',
          title: lang.font.superscript
        });
      },
      subscript: function (lang) {
        return tplIconButton('fa fa-subscript', {
          event: 'subscript',
          title: lang.font.subscript
        });
      },
      clear: function (lang, options) {
        return tplIconButton(options.iconPrefix + 'eraser', {
          event: 'removeFormat',
          title: lang.font.clear
        });
      },
      ul: function (lang, options) {
        return tplIconButton(options.iconPrefix + 'list-ul', {
          event: 'insertUnorderedList',
          title: lang.lists.unordered
        });
      },
      ol: function (lang, options) {
        return tplIconButton(options.iconPrefix + 'list-ol', {
          event: 'insertOrderedList',
          title: lang.lists.ordered
        });
      },
      paragraph: function (lang, options) {
        var leftButton = tplIconButton(options.iconPrefix + 'align-left', {
          title: lang.paragraph.left,
          event: 'justifyLeft'
        });
        var centerButton = tplIconButton(options.iconPrefix + 'align-center', {
          title: lang.paragraph.center,
          event: 'justifyCenter'
        });
        var rightButton = tplIconButton(options.iconPrefix + 'align-right', {
          title: lang.paragraph.right,
          event: 'justifyRight'
        });
        var justifyButton = tplIconButton(options.iconPrefix + 'align-justify', {
          title: lang.paragraph.justify,
          event: 'justifyFull'
        });

        var outdentButton = tplIconButton(options.iconPrefix + 'outdent', {
          title: lang.paragraph.outdent,
          event: 'outdent'
        });
        var indentButton = tplIconButton(options.iconPrefix + 'indent', {
          title: lang.paragraph.indent,
          event: 'indent'
        });

        var dropdown = '<div class="dropdown-menu">' +
                         '<div class="note-align btn-group">' +
                           leftButton + centerButton + rightButton + justifyButton +
                         '</div>' +
                         '<div class="note-list btn-group">' +
                           indentButton + outdentButton +
                         '</div>' +
                       '</div>';

        return tplIconButton(options.iconPrefix + 'align-left', {
          title: lang.paragraph.paragraph,
          dropdown: dropdown
        });
      },
      height: function (lang, options) {
        var items = options.lineHeights.reduce(function (memo, v) {
          return memo + '<li><a data-event="lineHeight" href="#" data-value="' + parseFloat(v) + '">' +
                          '<i class="' + options.iconPrefix + 'check"></i> ' + v +
                        '</a></li>';
        }, '');

        return tplIconButton(options.iconPrefix + 'text-height', {
          title: lang.font.height,
          dropdown: '<ul class="dropdown-menu">' + items + '</ul>'
        });

      },
      help: function (lang, options) {
        return tplIconButton(options.iconPrefix + 'question', {
          event: 'showHelpDialog',
          title: lang.options.help,
          hide: true
        });
      },
      fullscreen: function (lang, options) {
        return tplIconButton(options.iconPrefix + 'arrows-alt', {
          event: 'fullscreen',
          title: lang.options.fullscreen
        });
      },
      codeview: function (lang, options) {
        return tplIconButton(options.iconPrefix + 'code', {
          event: 'codeview',
          title: lang.options.codeview
        });
      },
      undo: function (lang, options) {
        return tplIconButton(options.iconPrefix + 'undo', {
          event: 'undo',
          title: lang.history.undo
        });
      },
      redo: function (lang, options) {
        return tplIconButton(options.iconPrefix + 'repeat', {
          event: 'redo',
          title: lang.history.redo
        });
      },
      hr: function (lang, options) {
        return tplIconButton(options.iconPrefix + 'minus', {
          event: 'insertHorizontalRule',
          title: lang.hr.insert
        });
      }
    };

    var tplPopovers = function (lang, options) {
      var tplLinkPopover = function () {
        var linkButton = tplIconButton(options.iconPrefix + 'edit', {
          title: lang.link.edit,
          event: 'showLinkDialog',
          hide: true
        });
        var unlinkButton = tplIconButton(options.iconPrefix + 'unlink', {
          title: lang.link.unlink,
          event: 'unlink'
        });
        var content = '<a href="http://www.google.com" target="_blank">www.google.com</a>&nbsp;&nbsp;' +
                      '<div class="note-insert btn-group">' +
                        linkButton + unlinkButton +
                      '</div>';
        return tplPopover('note-link-popover', content);
      };

      var tplImagePopover = function () {
        var fullButton = tplButton('<span class="note-fontsize-10">100%</span>', {
          title: lang.image.resizeFull,
          event: 'resize',
          value: '1'
        });
        var halfButton = tplButton('<span class="note-fontsize-10">50%</span>', {
          title: lang.image.resizeHalf,
          event: 'resize',
          value: '0.5'
        });
        var quarterButton = tplButton('<span class="note-fontsize-10">25%</span>', {
          title: lang.image.resizeQuarter,
          event: 'resize',
          value: '0.25'
        });

        var leftButton = tplIconButton(options.iconPrefix + 'align-left', {
          title: lang.image.floatLeft,
          event: 'floatMe',
          value: 'left'
        });
        var rightButton = tplIconButton(options.iconPrefix + 'align-right', {
          title: lang.image.floatRight,
          event: 'floatMe',
          value: 'right'
        });
        var justifyButton = tplIconButton(options.iconPrefix + 'align-justify', {
          title: lang.image.floatNone,
          event: 'floatMe',
          value: 'none'
        });

        var roundedButton = tplIconButton(options.iconPrefix + 'square', {
          title: lang.image.shapeRounded,
          event: 'imageShape',
          value: 'img-rounded'
        });
        var circleButton = tplIconButton(options.iconPrefix + 'circle-o', {
          title: lang.image.shapeCircle,
          event: 'imageShape',
          value: 'img-circle'
        });
        var thumbnailButton = tplIconButton(options.iconPrefix + 'picture-o', {
          title: lang.image.shapeThumbnail,
          event: 'imageShape',
          value: 'img-thumbnail'
        });
        var noneButton = tplIconButton(options.iconPrefix + 'times', {
          title: lang.image.shapeNone,
          event: 'imageShape',
          value: ''
        });

        var removeButton = tplIconButton(options.iconPrefix + 'trash-o', {
          title: lang.image.remove,
          event: 'removeMedia',
          value: 'none'
        });

        var content = '<div class="btn-group">' + fullButton + halfButton + quarterButton + '</div>' +
                      '<div class="btn-group">' + leftButton + rightButton + justifyButton + '</div>' +
                      '<div class="btn-group">' + roundedButton + circleButton + thumbnailButton + noneButton + '</div>' +
                      '<div class="btn-group">' + removeButton + '</div>';
        return tplPopover('note-image-popover', content);
      };

      var tplAirPopover = function () {
        var $content = $('<div />');
        for (var idx = 0, len = options.airPopover.length; idx < len; idx ++) {
          var group = options.airPopover[idx];
          
          var $group = $('<div class="note-' + group[0] + ' btn-group">');
          for (var i = 0, lenGroup = group[1].length; i < lenGroup; i++) {
            var $button = $(tplButtonInfo[group[1][i]](lang, options));

            $button.attr('data-name', group[1][i]);
            
            $group.append($button);
          }
          $content.append($group);
        }

        return tplPopover('note-air-popover', $content.children());
      };

      var $notePopover = $('<div class="note-popover" />');
      
      $notePopover.append(tplLinkPopover());
      $notePopover.append(tplImagePopover());
      
      if (options.airMode) {
        $notePopover.append(tplAirPopover());
      }
      
      return $notePopover;
    };

    var tplHandles = function () {
      return '<div class="note-handle">' +
               '<div class="note-control-selection">' +
                 '<div class="note-control-selection-bg"></div>' +
                 '<div class="note-control-holder note-control-nw"></div>' +
                 '<div class="note-control-holder note-control-ne"></div>' +
                 '<div class="note-control-holder note-control-sw"></div>' +
                 '<div class="note-control-sizing note-control-se"></div>' +
                 '<div class="note-control-selection-info"></div>' +
               '</div>' +
             '</div>';
    };

    /**
     * shortcut table template
     * @param {String} title
     * @param {String} body
     */
    var tplShortcut = function (title, keys) {
      var keyClass = 'note-shortcut-col col-xs-6 note-shortcut-';
      var body = [];

      for (var i in keys) {
        if (keys.hasOwnProperty(i)) {
          body.push(
            '<div class="' + keyClass + 'key">' + keys[i].kbd + '</div>' +
            '<div class="' + keyClass + 'name">' + keys[i].text + '</div>'
            );
        }
      }

      return '<div class="note-shortcut-row row"><div class="' + keyClass + 'title col-xs-offset-6">' + title + '</div></div>' +
             '<div class="note-shortcut-row row">' + body.join('</div><div class="note-shortcut-row row">') + '</div>';
    };

    var tplShortcutText = function (lang) {
      var keys = [
        { kbd: '⌘ + B', text: lang.font.bold },
        { kbd: '⌘ + I', text: lang.font.italic },
        { kbd: '⌘ + U', text: lang.font.underline },
        { kbd: '⌘ + \\', text: lang.font.clear }
      ];

      return tplShortcut(lang.shortcut.textFormatting, keys);
    };

    var tplShortcutAction = function (lang) {
      var keys = [
        { kbd: '⌘ + Z', text: lang.history.undo },
        { kbd: '⌘ + ⇧ + Z', text: lang.history.redo },
        { kbd: '⌘ + ]', text: lang.paragraph.indent },
        { kbd: '⌘ + [', text: lang.paragraph.outdent },
        { kbd: '⌘ + ENTER', text: lang.hr.insert }
      ];

      return tplShortcut(lang.shortcut.action, keys);
    };

    var tplShortcutPara = function (lang) {
      var keys = [
        { kbd: '⌘ + ⇧ + L', text: lang.paragraph.left },
        { kbd: '⌘ + ⇧ + E', text: lang.paragraph.center },
        { kbd: '⌘ + ⇧ + R', text: lang.paragraph.right },
        { kbd: '⌘ + ⇧ + J', text: lang.paragraph.justify },
        { kbd: '⌘ + ⇧ + NUM7', text: lang.lists.ordered },
        { kbd: '⌘ + ⇧ + NUM8', text: lang.lists.unordered }
      ];

      return tplShortcut(lang.shortcut.paragraphFormatting, keys);
    };

    var tplShortcutStyle = function (lang) {
      var keys = [
        { kbd: '⌘ + NUM0', text: lang.style.normal },
        { kbd: '⌘ + NUM1', text: lang.style.h1 },
        { kbd: '⌘ + NUM2', text: lang.style.h2 },
        { kbd: '⌘ + NUM3', text: lang.style.h3 },
        { kbd: '⌘ + NUM4', text: lang.style.h4 },
        { kbd: '⌘ + NUM5', text: lang.style.h5 },
        { kbd: '⌘ + NUM6', text: lang.style.h6 }
      ];

      return tplShortcut(lang.shortcut.documentStyle, keys);
    };

    var tplExtraShortcuts = function (lang, options) {
      var extraKeys = options.extraKeys;
      var keys = [];

      for (var key in extraKeys) {
        if (extraKeys.hasOwnProperty(key)) {
          keys.push({ kbd: key, text: extraKeys[key] });
        }
      }

      return tplShortcut(lang.shortcut.extraKeys, keys);
    };

    var tplShortcutTable = function (lang, options) {
      var colClass = 'class="note-shortcut note-shortcut-col col-sm-6 col-xs-12"';
      var template = [
        '<div ' + colClass + '>' + tplShortcutAction(lang, options) + '</div>' +
        '<div ' + colClass + '>' + tplShortcutText(lang, options) + '</div>',
        '<div ' + colClass + '>' + tplShortcutStyle(lang, options) + '</div>' +
        '<div ' + colClass + '>' + tplShortcutPara(lang, options) + '</div>'
      ];

      if (options.extraKeys) {
        template.push('<div ' + colClass + '>' + tplExtraShortcuts(lang, options) + '</div>');
      }

      return '<div class="note-shortcut-row row">' +
               template.join('</div><div class="note-shortcut-row row">') +
             '</div>';
    };

    var replaceMacKeys = function (sHtml) {
      return sHtml.replace(/⌘/g, 'Ctrl').replace(/⇧/g, 'Shift');
    };

    var tplDialogInfo = {
      image: function (lang, options) {
        var imageLimitation = '';
        if (options.maximumImageFileSize) {
          var unit = Math.floor(Math.log(options.maximumImageFileSize) / Math.log(1024));
          var readableSize = (options.maximumImageFileSize / Math.pow(1024, unit)).toFixed(2) * 1 +
                             ' ' + ' KMGTP'[unit] + 'B';
          imageLimitation = '<small>' + lang.image.maximumFileSize + ' : ' + readableSize + '</small>';
        }

        var body = '<div class="form-group row-fluid note-group-select-from-files">' +
                     '<label>' + lang.image.selectFromFiles + '</label>' +
                     '<input class="note-image-input" type="file" name="files" accept="image/*" multiple="multiple" />' +
                     imageLimitation +
                   '</div>' +
                   '<div class="form-group row-fluid">' +
                     '<label>' + lang.image.url + '</label>' +
                     '<input class="note-image-url form-control span12" type="text" />' +
                   '</div>';
        var footer = '<button href="#" class="btn btn-primary note-image-btn disabled" disabled>' + lang.image.insert + '</button>';
        return tplDialog('note-image-dialog', lang.image.insert, body, footer);
      },

      link: function (lang, options) {
        var body = '<div class="form-group row-fluid">' +
                     '<label>' + lang.link.textToDisplay + '</label>' +
                     '<input class="note-link-text form-control span12" type="text" />' +
                   '</div>' +
                   '<div class="form-group row-fluid">' +
                     '<label>' + lang.link.url + '</label>' +
                     '<input class="note-link-url form-control span12" type="text" />' +
                   '</div>' +
                   (!options.disableLinkTarget ?
                     '<div class="checkbox">' +
                       '<label>' + '<input type="checkbox" checked> ' +
                         lang.link.openInNewWindow +
                       '</label>' +
                     '</div>' : ''
                   );
        var footer = '<button href="#" class="btn btn-primary note-link-btn disabled" disabled>' + lang.link.insert + '</button>';
        return tplDialog('note-link-dialog', lang.link.insert, body, footer);
      },

      help: function (lang, options) {
        var body = '<a class="modal-close pull-right" aria-hidden="true" tabindex="-1">' + lang.shortcut.close + '</a>' +
                   '<div class="title">' + lang.shortcut.shortcuts + '</div>' +
                   (agent.isMac ? tplShortcutTable(lang, options) : replaceMacKeys(tplShortcutTable(lang, options))) +
                   '<p class="text-center">' +
                     '<a href="//summernote.org/" target="_blank">Summernote 0.6.7</a> · ' +
                     '<a href="//github.com/summernote/summernote" target="_blank">Project</a> · ' +
                     '<a href="//github.com/summernote/summernote/issues" target="_blank">Issues</a>' +
                   '</p>';
        return tplDialog('note-help-dialog', '', body, '');
      }
    };

    var tplDialogs = function (lang, options) {
      var dialogs = '';

      $.each(tplDialogInfo, function (idx, tplDialog) {
        dialogs += tplDialog(lang, options);
      });

      return '<div class="note-dialog">' + dialogs + '</div>';
    };

    var tplStatusbar = function () {
      return '<div class="note-resizebar">' +
               '<div class="note-icon-bar"></div>' +
               '<div class="note-icon-bar"></div>' +
               '<div class="note-icon-bar"></div>' +
             '</div>';
    };

    var representShortcut = function (str) {
      if (agent.isMac) {
        str = str.replace('CMD', '⌘').replace('SHIFT', '⇧');
      }

      return str.replace('BACKSLASH', '\\')
                .replace('SLASH', '/')
                .replace('LEFTBRACKET', '[')
                .replace('RIGHTBRACKET', ']');
    };

    /**
     * createTooltip
     *
     * @param {jQuery} $container
     * @param {Object} keyMap
     * @param {String} [sPlacement]
     */
    var createTooltip = function ($container, keyMap, sPlacement) {
      var invertedKeyMap = func.invertObject(keyMap);
      var $buttons = $container.find('button');

      $buttons.each(function (i, elBtn) {
        var $btn = $(elBtn);
        var sShortcut = invertedKeyMap[$btn.data('event')];
        if (sShortcut) {
          $btn.attr('title', function (i, v) {
            return v + ' (' + representShortcut(sShortcut) + ')';
          });
        }
      // bootstrap tooltip on btn-group bug
      // https://github.com/twbs/bootstrap/issues/5687
      }).tooltip({
        container: 'body',
        trigger: 'hover',
        placement: sPlacement || 'top'
      }).on('click', function () {
        $(this).tooltip('hide');
      });
    };

    // createPalette
    var createPalette = function ($container, options) {
      var colorInfo = options.colors;
      $container.find('.note-color-palette').each(function () {
        var $palette = $(this), eventName = $palette.attr('data-target-event');
        var paletteContents = [];
        for (var row = 0, lenRow = colorInfo.length; row < lenRow; row++) {
          var colors = colorInfo[row];
          var buttons = [];
          for (var col = 0, lenCol = colors.length; col < lenCol; col++) {
            var color = colors[col];
            buttons.push(['<button type="button" class="note-color-btn" style="background-color:', color,
                           ';" data-event="', eventName,
                           '" data-value="', color,
                           '" title="', color,
                           '" data-toggle="button" tabindex="-1"></button>'].join(''));
          }
          paletteContents.push('<div class="note-color-row">' + buttons.join('') + '</div>');
        }
        $palette.html(paletteContents.join(''));
      });
    };

    /**
     * create summernote layout (air mode)
     *
     * @param {jQuery} $holder
     * @param {Object} options
     */
    this.createLayoutByAirMode = function ($holder, options) {
      var langInfo = options.langInfo;
      var keyMap = options.keyMap[agent.isMac ? 'mac' : 'pc'];
      var id = func.uniqueId();

      $holder.addClass('note-air-editor note-editable');
      $holder.attr({
        'id': 'note-editor-' + id,
        'contentEditable': true
      });

      var body = document.body;

      // create Popover
      var $popover = $(tplPopovers(langInfo, options));
      $popover.addClass('note-air-layout');
      $popover.attr('id', 'note-popover-' + id);
      $popover.appendTo(body);
      createTooltip($popover, keyMap);
      createPalette($popover, options);

      // create Handle
      var $handle = $(tplHandles());
      $handle.addClass('note-air-layout');
      $handle.attr('id', 'note-handle-' + id);
      $handle.appendTo(body);

      // create Dialog
      var $dialog = $(tplDialogs(langInfo, options));
      $dialog.addClass('note-air-layout');
      $dialog.attr('id', 'note-dialog-' + id);
      $dialog.find('button.close, a.modal-close').click(function () {
        $(this).closest('.modal').modal('hide');
      });
      $dialog.appendTo(body);
    };

    /**
     * create summernote layout (normal mode)
     *
     * @param {jQuery} $holder
     * @param {Object} options
     */
    this.createLayoutByFrame = function ($holder, options) {
      var langInfo = options.langInfo;

      //01. create Editor
      var $editor = $('<div class="note-editor"></div>');
      if (options.width) {
        $editor.width(options.width);
      }

      //02. statusbar (resizebar)
      if (options.height > 0) {
        $('<div class="note-statusbar">' + (options.disableResizeEditor ? '' : tplStatusbar()) + '</div>').prependTo($editor);
      }

      //03. create Editable
      var isContentEditable = !$holder.is(':disabled');
      var $editable = $('<div class="note-editable" contentEditable="' + isContentEditable + '"></div>')
          .prependTo($editor);
      if (options.height) {
        $editable.height(options.height);
      }
      if (options.direction) {
        $editable.attr('dir', options.direction);
      }
      var placeholder = $holder.attr('placeholder') || options.placeholder;
      if (placeholder) {
        $editable.attr('data-placeholder', placeholder);
      }

      $editable.html(dom.html($holder));

      //031. create codable
      $('<textarea class="note-codable"></textarea>').prependTo($editor);

      //04. create Toolbar
      var $toolbar = $('<div class="note-toolbar btn-toolbar" />');
      for (var idx = 0, len = options.toolbar.length; idx < len; idx ++) {
        var groupName = options.toolbar[idx][0];
        var groupButtons = options.toolbar[idx][1];

        var $group = $('<div class="note-' + groupName + ' btn-group" />');
        for (var i = 0, btnLength = groupButtons.length; i < btnLength; i++) {
          var buttonInfo = tplButtonInfo[groupButtons[i]];
          // continue creating toolbar even if a button doesn't exist
          if (!$.isFunction(buttonInfo)) { continue; }

          var $button = $(buttonInfo(langInfo, options));
          $button.attr('data-name', groupButtons[i]);  // set button's alias, becuase to get button element from $toolbar
          $group.append($button);
        }
        $toolbar.append($group);
      }
      
      $toolbar.prependTo($editor);
      var keyMap = options.keyMap[agent.isMac ? 'mac' : 'pc'];
      createPalette($toolbar, options);
      createTooltip($toolbar, keyMap, 'bottom');

      //05. create Popover
      var $popover = $(tplPopovers(langInfo, options)).prependTo($editor);
      createPalette($popover, options);
      createTooltip($popover, keyMap);

      //06. handle(control selection, ...)
      $(tplHandles()).prependTo($editor);

      //07. create Dialog
      var $dialog = $(tplDialogs(langInfo, options)).prependTo($editor);
      $dialog.find('button.close, a.modal-close').click(function () {
        $(this).closest('.modal').modal('hide');
      });

      //08. create Dropzone
      $('<div class="note-dropzone"><div class="note-dropzone-message"></div></div>').prependTo($editor);

      //09. Editor/Holder switch
      $editor.insertAfter($holder);
      $holder.hide();
    };

    this.hasNoteEditor = function ($holder) {
      return this.noteEditorFromHolder($holder).length > 0;
    };

    this.noteEditorFromHolder = function ($holder) {
      if ($holder.hasClass('note-air-editor')) {
        return $holder;
      } else if ($holder.next().hasClass('note-editor')) {
        return $holder.next();
      } else {
        return $();
      }
    };

    /**
     * create summernote layout
     *
     * @param {jQuery} $holder
     * @param {Object} options
     */
    this.createLayout = function ($holder, options) {
      if (options.airMode) {
        this.createLayoutByAirMode($holder, options);
      } else {
        this.createLayoutByFrame($holder, options);
      }
    };

    /**
     * returns layoutInfo from holder
     *
     * @param {jQuery} $holder - placeholder
     * @return {Object}
     */
    this.layoutInfoFromHolder = function ($holder) {
      var $editor = this.noteEditorFromHolder($holder);
      if (!$editor.length) {
        return;
      }

      // connect $holder to $editor
      $editor.data('holder', $holder);

      return dom.buildLayoutInfo($editor);
    };

    /**
     * removeLayout
     *
     * @param {jQuery} $holder - placeholder
     * @param {Object} layoutInfo
     * @param {Object} options
     *
     */
    this.removeLayout = function ($holder, layoutInfo, options) {
      if (options.airMode) {
        $holder.removeClass('note-air-editor note-editable')
               .removeAttr('id contentEditable');

        layoutInfo.popover().remove();
        layoutInfo.handle().remove();
        layoutInfo.dialog().remove();
      } else {
        $holder.html(layoutInfo.editable().html());

        layoutInfo.editor().remove();
        $holder.show();
      }
    };

    /**
     *
     * @return {Object}
     * @return {function(label, options=):string} return.button {@link #tplButton function to make text button}
     * @return {function(iconClass, options=):string} return.iconButton {@link #tplIconButton function to make icon button}
     * @return {function(className, title=, body=, footer=):string} return.dialog {@link #tplDialog function to make dialog}
     */
    this.getTemplate = function () {
      return {
        button: tplButton,
        iconButton: tplIconButton,
        dialog: tplDialog
      };
    };

    /**
     * add button information
     *
     * @param {String} name button name
     * @param {Function} buttonInfo function to make button, reference to {@link #tplButton},{@link #tplIconButton}
     */
    this.addButtonInfo = function (name, buttonInfo) {
      tplButtonInfo[name] = buttonInfo;
    };

    /**
     *
     * @param {String} name
     * @param {Function} dialogInfo function to make dialog, reference to {@link #tplDialog}
     */
    this.addDialogInfo = function (name, dialogInfo) {
      tplDialogInfo[name] = dialogInfo;
    };
  };


  // jQuery namespace for summernote
  /**
   * @class $.summernote 
   * 
   * summernote attribute  
   * 
   * @mixin defaults
   * @singleton  
   * 
   */
  $.summernote = $.summernote || {};

  // extends default settings
  //  - $.summernote.version
  //  - $.summernote.options
  //  - $.summernote.lang
  $.extend($.summernote, defaults);

  var renderer = new Renderer();
  var eventHandler = new EventHandler();

  $.extend($.summernote, {
    /** @property {Renderer} */
    renderer: renderer,
    /** @property {EventHandler} */
    eventHandler: eventHandler,
    /** 
     * @property {Object} core 
     * @property {core.agent} core.agent 
     * @property {core.dom} core.dom
     * @property {core.range} core.range 
     */
    core: {
      agent: agent,
      list : list,
      dom: dom,
      range: range
    },
    /** 
     * @property {Object} 
     * pluginEvents event list for plugins
     * event has name and callback function.
     * 
     * ``` 
     * $.summernote.addPlugin({
     *     events : {
     *          'hello' : function(layoutInfo, value, $target) {
     *              console.log('event name is hello, value is ' + value );
     *          }
     *     }     
     * })
     * ```
     * 
     * * event name is data-event property.
     * * layoutInfo is a summernote layout information.
     * * value is data-value property.
     */
    pluginEvents: {},

    plugins : []
  });

  /**
   * @method addPlugin
   *
   * add Plugin in Summernote 
   * 
   * Summernote can make a own plugin.
   *
   * ### Define plugin
   * ```
   * // get template function  
   * var tmpl = $.summernote.renderer.getTemplate();
   * 
   * // add a button   
   * $.summernote.addPlugin({
   *     buttons : {
   *        // "hello"  is button's namespace.      
   *        "hello" : function(lang, options) {
   *            // make icon button by template function          
   *            return tmpl.iconButton('fa fa-header', {
   *                // callback function name when button clicked 
   *                event : 'hello',
   *                // set data-value property                 
   *                value : 'hello',                
   *                hide : true
   *            });           
   *        }
   *     
   *     }, 
   *     
   *     events : {
   *        "hello" : function(layoutInfo, value) {
   *            // here is event code 
   *        }
   *     }     
   * });
   * ``` 
   * ### Use a plugin in toolbar
   * 
   * ``` 
   *    $("#editor").summernote({
   *    ...
   *    toolbar : [
   *        // display hello plugin in toolbar     
   *        ['group', [ 'hello' ]]
   *    ]
   *    ...    
   *    });
   * ```
   *  
   *  
   * @param {Object} plugin
   * @param {Object} [plugin.buttons] define plugin button. for detail, see to Renderer.addButtonInfo
   * @param {Object} [plugin.dialogs] define plugin dialog. for detail, see to Renderer.addDialogInfo
   * @param {Object} [plugin.events] add event in $.summernote.pluginEvents 
   * @param {Object} [plugin.langs] update $.summernote.lang
   * @param {Object} [plugin.options] update $.summernote.options
   */
  $.summernote.addPlugin = function (plugin) {

    // save plugin list
    $.summernote.plugins.push(plugin);

    if (plugin.buttons) {
      $.each(plugin.buttons, function (name, button) {
        renderer.addButtonInfo(name, button);
      });
    }

    if (plugin.dialogs) {
      $.each(plugin.dialogs, function (name, dialog) {
        renderer.addDialogInfo(name, dialog);
      });
    }

    if (plugin.events) {
      $.each(plugin.events, function (name, event) {
        $.summernote.pluginEvents[name] = event;
      });
    }

    if (plugin.langs) {
      $.each(plugin.langs, function (locale, lang) {
        if ($.summernote.lang[locale]) {
          $.extend($.summernote.lang[locale], lang);
        }
      });
    }

    if (plugin.options) {
      $.extend($.summernote.options, plugin.options);
    }
  };

  /*
   * extend $.fn
   */
  $.fn.extend({
    /**
     * @method
     * Initialize summernote
     *  - create editor layout and attach Mouse and keyboard events.
     * 
     * ```
     * $("#summernote").summernote( { options ..} );
     * ```
     *   
     * @member $.fn
     * @param {Object|String} options reference to $.summernote.options
     * @return {this}
     */
    summernote: function () {
      // check first argument's type
      //  - {String}: External API call {{module}}.{{method}}
      //  - {Object}: init options
      var type = $.type(list.head(arguments));
      var isExternalAPICalled = type === 'string';
      var isInitOptions = type === 'object';

      // extend default options with custom user options
      var options = isInitOptions ? list.head(arguments) : {};
      options = $.extend({}, $.summernote.options, options);

      // Include langInfo in options for later use, e.g. for image drag-n-drop
      // Setup language info with en-US as default
      options.langInfo = $.extend(true, {}, $.summernote.lang['en-US'], $.summernote.lang[options.lang]);

      this.each(function (idx, holder) {
        var $holder = $(holder);

        // if layout isn't created yet, createLayout and attach events
        if (!renderer.hasNoteEditor($holder)) {
          renderer.createLayout($holder, options);

          var layoutInfo = renderer.layoutInfoFromHolder($holder);

          eventHandler.attach(layoutInfo, options);
          eventHandler.attachCustomEvent(layoutInfo, options);

        }
      });

      // callback on init
      if (!isExternalAPICalled && this.length && options.oninit) {
        options.oninit();
      }

      var $first = this.first();
      if ($first.length) {
        var layoutInfo = renderer.layoutInfoFromHolder($first);

        // external API
        if (isExternalAPICalled) {
          var moduleAndMethod = list.head(list.from(arguments));
          var args = list.tail(list.from(arguments));

          // TODO now external API only works for editor
          var params = [moduleAndMethod, layoutInfo.editable()].concat(args);
          return eventHandler.invoke.apply(eventHandler, params);
        } else if (options.focus) {
          // focus on first editable element for initialize editor
          layoutInfo.editable().focus();
        }
      }

      return this;
    },

    /**
     * @method 
     * 
     * get the HTML contents of note or set the HTML contents of note.
     *
     * * get contents 
     * ```
     * var content = $("#summernote").code();
     * ```
     * * set contents 
     *
     * ```
     * $("#summernote").code(html);
     * ```
     *
     * @member $.fn 
     * @param {String} [html] - HTML contents(optional, set)
     * @return {this|String} - context(set) or HTML contents of note(get).
     */
    code: function (html) {
      // get the HTML contents of note
      if (html === undefined) {
        var $holder = this.first();
        if (!$holder.length) {
          return;
        }

        var layoutInfo = renderer.layoutInfoFromHolder($holder);
        var $editable = layoutInfo && layoutInfo.editable();

        if ($editable && $editable.length) {
          var isCodeview = eventHandler.invoke('codeview.isActivated', layoutInfo);
          eventHandler.invoke('codeview.sync', layoutInfo);
          return isCodeview ? layoutInfo.codable().val() :
                              layoutInfo.editable().html();
        }
        return dom.value($holder);
      }

      // set the HTML contents of note
      this.each(function (i, holder) {
        var layoutInfo = renderer.layoutInfoFromHolder($(holder));
        var $editable = layoutInfo && layoutInfo.editable();
        if ($editable) {
          $editable.html(html);
        }
      });

      return this;
    },

    /**
     * @method
     * 
     * destroy Editor Layout and detach Key and Mouse Event
     *
     * @member $.fn
     * @return {this}
     */
    destroy: function () {
      this.each(function (idx, holder) {
        var $holder = $(holder);

        if (!renderer.hasNoteEditor($holder)) {
          return;
        }

        var info = renderer.layoutInfoFromHolder($holder);
        var options = info.editor().data('options');

        eventHandler.detach(info, options);
        renderer.removeLayout($holder, info, options);
      });

      return this;
    }
  });
}));<|MERGE_RESOLUTION|>--- conflicted
+++ resolved
@@ -6,11 +6,7 @@
  * Copyright 2013-2015 Alan Hong. and other contributors
  * summernote may be freely distributed under the MIT license./
  *
-<<<<<<< HEAD
- * Date: 2015-05-04T07:46Z
-=======
- * Date: 2015-05-08T16:15Z
->>>>>>> 0b61f34b
+ * Date: 2015-05-16T22:26Z
  */
 (function (factory) {
   /* global define */
@@ -109,6 +105,8 @@
     return originalWidth !== width;
   };
 
+  var userAgent = navigator.userAgent;
+
   /**
    * @class core.agent
    *
@@ -121,9 +119,12 @@
     /** @property {Boolean} [isMac=false] true if this agent is Mac  */
     isMac: navigator.appVersion.indexOf('Mac') > -1,
     /** @property {Boolean} [isMSIE=false] true if this agent is a Internet Explorer  */
-    isMSIE: navigator.userAgent.indexOf('MSIE') > -1 || navigator.userAgent.indexOf('Trident') > -1,
+    isMSIE: /MSIE|Trident/i.test(userAgent),
     /** @property {Boolean} [isFF=false] true if this agent is a Firefox  */
-    isFF: navigator.userAgent.indexOf('Firefox') > -1,
+    isFF: /firefox/i.test(userAgent),
+    isWebkit: /webkit/i.test(userAgent),
+    /** @property {Boolean} [isSafari=false] true if this agent is a Safari  */
+    isSafari: /safari/i.test(userAgent),
     /** @property {String} jqueryVersion current jQuery version string  */
     jqueryVersion: parseFloat($.fn.jquery),
     isSupportAmd: isSupportAmd,
@@ -708,8 +709,11 @@
 
       if (len === 0) {
         return true;
-      } else if (!dom.isText(node) && len === 1 && node.innerHTML === blankHTML) {
+      } else if (!isText(node) && len === 1 && node.innerHTML === blankHTML) {
         // ex) <p><br></p>, <span><br></span>
+        return true;
+      } else if (list.all(node.childNodes, isText) && node.innerHTML === '') {
+        // ex) <p></p>, <span></span>
         return true;
       }
 
@@ -2132,7 +2136,7 @@
         if (!arguments.length) { // from Browser Selection
           if (agent.isW3CRangeSupport) {
             var selection = document.getSelection();
-            if (selection.rangeCount === 0) {
+            if (!selection || selection.rangeCount === 0) {
               return null;
             } else if (dom.isBody(selection.anchorNode)) {
               // Firefox: returns entire body as range on initialization. We won't never need it.
@@ -2201,6 +2205,26 @@
         }
 
         return this.create(sc, so, ec, eo);
+      },
+
+      /**
+       * create WrappedRange from node after position
+       *
+       * @param {Node} node
+       * @return {WrappedRange}
+       */
+      createFromNodeBefore: function (node) {
+        return this.createFromNode(node).collapse(true);
+      },
+
+      /**
+       * create WrappedRange from node after position
+       *
+       * @param {Node} node
+       * @return {WrappedRange}
+       */
+      createFromNodeAfter: function (node) {
+        return this.createFromNode(node).collapse();
       },
 
       /**
@@ -2312,7 +2336,7 @@
         ['font', ['bold', 'italic', 'underline', 'clear']],
         // ['font', ['bold', 'italic', 'underline', 'strikethrough', 'superscript', 'subscript', 'clear']],
         ['fontname', ['fontname']],
-        // ['fontsize', ['fontsize']],
+        ['fontsize', ['fontsize']],
         ['color', ['color']],
         ['para', ['ul', 'ol', 'paragraph']],
         ['height', ['height']],
@@ -2321,6 +2345,8 @@
         ['view', ['fullscreen', 'codeview']],
         ['help', ['help']]
       ],
+
+      plugin : { },
 
       // air mode: inline editor
       airMode: false,
@@ -2703,6 +2729,15 @@
         return list.contains([8, 9, 13, 32], keyCode);
       },
       /**
+       * @method isMove
+       *
+       * @param {Number} keyCode
+       * @return {Boolean}
+       */
+      isMove: function (keyCode) {
+        return list.contains([37, 38, 39, 40], keyCode);
+      },
+      /**
        * @property {Object} nameFromCode
        * @property {String} nameFromCode.8 "BACKSPACE"
        */
@@ -2842,7 +2877,7 @@
       var onlyPartialContains = !!(options && options.onlyPartialContains);
 
       if (rng.isCollapsed()) {
-        return rng.insertNode(dom.create(nodeName));
+        return [rng.insertNode(dom.create(nodeName))];
       }
 
       var pred = dom.makePredByNodeName(nodeName);
@@ -3276,6 +3311,9 @@
     };
   };
 
+
+  var KEY_BOGUS = 'bogus';
+
   /**
    * @class editing.Editor
    *
@@ -3298,7 +3336,7 @@
      * @return {WrappedRange}
      */
     this.createRange = function ($editable) {
-      $editable.focus();
+      this.focus($editable);
       return range.create();
     };
 
@@ -3311,7 +3349,7 @@
      * @param {Boolean} [thenCollapse=false]
      */
     this.saveRange = function ($editable, thenCollapse) {
-      $editable.focus();
+      this.focus($editable);
       $editable.data('range', range.create());
       if (thenCollapse) {
         range.create().collapse().select();
@@ -3345,7 +3383,7 @@
       var rng = $editable.data('range');
       if (rng) {
         rng.select();
-        $editable.focus();
+        this.focus($editable);
       }
     };
 
@@ -3412,6 +3450,7 @@
       triggerOnChange($editable);
     };
 
+    var self = this;
     /**
      * @method beforeCommand
      * before command
@@ -3419,6 +3458,8 @@
      */
     var beforeCommand = this.beforeCommand = function ($editable) {
       triggerOnBeforeChange($editable);
+      // keep focus on editable before command execution
+      self.focus($editable);
     };
 
     /**
@@ -3568,7 +3609,7 @@
      * @param {Object} options
      */
     this.tab = function ($editable, options) {
-      var rng = range.create();
+      var rng = this.createRange($editable);
       if (rng.isCollapsed() && rng.isOnCell()) {
         table.tab(rng);
       } else {
@@ -3584,8 +3625,8 @@
      * handle shift+tab key
      *
      */
-    this.untab = function () {
-      var rng = range.create();
+    this.untab = function ($editable) {
+      var rng = this.createRange($editable);
       if (rng.isCollapsed() && rng.isOnCell()) {
         table.tab(rng, true);
       }
@@ -3656,13 +3697,13 @@
           width: Math.min($editable.width(), $image.width())
         });
         range.create().insertNode($image[0]);
-        range.createFromNode($image[0]).collapse().select();
+        range.createFromNodeAfter($image[0]).select();
         afterCommand($editable);
       }).fail(function () {
-        var callbacks = $editable.data('callbacks');
-        if (callbacks.onImageUploadError) {
-          callbacks.onImageUploadError();
-        }
+        var $holder = dom.makeLayoutInfo($editable).holder();
+        handler.bindCustomEvent(
+          $holder, $editable.data('callbacks'), 'image.upload.error'
+        )();
       });
     };
 
@@ -3674,9 +3715,8 @@
      */
     this.insertNode = function ($editable, node) {
       beforeCommand($editable);
-      var rng = this.createRange($editable);
-      rng.insertNode(node);
-      range.createFromNode(node).collapse().select();
+      range.create().insertNode(node);
+      range.createFromNodeAfter(node).select();
       afterCommand($editable);
     };
 
@@ -3687,8 +3727,7 @@
      */
     this.insertText = function ($editable, text) {
       beforeCommand($editable);
-      var rng = this.createRange($editable);
-      var textNode = rng.insertNode(dom.createText(text));
+      var textNode = range.create().insertNode(dom.createText(text));
       range.create(textNode, dom.nodeLength(textNode)).select();
       afterCommand($editable);
     };
@@ -3700,9 +3739,8 @@
      */
     this.pasteHTML = function ($editable, markup) {
       beforeCommand($editable);
-      var rng = this.createRange($editable);
-      var contents = rng.pasteHTML(markup);
-      range.createFromNode(list.last(contents)).collapse().select();
+      var contents = range.create().pasteHTML(markup);
+      range.createFromNodeAfter(list.last(contents)).select();
       afterCommand($editable);
     };
 
@@ -3743,17 +3781,54 @@
      * @param {String} value - px
      */
     this.fontSize = function ($editable, value) {
-      beforeCommand($editable);
-
-      var rng = this.createRange($editable);
-      var spans = style.styleNodes(rng);
-      $.each(spans, function (idx, span) {
-        $(span).css({
+      var rng = range.create();
+      var isCollapsed = rng.isCollapsed();
+
+      if (isCollapsed) {
+        var spans = style.styleNodes(rng);
+        var firstSpan = list.head(spans);
+
+        $(spans).css({
           'font-size': value + 'px'
         });
-      });
-
-      afterCommand($editable);
+
+        // [workaround] added styled bogus span for style
+        //  - also bogus character needed for cursor position
+        if (firstSpan && !dom.nodeLength(firstSpan)) {
+          firstSpan.innerHTML = dom.ZERO_WIDTH_NBSP_CHAR;
+          range.createFromNodeAfter(firstSpan.firstChild).select();
+          $editable.data(KEY_BOGUS, firstSpan);
+        }
+      } else {
+        beforeCommand($editable);
+        $(style.styleNodes(rng)).css({
+          'font-size': value + 'px'
+        });
+        afterCommand($editable);
+      }
+    };
+
+    /**
+     * remove bogus node and character
+     */
+    this.removeBogus = function ($editable) {
+      var bogusNode = $editable.data(KEY_BOGUS);
+      if (!bogusNode) {
+        return;
+      }
+
+      var textNode = list.find(list.from(bogusNode.childNodes), dom.isText);
+
+      var bogusCharIdx = textNode.nodeValue.indexOf(dom.ZERO_WIDTH_NBSP_CHAR);
+      if (bogusCharIdx !== -1) {
+        textNode.deleteData(bogusCharIdx, 1);
+      }
+
+      if (dom.isEmpty(bogusNode)) {
+        dom.remove(bogusNode);
+      }
+
+      $editable.removeData(KEY_BOGUS);
     };
 
     /**
@@ -3777,7 +3852,7 @@
      * @param {jQuery} $editable
      */
     this.unlink = function ($editable) {
-      var rng = range.create();
+      var rng = this.createRange();
       if (rng.isOnAnchor()) {
         var anchor = dom.ancestor(rng.sc, dom.isAnchor);
         rng = range.createFromNode(anchor);
@@ -3831,9 +3906,9 @@
         }
       });
 
-      var startRange = range.createFromNode(list.head(anchors)).collapse(true);
+      var startRange = range.createFromNodeBefore(list.head(anchors));
       var startPoint = startRange.getStartPoint();
-      var endRange = range.createFromNode(list.last(anchors)).collapse();
+      var endRange = range.createFromNodeAfter(list.last(anchors));
       var endPoint = endRange.getEndPoint();
 
       range.create(
@@ -3856,7 +3931,7 @@
      * @return {String} [return.url=""]
      */
     this.getLinkInfo = function ($editable) {
-      $editable.focus();
+      this.focus($editable);
 
       var rng = range.create().expand(dom.isAnchor);
 
@@ -3901,8 +3976,7 @@
       var dimension = sDim.split('x');
       beforeCommand($editable);
 
-      var rng = range.create();
-      rng = rng.deleteContents();
+      var rng = range.create().deleteContents();
       rng.insertNode(table.createTable(dimension[0], dimension[1]));
       afterCommand($editable);
     };
@@ -3993,7 +4067,7 @@
 
       handler.bindCustomEvent(
         $(), $editable.data('callbacks'), 'media.delete'
-      ).call($target, this.$editable);
+      )($target, $editable);
 
       afterCommand($editable);
     };
@@ -4007,8 +4081,11 @@
       $editable.focus();
 
       // [workaround] for firefox bug http://goo.gl/lVfAaI
-      if (agent.isFF) {
-        range.createFromNode($editable[0].firstChild || $editable[0]).collapse().select();
+      if (agent.isFF && !range.create().isOnEditable()) {
+        range.createFromNode($editable[0])
+             .normalize()
+             .collapse()
+             .select();
       }
     };
   };
@@ -5278,6 +5355,12 @@
       }
     };
 
+    var hKeyupAndMouseup = function (event) {
+      var layoutInfo = dom.makeLayoutInfo(event.currentTarget || event.target);
+      modules.editor.removeBogus(layoutInfo.editable());
+      hToolbarAndPopoverUpdate(event);
+    };
+
     var hToolbarAndPopoverUpdate = function (event) {
       // delay for range after mouseup
       setTimeout(function () {
@@ -5295,15 +5378,13 @@
       }, 0);
     };
 
-    var hScroll = function (event) {
+    var hScrollAndBlur = function (event) {
       var layoutInfo = dom.makeLayoutInfo(event.currentTarget || event.target);
       //hide popover and handle when scrolled
       modules.popover.hide(layoutInfo.popover());
       modules.handle.hide(layoutInfo.handle());
     };
 
-    var hBlur = hScroll;
-    
     var hToolbarAndPopoverMousedown = function (event) {
       // prevent default event when insertTable (FF, Webkit)
       var $btn = $(event.target).closest('[data-event]');
@@ -5424,13 +5505,23 @@
           keys.push(keyName);
         }
 
-        var eventName = keyMap[keys.join('+')];
+        var pluginEvent;
+        var keyString = keys.join('+');
+        var eventName = keyMap[keyString];
         if (eventName) {
-          if ($.summernote.pluginEvents[eventName]) {
-            var plugin = $.summernote.pluginEvents[eventName];
-            if ($.isFunction(plugin)) {
-              plugin(event, modules.editor, layoutInfo);
+          // FIXME Summernote doesn't support event pipeline yet.
+          //  - Plugin -> Base Code
+          pluginEvent = $.summernote.pluginEvents[keyString];
+          if ($.isFunction(pluginEvent)) {
+            if (pluginEvent(event, modules.editor, layoutInfo)) {
+              return false;
             }
+          }
+
+          pluginEvent = $.summernote.pluginEvents[eventName];
+
+          if ($.isFunction(pluginEvent)) {
+            pluginEvent(event, modules.editor, layoutInfo);
           } else if (modules.editor[eventName]) {
             modules.editor[eventName]($editable, $editor.data('options'));
             event.preventDefault();
@@ -5456,9 +5547,10 @@
         this.bindKeyMap(layoutInfo, options.keyMap[agent.isMac ? 'mac' : 'pc']);
       }
       layoutInfo.editable().on('mousedown', hMousedown);
-      layoutInfo.editable().on('keyup mouseup', hToolbarAndPopoverUpdate);
-      layoutInfo.editable().on('scroll', hScroll);
-      layoutInfo.editable().on('blur', hBlur);
+      layoutInfo.editable().on('keyup mouseup', hKeyupAndMouseup);
+      layoutInfo.editable().on('scroll blur', hScrollAndBlur);
+
+      // handler for clipboard
       modules.clipboard.attach(layoutInfo, options);
 
       // handler for handle and popover
@@ -5527,13 +5619,7 @@
       // Textarea: auto filling the code before form submit.
       if (dom.isTextarea(list.head(layoutInfo.holder()))) {
         layoutInfo.holder().closest('form').submit(function () {
-          var contents = layoutInfo.holder().code();
-          layoutInfo.holder().val(contents);
-
-          // callback on submit
-          if (options.onsubmit) {
-            options.onsubmit(contents);
-          }
+          layoutInfo.holder().val(layoutInfo.holder().code());
         });
       }
     };
@@ -5572,7 +5658,6 @@
         bindCustomEvent($holder, callbacks, 'change')($editable.html(), $editable);
       });
 
-      // callbacks for advanced features (camel)
       if (!options.airMode) {
         layoutInfo.toolbar().click(bindCustomEvent($holder, callbacks, 'toolbar.click'));
         layoutInfo.popover().click(bindCustomEvent($holder, callbacks, 'popover.click'));
@@ -5782,7 +5867,7 @@
                      '</span>';
         return tplButton(label, {
           title: lang.font.name,
-          dropdown: '<ul class="dropdown-menu">' + items + '</ul>'
+          dropdown: '<ul class="dropdown-menu note-check">' + items + '</ul>'
         });
       },
       fontsize: function (lang, options) {
@@ -5795,7 +5880,7 @@
         var label = '<span class="note-current-fontsize">11</span>';
         return tplButton(label, {
           title: lang.font.size,
-          dropdown: '<ul class="dropdown-menu">' + items + '</ul>'
+          dropdown: '<ul class="dropdown-menu note-check">' + items + '</ul>'
         });
       },
       color: function (lang, options) {
@@ -5938,7 +6023,7 @@
 
         return tplIconButton(options.iconPrefix + 'text-height', {
           title: lang.font.height,
-          dropdown: '<ul class="dropdown-menu">' + items + '</ul>'
+          dropdown: '<ul class="dropdown-menu note-check">' + items + '</ul>'
         });
 
       },
@@ -6772,12 +6857,25 @@
 
       // extend default options with custom user options
       var options = isInitOptions ? list.head(arguments) : {};
+
       options = $.extend({}, $.summernote.options, options);
 
       // Include langInfo in options for later use, e.g. for image drag-n-drop
       // Setup language info with en-US as default
       options.langInfo = $.extend(true, {}, $.summernote.lang['en-US'], $.summernote.lang[options.lang]);
 
+      if (!isExternalAPICalled && isInitOptions) {
+        // override plugin
+        for (var i = 0, len = $.summernote.plugins.length; i < len; i++) {
+          var plugin = $.summernote.plugins[i];
+
+          if (options.plugin[plugin.name]) {
+            $.summernote.plugins[i] = $.extend(true, plugin, options.plugin[plugin.name]);
+          }
+        }
+
+      }
+
       this.each(function (idx, holder) {
         var $holder = $(holder);
 
@@ -6786,6 +6884,7 @@
           renderer.createLayout($holder, options);
 
           var layoutInfo = renderer.layoutInfoFromHolder($holder);
+          $holder.data('layoutInfo', layoutInfo);
 
           eventHandler.attach(layoutInfo, options);
           eventHandler.attachCustomEvent(layoutInfo, options);
