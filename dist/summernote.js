--- conflicted
+++ resolved
@@ -1,16 +1,12 @@
 /**
- * Super simple wysiwyg editor on Bootstrap v0.6.10
+ * Super simple wysiwyg editor on Bootstrap v0.6.11
  * http://summernote.org/
  *
  * summernote.js
  * Copyright 2013-2015 Alan Hong. and other contributors
  * summernote may be freely distributed under the MIT license./
  *
-<<<<<<< HEAD
- * Date: 2015-07-17T14:16Z
-=======
- * Date: 2015-07-13T02:32Z
->>>>>>> b6cb37fb
+ * Date: 2015-07-24T17:43Z
  */
 (function (factory) {
   /* global define */
@@ -581,13 +577,13 @@
 
         // frame mode
       } else {
-        makeFinder = function (sClassName, sBaseElement) {
-          var $baseElement = sBaseElement ? $(sBaseElement) : $editor;
-          return function () { return $baseElement.find(sClassName); };
+        makeFinder = function (className, $base) {
+          $base = $base || $editor;
+          return function () { return $base.find(className); };
         };
 
         var options = $editor.data('options');
-        var dialogHolder = (options && options.dialogsInBody) ? document.body : null;
+        var $dialogHolder = (options && options.dialogsInBody) ? $(document.body) : null;
 
         return {
           editor: function () { return $editor; },
@@ -599,7 +595,7 @@
           statusbar: makeFinder('.note-statusbar'),
           popover: makeFinder('.note-popover'),
           handle: makeFinder('.note-handle'),
-          dialog: makeFinder('.note-dialog', dialogHolder)
+          dialog: makeFinder('.note-dialog', $dialogHolder)
         };
       }
     };
@@ -2385,7 +2381,7 @@
    */
   var defaults = {
     /** @property */
-    version: '0.6.10',
+    version: '0.6.11',
 
     /**
      * 
@@ -2499,6 +2495,8 @@
           check: 'check'
         }
       },
+
+      dialogsInBody: false,          // false will add dialogs into editor
 
       codemirror: {                 // codemirror options
         mode: 'text/html',
@@ -2887,6 +2885,7 @@
       'R': 82,
       'S': 83,
       'U': 85,
+      'V': 86,
       'Y': 89,
       'Z': 90,
 
@@ -4587,15 +4586,17 @@
      *
      * @private
      * @param {Node} placeholder
-     * @param {Boolean} isAirMode
-     * @return {Object}
-     * @return {Number} return.left
-     * @return {Number} return.top
-     */
-    var posFromPlaceholder = function (placeholder, isAirMode) {
+     * @param {Object} options
+     * @param {Boolean} options.isAirMode
+     * @return {Position}
+     */
+    var posFromPlaceholder = function (placeholder, options) {
+      var isAirMode = options && options.isAirMode;
+      var isLeftTop = options && options.isLeftTop;
+
       var $placeholder = $(placeholder);
       var pos = isAirMode ? $placeholder.offset() : $placeholder.position();
-      var height = $placeholder.outerHeight(true); // include margin
+      var height = isLeftTop ? 0 : $placeholder.outerHeight(true); // include margin
 
       // popover below placeholder.
       return {
@@ -4641,14 +4642,19 @@
         } else {
           $anchor.attr('target', '_blank');
         }
-        showPopover($linkPopover, posFromPlaceholder(styleInfo.anchor, isAirMode));
+        showPopover($linkPopover, posFromPlaceholder(styleInfo.anchor, {
+          isAirMode: isAirMode
+        }));
       } else {
         $linkPopover.hide();
       }
 
       var $imagePopover = $popover.find('.note-image-popover');
       if (styleInfo.image) {
-        showPopover($imagePopover, posFromPlaceholder(styleInfo.image, isAirMode));
+        showPopover($imagePopover, posFromPlaceholder(styleInfo.image, {
+          isAirMode: isAirMode,
+          isLeftTop: true
+        }));
       } else {
         $imagePopover.hide();
       }
@@ -5055,11 +5061,9 @@
   };
 
   var Clipboard = function (handler) {
-
     var $paste;
 
     this.attach = function (layoutInfo) {
-
       if (window.clipboardData || agent.isFF) {
         $paste = $('<div />').attr('contenteditable', true).css({
           position : 'absolute',
@@ -5067,28 +5071,17 @@
           opacity : 0
         });
         layoutInfo.editable().after($paste);
-        $paste.on('paste', hPasteClipboardImage);
+        $paste.on('paste', hPaste);
 
         layoutInfo.editable().on('keydown', function (e) {
-          if (e.ctrlKey && e.keyCode === 86) {  // CTRL+V
+          if (e.ctrlKey && e.keyCode === key.code.V) {
             handler.invoke('saveRange', layoutInfo.editable());
-            if ($paste) {
-              $paste.focus();
-            }
+            $paste.focus();
           }
         });
       }
 
-      layoutInfo.editable().on('paste', hPasteClipboardImage);
-    };
-
-    var hPasteContent = function (handler, $paste, $editable) {
-      var pasteContent = $('<div />').html($paste.html());
-
-      handler.invoke('restoreRange', $editable);
-      handler.invoke('focus', $editable);
-      handler.invoke('pasteHTML', $editable, pasteContent.html());
-      $paste.empty();
+      layoutInfo.editable().on('paste', hPaste);
     };
 
     /**
@@ -5096,65 +5089,47 @@
      *
      * @param {Event} event
      */
-    var hPasteClipboardImage = function (event) {
-
+    var hPaste = function (event) {
       var clipboardData = event.originalEvent.clipboardData;
       var layoutInfo = dom.makeLayoutInfo(event.currentTarget || event.target);
       var $editable = layoutInfo.editable();
 
-      if (!clipboardData || !clipboardData.items || !clipboardData.items.length) {
-
-        var callbacks = $editable.data('callbacks');
-        // only can run if it has onImageUpload method
-        if (!callbacks.onImageUpload) {
-          hPasteContent(handler, $paste, $editable);
-          return;
-        }
-
+      if (clipboardData && clipboardData.items && clipboardData.items.length) {
+        // using clipboardData case
+        var item = list.head(clipboardData.items);
+        if (item.kind === 'file' && item.type.indexOf('image/') !== -1) {
+          handler.insertImages(layoutInfo, [item.getAsFile()]);
+        }
+
+        handler.invoke('editor.afterCommand', $editable);
+      } else if ($paste && $editable.data('callbacks').onImageUpload) {
+        // using dummy contenteditable: only can run if it has onImageUpload method
         setTimeout(function () {
-          if (!$paste) {
-            return;
-          }
-
-          var imgNode = $paste[0].firstChild;
-          if (!imgNode) {
-            hPasteContent(handler, $paste, $editable);
-            return;
-          }
-
-          if (!dom.isImg(imgNode)) {
-            hPasteContent(handler, $paste, $editable);
-          } else {
+          var node = $paste[0].firstChild;
+          if (dom.isImg(node)) {
             handler.invoke('restoreRange', $editable);
-            var datauri = imgNode.src;
-
-            var data = atob(datauri.split(',')[1]);
-            var array = new Uint8Array(data.length);
-            for (var i = 0; i < data.length; i++) {
-              array[i] = data.charCodeAt(i);
+            var dataURI = node.src;
+
+            var decodedData = atob(dataURI.split(',')[1]);
+            var array = new Uint8Array(decodedData.length);
+            for (var i = 0; i < decodedData.length; i++) {
+              array[i] = decodedData.charCodeAt(i);
             }
 
             var blob = new Blob([array], { type : 'image/png' });
             blob.name = 'clipboard.png';
             handler.invoke('focus', $editable);
             handler.insertImages(layoutInfo, [blob]);
-
+            $paste.empty();
+          } else {
+            var pasteContent = $('<div />').html($paste.html());
+            handler.invoke('restoreRange', $editable);
+            handler.invoke('focus', $editable);
+            handler.invoke('pasteHTML', $editable, pasteContent.html());
             $paste.empty();
           }
-
         }, 0);
-
-        return;
-      }
-
-      var item = list.head(clipboardData.items);
-      var isClipboardImage = item.kind === 'file' && item.type.indexOf('image/') !== -1;
-
-      if (isClipboardImage) {
-        handler.insertImages(layoutInfo, [item.getAsFile()]);
-      }
-
-      handler.invoke('editor.afterCommand', $editable);
+      }
     };
   };
 
@@ -5947,7 +5922,7 @@
       return (dropdown ? '<div class="btn-group' +
                (className ? ' ' + className : '') + '">' : '') +
                '<button type="button"' +
-                 ' class="btn btn-default btn-sm btn-small' +
+                 ' class="btn btn-default btn-sm' +
                    ((!dropdown && className) ? ' ' + className : '') +
                    (dropdown ? ' dropdown-toggle' : '') +
                  '"' +
@@ -6383,7 +6358,7 @@
         });
 
         var content = '<div class="btn-group">' + fullButton + halfButton + quarterButton + '</div>' +
-                      '<div class="btn-group">' + leftButton + rightButton + justifyButton + '</div>' +
+                      '<div class="btn-group">' + leftButton + rightButton + justifyButton + '</div><br>' +
                       '<div class="btn-group">' + roundedButton + circleButton + thumbnailButton + noneButton + '</div>' +
                       '<div class="btn-group">' + removeButton + '</div>';
         return tplPopover('note-image-popover', content);
@@ -6550,27 +6525,27 @@
           imageLimitation = '<small>' + lang.image.maximumFileSize + ' : ' + readableSize + '</small>';
         }
 
-        var body = '<div class="form-group row-fluid note-group-select-from-files">' +
+        var body = '<div class="form-group row note-group-select-from-files">' +
                      '<label>' + lang.image.selectFromFiles + '</label>' +
                      '<input class="note-image-input" type="file" name="files" accept="image/*" multiple="multiple" />' +
                      imageLimitation +
                    '</div>' +
-                   '<div class="form-group row-fluid">' +
+                   '<div class="form-group row">' +
                      '<label>' + lang.image.url + '</label>' +
-                     '<input class="note-image-url form-control span12" type="text" />' +
+                     '<input class="note-image-url form-control col-md-12" type="text" />' +
                    '</div>';
         var footer = '<button href="#" class="btn btn-primary note-image-btn disabled" disabled>' + lang.image.insert + '</button>';
         return tplDialog('note-image-dialog', lang.image.insert, body, footer);
       },
 
       link: function (lang, options) {
-        var body = '<div class="form-group row-fluid">' +
+        var body = '<div class="form-group row">' +
                      '<label>' + lang.link.textToDisplay + '</label>' +
-                     '<input class="note-link-text form-control span12" type="text" />' +
+                     '<input class="note-link-text form-control col-md-12" type="text" />' +
                    '</div>' +
-                   '<div class="form-group row-fluid">' +
+                   '<div class="form-group row">' +
                      '<label>' + lang.link.url + '</label>' +
-                     '<input class="note-link-url form-control span12" type="text" value="http://" />' +
+                     '<input class="note-link-url form-control col-md-12" type="text" value="http://" />' +
                    '</div>' +
                    (!options.disableLinkTarget ?
                      '<div class="checkbox">' +
@@ -6588,7 +6563,7 @@
                    '<div class="title">' + lang.shortcut.shortcuts + '</div>' +
                    (agent.isMac ? tplShortcutTable(lang, options) : replaceMacKeys(tplShortcutTable(lang, options))) +
                    '<p class="text-center">' +
-                     '<a href="//summernote.org/" target="_blank">Summernote 0.6.10</a> · ' +
+                     '<a href="//summernote.org/" target="_blank">Summernote 0.6.11</a> · ' +
                      '<a href="//github.com/summernote/summernote" target="_blank">Project</a> · ' +
                      '<a href="//github.com/summernote/summernote/issues" target="_blank">Issues</a>' +
                    '</p>';
@@ -6731,7 +6706,7 @@
       var langInfo = options.langInfo;
 
       //01. create Editor
-      var $editor = $('<div class="note-editor panel panel-default"></div>');
+      var $editor = $('<div class="note-editor panel panel-default" />');
       if (options.width) {
         $editor.width(options.width);
       }
@@ -6741,10 +6716,12 @@
         $('<div class="note-statusbar">' + (options.disableResizeEditor ? '' : tplStatusbar()) + '</div>').prependTo($editor);
       }
 
-      //03. create Editable
+      //03 editing area
+      var $editingArea = $('<div class="note-editing-area" />');
+      //03. create editable
       var isContentEditable = !$holder.is(':disabled');
-      var $editable = $('<div class="note-editable panel-body" contentEditable="' + isContentEditable + '"></div>')
-          .prependTo($editor);
+      var $editable = $('<div class="note-editable panel-body" contentEditable="' + isContentEditable + '"></div>').prependTo($editingArea);
+      
       if (options.height) {
         $editable.height(options.height);
       }
@@ -6756,12 +6733,22 @@
         $editable.attr('data-placeholder', placeholder);
       }
 
-      $editable.html(dom.html($holder));
+      $editable.html(dom.html($holder) || dom.emptyPara);
 
       //031. create codable
-      $('<textarea class="note-codable"></textarea>').prependTo($editor);
-
-      //04. create Toolbar
+      $('<textarea class="note-codable"></textarea>').prependTo($editingArea);
+
+      //04. create Popover
+      var $popover = $(tplPopovers(langInfo, options)).prependTo($editingArea);
+      createPalette($popover, options);
+      createTooltip($popover, keyMap);
+
+      //05. handle(control selection, ...)
+      $(tplHandles()).prependTo($editingArea);
+
+      $editingArea.prependTo($editor);
+
+      //06. create Toolbar
       var $toolbar = $('<div class="note-toolbar panel-heading" />');
       for (var idx = 0, len = options.toolbar.length; idx < len; idx ++) {
         var groupName = options.toolbar[idx][0];
@@ -6785,24 +6772,15 @@
       createTooltip($toolbar, keyMap, 'bottom');
       $toolbar.prependTo($editor);
 
-      //05. create Popover
-      var $popover = $(tplPopovers(langInfo, options)).prependTo($editor);
-      createPalette($popover, options);
-      createTooltip($popover, keyMap);
-
-      //06. handle(control selection, ...)
-      $(tplHandles()).prependTo($editor);
-
-      var $dialogContainer = options.dialogsInBody ? document.body : $editor;
-
-      //07. create Dialog
+      //07. create Dropzone
+      $('<div class="note-dropzone"><div class="note-dropzone-message"></div></div>').prependTo($editor);
+
+      //08. create Dialog
+      var $dialogContainer = options.dialogsInBody ? $(document.body) : $editor;
       var $dialog = $(tplDialogs(langInfo, options)).prependTo($dialogContainer);
       $dialog.find('button.close, a.modal-close').click(function () {
         $(this).closest('.modal').modal('hide');
       });
-
-      //08. create Dropzone
-      $('<div class="note-dropzone"><div class="note-dropzone-message"></div></div>').prependTo($editor);
 
       //09. Editor/Holder switch
       $editor.insertAfter($holder);
