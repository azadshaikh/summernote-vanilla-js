--- conflicted
+++ resolved
@@ -6,11 +6,7 @@
  * Copyright 2013 Alan Hong. and outher contributors
  * summernote may be freely distributed under the MIT license./
  *
-<<<<<<< HEAD
- * Date: 2014-07-03T07:03Z
-=======
- * Date: 2014-06-19T09:44Z
->>>>>>> 780383d2
+ * Date: 2014-07-03T07:53Z
  */
 (function (factory) {
   /* global define */
