/**
 * Super simple wysiwyg editor on Bootstrap v0.5.9
 * http://hackerwins.github.io/summernote/
 *
 * summernote.js
 * Copyright 2013 Alan Hong. and outher contributors
 * summernote may be freely distributed under the MIT license./
 *
<<<<<<< HEAD
 * Date: 2014-09-12T09:46Z
=======
 * Date: 2014-09-09T10:33Z
>>>>>>> 98d43349
 */
(function (factory) {
  /* global define */
  if (typeof define === 'function' && define.amd) {
    // AMD. Register as an anonymous module.
    define(['jquery'], factory);
  } else {
    // Browser globals: jQuery
    factory(window.jQuery);
  }
}(function ($) {
  


  if ('function' !== typeof Array.prototype.reduce) {
    /**
     * Array.prototype.reduce fallback
     *
     * https://developer.mozilla.org/en-US/docs/Web/JavaScript/Reference/Global_Objects/Array/Reduce
     */
    Array.prototype.reduce = function (callback, optInitialValue) {
      var idx, value, length = this.length >>> 0, isValueSet = false;
      if (1 < arguments.length) {
        value = optInitialValue;
        isValueSet = true;
      }
      for (idx = 0; length > idx; ++idx) {
        if (this.hasOwnProperty(idx)) {
          if (isValueSet) {
            value = callback(value, this[idx], idx, this);
          } else {
            value = this[idx];
            isValueSet = true;
          }
        }
      }
      if (!isValueSet) {
        throw new TypeError('Reduce of empty array with no initial value');
      }
      return value;
    };
  }

  if ('function' !== typeof Array.prototype.filter) {
    Array.prototype.filter = function (fun/*, thisArg*/) {
      if (this === void 0 || this === null) {
        throw new TypeError();
      }
  
      var t = Object(this);
      var len = t.length >>> 0;
      if (typeof fun !== 'function') {
        throw new TypeError();
      }
  
      var res = [];
      var thisArg = arguments.length >= 2 ? arguments[1] : void 0;
      for (var i = 0; i < len; i++) {
        if (i in t) {
          var val = t[i];
          if (fun.call(thisArg, val, i, t)) {
            res.push(val);
          }
        }
      }
  
      return res;
    };
  }

  var isSupportAmd = typeof define === 'function' && define.amd;

  /**
   * returns whether font is installed or not.
   * @param {String} fontName
   * @return {Boolean}
   */
  var isFontInstalled = function (fontName) {
    var testFontName = fontName === 'Comic Sans MS' ? 'Courier New' : 'Comic Sans MS';
    var $tester = $('<div>').css({
      position: 'absolute',
      left: '-9999px',
      top: '-9999px',
      fontSize: '200px'
    }).text('mmmmmmmmmwwwwwww').appendTo(document.body);

    var originalWidth = $tester.css('fontFamily', testFontName).width();
    var width = $tester.css('fontFamily', fontName + ',' + testFontName).width();

    $tester.remove();

    return originalWidth !== width;
  };

  /**
   * Object which check platform and agent
   */
  var agent = {
    isMac: navigator.appVersion.indexOf('Mac') > -1,
    isMSIE: navigator.userAgent.indexOf('MSIE') > -1 || navigator.userAgent.indexOf('Trident') > -1,
    isFF: navigator.userAgent.indexOf('Firefox') > -1,
    jqueryVersion: parseFloat($.fn.jquery),
    isSupportAmd: isSupportAmd,
    hasCodeMirror: isSupportAmd ? require.specified('CodeMirror') : !!window.CodeMirror,
    isFontInstalled: isFontInstalled,
    isW3CRangeSupport: !!document.createRange
  };

  /**
   * func utils (for high-order func's arg)
   */
  var func = (function () {
    var eq = function (itemA) {
      return function (itemB) {
        return itemA === itemB;
      };
    };

    var eq2 = function (itemA, itemB) {
      return itemA === itemB;
    };

    var peq2 = function (propName) {
      return function (itemA, itemB) {
        return itemA[propName] === itemB[propName];
      };
    };

    var ok = function () {
      return true;
    };

    var fail = function () {
      return false;
    };

    var not = function (f) {
      return function () {
        return !f.apply(f, arguments);
      };
    };

    var and = function (fA, fB) {
      return function (item) {
        return fA(item) && fB(item);
      };
    };

    var self = function (a) {
      return a;
    };

    var idCounter = 0;

    /**
     * generate a globally-unique id
     *
     * @param {String} [prefix]
     */
    var uniqueId = function (prefix) {
      var id = ++idCounter + '';
      return prefix ? prefix + id : id;
    };

    /**
     * returns bnd (bounds) from rect
     *
     * - IE Compatability Issue: http://goo.gl/sRLOAo
     * - Scroll Issue: http://goo.gl/sNjUc
     *
     * @param {Rect} rect
     * @return {Object} bounds
     * @return {Number} bounds.top
     * @return {Number} bounds.left
     * @return {Number} bounds.width
     * @return {Number} bounds.height
     */
    var rect2bnd = function (rect) {
      var $document = $(document);
      return {
        top: rect.top + $document.scrollTop(),
        left: rect.left + $document.scrollLeft(),
        width: rect.right - rect.left,
        height: rect.bottom - rect.top
      };
    };

    /**
     * returns a copy of the object where the keys have become the values and the values the keys.
     * @param {Object} obj
     * @return {Object}
     */
    var invertObject = function (obj) {
      var inverted = {};
      for (var key in obj) {
        if (obj.hasOwnProperty(key)) {
          inverted[obj[key]] = key;
        }
      }
      return inverted;
    };

    return {
      eq: eq,
      eq2: eq2,
      peq2: peq2,
      ok: ok,
      fail: fail,
      self: self,
      not: not,
      and: and,
      uniqueId: uniqueId,
      rect2bnd: rect2bnd,
      invertObject: invertObject
    };
  })();

  /**
   * list utils
   */
  var list = (function () {
    /**
     * returns the first item of an array.
     * @param {Array} array
     */
    var head = function (array) {
      return array[0];
    };

    /**
     * returns the last item of an array.
     * @param {Array} array
     */
    var last = function (array) {
      return array[array.length - 1];
    };

    /**
     * returns everything but the last entry of the array.
     * @param {Array} array
     */
    var initial = function (array) {
      return array.slice(0, array.length - 1);
    };

    /**
     * returns the rest of the items in an array.
     * @param {Array} array
     */
    var tail = function (array) {
      return array.slice(1);
    };

    /**
     * returns item of array
     */
    var find = function (array, pred) {
      for (var idx = 0, len = array.length; idx < len; idx ++) {
        var item = array[idx];
        if (pred(item)) {
          return item;
        }
      }
    };

    /**
     * returns next item.
     * @param {Array} array
     */
    var next = function (array, item) {
      var idx = array.indexOf(item);
      if (idx === -1) { return null; }

      return array[idx + 1];
    };

    /**
     * returns prev item.
     * @param {Array} array
     */
    var prev = function (array, item) {
      var idx = array.indexOf(item);
      if (idx === -1) { return null; }

      return array[idx - 1];
    };
  
    var all = function (array, pred) {
      for (var idx = 0, len = array.length; idx < len; idx ++) {
        if (!pred(array[idx])) {
          return false;
        }
      }
      return true;
    };

    var contains = function (array, item) {
      return array.indexOf(item) !== -1;
    };

    /**
     * get sum from a list
     * @param {Array} array - array
     * @param {Function} fn - iterator
     */
    var sum = function (array, fn) {
      fn = fn || func.self;
      return array.reduce(function (memo, v) {
        return memo + fn(v);
      }, 0);
    };
  
    /**
     * returns a copy of the collection with array type.
     * @param {Collection} collection - collection eg) node.childNodes, ...
     */
    var from = function (collection) {
      var result = [], idx = -1, length = collection.length;
      while (++idx < length) {
        result[idx] = collection[idx];
      }
      return result;
    };
  
    /**
     * cluster elements by predicate function.
     * @param {Array} array - array
     * @param {Function} fn - predicate function for cluster rule
     * @param {Array[]}
     */
    var clusterBy = function (array, fn) {
      if (!array.length) { return []; }
      var aTail = tail(array);
      return aTail.reduce(function (memo, v) {
        var aLast = last(memo);
        if (fn(last(aLast), v)) {
          aLast[aLast.length] = v;
        } else {
          memo[memo.length] = [v];
        }
        return memo;
      }, [[head(array)]]);
    };
  
    /**
     * returns a copy of the array with all falsy values removed
     * @param {Array} array - array
     * @param {Function} fn - predicate function for cluster rule
     */
    var compact = function (array) {
      var aResult = [];
      for (var idx = 0, len = array.length; idx < len; idx ++) {
        if (array[idx]) { aResult.push(array[idx]); }
      }
      return aResult;
    };

    var unique = function (array) {
      var results = [];

      for (var idx = 0, len = array.length; idx < len; idx ++) {
        if (results.indexOf(array[idx]) === -1) {
          results.push(array[idx]);
        }
      }

      return results;
    };
  
    return { head: head, last: last, initial: initial, tail: tail,
             prev: prev, next: next, find: find, contains: contains,
             all: all, sum: sum, from: from,
             clusterBy: clusterBy, compact: compact, unique: unique };
  })();


  var NBSP_CHAR = String.fromCharCode(160);
  var ZERO_WIDTH_NBSP_CHAR = '\ufeff';

  /**
   * Dom functions
   */
  var dom = (function () {
    /**
     * returns whether node is `note-editable` or not.
     *
     * @param {Node} node
     * @return {Boolean}
     */
    var isEditable = function (node) {
      return node && $(node).hasClass('note-editable');
    };

    /**
     * returns whether node is `note-control-sizing` or not.
     *
     * @param {Node} node
     * @return {Boolean}
     */
    var isControlSizing = function (node) {
      return node && $(node).hasClass('note-control-sizing');
    };

    /**
     * build layoutInfo from $editor(.note-editor)
     *
     * @param {jQuery} $editor
     * @return {Object}
     */
    var buildLayoutInfo = function ($editor) {
      var makeFinder;

      // air mode
      if ($editor.hasClass('note-air-editor')) {
        var id = list.last($editor.attr('id').split('-'));
        makeFinder = function (sIdPrefix) {
          return function () { return $(sIdPrefix + id); };
        };

        return {
          editor: function () { return $editor; },
          editable: function () { return $editor; },
          popover: makeFinder('#note-popover-'),
          handle: makeFinder('#note-handle-'),
          dialog: makeFinder('#note-dialog-')
        };

        // frame mode
      } else {
        makeFinder = function (sClassName) {
          return function () { return $editor.find(sClassName); };
        };
        return {
          editor: function () { return $editor; },
          dropzone: makeFinder('.note-dropzone'),
          toolbar: makeFinder('.note-toolbar'),
          editable: makeFinder('.note-editable'),
          codable: makeFinder('.note-codable'),
          statusbar: makeFinder('.note-statusbar'),
          popover: makeFinder('.note-popover'),
          handle: makeFinder('.note-handle'),
          dialog: makeFinder('.note-dialog')
        };
      }
    };

    /**
     * returns predicate which judge whether nodeName is same
     * @param {String} sNodeName
     */
    var makePredByNodeName = function (sNodeName) {
      sNodeName = sNodeName.toUpperCase();
      return function (node) {
        return node && node.nodeName.toUpperCase() === sNodeName;
      };
    };

    var isText = function (node) {
      return node && node.nodeType === 3;
    };

    /**
     * ex) br, col, embed, hr, img, input, ...
     * @see http://www.w3.org/html/wg/drafts/html/master/syntax.html#void-elements
     */
    var isVoid = function (node) {
      return node && /^BR|^IMG|^HR/.test(node.nodeName.toUpperCase());
    };

    var isPara = function (node) {
      if (isEditable(node)) {
        return false;
      }

      // Chrome(v31.0), FF(v25.0.1) use DIV for paragraph
      return node && /^DIV|^P|^LI|^H[1-7]/.test(node.nodeName.toUpperCase());
    };

    var isLi = makePredByNodeName('LI');

    var isPurePara = function (node) {
      return isPara(node) && !isLi(node);
    };

    var isInline = function (node) {
      return !isBodyContainer(node) && !isList(node) && !isPara(node);
    };

    var isList = function (node) {
      return node && /^UL|^OL/.test(node.nodeName.toUpperCase());
    };

    var isCell = function (node) {
      return node && /^TD|^TH/.test(node.nodeName.toUpperCase());
    };

    var isBlockquote = makePredByNodeName('BLOCKQUOTE');

    var isBodyContainer = function (node) {
      return isCell(node) || isBlockquote(node) || isEditable(node);
    };

    var isAnchor = makePredByNodeName('A');

    var isParaInline = function (node) {
      return isInline(node) && !!ancestor(node, isPara);
    };

    var isBodyInline = function (node) {
      return isInline(node) && !ancestor(node, isPara);
    };

    /**
     * blank HTML for cursor position
     */
    var blankHTML = agent.isMSIE ? '&nbsp;' : '<br>';

    /**
     * returns #text's text size or element's childNodes size
     *
     * @param {Node} node
     */
    var nodeLength = function (node) {
      if (isText(node)) {
        return node.nodeValue.length;
      }

      return node.childNodes.length;
    };

    /**
     * returns whether node is empty or not.
     *
     * @param {Node} node
     * @return {Boolean}
     */
    var isEmpty = function (node) {
      var len = nodeLength(node);

      if (len === 0) {
        return true;
      } else if (!dom.isText(node) && len === 1 && node.innerHTML === blankHTML) {
        // ex) <p><br></p>, <span><br></span>
        return true;
      }

      return false;
    };

    /**
     * padding blankHTML if node is empty (for cursor position)
     */
    var paddingBlankHTML = function (node) {
      if (!isVoid(node) && !nodeLength(node)) {
        node.innerHTML = blankHTML;
      }
    };

    /**
     * find nearest ancestor predicate hit
     *
     * @param {Node} node
     * @param {Function} pred - predicate function
     */
    var ancestor = function (node, pred) {
      while (node) {
        if (pred(node)) { return node; }
        if (isEditable(node)) { break; }

        node = node.parentNode;
      }
      return null;
    };

    /**
     * returns new array of ancestor nodes (until predicate hit).
     *
     * @param {Node} node
     * @param {Function} [optional] pred - predicate function
     */
    var listAncestor = function (node, pred) {
      pred = pred || func.fail;

      var ancestors = [];
      ancestor(node, function (el) {
        if (!isEditable(el)) {
          ancestors.push(el);
        }

        return pred(el);
      });
      return ancestors;
    };

    /**
     * find farthest ancestor predicate hit
     */
    var lastAncestor = function (node, pred) {
      var ancestors = listAncestor(node);
      return list.last(ancestors.filter(pred));
    };

    /**
     * returns common ancestor node between two nodes.
     *
     * @param {Node} nodeA
     * @param {Node} nodeB
     */
    var commonAncestor = function (nodeA, nodeB) {
      var ancestors = listAncestor(nodeA);
      for (var n = nodeB; n; n = n.parentNode) {
        if ($.inArray(n, ancestors) > -1) { return n; }
      }
      return null; // difference document area
    };

    /**
     * listing all previous siblings (until predicate hit).
     *
     * @param {Node} node
     * @param {Function} [optional] pred - predicate function
     */
    var listPrev = function (node, pred) {
      pred = pred || func.fail;

      var nodes = [];
      while (node) {
        if (pred(node)) { break; }
        nodes.push(node);
        node = node.previousSibling;
      }
      return nodes;
    };

    /**
     * listing next siblings (until predicate hit).
     *
     * @param {Node} node
     * @param {Function} [pred] - predicate function
     */
    var listNext = function (node, pred) {
      pred = pred || func.fail;

      var nodes = [];
      while (node) {
        if (pred(node)) { break; }
        nodes.push(node);
        node = node.nextSibling;
      }
      return nodes;
    };

    /**
     * listing descendant nodes
     *
     * @param {Node} node
     * @param {Function} [pred] - predicate function
     */
    var listDescendant = function (node, pred) {
      var descendents = [];
      pred = pred || func.ok;

      // start DFS(depth first search) with node
      (function fnWalk(current) {
        if (node !== current && pred(current)) {
          descendents.push(current);
        }
        for (var idx = 0, len = current.childNodes.length; idx < len; idx++) {
          fnWalk(current.childNodes[idx]);
        }
      })(node);

      return descendents;
    };

    /**
     * wrap node with new tag.
     *
     * @param {Node} node
     * @param {Node} tagName of wrapper
     * @return {Node} - wrapper
     */
    var wrap = function (node, wrapperName) {
      var parent = node.parentNode;
      var wrapper = $('<' + wrapperName + '>')[0];

      parent.insertBefore(wrapper, node);
      wrapper.appendChild(node);

      return wrapper;
    };

    /**
     * insert node after preceding
     *
     * @param {Node} node
     * @param {Node} preceding - predicate function
     */
    var insertAfter = function (node, preceding) {
      var next = preceding.nextSibling, parent = preceding.parentNode;
      if (next) {
        parent.insertBefore(node, next);
      } else {
        parent.appendChild(node);
      }
      return node;
    };

    /**
     * append elements.
     *
     * @param {Node} node
     * @param {Collection} aChild
     */
    var appendChildNodes = function (node, aChild) {
      $.each(aChild, function (idx, child) {
        node.appendChild(child);
      });
      return node;
    };

    /**
     * returns whether boundaryPoint is left edge or not.
     *
     * @param {BoundaryPoint} point
     * @return {Boolean}
     */
    var isLeftEdgePoint = function (point) {
      return point.offset === 0;
    };

    /**
     * returns whether boundaryPoint is right edge or not.
     *
     * @param {BoundaryPoint} point
     * @return {Boolean}
     */
    var isRightEdgePoint = function (point) {
      return point.offset === nodeLength(point.node);
    };

    /**
     * returns whether boundaryPoint is edge or not.
     *
     * @param {BoundaryPoint} point
     * @return {Boolean}
     */
    var isEdgePoint = function (point) {
      return isLeftEdgePoint(point) || isRightEdgePoint(point);
    };

    /**
     * returns whether node is right edge of ancestor or not.
     *
     * @param {Node} node
     * @param {Node} ancestor
     * @return {Boolean}
     */
    var isRightEdgeOf = function (node, ancestor) {
      while (node && node !== ancestor) {
        if (position(node) !== nodeLength(node.parentNode) - 1) {
          return false;
        }
        node = node.parentNode;
      }

      return true;
    };

    /**
     * returns offset from parent.
     *
     * @param {Node} node
     */
    var position = function (node) {
      var offset = 0;
      while ((node = node.previousSibling)) {
        offset += 1;
      }
      return offset;
    };

    var hasChildren = function (node) {
      return !!(node && node.childNodes && node.childNodes.length);
    };

    /**
     * returns previous boundaryPoint
     *
     * @param {BoundaryPoint} point
     * @param {Boolean} isSkipInnerOffset
     * @return {BoundaryPoint}
     */
    var prevPoint = function (point, isSkipInnerOffset) {
      var node, offset;

      if (point.offset === 0) {
        if (isEditable(point.node)) {
          return null;
        }

        node = point.node.parentNode;
        offset = position(point.node);
      } else if (hasChildren(point.node)) {
        node = point.node.childNodes[offset - 1];
        offset = nodeLength(node);
      } else {
        node = point.node;
        offset = isSkipInnerOffset ? 0 : point.offset - 1;
      }

      return {
        node: node,
        offset: offset
      };
    };

    /**
     * returns next boundaryPoint
     *
     * @param {BoundaryPoint} point
     * @param {Boolean} isSkipInnerOffset
     * @return {BoundaryPoint}
     */
    var nextPoint = function (point, isSkipInnerOffset) {
      var node, offset;

      if (nodeLength(point.node) === point.offset) {
        if (isEditable(point.node)) {
          return null;
        }

        node = point.node.parentNode;
        offset = position(point.node) + 1;
      } else if (hasChildren(point.node)) {
        node = point.node.childNodes[point.offset];
        offset = 0;
      } else {
        node = point.node;
        offset = isSkipInnerOffset ? nodeLength(point.node) : point.offset + 1;
      }

      return {
        node: node,
        offset: offset
      };
    };

    /**
     * returns whether pointA and pointB is same or not.
     *
     * @param {BoundaryPoint} pointA
     * @param {BoundaryPoint} pointB
     * @return {Boolean}
     */
    var isSamePoint = function (pointA, pointB) {
      return pointA.node === pointB.node && pointA.offset === pointB.offset;
    };

    /**
     * returns whether point is visible (can set cursor) or not.
     * 
     * @param {BoundaryPoint} point
     * @return {Boolean}
     */
    var isVisiblePoint = function (point) {
      return isText(point.node) ||
             !hasChildren(point.node) ||
             isEmpty(point.node) ||
             !isEdgePoint(point);
    };

    /**
     * @param {BoundaryPoint} point
     * @param {Function} pred
     * @return {BoundaryPoint}
     */
    var prevPointUntil = function (point, pred) {
      while (point) {
        if (pred(point)) {
          return point;
        }

        point = prevPoint(point);
      }

      return null;
    };

    /**
     * @param {BoundaryPoint} point
     * @param {Function} pred
     * @return {BoundaryPoint}
     */
    var nextPointUntil = function (point, pred) {
      while (point) {
        if (pred(point)) {
          return point;
        }

        point = nextPoint(point);
      }

      return null;
    };

    /**
     * @param {BoundaryPoint} startPoint
     * @param {BoundaryPoint} endPoint
     * @param {Function} handler
     * @param {Boolean} isSkipInnerOffset
     */
    var walkPoint = function (startPoint, endPoint, handler, isSkipInnerOffset) {
      var point = startPoint;

      while (point) {
        handler(point);

        if (isSamePoint(point, endPoint)) {
          break;
        }

        var isSkipOffset = isSkipInnerOffset &&
                           startPoint.node !== point.node &&
                           endPoint.node !== point.node;
        point = nextPoint(point, isSkipOffset);
      }
    };

    /**
     * return offsetPath(array of offset) from ancestor
     *
     * @param {Node} ancestor - ancestor node
     * @param {Node} node
     */
    var makeOffsetPath = function (ancestor, node) {
      var ancestors = listAncestor(node, func.eq(ancestor));
      return $.map(ancestors, position).reverse();
    };

    /**
     * return element from offsetPath(array of offset)
     *
     * @param {Node} ancestor - ancestor node
     * @param {array} aOffset - offsetPath
     */
    var fromOffsetPath = function (ancestor, aOffset) {
      var current = ancestor;
      for (var i = 0, len = aOffset.length; i < len; i++) {
        if (current.childNodes.length <= aOffset[i]) {
          current = current.childNodes[current.childNodes.length - 1];
        } else {
          current = current.childNodes[aOffset[i]];
        }
      }
      return current;
    };

    /**
     * split element or #text
     *
     * @param {BoundaryPoint} point
     * @param {Boolean} [isSkipPaddingBlankHTML]
     * @return {Node} right node of boundaryPoint
     */
    var splitNode = function (point, isSkipPaddingBlankHTML) {
      // split #text
      if (isText(point.node)) {
        // edge case
        if (isLeftEdgePoint(point)) {
          return point.node;
        } else if (isRightEdgePoint(point)) {
          return point.node.nextSibling;
        }

        return point.node.splitText(point.offset);
      }

      // split element
      var childNode = point.node.childNodes[point.offset];
      var clone = insertAfter(point.node.cloneNode(false), point.node);
      appendChildNodes(clone, listNext(childNode));

      if (!isSkipPaddingBlankHTML) {
        paddingBlankHTML(point.node);
        paddingBlankHTML(clone);
      }

      return clone;
    };

    /**
     * split tree by point
     *
     * @param {Node} root - split root
     * @param {BoundaryPoint} point
     * @param {Boolean} [isSkipPaddingBlankHTML]
     * @return {Node} right node of boundaryPoint
     */
    var splitTree = function (root, point, isSkipPaddingBlankHTML) {
      // ex) [#text, <span>, <p>]
      var ancestors = listAncestor(point.node, func.eq(root));

      if (!ancestors.length) {
        return null;
      } else if (ancestors.length === 1) {
        return splitNode(point, isSkipPaddingBlankHTML);
      }

      return ancestors.reduce(function (node, parent) {
        var clone = insertAfter(parent.cloneNode(false), parent);

        if (node === point.node) {
          node = splitNode(point, isSkipPaddingBlankHTML);
        }

        appendChildNodes(clone, listNext(node));

        if (!isSkipPaddingBlankHTML) {
          paddingBlankHTML(parent);
          paddingBlankHTML(clone);
        }
        return clone;
      });
    };

    var create = function (nodeName) {
      return document.createElement(nodeName);
    };

    var createText = function (text) {
      return document.createTextNode(text);
    };

    /**
     * remove node, (isRemoveChild: remove child or not)
     * @param {Node} node
     * @param {Boolean} isRemoveChild
     */
    var remove = function (node, isRemoveChild) {
      if (!node || !node.parentNode) { return; }
      if (node.removeNode) { return node.removeNode(isRemoveChild); }

      var parent = node.parentNode;
      if (!isRemoveChild) {
        var nodes = [];
        var i, len;
        for (i = 0, len = node.childNodes.length; i < len; i++) {
          nodes.push(node.childNodes[i]);
        }

        for (i = 0, len = nodes.length; i < len; i++) {
          parent.insertBefore(nodes[i], node);
        }
      }

      parent.removeChild(node);
    };

    /**
     * replace node with provided nodeName
     *
     * @param {Node} node
     * @param {String} nodeName
     * @return {Node} - new node
     */
    var replace = function (node, nodeName) {
      if (node.nodeName.toUpperCase() === nodeName.toUpperCase()) {
        return node;
      }

      var newNode = create(nodeName);

      if (node.style.cssText) {
        newNode.style.cssText = node.style.cssText;
      }

      appendChildNodes(newNode, list.from(node.childNodes));
      insertAfter(newNode, node);
      remove(node);

      return newNode;
    };

    var isTextarea = makePredByNodeName('TEXTAREA');

    /**
     * get the HTML contents of node 
     *
     * @param {jQuery} $node
     * @param {Boolean} [isNewlineOnBlock]
     */
    var html = function ($node, isNewlineOnBlock) {
      var markup = isTextarea($node[0]) ? $node.val() : $node.html();

      if (isNewlineOnBlock) {
        var regexTag = /<(\/?)(\b(?!!)[^>\s]*)(.*?)(\s*\/?>)/g;
        markup = markup.replace(regexTag, function (match, endSlash, name) {
          name = name.toUpperCase();
          var isEndOfInlineContainer = /^DIV|^TD|^TH|^P|^LI|^H[1-7]/.test(name) &&
                                       !!endSlash;
          var isBlockNode = /^TABLE|^TBODY|^TR|^HR|^UL|^OL/.test(name);

          return match + ((isEndOfInlineContainer || isBlockNode) ? '\n' : '');
        });
        markup = $.trim(markup);
      }

      return markup;
    };

    var value = function ($textarea) {
      var val = $textarea.val();
      // strip line breaks
      return val.replace(/[\n\r]/g, '');
    };

    return {
      NBSP_CHAR: NBSP_CHAR,
      ZERO_WIDTH_NBSP_CHAR: ZERO_WIDTH_NBSP_CHAR,
      blank: blankHTML,
      emptyPara: '<p>' + blankHTML + '</p>',
      isEditable: isEditable,
      isControlSizing: isControlSizing,
      buildLayoutInfo: buildLayoutInfo,
      isText: isText,
      isPara: isPara,
      isPurePara: isPurePara,
      isInline: isInline,
      isBodyInline: isBodyInline,
      isParaInline: isParaInline,
      isList: isList,
      isTable: makePredByNodeName('TABLE'),
      isCell: isCell,
      isBlockquote: isBlockquote,
      isBodyContainer: isBodyContainer,
      isAnchor: isAnchor,
      isDiv: makePredByNodeName('DIV'),
      isLi: isLi,
      isSpan: makePredByNodeName('SPAN'),
      isB: makePredByNodeName('B'),
      isU: makePredByNodeName('U'),
      isS: makePredByNodeName('S'),
      isI: makePredByNodeName('I'),
      isImg: makePredByNodeName('IMG'),
      isTextarea: isTextarea,
      isEmpty: isEmpty,
      isEmptyAnchor: func.and(isAnchor, isEmpty),
      nodeLength: nodeLength,
      isLeftEdgePoint: isLeftEdgePoint,
      isRightEdgePoint: isRightEdgePoint,
      isEdgePoint: isEdgePoint,
      isRightEdgeOf: isRightEdgeOf,
      prevPoint: prevPoint,
      nextPoint: nextPoint,
      isSamePoint: isSamePoint,
      isVisiblePoint: isVisiblePoint,
      prevPointUntil: prevPointUntil,
      nextPointUntil: nextPointUntil,
      walkPoint: walkPoint,
      ancestor: ancestor,
      listAncestor: listAncestor,
      lastAncestor: lastAncestor,
      listNext: listNext,
      listPrev: listPrev,
      listDescendant: listDescendant,
      commonAncestor: commonAncestor,
      wrap: wrap,
      insertAfter: insertAfter,
      appendChildNodes: appendChildNodes,
      position: position,
      hasChildren: hasChildren,
      makeOffsetPath: makeOffsetPath,
      fromOffsetPath: fromOffsetPath,
      splitTree: splitTree,
      create: create,
      createText: createText,
      remove: remove,
      replace: replace,
      html: html,
      value: value
    };
  })();

  var settings = {
    // version
    version: '0.5.9',

    /**
     * options
     */
    options: {
      width: null,                  // set editor width
      height: null,                 // set editor height, ex) 300

      minHeight: null,              // set minimum height of editor
      maxHeight: null,              // set maximum height of editor

      focus: false,                 // set focus to editable area after initializing summernote

      tabsize: 4,                   // size of tab ex) 2 or 4
      styleWithSpan: true,          // style with span (Chrome and FF only)

      disableLinkTarget: false,     // hide link Target Checkbox
      disableDragAndDrop: false,    // disable drag and drop event
      disableResizeEditor: false,   // disable resizing editor

      codemirror: {                 // codemirror options
        mode: 'text/html',
        htmlMode: true,
        lineNumbers: true
      },

      // language
      lang: 'en-US',                // language 'en-US', 'ko-KR', ...
      direction: null,              // text direction, ex) 'rtl'

      // toolbar
      toolbar: [
        ['style', ['style']],
        ['font', ['bold', 'italic', 'underline', 'superscript', 'subscript', 'strikethrough', 'clear']],
        ['fontname', ['fontname']],
        // ['fontsize', ['fontsize']], // Still buggy
        ['color', ['color']],
        ['para', ['ul', 'ol', 'paragraph']],
        ['height', ['height']],
        ['table', ['table']],
        ['insert', ['link', 'picture', 'video', 'hr']],
        ['view', ['fullscreen', 'codeview']],
        ['help', ['help']]
      ],

      // air mode: inline editor
      airMode: false,
      // airPopover: [
      //   ['style', ['style']],
      //   ['font', ['bold', 'italic', 'underline', 'clear']],
      //   ['fontname', ['fontname']],
      //   ['fontsize', ['fontsize']], // Still buggy
      //   ['color', ['color']],
      //   ['para', ['ul', 'ol', 'paragraph']],
      //   ['height', ['height']],
      //   ['table', ['table']],
      //   ['insert', ['link', 'picture', 'video']],
      //   ['help', ['help']]
      // ],
      airPopover: [
        ['color', ['color']],
        ['font', ['bold', 'underline', 'clear']],
        ['para', ['ul', 'paragraph']],
        ['table', ['table']],
        ['insert', ['link', 'picture']]
      ],

      // style tag
      styleTags: ['p', 'blockquote', 'pre', 'h1', 'h2', 'h3', 'h4', 'h5', 'h6'],

      // default fontName
      defaultFontName: 'Helvetica Neue',

      // fontName
      fontNames: [
        'Arial', 'Arial Black', 'Comic Sans MS', 'Courier New',
        'Helvetica Neue', 'Impact', 'Lucida Grande',
        'Tahoma', 'Times New Roman', 'Verdana'
      ],

      // pallete colors(n x n)
      colors: [
        ['#000000', '#424242', '#636363', '#9C9C94', '#CEC6CE', '#EFEFEF', '#F7F7F7', '#FFFFFF'],
        ['#FF0000', '#FF9C00', '#FFFF00', '#00FF00', '#00FFFF', '#0000FF', '#9C00FF', '#FF00FF'],
        ['#F7C6CE', '#FFE7CE', '#FFEFC6', '#D6EFD6', '#CEDEE7', '#CEE7F7', '#D6D6E7', '#E7D6DE'],
        ['#E79C9C', '#FFC69C', '#FFE79C', '#B5D6A5', '#A5C6CE', '#9CC6EF', '#B5A5D6', '#D6A5BD'],
        ['#E76363', '#F7AD6B', '#FFD663', '#94BD7B', '#73A5AD', '#6BADDE', '#8C7BC6', '#C67BA5'],
        ['#CE0000', '#E79439', '#EFC631', '#6BA54A', '#4A7B8C', '#3984C6', '#634AA5', '#A54A7B'],
        ['#9C0000', '#B56308', '#BD9400', '#397B21', '#104A5A', '#085294', '#311873', '#731842'],
        ['#630000', '#7B3900', '#846300', '#295218', '#083139', '#003163', '#21104A', '#4A1031']
      ],

      // fontSize
      fontSizes: ['8', '9', '10', '11', '12', '14', '18', '24', '36'],

      // lineHeight
      lineHeights: ['1.0', '1.2', '1.4', '1.5', '1.6', '1.8', '2.0', '3.0'],

      // insertTable max size
      insertTableMaxSize: {
        col: 10,
        row: 10
      },

      // callbacks
      oninit: null,             // initialize
      onfocus: null,            // editable has focus
      onblur: null,             // editable out of focus
      onenter: null,            // enter key pressed
      onkeyup: null,            // keyup
      onkeydown: null,          // keydown
      onImageUpload: null,      // imageUpload
      onImageUploadError: null, // imageUploadError
      onToolbarClick: null,

      /**
       * manipulate link address when user create link
       * @param {String} sLinkUrl
       * @return {String}
       */
      onCreateLink: function (sLinkUrl) {
        if (sLinkUrl.indexOf('@') !== -1 && sLinkUrl.indexOf(':') === -1) {
          sLinkUrl =  'mailto:' + sLinkUrl;
        } else if (sLinkUrl.indexOf('://') === -1) {
          sLinkUrl = 'http://' + sLinkUrl;
        }

        return sLinkUrl;
      },

      keyMap: {
        pc: {
          'ENTER': 'insertParagraph',
          'CTRL+Z': 'undo',
          'CTRL+Y': 'redo',
          'TAB': 'tab',
          'SHIFT+TAB': 'untab',
          'CTRL+B': 'bold',
          'CTRL+I': 'italic',
          'CTRL+U': 'underline',
          'CTRL+SHIFT+S': 'strikethrough',
          'CTRL+BACKSLASH': 'removeFormat',
          'CTRL+SHIFT+L': 'justifyLeft',
          'CTRL+SHIFT+E': 'justifyCenter',
          'CTRL+SHIFT+R': 'justifyRight',
          'CTRL+SHIFT+J': 'justifyFull',
          'CTRL+SHIFT+NUM7': 'insertUnorderedList',
          'CTRL+SHIFT+NUM8': 'insertOrderedList',
          'CTRL+LEFTBRACKET': 'outdent',
          'CTRL+RIGHTBRACKET': 'indent',
          'CTRL+NUM0': 'formatPara',
          'CTRL+NUM1': 'formatH1',
          'CTRL+NUM2': 'formatH2',
          'CTRL+NUM3': 'formatH3',
          'CTRL+NUM4': 'formatH4',
          'CTRL+NUM5': 'formatH5',
          'CTRL+NUM6': 'formatH6',
          'CTRL+ENTER': 'insertHorizontalRule',
          'CTRL+K': 'showLinkDialog'
        },

        mac: {
          'ENTER': 'insertParagraph',
          'CMD+Z': 'undo',
          'CMD+SHIFT+Z': 'redo',
          'TAB': 'tab',
          'SHIFT+TAB': 'untab',
          'CMD+B': 'bold',
          'CMD+I': 'italic',
          'CMD+U': 'underline',
          'CMD+SHIFT+S': 'strikethrough',
          'CMD+BACKSLASH': 'removeFormat',
          'CMD+SHIFT+L': 'justifyLeft',
          'CMD+SHIFT+E': 'justifyCenter',
          'CMD+SHIFT+R': 'justifyRight',
          'CMD+SHIFT+J': 'justifyFull',
          'CMD+SHIFT+NUM7': 'insertUnorderedList',
          'CMD+SHIFT+NUM8': 'insertOrderedList',
          'CMD+LEFTBRACKET': 'outdent',
          'CMD+RIGHTBRACKET': 'indent',
          'CMD+NUM0': 'formatPara',
          'CMD+NUM1': 'formatH1',
          'CMD+NUM2': 'formatH2',
          'CMD+NUM3': 'formatH3',
          'CMD+NUM4': 'formatH4',
          'CMD+NUM5': 'formatH5',
          'CMD+NUM6': 'formatH6',
          'CMD+ENTER': 'insertHorizontalRule',
          'CMD+K': 'showLinkDialog'
        }
      }
    },

    // default language: en-US
    lang: {
      'en-US': {
        font: {
          bold: 'Bold',
          italic: 'Italic',
          underline: 'Underline',
          strikethrough: 'Strikethrough',
          subscript: 'Subscript',
          superscript: 'Superscript',
          clear: 'Remove Font Style',
          height: 'Line Height',
          name: 'Font Family',
          size: 'Font Size'
        },
        image: {
          image: 'Picture',
          insert: 'Insert Image',
          resizeFull: 'Resize Full',
          resizeHalf: 'Resize Half',
          resizeQuarter: 'Resize Quarter',
          floatLeft: 'Float Left',
          floatRight: 'Float Right',
          floatNone: 'Float None',
          dragImageHere: 'Drag an image here',
          selectFromFiles: 'Select from files',
          url: 'Image URL',
          remove: 'Remove Image'
        },
        link: {
          link: 'Link',
          insert: 'Insert Link',
          unlink: 'Unlink',
          edit: 'Edit',
          textToDisplay: 'Text to display',
          url: 'To what URL should this link go?',
          openInNewWindow: 'Open in new window'
        },
        video: {
          video: 'Video',
          videoLink: 'Video Link',
          insert: 'Insert Video',
          url: 'Video URL?',
          providers: '(YouTube, Vimeo, Vine, Instagram, DailyMotion or Youku)'
        },
        table: {
          table: 'Table'
        },
        hr: {
          insert: 'Insert Horizontal Rule'
        },
        style: {
          style: 'Style',
          normal: 'Normal',
          blockquote: 'Quote',
          pre: 'Code',
          h1: 'Header 1',
          h2: 'Header 2',
          h3: 'Header 3',
          h4: 'Header 4',
          h5: 'Header 5',
          h6: 'Header 6'
        },
        lists: {
          unordered: 'Unordered list',
          ordered: 'Ordered list'
        },
        options: {
          help: 'Help',
          fullscreen: 'Full Screen',
          codeview: 'Code View'
        },
        paragraph: {
          paragraph: 'Paragraph',
          outdent: 'Outdent',
          indent: 'Indent',
          left: 'Align left',
          center: 'Align center',
          right: 'Align right',
          justify: 'Justify full'
        },
        color: {
          recent: 'Recent Color',
          more: 'More Color',
          background: 'Background Color',
          foreground: 'Foreground Color',
          transparent: 'Transparent',
          setTransparent: 'Set transparent',
          reset: 'Reset',
          resetToDefault: 'Reset to default'
        },
        shortcut: {
          shortcuts: 'Keyboard shortcuts',
          close: 'Close',
          textFormatting: 'Text formatting',
          action: 'Action',
          paragraphFormatting: 'Paragraph formatting',
          documentStyle: 'Document Style'
        },
        history: {
          undo: 'Undo',
          redo: 'Redo'
        }
      }
    }
  };

  /**
   * Async functions which returns `Promise`
   */
  var async = (function () {
    /**
     * read contents of file as representing URL
     *
     * @param {File} file
     * @return {Promise} - then: sDataUrl
     */
    var readFileAsDataURL = function (file) {
      return $.Deferred(function (deferred) {
        $.extend(new FileReader(), {
          onload: function (e) {
            var sDataURL = e.target.result;
            deferred.resolve(sDataURL);
          },
          onerror: function () {
            deferred.reject(this);
          }
        }).readAsDataURL(file);
      }).promise();
    };
  
    /**
     * create `<image>` from url string
     *
     * @param {String} sUrl
     * @return {Promise} - then: $image
     */
    var createImage = function (sUrl, filename) {
      return $.Deferred(function (deferred) {
        $('<img>').one('load', function () {
          deferred.resolve($(this));
        }).one('error abort', function () {
          deferred.reject($(this));
        }).css({
          display: 'none'
        }).appendTo(document.body)
          .attr('src', sUrl)
          .attr('data-filename', filename);
      }).promise();
    };

    return {
      readFileAsDataURL: readFileAsDataURL,
      createImage: createImage
    };
  })();

  /**
   * Object for keycodes.
   */
  var key = {
    isEdit: function (keyCode) {
      return [8, 9, 13, 32].indexOf(keyCode) !== -1;
    },
    nameFromCode: {
      '8': 'BACKSPACE',
      '9': 'TAB',
      '13': 'ENTER',
      '32': 'SPACE',

      // Number: 0-9
      '48': 'NUM0',
      '49': 'NUM1',
      '50': 'NUM2',
      '51': 'NUM3',
      '52': 'NUM4',
      '53': 'NUM5',
      '54': 'NUM6',
      '55': 'NUM7',
      '56': 'NUM8',

      // Alphabet: a-z
      '66': 'B',
      '69': 'E',
      '73': 'I',
      '74': 'J',
      '75': 'K',
      '76': 'L',
      '82': 'R',
      '83': 'S',
      '85': 'U',
      '89': 'Y',
      '90': 'Z',

      '191': 'SLASH',
      '219': 'LEFTBRACKET',
      '220': 'BACKSLASH',
      '221': 'RIGHTBRACKET'
    }
  };

  /**
   * Style
   * @class
   */
  var Style = function () {
    /**
     * passing an array of style properties to .css()
     * will result in an object of property-value pairs.
     * (compability with version < 1.9)
     *
     * @param  {jQuery} $obj
     * @param  {Array} propertyNames - An array of one or more CSS properties.
     * @returns {Object}
     */
    var jQueryCSS = function ($obj, propertyNames) {
      if (agent.jqueryVersion < 1.9) {
        var result = {};
        $.each(propertyNames, function (idx, propertyName) {
          result[propertyName] = $obj.css(propertyName);
        });
        return result;
      }
      return $obj.css.call($obj, propertyNames);
    };

    /**
     * paragraph level style
     *
     * @param {WrappedRange} rng
     * @param {Object} styleInfo
     */
    this.stylePara = function (rng, styleInfo) {
      $.each(rng.nodes(dom.isPara, {
        includeAncestor: true
      }), function (idx, para) {
        $(para).css(styleInfo);
      });
    };

    /**
     * get current style on cursor
     *
     * @param {WrappedRange} rng
     * @param {Node} target - target element on event
     * @return {Object} - object contains style properties.
     */
    this.current = function (rng, target) {
      var $cont = $(dom.isText(rng.sc) ? rng.sc.parentNode : rng.sc);
      var properties = ['font-family', 'font-size', 'text-align', 'list-style-type', 'line-height'];
      var styleInfo = jQueryCSS($cont, properties) || {};

      styleInfo['font-size'] = parseInt(styleInfo['font-size'], 10);

      // document.queryCommandState for toggle state
      styleInfo['font-bold'] = document.queryCommandState('bold') ? 'bold' : 'normal';
      styleInfo['font-italic'] = document.queryCommandState('italic') ? 'italic' : 'normal';
      styleInfo['font-underline'] = document.queryCommandState('underline') ? 'underline' : 'normal';
      styleInfo['font-strikethrough'] = document.queryCommandState('strikeThrough') ? 'strikethrough' : 'normal';
      styleInfo['font-superscript'] = document.queryCommandState('superscript') ? 'superscript' : 'normal';
      styleInfo['font-subscript'] = document.queryCommandState('subscript') ? 'subscript' : 'normal';

      // list-style-type to list-style(unordered, ordered)
      if (!rng.isOnList()) {
        styleInfo['list-style'] = 'none';
      } else {
        var aOrderedType = ['circle', 'disc', 'disc-leading-zero', 'square'];
        var isUnordered = $.inArray(styleInfo['list-style-type'], aOrderedType) > -1;
        styleInfo['list-style'] = isUnordered ? 'unordered' : 'ordered';
      }

      var para = dom.ancestor(rng.sc, dom.isPara);
      if (para && para.style['line-height']) {
        styleInfo['line-height'] = para.style.lineHeight;
      } else {
        var lineHeight = parseInt(styleInfo['line-height'], 10) / parseInt(styleInfo['font-size'], 10);
        styleInfo['line-height'] = lineHeight.toFixed(1);
      }

      styleInfo.image = dom.isImg(target) && target;
      styleInfo.anchor = rng.isOnAnchor() && dom.ancestor(rng.sc, dom.isAnchor);
      styleInfo.ancestors = dom.listAncestor(rng.sc, dom.isEditable);
      styleInfo.range = rng;

      return styleInfo;
    };
  };


  /**
   * Data structure
   *  - {BoundaryPoint}: a point of dom tree
   *  - {BoundaryPoints}: two boundaryPoints corresponding to the start and the end of the Range
   *
   *  @see http://www.w3.org/TR/DOM-Level-2-Traversal-Range/ranges.html#Level-2-Range-Position
   */
  var range = (function () {

    /**
     * return boundaryPoint from TextRange, inspired by Andy Na's HuskyRange.js
     *
     * @param {TextRange} textRange
     * @param {Boolean} isStart
     * @return {BoundaryPoint}
     *
     * @see http://msdn.microsoft.com/en-us/library/ie/ms535872(v=vs.85).aspx
     */
    var textRangeToPoint = function (textRange, isStart) {
      var container = textRange.parentElement(), offset;
  
      var tester = document.body.createTextRange(), prevContainer;
      var childNodes = list.from(container.childNodes);
      for (offset = 0; offset < childNodes.length; offset++) {
        if (dom.isText(childNodes[offset])) {
          continue;
        }
        tester.moveToElementText(childNodes[offset]);
        if (tester.compareEndPoints('StartToStart', textRange) >= 0) {
          break;
        }
        prevContainer = childNodes[offset];
      }
  
      if (offset !== 0 && dom.isText(childNodes[offset - 1])) {
        var textRangeStart = document.body.createTextRange(), curTextNode = null;
        textRangeStart.moveToElementText(prevContainer || container);
        textRangeStart.collapse(!prevContainer);
        curTextNode = prevContainer ? prevContainer.nextSibling : container.firstChild;
  
        var pointTester = textRange.duplicate();
        pointTester.setEndPoint('StartToStart', textRangeStart);
        var textCount = pointTester.text.replace(/[\r\n]/g, '').length;
  
        while (textCount > curTextNode.nodeValue.length && curTextNode.nextSibling) {
          textCount -= curTextNode.nodeValue.length;
          curTextNode = curTextNode.nextSibling;
        }
  
        /* jshint ignore:start */
        var dummy = curTextNode.nodeValue; // enforce IE to re-reference curTextNode, hack
        /* jshint ignore:end */
  
        if (isStart && curTextNode.nextSibling && dom.isText(curTextNode.nextSibling) &&
            textCount === curTextNode.nodeValue.length) {
          textCount -= curTextNode.nodeValue.length;
          curTextNode = curTextNode.nextSibling;
        }
  
        container = curTextNode;
        offset = textCount;
      }
  
      return {
        cont: container,
        offset: offset
      };
    };
    
    /**
     * return TextRange from boundary point (inspired by google closure-library)
     * @param {BoundaryPoint} point
     * @return {TextRange}
     */
    var pointToTextRange = function (point) {
      var textRangeInfo = function (container, offset) {
        var node, isCollapseToStart;
  
        if (dom.isText(container)) {
          var prevTextNodes = dom.listPrev(container, func.not(dom.isText));
          var prevContainer = list.last(prevTextNodes).previousSibling;
          node =  prevContainer || container.parentNode;
          offset += list.sum(list.tail(prevTextNodes), dom.nodeLength);
          isCollapseToStart = !prevContainer;
        } else {
          node = container.childNodes[offset] || container;
          if (dom.isText(node)) {
            return textRangeInfo(node, 0);
          }
  
          offset = 0;
          isCollapseToStart = false;
        }
  
        return {
          node: node,
          collapseToStart: isCollapseToStart,
          offset: offset
        };
      };
  
      var textRange = document.body.createTextRange();
      var info = textRangeInfo(point.node, point.offset);
  
      textRange.moveToElementText(info.node);
      textRange.collapse(info.collapseToStart);
      textRange.moveStart('character', info.offset);
      return textRange;
    };
    
    /**
     * Wrapped Range
     *
     * @param {Node} sc - start container
     * @param {Number} so - start offset
     * @param {Node} ec - end container
     * @param {Number} eo - end offset
     */
    var WrappedRange = function (sc, so, ec, eo) {
      this.sc = sc;
      this.so = so;
      this.ec = ec;
      this.eo = eo;
  
      // nativeRange: get nativeRange from sc, so, ec, eo
      var nativeRange = function () {
        if (agent.isW3CRangeSupport) {
          var w3cRange = document.createRange();
          w3cRange.setStart(sc, so);
          w3cRange.setEnd(ec, eo);

          return w3cRange;
        } else {
          var textRange = pointToTextRange({
            node: sc,
            offset: so
          });

          textRange.setEndPoint('EndToEnd', pointToTextRange({
            node: ec,
            offset: eo
          }));

          return textRange;
        }
      };

      this.getPoints = function () {
        return {
          sc: sc,
          so: so,
          ec: ec,
          eo: eo
        };
      };

      this.getStartPoint = function () {
        return {
          node: sc,
          offset: so
        };
      };

      this.getEndPoint = function () {
        return {
          node: ec,
          offset: eo
        };
      };

      /**
       * select update visible range
       */
      this.select = function () {
        var nativeRng = nativeRange();
        if (agent.isW3CRangeSupport) {
          var selection = document.getSelection();
          if (selection.rangeCount > 0) {
            selection.removeAllRanges();
          }
          selection.addRange(nativeRng);
        } else {
          nativeRng.select();
        }
      };

      /**
       * @return {WrappedRange}
       */
      this.normalize = function () {
        var getVisiblePoint = function (point) {
          if (!dom.isVisiblePoint(point)) {
            if (dom.isLeftEdgePoint(point)) {
              point = dom.nextPointUntil(point, dom.isVisiblePoint);
            } else if (dom.isRightEdgePoint(point)) {
              point = dom.prevPointUntil(point, dom.isVisiblePoint);
            }
          }
          return point;
        };

        var startPoint = getVisiblePoint(this.getStartPoint());
        var endPoint = getVisiblePoint(this.getStartPoint());

        return new WrappedRange(
          startPoint.node,
          startPoint.offset,
          endPoint.node,
          endPoint.offset
        );
      };

      /**
       * returns matched nodes on range
       *
       * @param {Function} [pred] - predicate function
       * @param {Object} [options]
       * @param {Boolean} [options.includeAncestor]
       * @param {Boolean} [options.fullyContains]
       * @return {Node[]}
       */
      this.nodes = function (pred, options) {
        pred = pred || func.ok;

        var includeAncestor = options && options.includeAncestor;
        var fullyContains = options && options.fullyContains;

        // TODO compare points and sort
        var startPoint = this.getStartPoint();
        var endPoint = this.getEndPoint();

        var nodes = [];
        var leftEdgeNodes = [];

        dom.walkPoint(startPoint, endPoint, function (point) {
          if (dom.isEditable(point.node)) {
            return;
          }

          var node;
          if (fullyContains) {
            if (dom.isLeftEdgePoint(point)) {
              leftEdgeNodes.push(point.node);
            }
            if (dom.isRightEdgePoint(point) && list.contains(leftEdgeNodes, point.node)) {
              node = point.node;
            }
          } else if (includeAncestor) {
            node = dom.ancestor(point.node, pred);
          } else {
            node = point.node;
          }

          if (node && pred(node)) {
            nodes.push(node);
          }
        }, true);

        return list.unique(nodes);
      };

      /**
       * returns commonAncestor of range
       * @return {Element} - commonAncestor
       */
      this.commonAncestor = function () {
        return dom.commonAncestor(sc, ec);
      };

      /**
       * returns expanded range by pred
       *
       * @param {Function} pred - predicate function
       * @return {WrappedRange}
       */
      this.expand = function (pred) {
        var startAncestor = dom.ancestor(sc, pred);
        var endAncestor = dom.ancestor(ec, pred);

        if (!startAncestor && !endAncestor) {
          return new WrappedRange(sc, so, ec, eo);
        }

        var boundaryPoints = this.getPoints();

        if (startAncestor) {
          boundaryPoints.sc = startAncestor;
          boundaryPoints.so = 0;
        }

        if (endAncestor) {
          boundaryPoints.ec = endAncestor;
          boundaryPoints.eo = dom.nodeLength(endAncestor);
        }

        return new WrappedRange(
          boundaryPoints.sc,
          boundaryPoints.so,
          boundaryPoints.ec,
          boundaryPoints.eo
        );
      };

      /**
       * @param {Boolean} isCollapseToStart
       * @return {WrappedRange}
       */
      this.collapse = function (isCollapseToStart) {
        if (isCollapseToStart) {
          return new WrappedRange(sc, so, sc, so);
        } else {
          return new WrappedRange(ec, eo, ec, eo);
        }
      };

      /**
       * splitText on range
       */
      this.splitText = function () {
        var isSameContainer = sc === ec;
        var boundaryPoints = this.getPoints();

        if (dom.isText(ec) && !dom.isEdgePoint(this.getEndPoint())) {
          ec.splitText(eo);
        }

        if (dom.isText(sc) && !dom.isEdgePoint(this.getStartPoint())) {
          boundaryPoints.sc = sc.splitText(so);
          boundaryPoints.so = 0;

          if (isSameContainer) {
            boundaryPoints.ec = boundaryPoints.sc;
            boundaryPoints.eo = eo - so;
          }
        }

        return new WrappedRange(
          boundaryPoints.sc,
          boundaryPoints.so,
          boundaryPoints.ec,
          boundaryPoints.eo
        );
      };

      /**
       * delete contents on range
       * @return {WrappedRange}
       */
      this.deleteContents = function () {
        if (this.isCollapsed()) {
          return this;
        }

        var rng = this.splitText();
        var nodes = rng.nodes(null, {
          fullyContains: true
        });

        var point = dom.prevPointUntil(rng.getStartPoint(), function (point) {
          return !list.contains(nodes, point.node);
        });

        var emptyParents = [];
        $.each(nodes, function (idx, node) {
          // find empty parents
          var parent = node.parentNode;
          if (point.node !== parent && dom.nodeLength(parent) === 1) {
            emptyParents.push(parent);
          }
          dom.remove(node, false);
        });

        // remove empty parents
        $.each(emptyParents, function (idx, node) {
          dom.remove(node, false);
        });

        return new WrappedRange(
          point.node,
          point.offset,
          point.node,
          point.offset
        );
      };
      
      /**
       * makeIsOn: return isOn(pred) function
       */
      var makeIsOn = function (pred) {
        return function () {
          var ancestor = dom.ancestor(sc, pred);
          return !!ancestor && (ancestor === dom.ancestor(ec, pred));
        };
      };
  
      // isOnEditable: judge whether range is on editable or not
      this.isOnEditable = makeIsOn(dom.isEditable);
      // isOnList: judge whether range is on list node or not
      this.isOnList = makeIsOn(dom.isList);
      // isOnAnchor: judge whether range is on anchor node or not
      this.isOnAnchor = makeIsOn(dom.isAnchor);
      // isOnAnchor: judge whether range is on cell node or not
      this.isOnCell = makeIsOn(dom.isCell);

      /**
       * returns whether range was collapsed or not
       */
      this.isCollapsed = function () {
        return sc === ec && so === eo;
      };

      /**
       * wrap inline nodes which children of body with paragraph
       *
       * @return {WrappedRange}
       */
      this.wrapBodyInlineWithPara = function () {
        // startContainer on bodyContainer
        if (dom.isEditable(sc) && !sc.childNodes[so]) {
          return new WrappedRange(sc.appendChild($(dom.emptyPara)[0]), 0);
        } else if (!dom.isInline(sc) || dom.isParaInline(sc)) {
          return this;
        }

        // find inline top ancestor
        var ancestors = dom.listAncestor(sc, func.not(dom.isInline));
        var topAncestor = list.last(ancestors);
        if (!dom.isInline(topAncestor)) {
          topAncestor = ancestors[ancestors.length - 2] || sc.childNodes[so];
        }

        // siblings not in paragraph
        var inlineSiblings = dom.listPrev(topAncestor, dom.isParaInline).reverse();
        inlineSiblings = inlineSiblings.concat(dom.listNext(topAncestor.nextSibling, dom.isParaInline));

        // wrap with paragraph
        if (inlineSiblings.length) {
          var para = dom.wrap(list.head(inlineSiblings), 'p');
          dom.appendChildNodes(para, list.tail(inlineSiblings));
        }

        return this;
      };

      /**
       * insert node at current cursor
       *
       * @param {Node} node
       * @param {Boolean} [isInline]
       * @return {Node}
       */
      this.insertNode = function (node, isInline) {
        var rng = this.wrapBodyInlineWithPara();
        var point = rng.getStartPoint();

        var splitRoot, container, pivot;
        if (isInline) {
          container = dom.isPara(point.node) ? point.node : point.node.parentNode;
          if (dom.isPara(point.node)) {
            pivot = point.node.childNodes[point.offset];
          } else {
            pivot = dom.splitTree(point.node, point);
          }
        } else {
          // splitRoot will be childNode of container
          var ancestors = dom.listAncestor(point.node, dom.isBodyContainer);
          var topAncestor = list.last(ancestors) || point.node;

          if (dom.isBodyContainer(topAncestor)) {
            splitRoot = ancestors[ancestors.length - 2];
            container = topAncestor;
          } else {
            splitRoot = topAncestor;
            container = splitRoot.parentNode;
          }
          pivot = splitRoot && dom.splitTree(splitRoot, point);
        }

        if (pivot) {
          pivot.parentNode.insertBefore(node, pivot);
        } else {
          container.appendChild(node);
        }

        return node;
      };
  
      this.toString = function () {
        var nativeRng = nativeRange();
        return agent.isW3CRangeSupport ? nativeRng.toString() : nativeRng.text;
      };
  
      /**
       * create offsetPath bookmark
       * @param {Node} editable
       */
      this.bookmark = function (editable) {
        return {
          s: {
            path: dom.makeOffsetPath(editable, sc),
            offset: so
          },
          e: {
            path: dom.makeOffsetPath(editable, ec),
            offset: eo
          }
        };
      };

      /**
       * getClientRects
       * @return {Rect[]}
       */
      this.getClientRects = function () {
        var nativeRng = nativeRange();
        return nativeRng.getClientRects();
      };
    };
  
    return {
      /**
       * create Range Object From arguments or Browser Selection
       *
       * @param {Node} sc - start container
       * @param {Number} so - start offset
       * @param {Node} ec - end container
       * @param {Number} eo - end offset
       */
      create : function (sc, so, ec, eo) {
        if (!arguments.length) { // from Browser Selection
          if (agent.isW3CRangeSupport) {
            var selection = document.getSelection();
            if (selection.rangeCount === 0) {
              return null;
            } else if (selection.anchorNode.tagName === 'BODY') {
              return null;
            }
  
            var nativeRng = selection.getRangeAt(0);
            sc = nativeRng.startContainer;
            so = nativeRng.startOffset;
            ec = nativeRng.endContainer;
            eo = nativeRng.endOffset;
          } else { // IE8: TextRange
            var textRange = document.selection.createRange();
            var textRangeEnd = textRange.duplicate();
            textRangeEnd.collapse(false);
            var textRangeStart = textRange;
            textRangeStart.collapse(true);
  
            var startPoint = textRangeToPoint(textRangeStart, true),
            endPoint = textRangeToPoint(textRangeEnd, false);
  
            sc = startPoint.cont;
            so = startPoint.offset;
            ec = endPoint.cont;
            eo = endPoint.offset;
          }
        } else if (arguments.length === 2) { //collapsed
          ec = sc;
          eo = so;
        }
        return new WrappedRange(sc, so, ec, eo);
      },

      /**
       * create WrappedRange from node
       *
       * @param {Node} node
       * @return {WrappedRange}
       */
      createFromNode: function (node) {
        return this.create(node, 0, node, 1);
      },

      /**
       * create WrappedRange from Bookmark
       *
       * @param {Node} editable
       * @param {Obkect} bookmark
       * @return {WrappedRange}
       */
      createFromBookmark : function (editable, bookmark) {
        var sc = dom.fromOffsetPath(editable, bookmark.s.path);
        var so = bookmark.s.offset;
        var ec = dom.fromOffsetPath(editable, bookmark.e.path);
        var eo = bookmark.e.offset;
        return new WrappedRange(sc, so, ec, eo);
      }
    };
  })();


  var Typing = function () {

    /**
     * @param {jQuery} $editable 
     * @param {WrappedRange} rng
     * @param {Number} tabsize
     */
    this.insertTab = function ($editable, rng, tabsize) {
      var tab = dom.createText(new Array(tabsize + 1).join(dom.NBSP_CHAR));
      rng = rng.deleteContents();
      rng.insertNode(tab, true);

      rng = range.create(tab, tabsize);
      rng.select();
    };

    /**
     * insert paragraph
     */
    this.insertParagraph = function () {
      var rng = range.create();

      // deleteContents on range.
      rng = rng.deleteContents();

      rng = rng.wrapBodyInlineWithPara();

      // find split root node: block level node
      var splitRoot = dom.ancestor(rng.sc, dom.isPara);
      var nextPara = dom.splitTree(splitRoot, rng.getStartPoint());

      var emptyAnchors = dom.listDescendant(splitRoot, dom.isEmptyAnchor);
      emptyAnchors = emptyAnchors.concat(dom.listDescendant(nextPara, dom.isEmptyAnchor));

      $.each(emptyAnchors, function (idx, anchor) {
        dom.remove(anchor);
      });

      range.create(nextPara, 0).normalize().select();
    };

  };

  /**
   * Table
   * @class
   */
  var Table = function () {
    /**
     * handle tab key
     *
     * @param {WrappedRange} rng
     * @param {Boolean} isShift
     */
    this.tab = function (rng, isShift) {
      var cell = dom.ancestor(rng.commonAncestor(), dom.isCell);
      var table = dom.ancestor(cell, dom.isTable);
      var cells = dom.listDescendant(table, dom.isCell);

      var nextCell = list[isShift ? 'prev' : 'next'](cells, cell);
      if (nextCell) {
        range.create(nextCell, 0).select();
      }
    };

    /**
     * create empty table element
     *
     * @param {Number} rowCount
     * @param {Number} colCount
     * @return {Node}
     */
    this.createTable = function (colCount, rowCount) {
      var tds = [], tdHTML;
      for (var idxCol = 0; idxCol < colCount; idxCol++) {
        tds.push('<td>' + dom.blank + '</td>');
      }
      tdHTML = tds.join('');

      var trs = [], trHTML;
      for (var idxRow = 0; idxRow < rowCount; idxRow++) {
        trs.push('<tr>' + tdHTML + '</tr>');
      }
      trHTML = trs.join('');
      return $('<table class="table table-bordered">' + trHTML + '</table>')[0];
    };
  };


  var Bullet = function () {
    /**
     * toggle ordered list
     * @type command
     */
    this.insertOrderedList = function () {
      this.toggleList('OL');
    };

    /**
     * toggle unordered list
     * @type command
     */
    this.insertUnorderedList = function () {
      this.toggleList('UL');
    };

    /**
     * indent
     * @type command
     */
    this.indent = function () {
      var self = this;
      var rng = range.create().wrapBodyInlineWithPara();

      var paras = rng.nodes(dom.isPara, { includeAncestor: true });
      var clustereds = list.clusterBy(paras, func.peq2('parentNode'));

      $.each(clustereds, function (idx, paras) {
        var head = list.head(paras);
        if (dom.isLi(head)) {
          self.wrapList(paras, head.parentNode.nodeName);
        } else {
          $.each(paras, function (idx, para) {
            $(para).css('marginLeft', function (idx, val) {
              return (parseInt(val, 10) || 0) + 25;
            });
          });
        }
      });

      rng.select();
    };

    /**
     * outdent
     * @type command
     */
    this.outdent = function () {
      var self = this;
      var rng = range.create().wrapBodyInlineWithPara();

      var paras = rng.nodes(dom.isPara, { includeAncestor: true });
      var clustereds = list.clusterBy(paras, func.peq2('parentNode'));

      $.each(clustereds, function (idx, paras) {
        var head = list.head(paras);
        if (dom.isLi(head)) {
          self.releaseList([paras]);
        } else {
          $.each(paras, function (idx, para) {
            $(para).css('marginLeft', function (idx, val) {
              val = (parseInt(val, 10) || 0);
              return val > 25 ? val - 25 : '';
            });
          });
        }
      });

      rng.select();
    };

    /**
     * toggle list
     * @param {String} listName - OL or UL
     */
    this.toggleList = function (listName) {
      var self = this;
      var rng = range.create().wrapBodyInlineWithPara();

      var paras = rng.nodes(dom.isPara, { includeAncestor: true });
      var clustereds = list.clusterBy(paras, func.peq2('parentNode'));

      // paragraph to list
      if (list.find(paras, dom.isPurePara)) {
        $.each(clustereds, function (idx, paras) {
          self.wrapList(paras, listName);
        });
      // list to paragraph or change list style
      } else {
        var diffLists = rng.nodes(dom.isList, {
          includeAncestor: true
        }).filter(function (listNode) {
          return !$.nodeName(listNode, listName);
        });

        if (diffLists.length) {
          $.each(diffLists, function (idx, listNode) {
            dom.replace(listNode, listName);
          });
        } else {
          this.releaseList(clustereds, true);
        }
      }

      rng.select();
    };

    /**
     * @param {Node[]} paras
     * @param {String} listName
     */
    this.wrapList = function (paras, listName) {
      var head = list.head(paras);
      var last = list.last(paras);

      var prevList = dom.isList(head.previousSibling) && head.previousSibling;
      var nextList = dom.isList(last.nextSibling) && last.nextSibling;

      var listNode = prevList || dom.insertAfter(dom.create(listName || 'UL'), last);

      // P to LI
      paras = $.map(paras, function (para) {
        return dom.isPurePara(para) ? dom.replace(para, 'LI') : para;
      });

      // append to list(<ul>, <ol>)
      dom.appendChildNodes(listNode, paras);

      if (nextList) {
        dom.appendChildNodes(listNode, list.from(nextList.childNodes));
        dom.remove(nextList);
      }
    };

    /**
     * @param {Array[]} clustereds
     * @param {Boolean} isEscapseToBody
     * @return {Node[]}
     */
    this.releaseList = function (clustereds, isEscapseToBody) {
      var releasedParas = [];

      $.each(clustereds, function (idx, paras) {
        var head = list.head(paras);
        var last = list.last(paras);

        var headList = isEscapseToBody ? dom.lastAncestor(head, dom.isList) :
                                         head.parentNode;
        var lastList = headList.childNodes.length > 1 ? dom.splitTree(headList, {
          node: last.parentNode,
          offset: dom.position(last) + 1
        }, true) : null;

        var middleList = dom.splitTree(headList, {
          node: head.parentNode,
          offset: dom.position(head)
        }, true);

        paras = isEscapseToBody ? dom.listDescendant(middleList, dom.isLi) :
                                  list.from(middleList.childNodes).filter(dom.isLi);

        // LI to P
        if (isEscapseToBody || !dom.isList(headList.parentNode)) {
          paras = $.map(paras, function (para) {
            return dom.replace(para, 'P');
          });
        }

        $.each(list.from(paras).reverse(), function (idx, para) {
          dom.insertAfter(para, headList);
        });

        // remove empty lists
        var rootLists = list.compact([headList, middleList, lastList]);
        $.each(rootLists, function (idx, rootList) {
          var listNodes = [rootList].concat(dom.listDescendant(rootList, dom.isList));
          $.each(listNodes.reverse(), function (idx, listNode) {
            if (!dom.nodeLength(listNode)) {
              dom.remove(listNode, true);
            }
          });
        });

        paras = releasedParas.concat(paras);
      });

      return releasedParas;
    };
  };

  /**
   * Editor
   * @class
   */
  var Editor = function () {

    var style = new Style();
    var table = new Table();
    var typing = new Typing();
    var bullet = new Bullet();

    /**
     * save current range
     *
     * @param {jQuery} $editable
     */
    this.saveRange = function ($editable) {
      $editable.focus();
      $editable.data('range', range.create());
    };

    /**
     * restore lately range
     *
     * @param {jQuery} $editable
     */
    this.restoreRange = function ($editable) {
      var rng = $editable.data('range');
      if (rng) {
        rng.select();
        $editable.focus();
      }
    };

    /**
     * current style
     * @param {Node} target
     */
    this.currentStyle = function (target) {
      var rng = range.create();
      return rng ? rng.isOnEditable() && style.current(rng, target) : false;
    };

    var triggerOnChange = this.triggerOnChange = function ($editable) {
      var onChange = $editable.data('callbacks').onChange;
      if (onChange) {
        onChange($editable.html(), $editable);
      }
    };

    /**
     * undo
     * @param {jQuery} $editable
     */
    this.undo = function ($editable) {
      $editable.data('NoteHistory').undo($editable);
      triggerOnChange($editable);
    };

    /**
     * redo
     * @param {jQuery} $editable
     */
    this.redo = function ($editable) {
      $editable.data('NoteHistory').redo($editable);
      triggerOnChange($editable);
    };

    /**
     * record Undo
     * @param {jQuery} $editable
     */
    var recordUndo = this.recordUndo = function ($editable) {
      $editable.data('NoteHistory').recordUndo($editable);
    };

    /* jshint ignore:start */
    // native commands(with execCommand), generate function for execCommand
    var commands = ['bold', 'italic', 'underline', 'strikethrough', 'superscript', 'subscript',
                    'justifyLeft', 'justifyCenter', 'justifyRight', 'justifyFull',
                    'formatBlock', 'removeFormat',
                    'backColor', 'foreColor', 'insertHorizontalRule', 'fontName'];

    for (var idx = 0, len = commands.length; idx < len; idx ++) {
      this[commands[idx]] = (function (sCmd) {
        return function ($editable, value) {
          document.execCommand(sCmd, false, value);

          recordUndo($editable);
        };
      })(commands[idx]);
    }
    /* jshint ignore:end */

    /**
<<<<<<< HEAD
     * @param {jQuery} $editable 
     * @param {WrappedRange} rng
     * @param {Number} tabsize
     */
    var insertTab = function ($editable, rng, tabsize) {
      var tab = dom.createText(new Array(tabsize + 1).join(dom.NBSP_CHAR));
      rng = rng.deleteContents();
      rng.insertNode(tab, true);

      rng = range.create(tab, tabsize);
      rng.select();

      recordUndo($editable);
    };

    /**
=======
>>>>>>> 98d43349
     * handle tab key
     *
     * @param {jQuery} $editable 
     * @param {Object} options
     */
    this.tab = function ($editable, options) {
      var rng = range.create();
      if (rng.isCollapsed() && rng.isOnCell()) {
        table.tab(rng);
      } else {
        recordUndo($editable);
        typing.insertTab($editable, rng, options.tabsize);
        triggerOnChange($editable);
      }
    };

    /**
     * handle shift+tab key
     */
    this.untab = function () {
      var rng = range.create();
      if (rng.isCollapsed() && rng.isOnCell()) {
        table.tab(rng, true);
      }
    };

    /**
     * insert paragraph
     *
     * @param {Node} $editable
     */
    this.insertParagraph = function ($editable) {
<<<<<<< HEAD
      var rng = range.create();

      // deleteContents on range.
      rng = rng.deleteContents();

      rng = rng.wrapBodyInlineWithPara();

      // find split root node: block level node
      var splitRoot = dom.ancestor(rng.sc, dom.isPara);
      var nextPara = dom.splitTree(splitRoot, rng.getStartPoint());
=======
      recordUndo($editable);
      typing.insertParagraph($editable);
      triggerOnChange($editable);
    };

    /**
     * @param {jQuery} $editable
     */
    this.insertOrderedList = function ($editable) {
      recordUndo($editable);
      bullet.insertOrderedList($editable);
      triggerOnChange($editable);
    };
>>>>>>> 98d43349

    /**
     * @param {jQuery} $editable
     */
    this.insertUnorderedList = function ($editable) {
      recordUndo($editable);
      bullet.insertUnorderedList($editable);
      triggerOnChange($editable);
    };

    /**
     * @param {jQuery} $editable
     */
    this.indent = function ($editable) {
      recordUndo($editable);
      bullet.indent($editable);
      triggerOnChange($editable);
    };

    /**
     * @param {jQuery} $editable
     */
    this.outdent = function ($editable) {
      recordUndo($editable);
      bullet.outdent($editable);
      triggerOnChange($editable);

      recordUndo($editable);
    };

    /**
     * insert image
     *
     * @param {jQuery} $editable
     * @param {String} sUrl
     */
    this.insertImage = function ($editable, sUrl, filename) {
      async.createImage(sUrl, filename).then(function ($image) {
        $image.css({
          display: '',
          width: Math.min($editable.width(), $image.width())
        });
        range.create().insertNode($image[0]);
        triggerOnChange($editable);

        recordUndo($editable);
      }).fail(function () {
        var callbacks = $editable.data('callbacks');
        if (callbacks.onImageUploadError) {
          callbacks.onImageUploadError();
        }
      });
    };

    /**
     * insert video
     * @param {jQuery} $editable
     * @param {String} sUrl
     */
    this.insertVideo = function ($editable, sUrl) {
      // video url patterns(youtube, instagram, vimeo, dailymotion, youku)
      var ytRegExp = /^.*(youtu.be\/|v\/|u\/\w\/|embed\/|watch\?v=|\&v=)([^#\&\?]*).*/;
      var ytMatch = sUrl.match(ytRegExp);

      var igRegExp = /\/\/instagram.com\/p\/(.[a-zA-Z0-9]*)/;
      var igMatch = sUrl.match(igRegExp);

      var vRegExp = /\/\/vine.co\/v\/(.[a-zA-Z0-9]*)/;
      var vMatch = sUrl.match(vRegExp);

      var vimRegExp = /\/\/(player.)?vimeo.com\/([a-z]*\/)*([0-9]{6,11})[?]?.*/;
      var vimMatch = sUrl.match(vimRegExp);

      var dmRegExp = /.+dailymotion.com\/(video|hub)\/([^_]+)[^#]*(#video=([^_&]+))?/;
      var dmMatch = sUrl.match(dmRegExp);

      var youkuRegExp = /\/\/v\.youku\.com\/v_show\/id_(\w+)\.html/;
      var youkuMatch = sUrl.match(youkuRegExp);

      var $video;
      if (ytMatch && ytMatch[2].length === 11) {
        var youtubeId = ytMatch[2];
        $video = $('<iframe>')
          .attr('src', '//www.youtube.com/embed/' + youtubeId)
          .attr('width', '640').attr('height', '360');
      } else if (igMatch && igMatch[0].length) {
        $video = $('<iframe>')
          .attr('src', igMatch[0] + '/embed/')
          .attr('width', '612').attr('height', '710')
          .attr('scrolling', 'no')
          .attr('allowtransparency', 'true');
      } else if (vMatch && vMatch[0].length) {
        $video = $('<iframe>')
          .attr('src', vMatch[0] + '/embed/simple')
          .attr('width', '600').attr('height', '600')
          .attr('class', 'vine-embed');
      } else if (vimMatch && vimMatch[3].length) {
        $video = $('<iframe webkitallowfullscreen mozallowfullscreen allowfullscreen>')
          .attr('src', '//player.vimeo.com/video/' + vimMatch[3])
          .attr('width', '640').attr('height', '360');
      } else if (dmMatch && dmMatch[2].length) {
        $video = $('<iframe>')
          .attr('src', '//www.dailymotion.com/embed/video/' + dmMatch[2])
          .attr('width', '640').attr('height', '360');
      } else if (youkuMatch && youkuMatch[1].length) {
        $video = $('<iframe webkitallowfullscreen mozallowfullscreen allowfullscreen>')
          .attr('height', '498')
          .attr('width', '510')
          .attr('src', '//player.youku.com/embed/' + youkuMatch[1]);
      } else {
        // this is not a known video link. Now what, Cat? Now what?
      }

      if ($video) {
        $video.attr('frameborder', 0);
        range.create().insertNode($video[0]);
        triggerOnChange($editable);

        recordUndo($editable);
      }
    };

    /**
     * formatBlock
     *
     * @param {jQuery} $editable
     * @param {String} tagName
     */
    this.formatBlock = function ($editable, tagName) {
      tagName = agent.isMSIE ? '<' + tagName + '>' : tagName;
      document.execCommand('FormatBlock', false, tagName);

      recordUndo($editable);
    };

    this.formatPara = function ($editable) {
      this.formatBlock($editable, 'P');

      recordUndo($editable);
    };

    /* jshint ignore:start */
    for (var idx = 1; idx <= 6; idx ++) {
      this['formatH' + idx] = function (idx) {
        return function ($editable) {
          this.formatBlock($editable, 'H' + idx);
        };
      }(idx);
    };
    /* jshint ignore:end */

    /**
     * fontsize
     * FIXME: Still buggy
     *
     * @param {jQuery} $editable
     * @param {String} value - px
     */
    this.fontSize = function ($editable, value) {
      document.execCommand('fontSize', false, 3);
      if (agent.isFF) {
        // firefox: <font size="3"> to <span style='font-size={value}px;'>, buggy
        $editable.find('font[size=3]').removeAttr('size').css('font-size', value + 'px');
      } else {
        // chrome: <span style="font-size: medium"> to <span style='font-size={value}px;'>
        $editable.find('span').filter(function () {
          return this.style.fontSize === 'medium';
        }).css('font-size', value + 'px');
      }

      recordUndo($editable);
    };

    /**
     * lineHeight
     * @param {jQuery} $editable
     * @param {String} value
     */
    this.lineHeight = function ($editable, value) {
<<<<<<< HEAD
=======
      recordUndo($editable);
>>>>>>> 98d43349
      style.stylePara(range.create(), {
        lineHeight: value
      });
      triggerOnChange($editable);

      recordUndo($editable);
    };

    /**
     * unlink
     *
     * @type command
     *
     * @param {jQuery} $editable
     */
    this.unlink = function ($editable) {
      var rng = range.create();
      if (rng.isOnAnchor()) {
        var anchor = dom.ancestor(rng.sc, dom.isAnchor);
        rng = range.createFromNode(anchor);
        rng.select();
        document.execCommand('unlink');

        recordUndo($editable);
      }
    };

    /**
     * create link
     *
     * @type command
     *
     * @param {jQuery} $editable
     * @param {Object} linkInfo
     * @param {Object} options
     */
    this.createLink = function ($editable, linkInfo, options) {
      var linkUrl = linkInfo.url;
      var linkText = linkInfo.text;
      var isNewWindow = linkInfo.newWindow;
      var rng = linkInfo.range;

      if (options.onCreateLink) {
        linkUrl = options.onCreateLink(linkUrl);
      }

      rng = rng.deleteContents();

      // Create a new link when there is no anchor on range.
      var anchor = rng.insertNode($('<A>' + linkText + '</A>')[0], true);
      $(anchor).attr({
        href: linkUrl,
        target: isNewWindow ? '_blank' : ''
      });

      range.createFromNode(anchor).select();
      triggerOnChange($editable);

      recordUndo($editable);
    };

    /**
     * returns link info
     *
     * @return {Object}
     */
    this.getLinkInfo = function ($editable) {
      $editable.focus();

      var rng = range.create().expand(dom.isAnchor);

      // Get the first anchor on range(for edit).
      var $anchor = $(list.head(rng.nodes(dom.isAnchor)));

      return {
        range: rng,
        text: rng.toString(),
        isNewWindow: $anchor.length ? $anchor.attr('target') === '_blank' : true,
        url: $anchor.length ? $anchor.attr('href') : ''
      };
    };

    /**
     * get video info
     *
     * @param {jQuery} $editable
     * @return {Object}
     */
    this.getVideoInfo = function ($editable) {
      $editable.focus();

      var rng = range.create();

      if (rng.isOnAnchor()) {
        var anchor = dom.ancestor(rng.sc, dom.isAnchor);
        rng = range.createFromNode(anchor);
      }

      return {
        text: rng.toString()
      };
    };

    this.color = function ($editable, sObjColor) {
      var oColor = JSON.parse(sObjColor);
      var foreColor = oColor.foreColor, backColor = oColor.backColor;

      if (foreColor) { document.execCommand('foreColor', false, foreColor); }
      if (backColor) { document.execCommand('backColor', false, backColor); }

      recordUndo($editable);
    };

    this.insertTable = function ($editable, sDim) {
      var dimension = sDim.split('x');
      var rng = range.create();
      rng = rng.deleteContents();
      rng.insertNode(table.createTable(dimension[0], dimension[1]));
      triggerOnChange($editable);

      recordUndo($editable);
    };

    /**
     * @param {jQuery} $editable
     * @param {String} value
     * @param {jQuery} $target
     */
    this.floatMe = function ($editable, value, $target) {
      $target.css('float', value);

      recordUndo($editable);
    };

    /**
     * resize overlay element
     * @param {jQuery} $editable
     * @param {String} value
     * @param {jQuery} $target - target element
     */
    this.resize = function ($editable, value, $target) {
      $target.css({
        width: $editable.width() * value + 'px',
        height: ''
      });

      recordUndo($editable);
    };

    /**
     * @param {Position} pos
     * @param {jQuery} $target - target element
     * @param {Boolean} [bKeepRatio] - keep ratio
     */
    this.resizeTo = function (pos, $target, bKeepRatio) {
      var imageSize;
      if (bKeepRatio) {
        var newRatio = pos.y / pos.x;
        var ratio = $target.data('ratio');
        imageSize = {
          width: ratio > newRatio ? pos.x : pos.y / ratio,
          height: ratio > newRatio ? pos.x * ratio : pos.y
        };
      } else {
        imageSize = {
          width: pos.x,
          height: pos.y
        };
      }

      $target.css(imageSize);
    };

    /**
     * remove media object
     *
     * @param {jQuery} $editable
     * @param {String} value - dummy argument (for keep interface)
     * @param {jQuery} $target - target element
     */
    this.removeMedia = function ($editable, value, $target) {
      $target.detach();

      recordUndo($editable);
    };
  };

  /**
   * History
   * @class
   */
  var History = function () {
    var stack = [], stackOffset = 0;

    var makeSnapshot = function ($editable) {
      var editable = $editable[0];
      var rng = range.create();
      var emptyBookmark = {s: {path: [0], offset: 0}, e: {path: [0], offset: 0}};

      return {
        contents: $editable.html(),
        bookmark: (rng ? rng.bookmark(editable) : emptyBookmark)
      };
    };

    var applySnapshot = function ($editable, snapshot) {
      if (snapshot.contents !== null) {
        $editable.html(snapshot.contents);
      }
      if (snapshot.bookmark !== null) {
        range.createFromBookmark($editable[0], snapshot.bookmark).select();
      }
    };

    this.undo = function ($editable) {
      if (0 < stackOffset) {
        stackOffset--;
        applySnapshot($editable, stack[stackOffset]);
      }
    };

    this.redo = function ($editable) {
      if (stack.length - 1 > stackOffset) {
        stackOffset++;
        applySnapshot($editable, stack[stackOffset]);
      }
    };

    this.recordUndo = function ($editable) {
      // Wash out stack after stackOffset
      if (stack.length > stackOffset) {
        stack = stack.slice(0, stackOffset);
      }

      // Create new snapshot and push it to the end
      stack.push(makeSnapshot($editable));
      stackOffset++;
    };
  };

  /**
   * Button
   */
  var Button = function () {
    /**
     * update button status
     *
     * @param {jQuery} $container
     * @param {Object} styleInfo
     */
    this.update = function ($container, styleInfo) {
      /**
       * handle dropdown's check mark (for fontname, fontsize, lineHeight).
       * @param {jQuery} $btn
       * @param {Number} value
       */
      var checkDropdownMenu = function ($btn, value) {
        $btn.find('.dropdown-menu li a').each(function () {
          // always compare string to avoid creating another func.
          var isChecked = ($(this).data('value') + '') === (value + '');
          this.className = isChecked ? 'checked' : '';
        });
      };

      /**
       * update button state(active or not).
       *
       * @param {String} selector
       * @param {Function} pred
       */
      var btnState = function (selector, pred) {
        var $btn = $container.find(selector);
        $btn.toggleClass('active', pred());
      };

      // fontname
      var $fontname = $container.find('.note-fontname');
      if ($fontname.length) {
        var selectedFont = styleInfo['font-family'];
        if (!!selectedFont) {
          selectedFont = list.head(selectedFont.split(','));
          selectedFont = selectedFont.replace(/\'/g, '');
          $fontname.find('.note-current-fontname').text(selectedFont);
          checkDropdownMenu($fontname, selectedFont);
        }
      }

      // fontsize
      var $fontsize = $container.find('.note-fontsize');
      $fontsize.find('.note-current-fontsize').text(styleInfo['font-size']);
      checkDropdownMenu($fontsize, parseFloat(styleInfo['font-size']));

      // lineheight
      var $lineHeight = $container.find('.note-height');
      checkDropdownMenu($lineHeight, parseFloat(styleInfo['line-height']));

      btnState('button[data-event="bold"]', function () {
        return styleInfo['font-bold'] === 'bold';
      });
      btnState('button[data-event="italic"]', function () {
        return styleInfo['font-italic'] === 'italic';
      });
      btnState('button[data-event="underline"]', function () {
        return styleInfo['font-underline'] === 'underline';
      });
      btnState('button[data-event="strikethrough"]', function () {
        return styleInfo['font-strikethrough'] === 'strikethrough';
      });
      btnState('button[data-event="superscript"]', function () {
        return styleInfo['font-superscript'] === 'superscript';
      });
      btnState('button[data-event="subscript"]', function () {
        return styleInfo['font-subscript'] === 'subscript';
      });
      btnState('button[data-event="justifyLeft"]', function () {
        return styleInfo['text-align'] === 'left' || styleInfo['text-align'] === 'start';
      });
      btnState('button[data-event="justifyCenter"]', function () {
        return styleInfo['text-align'] === 'center';
      });
      btnState('button[data-event="justifyRight"]', function () {
        return styleInfo['text-align'] === 'right';
      });
      btnState('button[data-event="justifyFull"]', function () {
        return styleInfo['text-align'] === 'justify';
      });
      btnState('button[data-event="insertUnorderedList"]', function () {
        return styleInfo['list-style'] === 'unordered';
      });
      btnState('button[data-event="insertOrderedList"]', function () {
        return styleInfo['list-style'] === 'ordered';
      });
    };

    /**
     * update recent color
     *
     * @param {Node} button
     * @param {String} eventName
     * @param {value} value
     */
    this.updateRecentColor = function (button, eventName, value) {
      var $color = $(button).closest('.note-color');
      var $recentColor = $color.find('.note-recent-color');
      var colorInfo = JSON.parse($recentColor.attr('data-value'));
      colorInfo[eventName] = value;
      $recentColor.attr('data-value', JSON.stringify(colorInfo));
      var sKey = eventName === 'backColor' ? 'background-color' : 'color';
      $recentColor.find('i').css(sKey, value);
    };
  };

  /**
   * Toolbar
   */
  var Toolbar = function () {
    var button = new Button();

    this.update = function ($toolbar, styleInfo) {
      button.update($toolbar, styleInfo);
    };

    /**
     * @param {Node} button
     * @param {String} eventName
     * @param {String} value
     */
    this.updateRecentColor = function (buttonNode, eventName, value) {
      button.updateRecentColor(buttonNode, eventName, value);
    };

    /**
     * activate buttons exclude codeview
     * @param {jQuery} $toolbar
     */
    this.activate = function ($toolbar) {
      $toolbar.find('button')
              .not('button[data-event="codeview"]')
              .removeClass('disabled');
    };

    /**
     * deactivate buttons exclude codeview
     * @param {jQuery} $toolbar
     */
    this.deactivate = function ($toolbar) {
      $toolbar.find('button')
              .not('button[data-event="codeview"]')
              .addClass('disabled');
    };

    this.updateFullscreen = function ($container, bFullscreen) {
      var $btn = $container.find('button[data-event="fullscreen"]');
      $btn.toggleClass('active', bFullscreen);
    };

    this.updateCodeview = function ($container, isCodeview) {
      var $btn = $container.find('button[data-event="codeview"]');
      $btn.toggleClass('active', isCodeview);
    };
  };

  /**
   * Popover (http://getbootstrap.com/javascript/#popovers)
   */
  var Popover = function () {
    var button = new Button();

    /**
     * returns position from placeholder
     * @param {Node} placeholder
     * @param {Boolean} isAirMode
     */
    var posFromPlaceholder = function (placeholder, isAirMode) {
      var $placeholder = $(placeholder);
      var pos = isAirMode ? $placeholder.offset() : $placeholder.position();
      var height = $placeholder.outerHeight(true); // include margin

      // popover below placeholder.
      return {
        left: pos.left,
        top: pos.top + height
      };
    };

    /**
     * show popover
     * @param {jQuery} popover
     * @param {Position} pos
     */
    var showPopover = function ($popover, pos) {
      $popover.css({
        display: 'block',
        left: pos.left,
        top: pos.top
      });
    };

    var PX_POPOVER_ARROW_OFFSET_X = 20;

    /**
     * update current state
     * @param {jQuery} $popover - popover container
     * @param {Object} styleInfo - style object
     * @param {Boolean} isAirMode
     */
    this.update = function ($popover, styleInfo, isAirMode) {
      button.update($popover, styleInfo);

      var $linkPopover = $popover.find('.note-link-popover');
      if (styleInfo.anchor) {
        var $anchor = $linkPopover.find('a');
        var href = $(styleInfo.anchor).attr('href');
        $anchor.attr('href', href).html(href);
        showPopover($linkPopover, posFromPlaceholder(styleInfo.anchor, isAirMode));
      } else {
        $linkPopover.hide();
      }

      var $imagePopover = $popover.find('.note-image-popover');
      if (styleInfo.image) {
        showPopover($imagePopover, posFromPlaceholder(styleInfo.image, isAirMode));
      } else {
        $imagePopover.hide();
      }

      var $airPopover = $popover.find('.note-air-popover');
      if (isAirMode && !styleInfo.range.isCollapsed()) {
        var bnd = func.rect2bnd(list.last(styleInfo.range.getClientRects()));
        showPopover($airPopover, {
          left: Math.max(bnd.left + bnd.width / 2 - PX_POPOVER_ARROW_OFFSET_X, 0),
          top: bnd.top + bnd.height
        });
      } else {
        $airPopover.hide();
      }
    };

    /**
     * @param {Node} button
     * @param {String} eventName
     * @param {String} value
     */
    this.updateRecentColor = function (button, eventName, value) {
      button.updateRecentColor(button, eventName, value);
    };

    /**
     * hide all popovers
     * @param {jQuery} $popover - popover contaienr
     */
    this.hide = function ($popover) {
      $popover.children().hide();
    };
  };

  /**
   * Handle
   */
  var Handle = function () {
    /**
     * update handle
     * @param {jQuery} $handle
     * @param {Object} styleInfo
     * @param {Boolean} isAirMode
     */
    this.update = function ($handle, styleInfo, isAirMode) {
      var $selection = $handle.find('.note-control-selection');
      if (styleInfo.image) {
        var $image = $(styleInfo.image);
        var pos = isAirMode ? $image.offset() : $image.position();

        // include margin
        var imageSize = {
          w: $image.outerWidth(true),
          h: $image.outerHeight(true)
        };

        $selection.css({
          display: 'block',
          left: pos.left,
          top: pos.top,
          width: imageSize.w,
          height: imageSize.h
        }).data('target', styleInfo.image); // save current image element.
        var sizingText = imageSize.w + 'x' + imageSize.h;
        $selection.find('.note-control-selection-info').text(sizingText);
      } else {
        $selection.hide();
      }
    };

    this.hide = function ($handle) {
      $handle.children().hide();
    };
  };

  /**
   * Dialog 
   *
   * @class
   */
  var Dialog = function () {

    /**
     * toggle button status
     *
     * @param {jQuery} $btn
     * @param {Boolean} isEnable
     */
    var toggleBtn = function ($btn, isEnable) {
      $btn.toggleClass('disabled', !isEnable);
      $btn.attr('disabled', !isEnable);
    };

    /**
     * show image dialog
     *
     * @param {jQuery} $editable
     * @param {jQuery} $dialog
     * @return {Promise}
     */
    this.showImageDialog = function ($editable, $dialog) {
      return $.Deferred(function (deferred) {
        var $imageDialog = $dialog.find('.note-image-dialog');

        var $imageInput = $dialog.find('.note-image-input'),
            $imageUrl = $dialog.find('.note-image-url'),
            $imageBtn = $dialog.find('.note-image-btn');

        $imageDialog.one('shown.bs.modal', function () {
          // Cloning imageInput to clear element.
          $imageInput.replaceWith($imageInput.clone()
            .on('change', function () {
              deferred.resolve(this.files);
              $imageDialog.modal('hide');
            })
            .val('')
          );

          $imageBtn.click(function (event) {
            event.preventDefault();

            deferred.resolve($imageUrl.val());
            $imageDialog.modal('hide');
          });

          $imageUrl.on('keyup paste', function (event) {
            var url;
            
            if (event.type === 'paste') {
              url = event.originalEvent.clipboardData.getData('text');
            } else {
              url = $imageUrl.val();
            }
            
            toggleBtn($imageBtn, url);
          }).val('').trigger('focus');
        }).one('hidden.bs.modal', function () {
          $imageInput.off('change');
          $imageUrl.off('keyup paste');
          $imageBtn.off('click');

          if (deferred.state() === 'pending') {
            deferred.reject();
          }
        }).modal('show');
      });
    };

    /**
     * Show video dialog and set event handlers on dialog controls.
     *
     * @param {jQuery} $dialog 
     * @param {Object} videoInfo 
     * @return {Promise}
     */
    this.showVideoDialog = function ($editable, $dialog, videoInfo) {
      return $.Deferred(function (deferred) {
        var $videoDialog = $dialog.find('.note-video-dialog');
        var $videoUrl = $videoDialog.find('.note-video-url'),
            $videoBtn = $videoDialog.find('.note-video-btn');

        $videoDialog.one('shown.bs.modal', function () {
          $videoUrl.val(videoInfo.text).keyup(function () {
            toggleBtn($videoBtn, $videoUrl.val());
          }).trigger('keyup').trigger('focus');

          $videoBtn.click(function (event) {
            event.preventDefault();

            deferred.resolve($videoUrl.val());
            $videoDialog.modal('hide');
          });
        }).one('hidden.bs.modal', function () {
          // dettach events
          $videoUrl.off('keyup');
          $videoBtn.off('click');

          if (deferred.state() === 'pending') {
            deferred.reject();
          }
        }).modal('show');
      });
    };

    /**
     * Show link dialog and set event handlers on dialog controls.
     *
     * @param {jQuery} $dialog
     * @param {Object} linkInfo
     * @return {Promise}
     */
    this.showLinkDialog = function ($editable, $dialog, linkInfo) {
      return $.Deferred(function (deferred) {
        var $linkDialog = $dialog.find('.note-link-dialog');

        var $linkText = $linkDialog.find('.note-link-text'),
        $linkUrl = $linkDialog.find('.note-link-url'),
        $linkBtn = $linkDialog.find('.note-link-btn'),
        $openInNewWindow = $linkDialog.find('input[type=checkbox]');

        $linkDialog.one('shown.bs.modal', function () {
          $linkText.val(linkInfo.text);

          $linkText.keyup(function () {
            // if linktext was modified by keyup,
            // stop cloning text from linkUrl
            linkInfo.text = $linkText.val();
          });

          // if no url was given, copy text to url
          if (!linkInfo.url) {
            linkInfo.url = linkInfo.text;
            toggleBtn($linkBtn, linkInfo.text);
          }

          $linkUrl.keyup(function () {
            toggleBtn($linkBtn, $linkUrl.val());
            // display same link on `Text to display` input
            // when create a new link
            if (!linkInfo.text) {
              $linkText.val($linkUrl.val());
            }
          }).val(linkInfo.url).trigger('focus').trigger('select');

          $openInNewWindow.prop('checked', linkInfo.newWindow);

          $linkBtn.one('click', function (event) {
            event.preventDefault();

            deferred.resolve({
              range: linkInfo.range,
              url: $linkUrl.val(),
              text: $linkText.val(),
              newWindow: $openInNewWindow.is(':checked')
            });
            $linkDialog.modal('hide');
          });
        }).one('hidden.bs.modal', function () {
          // dettach events
          $linkText.off('keyup');
          $linkUrl.off('keyup');
          $linkBtn.off('click');

          if (deferred.state() === 'pending') {
            deferred.reject();
          }
        }).modal('show');
      }).promise();
    };

    /**
     * show help dialog
     *
     * @param {jQuery} $dialog
     */
    this.showHelpDialog = function ($editable, $dialog) {
      return $.Deferred(function (deferred) {
        var $helpDialog = $dialog.find('.note-help-dialog');

        $helpDialog.one('hidden.bs.modal', function () {
          deferred.resolve();
        }).modal('show');
      }).promise();
    };
  };


  var CodeMirror;
  if (agent.hasCodeMirror) {
    if (agent.isSupportAmd) {
      require(['CodeMirror'], function (cm) {
        CodeMirror = cm;
      });
    } else {
      CodeMirror = window.CodeMirror;
    }
  }

  /**
   * EventHandler
   */
  var EventHandler = function () {
    var $window = $(window);
    var $document = $(document);
    var $scrollbar = $('html, body');

    var editor = new Editor();
    var toolbar = new Toolbar(), popover = new Popover();
    var handle = new Handle(), dialog = new Dialog();

    /**
     * returns makeLayoutInfo from editor's descendant node.
     *
     * @param {Node} descendant
     * @returns {Object}
     */
    var makeLayoutInfo = function (descendant) {
      var $target = $(descendant).closest('.note-editor, .note-air-editor, .note-air-layout');

      if (!$target.length) { return null; }

      var $editor;
      if ($target.is('.note-editor, .note-air-editor')) {
        $editor = $target;
      } else {
        $editor = $('#note-editor-' + list.last($target.attr('id').split('-')));
      }

      return dom.buildLayoutInfo($editor);
    };

    /**
     * insert Images from file array.
     *
     * @param {jQuery} $editable
     * @param {File[]} files
     */
    var insertImages = function ($editable, files) {
      editor.restoreRange($editable);
      var callbacks = $editable.data('callbacks');

      // If onImageUpload options setted
      if (callbacks.onImageUpload) {
        callbacks.onImageUpload(files, editor, $editable);
      // else insert Image as dataURL
      } else {
        $.each(files, function (idx, file) {
          var filename = file.name;
          async.readFileAsDataURL(file).then(function (sDataURL) {
            editor.insertImage($editable, sDataURL, filename);
          }).fail(function () {
            if (callbacks.onImageUploadError) {
              callbacks.onImageUploadError();
            }
          });
        });
      }
    };

    var commands = {
      /**
       * @param {Object} layoutInfo
       */
      showLinkDialog: function (layoutInfo) {
        var $editor = layoutInfo.editor(),
            $dialog = layoutInfo.dialog(),
            $editable = layoutInfo.editable(),
            linkInfo = editor.getLinkInfo($editable);

        var options = $editor.data('options');

        editor.saveRange($editable);
        dialog.showLinkDialog($editable, $dialog, linkInfo).then(function (linkInfo) {
          editor.restoreRange($editable);
          editor.createLink($editable, linkInfo, options);
          // hide popover after creating link
          popover.hide(layoutInfo.popover());
        }).fail(function () {
          editor.restoreRange($editable);
        });
      },

      /**
       * @param {Object} layoutInfo
       */
      showImageDialog: function (layoutInfo) {
        var $dialog = layoutInfo.dialog(),
            $editable = layoutInfo.editable();

        editor.saveRange($editable);
        dialog.showImageDialog($editable, $dialog).then(function (data) {
          editor.restoreRange($editable);

          if (typeof data === 'string') {
            // image url
            editor.insertImage($editable, data);
          } else {
            // array of files
            insertImages($editable, data);
          }
        }).fail(function () {
          editor.restoreRange($editable);
        });
      },

      /**
       * @param {Object} layoutInfo
       */
      showVideoDialog: function (layoutInfo) {
        var $dialog = layoutInfo.dialog(),
            $editable = layoutInfo.editable(),
            videoInfo = editor.getVideoInfo($editable);

        editor.saveRange($editable);
        dialog.showVideoDialog($editable, $dialog, videoInfo).then(function (sUrl) {
          editor.restoreRange($editable);
          editor.insertVideo($editable, sUrl);
        }).fail(function () {
          editor.restoreRange($editable);
        });
      },

      /**
       * @param {Object} layoutInfo
       */
      showHelpDialog: function (layoutInfo) {
        var $dialog = layoutInfo.dialog(),
            $editable = layoutInfo.editable();

        editor.saveRange($editable);
        dialog.showHelpDialog($editable, $dialog).then(function () {
          editor.restoreRange($editable);
        });
      },

      fullscreen: function (layoutInfo) {
        var $editor = layoutInfo.editor(),
        $toolbar = layoutInfo.toolbar(),
        $editable = layoutInfo.editable(),
        $codable = layoutInfo.codable();

        var options = $editor.data('options');

        var resize = function (size) {
          $editor.css('width', size.w);
          $editable.css('height', size.h);
          $codable.css('height', size.h);
          if ($codable.data('cmeditor')) {
            $codable.data('cmeditor').setsize(null, size.h);
          }
        };

        $editor.toggleClass('fullscreen');
        var isFullscreen = $editor.hasClass('fullscreen');
        if (isFullscreen) {
          $editable.data('orgheight', $editable.css('height'));

          $window.on('resize', function () {
            resize({
              w: $window.width(),
              h: $window.height() - $toolbar.outerHeight()
            });
          }).trigger('resize');

          $scrollbar.css('overflow', 'hidden');
        } else {
          $window.off('resize');
          resize({
            w: options.width || '',
            h: $editable.data('orgheight')
          });
          $scrollbar.css('overflow', 'visible');
        }

        toolbar.updateFullscreen($toolbar, isFullscreen);
      },

      codeview: function (layoutInfo) {
        var $editor = layoutInfo.editor(),
        $toolbar = layoutInfo.toolbar(),
        $editable = layoutInfo.editable(),
        $codable = layoutInfo.codable(),
        $popover = layoutInfo.popover();

        var options = $editor.data('options');

        var cmEditor, server;

        $editor.toggleClass('codeview');

        var isCodeview = $editor.hasClass('codeview');
        if (isCodeview) {
          $codable.val(dom.html($editable, true));
          $codable.height($editable.height());
          toolbar.deactivate($toolbar);
          popover.hide($popover);
          $codable.focus();

          // activate CodeMirror as codable
          if (agent.hasCodeMirror) {
            cmEditor = CodeMirror.fromTextArea($codable[0], options.codemirror);

            // CodeMirror TernServer
            if (options.codemirror.tern) {
              server = new CodeMirror.TernServer(options.codemirror.tern);
              cmEditor.ternServer = server;
              cmEditor.on('cursorActivity', function (cm) {
                server.updateArgHints(cm);
              });
            }

            // CodeMirror hasn't Padding.
            cmEditor.setSize(null, $editable.outerHeight());
            $codable.data('cmEditor', cmEditor);
          }
        } else {
          // deactivate CodeMirror as codable
          if (agent.hasCodeMirror) {
            cmEditor = $codable.data('cmEditor');
            $codable.val(cmEditor.getValue());
            cmEditor.toTextArea();
          }

          $editable.html(dom.value($codable) || dom.emptyPara);
          $editable.height(options.height ? $codable.height() : 'auto');

          toolbar.activate($toolbar);
          $editable.focus();
        }

        toolbar.updateCodeview(layoutInfo.toolbar(), isCodeview);
      }
    };

    var hMousedown = function (event) {
      //preventDefault Selection for FF, IE8+
      if (dom.isImg(event.target)) {
        event.preventDefault();
      }
    };

    var hToolbarAndPopoverUpdate = function (event) {
      // delay for range after mouseup
      setTimeout(function () {
        var layoutInfo = makeLayoutInfo(event.currentTarget || event.target);
        var styleInfo = editor.currentStyle(event.target);
        if (!styleInfo) { return; }

        var isAirMode = layoutInfo.editor().data('options').airMode;
        if (!isAirMode) {
          toolbar.update(layoutInfo.toolbar(), styleInfo);
        }

        popover.update(layoutInfo.popover(), styleInfo, isAirMode);
        handle.update(layoutInfo.handle(), styleInfo, isAirMode);
      }, 0);
    };

    var hScroll = function (event) {
      var layoutInfo = makeLayoutInfo(event.currentTarget || event.target);
      //hide popover and handle when scrolled
      popover.hide(layoutInfo.popover());
      handle.hide(layoutInfo.handle());
    };

    /**
     * paste clipboard image
     *
     * @param {Event} event
     */
    var hPasteClipboardImage = function (event) {
      var clipboardData = event.originalEvent.clipboardData;
      if (!clipboardData || !clipboardData.items || !clipboardData.items.length) {
        return;
      }

      var layoutInfo = makeLayoutInfo(event.currentTarget || event.target);
      var item = list.head(clipboardData.items);
      var isClipboardImage = item.kind === 'file' && item.type.indexOf('image/') !== -1;

      if (isClipboardImage) {
        insertImages(layoutInfo.editable(), [item.getAsFile()]);
      }
    };

    /**
     * `mousedown` event handler on $handle
     *  - controlSizing: resize image
     *
     * @param {MouseEvent} event
     */
    var hHandleMousedown = function (event) {
      if (dom.isControlSizing(event.target)) {
        event.preventDefault();
        event.stopPropagation();

        var layoutInfo = makeLayoutInfo(event.target),
            $handle = layoutInfo.handle(), $popover = layoutInfo.popover(),
            $editable = layoutInfo.editable(),
            $editor = layoutInfo.editor();

        var target = $handle.find('.note-control-selection').data('target'),
            $target = $(target), posStart = $target.offset(),
            scrollTop = $document.scrollTop();

        var isAirMode = $editor.data('options').airMode;

        $document.on('mousemove', function (event) {
          editor.resizeTo({
            x: event.clientX - posStart.left,
            y: event.clientY - (posStart.top - scrollTop)
          }, $target, !event.shiftKey);

          handle.update($handle, {image: target}, isAirMode);
          popover.update($popover, {image: target}, isAirMode);
        }).one('mouseup', function () {
          $document.off('mousemove');
        });

        if (!$target.data('ratio')) { // original ratio.
          $target.data('ratio', $target.height() / $target.width());
        }

        editor.recordUndo($editable);
      }
    };

    var hToolbarAndPopoverMousedown = function (event) {
      // prevent default event when insertTable (FF, Webkit)
      var $btn = $(event.target).closest('[data-event]');
      if ($btn.length) {
        event.preventDefault();
      }
    };

    var hToolbarAndPopoverClick = function (event) {
      var $btn = $(event.target).closest('[data-event]');

      if ($btn.length) {
        var eventName = $btn.attr('data-event'),
            value = $btn.attr('data-value');

        var layoutInfo = makeLayoutInfo(event.target);

        event.preventDefault();

        // before command: detect control selection element($target)
        var $target;
        if ($.inArray(eventName, ['resize', 'floatMe', 'removeMedia']) !== -1) {
          var $selection = layoutInfo.handle().find('.note-control-selection');
          $target = $($selection.data('target'));
        }

        if (editor[eventName]) { // on command
          var $editable = layoutInfo.editable();
          $editable.trigger('focus');
          editor[eventName]($editable, value, $target);
        } else if (commands[eventName]) {
          commands[eventName].call(this, layoutInfo);
        }

        // after command
        if ($.inArray(eventName, ['backColor', 'foreColor']) !== -1) {
          var options = layoutInfo.editor().data('options', options);
          var module = options.airMode ? popover : toolbar;
          module.updateRecentColor(list.head($btn), eventName, value);
        }

        hToolbarAndPopoverUpdate(event);
      }
    };

    var EDITABLE_PADDING = 24;
    /**
     * `mousedown` event handler on statusbar
     *
     * @param {MouseEvent} event
     */
    var hStatusbarMousedown = function (event) {
      event.preventDefault();
      event.stopPropagation();

      var $editable = makeLayoutInfo(event.target).editable();
      var nEditableTop = $editable.offset().top - $document.scrollTop();

      var layoutInfo = makeLayoutInfo(event.currentTarget || event.target);
      var options = layoutInfo.editor().data('options');

      $document.on('mousemove', function (event) {
        var nHeight = event.clientY - (nEditableTop + EDITABLE_PADDING);

        nHeight = (options.minHeight > 0) ? Math.max(nHeight, options.minHeight) : nHeight;
        nHeight = (options.maxHeight > 0) ? Math.min(nHeight, options.maxHeight) : nHeight;

        $editable.height(nHeight);
      }).one('mouseup', function () {
        $document.off('mousemove');
      });
    };

    var PX_PER_EM = 18;
    var hDimensionPickerMove = function (event, options) {
      var $picker = $(event.target.parentNode); // target is mousecatcher
      var $dimensionDisplay = $picker.next();
      var $catcher = $picker.find('.note-dimension-picker-mousecatcher');
      var $highlighted = $picker.find('.note-dimension-picker-highlighted');
      var $unhighlighted = $picker.find('.note-dimension-picker-unhighlighted');

      var posOffset;
      // HTML5 with jQuery - e.offsetX is undefined in Firefox
      if (event.offsetX === undefined) {
        var posCatcher = $(event.target).offset();
        posOffset = {
          x: event.pageX - posCatcher.left,
          y: event.pageY - posCatcher.top
        };
      } else {
        posOffset = {
          x: event.offsetX,
          y: event.offsetY
        };
      }

      var dim = {
        c: Math.ceil(posOffset.x / PX_PER_EM) || 1,
        r: Math.ceil(posOffset.y / PX_PER_EM) || 1
      };

      $highlighted.css({ width: dim.c + 'em', height: dim.r + 'em' });
      $catcher.attr('data-value', dim.c + 'x' + dim.r);

      if (3 < dim.c && dim.c < options.insertTableMaxSize.col) {
        $unhighlighted.css({ width: dim.c + 1 + 'em'});
      }

      if (3 < dim.r && dim.r < options.insertTableMaxSize.row) {
        $unhighlighted.css({ height: dim.r + 1 + 'em'});
      }

      $dimensionDisplay.html(dim.c + ' x ' + dim.r);
    };

    /**
     * Drag and Drop Events
     *
     * @param {Object} layoutInfo - layout Informations
     * @param {Boolean} disableDragAndDrop
     */
    var handleDragAndDropEvent = function (layoutInfo, disableDragAndDrop) {
      if (disableDragAndDrop) {
        // prevent default drop event
        $document.on('drop', function (e) {
          e.preventDefault();
        });
      } else {
        attachDragAndDropEvent(layoutInfo);
      }
    };

    /**
     * attach Drag and Drop Events
     *
     * @param {Object} layoutInfo - layout Informations
     */
    var attachDragAndDropEvent = function (layoutInfo) {
      var collection = $(),
          $dropzone = layoutInfo.dropzone,
          $dropzoneMessage = layoutInfo.dropzone.find('.note-dropzone-message');

      // show dropzone on dragenter when dragging a object to document.
      $document.on('dragenter', function (e) {
        var isCodeview = layoutInfo.editor.hasClass('codeview');
        if (!isCodeview && !collection.length) {
          layoutInfo.editor.addClass('dragover');
          $dropzone.width(layoutInfo.editor.width());
          $dropzone.height(layoutInfo.editor.height());
          $dropzoneMessage.text('Drag Image Here');
        }
        collection = collection.add(e.target);
      }).on('dragleave', function (e) {
        collection = collection.not(e.target);
        if (!collection.length) {
          layoutInfo.editor.removeClass('dragover');
        }
      }).on('drop', function () {
        collection = $();
        layoutInfo.editor.removeClass('dragover');
      });

      // change dropzone's message on hover.
      $dropzone.on('dragenter', function () {
        $dropzone.addClass('hover');
        $dropzoneMessage.text('Drop Image');
      }).on('dragleave', function () {
        $dropzone.removeClass('hover');
        $dropzoneMessage.text('Drag Image Here');
      });

      // attach dropImage
      $dropzone.on('drop', function (event) {
        event.preventDefault();

        var dataTransfer = event.originalEvent.dataTransfer;
        if (dataTransfer && dataTransfer.files) {
          var layoutInfo = makeLayoutInfo(event.currentTarget || event.target);
          layoutInfo.editable().focus();
          insertImages(layoutInfo.editable(), dataTransfer.files);
        }
      }).on('dragover', false); // prevent default dragover event
    };


    /**
     * bind KeyMap on keydown
     *
     * @param {Object} layoutInfo
     * @param {Object} keyMap
     */
    this.bindKeyMap = function (layoutInfo, keyMap) {
      var $editor = layoutInfo.editor;
      var $editable = layoutInfo.editable;

      layoutInfo = makeLayoutInfo($editable);

      $editable.on('keydown', function (event) {
        var aKey = [];

        // modifier
        if (event.metaKey) { aKey.push('CMD'); }
        if (event.ctrlKey && !event.altKey) { aKey.push('CTRL'); }
        if (event.shiftKey) { aKey.push('SHIFT'); }

        // keycode
        var keyName = key.nameFromCode[event.keyCode];
        if (keyName) { aKey.push(keyName); }

        var eventName = keyMap[aKey.join('+')];
        if (eventName) {
          event.preventDefault();

          if (editor[eventName]) {
            editor[eventName]($editable, $editor.data('options'));
          } else if (commands[eventName]) {
            commands[eventName].call(this, layoutInfo);
          }
        } else if (key.isEdit(event.keyCode)) {
          editor.recordUndo($editable);
        }
      });
    };

    /**
     * attach eventhandler
     *
     * @param {Object} layoutInfo - layout Informations
     * @param {Object} options - user options include custom event handlers
     * @param {Function} options.enter - enter key handler
     */
    this.attach = function (layoutInfo, options) {
      // handlers for editable
      this.bindKeyMap(layoutInfo, options.keyMap[agent.isMac ? 'mac' : 'pc']);
      layoutInfo.editable.on('mousedown', hMousedown);
      layoutInfo.editable.on('keyup mouseup', hToolbarAndPopoverUpdate);
      layoutInfo.editable.on('scroll', hScroll);
      layoutInfo.editable.on('paste', hPasteClipboardImage);

      // handler for handle and popover
      layoutInfo.handle.on('mousedown', hHandleMousedown);
      layoutInfo.popover.on('click', hToolbarAndPopoverClick);
      layoutInfo.popover.on('mousedown', hToolbarAndPopoverMousedown);

      // handlers for frame mode (toolbar, statusbar)
      if (!options.airMode) {
        // handler for drag and drop
        handleDragAndDropEvent(layoutInfo, options.disableDragAndDrop);

        // handler for toolbar
        layoutInfo.toolbar.on('click', hToolbarAndPopoverClick);
        layoutInfo.toolbar.on('mousedown', hToolbarAndPopoverMousedown);

        // handler for statusbar
        if (!options.disableResizeEditor) {
          layoutInfo.statusbar.on('mousedown', hStatusbarMousedown);
        }
      }

      // handler for table dimension
      var $catcherContainer = options.airMode ? layoutInfo.popover :
                                                layoutInfo.toolbar;
      var $catcher = $catcherContainer.find('.note-dimension-picker-mousecatcher');
      $catcher.css({
        width: options.insertTableMaxSize.col + 'em',
        height: options.insertTableMaxSize.row + 'em'
      }).on('mousemove', function (event) {
        hDimensionPickerMove(event, options);
      });

      // save options on editor
      layoutInfo.editor.data('options', options);

      // ret styleWithCSS for backColor / foreColor clearing with 'inherit'.
      if (options.styleWithSpan && !agent.isMSIE) {
        // protect FF Error: NS_ERROR_FAILURE: Failure
        setTimeout(function () {
          document.execCommand('styleWithCSS', 0, true);
        }, 0);
      }

      // History
      var history = new History();
      // Create first undo stack
      history.recordUndo(layoutInfo.editable);
      layoutInfo.editable.data('NoteHistory', history);

      // basic event callbacks (lowercase)
      // enter, focus, blur, keyup, keydown
      if (options.onenter) {
        layoutInfo.editable.keypress(function (event) {
          if (event.keyCode === key.ENTER) { options.onenter(event); }
        });
      }

      if (options.onfocus) { layoutInfo.editable.focus(options.onfocus); }
      if (options.onblur) { layoutInfo.editable.blur(options.onblur); }
      if (options.onkeyup) { layoutInfo.editable.keyup(options.onkeyup); }
      if (options.onkeydown) { layoutInfo.editable.keydown(options.onkeydown); }
      if (options.onpaste) { layoutInfo.editable.on('paste', options.onpaste); }

      // callbacks for advanced features (camel)
      if (options.onToolbarClick) { layoutInfo.toolbar.click(options.onToolbarClick); }
      if (options.onChange) {
        var hChange = function () {
          editor.triggerOnChange(layoutInfo.editable);
        };

        if (agent.isMSIE) {
          var sDomEvents = 'DOMCharacterDataModified DOMSubtreeModified DOMNodeInserted';
          layoutInfo.editable.on(sDomEvents, hChange);
        } else {
          layoutInfo.editable.on('input', hChange);
        }
      }

      // All editor status will be saved on editable with jquery's data
      // for support multiple editor with singleton object.
      layoutInfo.editable.data('callbacks', {
        onChange: options.onChange,
        onAutoSave: options.onAutoSave,
        onImageUpload: options.onImageUpload,
        onImageUploadError: options.onImageUploadError,
        onFileUpload: options.onFileUpload,
        onFileUploadError: options.onFileUpload
      });
    };

    this.dettach = function (layoutInfo, options) {
      layoutInfo.editable.off();

      layoutInfo.popover.off();
      layoutInfo.handle.off();
      layoutInfo.dialog.off();

      if (!options.airMode) {
        layoutInfo.dropzone.off();
        layoutInfo.toolbar.off();
        layoutInfo.statusbar.off();
      }
    };
  };

  /**
   * renderer
   *
   * rendering toolbar and editable
   */
  var Renderer = function () {

    /**
     * bootstrap button template
     *
     * @param {String} label
     * @param {Object} [options]
     * @param {String} [options.event]
     * @param {String} [options.value]
     * @param {String} [options.title]
     * @param {String} [options.dropdown]
     */
    var tplButton = function (label, options) {
      var event = options.event;
      var value = options.value;
      var title = options.title;
      var className = options.className;
      var dropdown = options.dropdown;

      return '<button type="button"' +
                 ' class="btn btn-default btn-sm btn-small' +
                   (className ? ' ' + className : '') +
                   (dropdown ? ' dropdown-toggle' : '') +
                 '"' +
                 (dropdown ? ' data-toggle="dropdown"' : '') +
                 (title ? ' title="' + title + '"' : '') +
                 (event ? ' data-event="' + event + '"' : '') +
                 (value ? ' data-value=\'' + value + '\'' : '') +
                 ' tabindex="-1">' +
               label +
               (dropdown ? ' <span class="caret"></span>' : '') +
             '</button>' +
             (dropdown || '');
    };

    /**
     * bootstrap icon button template
     *
     * @param {String} iconClassName
     * @param {Object} [options]
     * @param {String} [options.event]
     * @param {String} [options.value]
     * @param {String} [options.title]
     * @param {String} [options.dropdown]
     */
    var tplIconButton = function (iconClassName, options) {
      var label = '<i class="' + iconClassName + '"></i>';
      return tplButton(label, options);
    };

    /**
     * bootstrap popover template
     *
     * @param {String} className
     * @param {String} content
     */
    var tplPopover = function (className, content) {
      return '<div class="' + className + ' popover bottom in" style="display: none;">' +
               '<div class="arrow"></div>' +
               '<div class="popover-content">' +
                 content +
               '</div>' +
             '</div>';
    };

    /**
     * bootstrap dialog template
     *
     * @param {String} className
     * @param {String} [title]
     * @param {String} body
     * @param {String} [footer]
     */
    var tplDialog = function (className, title, body, footer) {
      return '<div class="' + className + ' modal" aria-hidden="false">' +
               '<div class="modal-dialog">' +
                 '<div class="modal-content">' +
                   (title ?
                   '<div class="modal-header">' +
                     '<button type="button" class="close" aria-hidden="true" tabindex="-1">&times;</button>' +
                     '<h4 class="modal-title">' + title + '</h4>' +
                   '</div>' : ''
                   ) +
                   '<form class="note-modal-form">' +
                     '<div class="modal-body">' +
                       '<div class="row-fluid">' + body + '</div>' +
                     '</div>' +
                     (footer ?
                     '<div class="modal-footer">' + footer + '</div>' : ''
                     ) +
                   '</form>' +
                 '</div>' +
               '</div>' +
             '</div>';
    };

    var tplButtonInfo = {
      picture: function (lang) {
        return tplIconButton('fa fa-picture-o icon-picture', {
          event: 'showImageDialog',
          title: lang.image.image
        });
      },
      link: function (lang) {
        return tplIconButton('fa fa-link icon-link', {
          event: 'showLinkDialog',
          title: lang.link.link
        });
      },
      video: function (lang) {
        return tplIconButton('fa fa-youtube-play icon-play', {
          event: 'showVideoDialog',
          title: lang.video.video
        });
      },
      table: function (lang) {
        var dropdown = '<ul class="dropdown-menu">' +
                         '<div class="note-dimension-picker">' +
                           '<div class="note-dimension-picker-mousecatcher" data-event="insertTable" data-value="1x1"></div>' +
                           '<div class="note-dimension-picker-highlighted"></div>' +
                           '<div class="note-dimension-picker-unhighlighted"></div>' +
                         '</div>' +
                         '<div class="note-dimension-display"> 1 x 1 </div>' +
                       '</ul>';
        return tplIconButton('fa fa-table icon-table', {
          title: lang.table.table,
          dropdown: dropdown
        });
      },
      style: function (lang, options) {
        var items = options.styleTags.reduce(function (memo, v) {
          var label = lang.style[v === 'p' ? 'normal' : v];
          return memo + '<li><a data-event="formatBlock" href="#" data-value="' + v + '">' +
                   (
                     (v === 'p' || v === 'pre') ? label :
                     '<' + v + '>' + label + '</' + v + '>'
                   ) +
                 '</a></li>';
        }, '');

        return tplIconButton('fa fa-magic icon-magic', {
          title: lang.style.style,
          dropdown: '<ul class="dropdown-menu">' + items + '</ul>'
        });
      },
      fontname: function (lang, options) {
        var items = options.fontNames.reduce(function (memo, v) {
          if (!agent.isFontInstalled(v)) { return memo; }
          return memo + '<li><a data-event="fontName" href="#" data-value="' + v + '">' +
                          '<i class="fa fa-check icon-ok"></i> ' + v +
                        '</a></li>';
        }, '');
        var label = '<span class="note-current-fontname">' +
                       options.defaultFontName +
                     '</span>';
        return tplButton(label, {
          title: lang.font.name,
          dropdown: '<ul class="dropdown-menu">' + items + '</ul>'
        });
      },
      fontsize: function (lang, options) {
        var items = options.fontSizes.reduce(function (memo, v) {
          return memo + '<li><a data-event="fontSize" href="#" data-value="' + v + '">' +
                          '<i class="fa fa-check icon-ok"></i> ' + v +
                        '</a></li>';
        }, '');

        var label = '<span class="note-current-fontsize">11</span>';
        return tplButton(label, {
          title: lang.font.size,
          dropdown: '<ul class="dropdown-menu">' + items + '</ul>'
        });
      },

      color: function (lang) {
        var colorButtonLabel = '<i class="fa fa-font icon-font" style="color:black;background-color:yellow;"></i>';
        var colorButton = tplButton(colorButtonLabel, {
          className: 'note-recent-color',
          title: lang.color.recent,
          event: 'color',
          value: '{"backColor":"yellow"}'
        });

        var dropdown = '<ul class="dropdown-menu">' +
                         '<li>' +
                           '<div class="btn-group">' +
                             '<div class="note-palette-title">' + lang.color.background + '</div>' +
                             '<div class="note-color-reset" data-event="backColor"' +
                               ' data-value="inherit" title="' + lang.color.transparent + '">' +
                               lang.color.setTransparent +
                             '</div>' +
                             '<div class="note-color-palette" data-target-event="backColor"></div>' +
                           '</div>' +
                           '<div class="btn-group">' +
                             '<div class="note-palette-title">' + lang.color.foreground + '</div>' +
                             '<div class="note-color-reset" data-event="foreColor" data-value="inherit" title="' + lang.color.reset + '">' +
                               lang.color.resetToDefault +
                             '</div>' +
                             '<div class="note-color-palette" data-target-event="foreColor"></div>' +
                           '</div>' +
                         '</li>' +
                       '</ul>';

        var moreButton = tplButton('', {
          title: lang.color.more,
          dropdown: dropdown
        });

        return colorButton + moreButton;
      },
      bold: function (lang) {
        return tplIconButton('fa fa-bold icon-bold', {
          event: 'bold',
          title: lang.font.bold
        });
      },
      italic: function (lang) {
        return tplIconButton('fa fa-italic icon-italic', {
          event: 'italic',
          title: lang.font.italic
        });
      },
      underline: function (lang) {
        return tplIconButton('fa fa-underline icon-underline', {
          event: 'underline',
          title: lang.font.underline
        });
      },
      strikethrough: function (lang) {
        return tplIconButton('fa fa-strikethrough icon-strikethrough', {
          event: 'strikethrough',
          title: lang.font.strikethrough
        });
      },
      superscript: function (lang) {
        return tplIconButton('fa fa-superscript icon-superscript', {
          event: 'superscript',
          title: lang.font.superscript
        });
      },
      subscript: function (lang) {
        return tplIconButton('fa fa-subscript icon-subscript', {
          event: 'subscript',
          title: lang.font.subscript
        });
      },
      clear: function (lang) {
        return tplIconButton('fa fa-eraser icon-eraser', {
          event: 'removeFormat',
          title: lang.font.clear
        });
      },
      ul: function (lang) {
        return tplIconButton('fa fa-list-ul icon-list-ul', {
          event: 'insertUnorderedList',
          title: lang.lists.unordered
        });
      },
      ol: function (lang) {
        return tplIconButton('fa fa-list-ol icon-list-ol', {
          event: 'insertOrderedList',
          title: lang.lists.ordered
        });
      },
      paragraph: function (lang) {
        var leftButton = tplIconButton('fa fa-align-left icon-align-left', {
          title: lang.paragraph.left,
          event: 'justifyLeft'
        });
        var centerButton = tplIconButton('fa fa-align-center icon-align-center', {
          title: lang.paragraph.center,
          event: 'justifyCenter'
        });
        var rightButton = tplIconButton('fa fa-align-right icon-align-right', {
          title: lang.paragraph.right,
          event: 'justifyRight'
        });
        var justifyButton = tplIconButton('fa fa-align-justify icon-align-justify', {
          title: lang.paragraph.justify,
          event: 'justifyFull'
        });

        var outdentButton = tplIconButton('fa fa-outdent icon-indent-left', {
          title: lang.paragraph.outdent,
          event: 'outdent'
        });
        var indentButton = tplIconButton('fa fa-indent icon-indent-right', {
          title: lang.paragraph.indent,
          event: 'indent'
        });

        var dropdown = '<div class="dropdown-menu">' +
                         '<div class="note-align btn-group">' +
                           leftButton + centerButton + rightButton + justifyButton +
                         '</div>' +
                         '<div class="note-list btn-group">' +
                           indentButton + outdentButton +
                         '</div>' +
                       '</div>';

        return tplIconButton('fa fa-align-left icon-align-left', {
          title: lang.paragraph.paragraph,
          dropdown: dropdown
        });
      },
      height: function (lang, options) {
        var items = options.lineHeights.reduce(function (memo, v) {
          return memo + '<li><a data-event="lineHeight" href="#" data-value="' + parseFloat(v) + '">' +
                          '<i class="fa fa-check icon-ok"></i> ' + v +
                        '</a></li>';
        }, '');

        return tplIconButton('fa fa-text-height icon-text-height', {
          title: lang.font.height,
          dropdown: '<ul class="dropdown-menu">' + items + '</ul>'
        });

      },
      help: function (lang) {
        return tplIconButton('fa fa-question icon-question', {
          event: 'showHelpDialog',
          title: lang.options.help
        });
      },
      fullscreen: function (lang) {
        return tplIconButton('fa fa-arrows-alt icon-fullscreen', {
          event: 'fullscreen',
          title: lang.options.fullscreen
        });
      },
      codeview: function (lang) {
        return tplIconButton('fa fa-code icon-code', {
          event: 'codeview',
          title: lang.options.codeview
        });
      },
      undo: function (lang) {
        return tplIconButton('fa fa-undo icon-undo', {
          event: 'undo',
          title: lang.history.undo
        });
      },
      redo: function (lang) {
        return tplIconButton('fa fa-repeat icon-repeat', {
          event: 'redo',
          title: lang.history.redo
        });
      },
      hr: function (lang) {
        return tplIconButton('fa fa-minus icon-hr', {
          event: 'insertHorizontalRule',
          title: lang.hr.insert
        });
      }
    };

    var tplPopovers = function (lang, options) {
      var tplLinkPopover = function () {
        var linkButton = tplIconButton('fa fa-edit icon-edit', {
          title: lang.link.edit,
          event: 'showLinkDialog'
        });
        var unlinkButton = tplIconButton('fa fa-unlink icon-unlink', {
          title: lang.link.unlink,
          event: 'unlink'
        });
        var content = '<a href="http://www.google.com" target="_blank">www.google.com</a>&nbsp;&nbsp;' +
                      '<div class="note-insert btn-group">' +
                        linkButton + unlinkButton +
                      '</div>';
        return tplPopover('note-link-popover', content);
      };

      var tplImagePopover = function () {
        var fullButton = tplButton('<span class="note-fontsize-10">100%</span>', {
          title: lang.image.resizeFull,
          event: 'resize',
          value: '1'
        });
        var halfButton = tplButton('<span class="note-fontsize-10">50%</span>', {
          title: lang.image.resizeHalf,
          event: 'resize',
          value: '0.5'
        });
        var quarterButton = tplButton('<span class="note-fontsize-10">25%</span>', {
          title: lang.image.resizeQuarter,
          event: 'resize',
          value: '0.25'
        });

        var leftButton = tplIconButton('fa fa-align-left icon-align-left', {
          title: lang.image.floatLeft,
          event: 'floatMe',
          value: 'left'
        });
        var rightButton = tplIconButton('fa fa-align-right icon-align-right', {
          title: lang.image.floatRight,
          event: 'floatMe',
          value: 'right'
        });
        var justifyButton = tplIconButton('fa fa-align-justify icon-align-justify', {
          title: lang.image.floatNone,
          event: 'floatMe',
          value: 'none'
        });

        var removeButton = tplIconButton('fa fa-trash-o icon-trash', {
          title: lang.image.remove,
          event: 'removeMedia',
          value: 'none'
        });

        var content = '<div class="btn-group">' + fullButton + halfButton + quarterButton + '</div>' +
                      '<div class="btn-group">' + leftButton + rightButton + justifyButton + '</div>' +
                      '<div class="btn-group">' + removeButton + '</div>';
        return tplPopover('note-image-popover', content);
      };

      var tplAirPopover = function () {
        var content = '';
        for (var idx = 0, len = options.airPopover.length; idx < len; idx ++) {
          var group = options.airPopover[idx];
          content += '<div class="note-' + group[0] + ' btn-group">';
          for (var i = 0, lenGroup = group[1].length; i < lenGroup; i++) {
            content += tplButtonInfo[group[1][i]](lang, options);
          }
          content += '</div>';
        }

        return tplPopover('note-air-popover', content);
      };

      return '<div class="note-popover">' +
               tplLinkPopover() +
               tplImagePopover() +
               (options.airMode ?  tplAirPopover() : '') +
             '</div>';
    };

    var tplHandles = function () {
      return '<div class="note-handle">' +
               '<div class="note-control-selection">' +
                 '<div class="note-control-selection-bg"></div>' +
                 '<div class="note-control-holder note-control-nw"></div>' +
                 '<div class="note-control-holder note-control-ne"></div>' +
                 '<div class="note-control-holder note-control-sw"></div>' +
                 '<div class="note-control-sizing note-control-se"></div>' +
                 '<div class="note-control-selection-info"></div>' +
               '</div>' +
             '</div>';
    };

    /**
     * shortcut table template
     * @param {String} title
     * @param {String} body
     */
    var tplShortcut = function (title, body) {
      return '<table class="note-shortcut">' +
               '<thead>' +
                 '<tr><th></th><th>' + title + '</th></tr>' +
               '</thead>' +
               '<tbody>' + body + '</tbody>' +
             '</table>';
    };

    var tplShortcutText = function (lang) {
      var body = '<tr><td>⌘ + B</td><td>' + lang.font.bold + '</td></tr>' +
                 '<tr><td>⌘ + I</td><td>' + lang.font.italic + '</td></tr>' +
                 '<tr><td>⌘ + U</td><td>' + lang.font.underline + '</td></tr>' +
                 '<tr><td>⌘ + ⇧ + S</td><td>' + lang.font.strikethrough + '</td></tr>' +
                 '<tr><td>⌘ + \\</td><td>' + lang.font.clear + '</td></tr>';

      return tplShortcut(lang.shortcut.textFormatting, body);
    };

    var tplShortcutAction = function (lang) {
      var body = '<tr><td>⌘ + Z</td><td>' + lang.history.undo + '</td></tr>' +
                 '<tr><td>⌘ + ⇧ + Z</td><td>' + lang.history.redo + '</td></tr>' +
                 '<tr><td>⌘ + ]</td><td>' + lang.paragraph.indent + '</td></tr>' +
                 '<tr><td>⌘ + [</td><td>' + lang.paragraph.outdent + '</td></tr>' +
                 '<tr><td>⌘ + ENTER</td><td>' + lang.hr.insert + '</td></tr>';

      return tplShortcut(lang.shortcut.action, body);
    };

    var tplShortcutPara = function (lang) {
      var body = '<tr><td>⌘ + ⇧ + L</td><td>' + lang.paragraph.left + '</td></tr>' +
                 '<tr><td>⌘ + ⇧ + E</td><td>' + lang.paragraph.center + '</td></tr>' +
                 '<tr><td>⌘ + ⇧ + R</td><td>' + lang.paragraph.right + '</td></tr>' +
                 '<tr><td>⌘ + ⇧ + J</td><td>' + lang.paragraph.justify + '</td></tr>' +
                 '<tr><td>⌘ + ⇧ + NUM7</td><td>' + lang.lists.ordered + '</td></tr>' +
                 '<tr><td>⌘ + ⇧ + NUM8</td><td>' + lang.lists.unordered + '</td></tr>';

      return tplShortcut(lang.shortcut.paragraphFormatting, body);
    };

    var tplShortcutStyle = function (lang) {
      var body = '<tr><td>⌘ + NUM0</td><td>' + lang.style.normal + '</td></tr>' +
                 '<tr><td>⌘ + NUM1</td><td>' + lang.style.h1 + '</td></tr>' +
                 '<tr><td>⌘ + NUM2</td><td>' + lang.style.h2 + '</td></tr>' +
                 '<tr><td>⌘ + NUM3</td><td>' + lang.style.h3 + '</td></tr>' +
                 '<tr><td>⌘ + NUM4</td><td>' + lang.style.h4 + '</td></tr>' +
                 '<tr><td>⌘ + NUM5</td><td>' + lang.style.h5 + '</td></tr>' +
                 '<tr><td>⌘ + NUM6</td><td>' + lang.style.h6 + '</td></tr>';

      return tplShortcut(lang.shortcut.documentStyle, body);
    };

    var tplExtraShortcuts = function (lang, options) {
      var extraKeys = options.extraKeys;
      var body = '';
      for (var key in extraKeys) {
        if (extraKeys.hasOwnProperty(key)) {
          body += '<tr><td>' + key + '</td><td>' + extraKeys[key] + '</td></tr>';
        }
      }

      return tplShortcut(lang.shortcut.extraKeys, body);
    };

    var tplShortcutTable = function (lang, options) {
      var template = '<table class="note-shortcut-layout">' +
                       '<tbody>' +
                         '<tr><td>' + tplShortcutAction(lang, options) + '</td><td>' + tplShortcutText(lang, options) + '</td></tr>' +
                         '<tr><td>' + tplShortcutStyle(lang, options) + '</td><td>' + tplShortcutPara(lang, options) + '</td></tr>';
      if (options.extraKeys) {
        template += '<tr><td colspan="2">' + tplExtraShortcuts(lang, options) + '</td></tr>';
      }
      template += '</tbody</table>';
      return template;
    };

    var replaceMacKeys = function (sHtml) {
      return sHtml.replace(/⌘/g, 'Ctrl').replace(/⇧/g, 'Shift');
    };

    var tplDialogs = function (lang, options) {
      var tplImageDialog = function () {
        var body =
                   '<div class="note-group-select-from-files">' +
                   '<h5>' + lang.image.selectFromFiles + '</h5>' +
                   '<input class="note-image-input" type="file" name="files" accept="image/*" />' +
                   '</div>' +
                   '<h5>' + lang.image.url + '</h5>' +
                   '<input class="note-image-url form-control span12" type="text" />';
        var footer = '<button href="#" class="btn btn-primary note-image-btn disabled" disabled>' + lang.image.insert + '</button>';
        return tplDialog('note-image-dialog', lang.image.insert, body, footer);
      };

      var tplLinkDialog = function () {
        var body = '<div class="form-group">' +
                     '<label>' + lang.link.textToDisplay + '</label>' +
                     '<input class="note-link-text form-control span12" type="text" />' +
                   '</div>' +
                   '<div class="form-group">' +
                     '<label>' + lang.link.url + '</label>' +
                     '<input class="note-link-url form-control span12" type="text" />' +
                   '</div>' +
                   (!options.disableLinkTarget ?
                     '<div class="checkbox">' +
                       '<label>' + '<input type="checkbox" checked> ' +
                         lang.link.openInNewWindow +
                       '</label>' +
                     '</div>' : ''
                   );
        var footer = '<button href="#" class="btn btn-primary note-link-btn disabled" disabled>' + lang.link.insert + '</button>';
        return tplDialog('note-link-dialog', lang.link.insert, body, footer);
      };

      var tplVideoDialog = function () {
        var body = '<div class="form-group">' +
                     '<label>' + lang.video.url + '</label>&nbsp;<small class="text-muted">' + lang.video.providers + '</small>' +
                     '<input class="note-video-url form-control span12" type="text" />' +
                   '</div>';
        var footer = '<button href="#" class="btn btn-primary note-video-btn disabled" disabled>' + lang.video.insert + '</button>';
        return tplDialog('note-video-dialog', lang.video.insert, body, footer);
      };

      var tplHelpDialog = function () {
        var body = '<a class="modal-close pull-right" aria-hidden="true" tabindex="-1">' + lang.shortcut.close + '</a>' +
                   '<div class="title">' + lang.shortcut.shortcuts + '</div>' +
                   (agent.isMac ? tplShortcutTable(lang, options) : replaceMacKeys(tplShortcutTable(lang, options))) +
                   '<p class="text-center">' +
                     '<a href="//hackerwins.github.io/summernote/" target="_blank">Summernote 0.5.9</a> · ' +
                     '<a href="//github.com/HackerWins/summernote" target="_blank">Project</a> · ' +
                     '<a href="//github.com/HackerWins/summernote/issues" target="_blank">Issues</a>' +
                   '</p>';
        return tplDialog('note-help-dialog', '', body, '');
      };

      return '<div class="note-dialog">' +
               tplImageDialog() +
               tplLinkDialog() +
               tplVideoDialog() +
               tplHelpDialog() +
             '</div>';
    };

    var tplStatusbar = function () {
      return '<div class="note-resizebar">' +
               '<div class="note-icon-bar"></div>' +
               '<div class="note-icon-bar"></div>' +
               '<div class="note-icon-bar"></div>' +
             '</div>';
    };

    var representShortcut = function (str) {
      if (agent.isMac) {
        str = str.replace('CMD', '⌘').replace('SHIFT', '⇧');
      }

      return str.replace('BACKSLASH', '\\')
                .replace('SLASH', '/')
                .replace('LEFTBRACKET', '[')
                .replace('RIGHTBRACKET', ']');
    };

    /**
     * createTooltip
     *
     * @param {jQuery} $container
     * @param {Object} keyMap
     * @param {String} [sPlacement]
     */
    var createTooltip = function ($container, keyMap, sPlacement) {
      var invertedKeyMap = func.invertObject(keyMap);
      var $buttons = $container.find('button');

      $buttons.each(function (i, elBtn) {
        var $btn = $(elBtn);
        var sShortcut = invertedKeyMap[$btn.data('event')];
        if (sShortcut) {
          $btn.attr('title', function (i, v) {
            return v + ' (' + representShortcut(sShortcut) + ')';
          });
        }
      // bootstrap tooltip on btn-group bug
      // https://github.com/twbs/bootstrap/issues/5687
      }).tooltip({
        container: 'body',
        trigger: 'hover',
        placement: sPlacement || 'top'
      }).on('click', function () {
        $(this).tooltip('hide');
      });
    };

    // createPalette
    var createPalette = function ($container, options) {
      var colorInfo = options.colors;
      $container.find('.note-color-palette').each(function () {
        var $palette = $(this), eventName = $palette.attr('data-target-event');
        var paletteContents = [];
        for (var row = 0, lenRow = colorInfo.length; row < lenRow; row++) {
          var colors = colorInfo[row];
          var buttons = [];
          for (var col = 0, lenCol = colors.length; col < lenCol; col++) {
            var color = colors[col];
            buttons.push(['<button type="button" class="note-color-btn" style="background-color:', color,
                           ';" data-event="', eventName,
                           '" data-value="', color,
                           '" title="', color,
                           '" data-toggle="button" tabindex="-1"></button>'].join(''));
          }
          paletteContents.push('<div class="note-color-row">' + buttons.join('') + '</div>');
        }
        $palette.html(paletteContents.join(''));
      });
    };

    /**
     * create summernote layout (air mode)
     *
     * @param {jQuery} $holder
     * @param {Object} options
     */
    this.createLayoutByAirMode = function ($holder, options) {
      var keyMap = options.keyMap[agent.isMac ? 'mac' : 'pc'];
      var langInfo = $.summernote.lang[options.lang];

      var id = func.uniqueId();

      $holder.addClass('note-air-editor note-editable');
      $holder.attr({
        'id': 'note-editor-' + id,
        'contentEditable': true
      });

      var body = document.body;

      // create Popover
      var $popover = $(tplPopovers(langInfo, options));
      $popover.addClass('note-air-layout');
      $popover.attr('id', 'note-popover-' + id);
      $popover.appendTo(body);
      createTooltip($popover, keyMap);
      createPalette($popover, options);

      // create Handle
      var $handle = $(tplHandles());
      $handle.addClass('note-air-layout');
      $handle.attr('id', 'note-handle-' + id);
      $handle.appendTo(body);

      // create Dialog
      var $dialog = $(tplDialogs(langInfo, options));
      $dialog.addClass('note-air-layout');
      $dialog.attr('id', 'note-dialog-' + id);
      $dialog.find('button.close, a.modal-close').click(function () {
        $(this).closest('.modal').modal('hide');
      });
      $dialog.appendTo(body);
    };

    /**
     * create summernote layout (normal mode)
     *
     * @param {jQuery} $holder
     * @param {Object} options
     */
    this.createLayoutByFrame = function ($holder, options) {
      //01. create Editor
      var $editor = $('<div class="note-editor"></div>');
      if (options.width) {
        $editor.width(options.width);
      }

      //02. statusbar (resizebar)
      if (options.height > 0) {
        $('<div class="note-statusbar">' + (options.disableResizeEditor ? '' : tplStatusbar()) + '</div>').prependTo($editor);
      }

      //03. create Editable
      var isContentEditable = !$holder.is(':disabled');
      var $editable = $('<div class="note-editable" contentEditable="' + isContentEditable + '"></div>')
          .prependTo($editor);
      if (options.height) {
        $editable.height(options.height);
      }
      if (options.direction) {
        $editable.attr('dir', options.direction);
      }

      $editable.html(dom.html($holder) || dom.emptyPara);

      //031. create codable
      $('<textarea class="note-codable"></textarea>').prependTo($editor);

      var langInfo = $.summernote.lang[options.lang];

      //04. create Toolbar
      var toolbarHTML = '';
      for (var idx = 0, len = options.toolbar.length; idx < len; idx ++) {
        var groupName = options.toolbar[idx][0];
        var groupButtons = options.toolbar[idx][1];

        toolbarHTML += '<div class="note-' + groupName + ' btn-group">';
        for (var i = 0, btnLength = groupButtons.length; i < btnLength; i++) {
          // continue creating toolbar even if a button doesn't exist
          if (!$.isFunction(tplButtonInfo[groupButtons[i]])) { continue; }
          toolbarHTML += tplButtonInfo[groupButtons[i]](langInfo, options);
        }
        toolbarHTML += '</div>';
      }

      toolbarHTML = '<div class="note-toolbar btn-toolbar">' + toolbarHTML + '</div>';

      var $toolbar = $(toolbarHTML).prependTo($editor);
      var keyMap = options.keyMap[agent.isMac ? 'mac' : 'pc'];
      createPalette($toolbar, options);
      createTooltip($toolbar, keyMap, 'bottom');

      //05. create Popover
      var $popover = $(tplPopovers(langInfo, options)).prependTo($editor);
      createPalette($popover, options);
      createTooltip($popover, keyMap);

      //06. handle(control selection, ...)
      $(tplHandles()).prependTo($editor);

      //07. create Dialog
      var $dialog = $(tplDialogs(langInfo, options)).prependTo($editor);
      $dialog.find('button.close, a.modal-close').click(function () {
        $(this).closest('.modal').modal('hide');
      });

      //08. create Dropzone
      $('<div class="note-dropzone"><div class="note-dropzone-message"></div></div>').prependTo($editor);

      //09. Editor/Holder switch
      $editor.insertAfter($holder);
      $holder.hide();
    };

    this.noteEditorFromHolder = function ($holder) {
      if ($holder.hasClass('note-air-editor')) {
        return $holder;
      } else if ($holder.next().hasClass('note-editor')) {
        return $holder.next();
      } else {
        return $();
      }
    };

    /**
     * create summernote layout
     *
     * @param {jQuery} $holder
     * @param {Object} options
     */
    this.createLayout = function ($holder, options) {
      if (this.noteEditorFromHolder($holder).length) {
        return;
      }

      if (options.airMode) {
        this.createLayoutByAirMode($holder, options);
      } else {
        this.createLayoutByFrame($holder, options);
      }
    };

    /**
     * returns layoutInfo from holder
     *
     * @param {jQuery} $holder - placeholder
     * @returns {Object}
     */
    this.layoutInfoFromHolder = function ($holder) {
      var $editor = this.noteEditorFromHolder($holder);
      if (!$editor.length) { return; }

      var layoutInfo = dom.buildLayoutInfo($editor);
      // cache all properties.
      for (var key in layoutInfo) {
        if (layoutInfo.hasOwnProperty(key)) {
          layoutInfo[key] = layoutInfo[key].call();
        }
      }
      return layoutInfo;
    };

    /**
     * removeLayout
     *
     * @param {jQuery} $holder - placeholder
     * @param {Object} layoutInfo
     * @param {Object} options
     *
     */
    this.removeLayout = function ($holder, layoutInfo, options) {
      if (options.airMode) {
        $holder.removeClass('note-air-editor note-editable')
               .removeAttr('id contentEditable');

        layoutInfo.popover.remove();
        layoutInfo.handle.remove();
        layoutInfo.dialog.remove();
      } else {
        $holder.html(layoutInfo.editable.html());

        layoutInfo.editor.remove();
        $holder.show();
      }
    };
  };

  // jQuery namespace for summernote
  $.summernote = $.summernote || {};

  // extends default `settings`
  $.extend($.summernote, settings);

  var renderer = new Renderer();
  var eventHandler = new EventHandler();

  /**
   * extend jquery fn
   */
  $.fn.extend({
    /**
     * initialize summernote
     *  - create editor layout and attach Mouse and keyboard events.
     *
     * @param {Object} options
     * @returns {this}
     */
    summernote: function (options) {
      // extend default options
      options = $.extend({}, $.summernote.options, options);

      this.each(function (idx, elHolder) {
        var $holder = $(elHolder);

        // createLayout with options
        renderer.createLayout($holder, options);

        var info = renderer.layoutInfoFromHolder($holder);
        eventHandler.attach(info, options);

        // Textarea: auto filling the code before form submit.
        if (dom.isTextarea($holder[0])) {
          $holder.closest('form').submit(function () {
            $holder.val($holder.code());
          });
        }
      });

      // focus on first editable element
      if (this.first().length && options.focus) {
        var info = renderer.layoutInfoFromHolder(this.first());
        info.editable.focus();
      }

      // callback on init
      if (this.length && options.oninit) {
        options.oninit();
      }

      return this;
    },
    // 

    /**
     * get the HTML contents of note or set the HTML contents of note.
     *
     * @param {String} [sHTML] - HTML contents(optional, set)
     * @returns {this|String} - context(set) or HTML contents of note(get).
     */
    code: function (sHTML) {
      // get the HTML contents of note
      if (sHTML === undefined) {
        var $holder = this.first();
        if (!$holder.length) { return; }
        var info = renderer.layoutInfoFromHolder($holder);
        if (!!(info && info.editable)) {
          var isCodeview = info.editor.hasClass('codeview');
          if (isCodeview && agent.hasCodeMirror) {
            info.codable.data('cmEditor').save();
          }
          return isCodeview ? info.codable.val() : info.editable.html();
        }
        return dom.isTextarea($holder[0]) ? $holder.val() : $holder.html();
      }

      // set the HTML contents of note
      this.each(function (i, elHolder) {
        var info = renderer.layoutInfoFromHolder($(elHolder));
        if (info && info.editable) { info.editable.html(sHTML); }
      });

      return this;
    },

    /**
     * destroy Editor Layout and dettach Key and Mouse Event
     * @returns {this}
     */
    destroy: function () {
      this.each(function (idx, elHolder) {
        var $holder = $(elHolder);

        var info = renderer.layoutInfoFromHolder($holder);
        if (!info || !info.editable) { return; }

        var options = info.editor.data('options');

        eventHandler.dettach(info, options);
        renderer.removeLayout($holder, info, options);
      });

      return this;
    }
  });
}));<|MERGE_RESOLUTION|>--- conflicted
+++ resolved
@@ -6,11 +6,7 @@
  * Copyright 2013 Alan Hong. and outher contributors
  * summernote may be freely distributed under the MIT license./
  *
-<<<<<<< HEAD
- * Date: 2014-09-12T09:46Z
-=======
- * Date: 2014-09-09T10:33Z
->>>>>>> 98d43349
+ * Date: 2014-09-12T09:53Z
  */
 (function (factory) {
   /* global define */
@@ -2648,25 +2644,6 @@
     /* jshint ignore:end */
 
     /**
-<<<<<<< HEAD
-     * @param {jQuery} $editable 
-     * @param {WrappedRange} rng
-     * @param {Number} tabsize
-     */
-    var insertTab = function ($editable, rng, tabsize) {
-      var tab = dom.createText(new Array(tabsize + 1).join(dom.NBSP_CHAR));
-      rng = rng.deleteContents();
-      rng.insertNode(tab, true);
-
-      rng = range.create(tab, tabsize);
-      rng.select();
-
-      recordUndo($editable);
-    };
-
-    /**
-=======
->>>>>>> 98d43349
      * handle tab key
      *
      * @param {jQuery} $editable 
@@ -2677,9 +2654,10 @@
       if (rng.isCollapsed() && rng.isOnCell()) {
         table.tab(rng);
       } else {
-        recordUndo($editable);
         typing.insertTab($editable, rng, options.tabsize);
         triggerOnChange($editable);
+
+        recordUndo($editable);
       }
     };
 
@@ -2699,56 +2677,46 @@
      * @param {Node} $editable
      */
     this.insertParagraph = function ($editable) {
-<<<<<<< HEAD
-      var rng = range.create();
-
-      // deleteContents on range.
-      rng = rng.deleteContents();
-
-      rng = rng.wrapBodyInlineWithPara();
-
-      // find split root node: block level node
-      var splitRoot = dom.ancestor(rng.sc, dom.isPara);
-      var nextPara = dom.splitTree(splitRoot, rng.getStartPoint());
-=======
-      recordUndo($editable);
       typing.insertParagraph($editable);
       triggerOnChange($editable);
+
+      recordUndo($editable);
     };
 
     /**
      * @param {jQuery} $editable
      */
     this.insertOrderedList = function ($editable) {
-      recordUndo($editable);
       bullet.insertOrderedList($editable);
       triggerOnChange($editable);
-    };
->>>>>>> 98d43349
+
+      recordUndo($editable);
+    };
 
     /**
      * @param {jQuery} $editable
      */
     this.insertUnorderedList = function ($editable) {
-      recordUndo($editable);
       bullet.insertUnorderedList($editable);
       triggerOnChange($editable);
+
+      recordUndo($editable);
     };
 
     /**
      * @param {jQuery} $editable
      */
     this.indent = function ($editable) {
-      recordUndo($editable);
       bullet.indent($editable);
       triggerOnChange($editable);
+
+      recordUndo($editable);
     };
 
     /**
      * @param {jQuery} $editable
      */
     this.outdent = function ($editable) {
-      recordUndo($editable);
       bullet.outdent($editable);
       triggerOnChange($editable);
 
@@ -2862,8 +2830,6 @@
 
     this.formatPara = function ($editable) {
       this.formatBlock($editable, 'P');
-
-      recordUndo($editable);
     };
 
     /* jshint ignore:start */
@@ -2904,10 +2870,6 @@
      * @param {String} value
      */
     this.lineHeight = function ($editable, value) {
-<<<<<<< HEAD
-=======
-      recordUndo($editable);
->>>>>>> 98d43349
       style.stylePara(range.create(), {
         lineHeight: value
       });
