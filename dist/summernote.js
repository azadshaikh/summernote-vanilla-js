--- conflicted
+++ resolved
@@ -6,11 +6,7 @@
  * Copyright 2013-2016 Alan Hong. and other contributors
  * summernote may be freely distributed under the MIT license./
  *
-<<<<<<< HEAD
- * Date: 2016-09-15T10:38Z
-=======
  * Date: 2017-04-01T13:43Z
->>>>>>> 2ebc56c6
  */
 (function (factory) {
   /* global define */
