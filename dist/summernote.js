/**
 * Super simple wysiwyg editor on Bootstrap v0.5.10
 * http://hackerwins.github.io/summernote/
 *
 * summernote.js
 * Copyright 2013-2014 Alan Hong. and other contributors
 * summernote may be freely distributed under the MIT license./
 *
<<<<<<< HEAD
 * Date: 2014-09-21T05:17Z
=======
 * Date: 2014-09-22T09:56Z
>>>>>>> af7366e9
 */
(function (factory) {
  /* global define */
  if (typeof define === 'function' && define.amd) {
    // AMD. Register as an anonymous module.
    define(['jquery'], factory);
  } else {
    // Browser globals: jQuery
    factory(window.jQuery);
  }
}(function ($) {
  


  if ('function' !== typeof Array.prototype.reduce) {
    /**
     * Array.prototype.reduce fallback
     *
     * https://developer.mozilla.org/en-US/docs/Web/JavaScript/Reference/Global_Objects/Array/Reduce
     */
    Array.prototype.reduce = function (callback, optInitialValue) {
      var idx, value, length = this.length >>> 0, isValueSet = false;
      if (1 < arguments.length) {
        value = optInitialValue;
        isValueSet = true;
      }
      for (idx = 0; length > idx; ++idx) {
        if (this.hasOwnProperty(idx)) {
          if (isValueSet) {
            value = callback(value, this[idx], idx, this);
          } else {
            value = this[idx];
            isValueSet = true;
          }
        }
      }
      if (!isValueSet) {
        throw new TypeError('Reduce of empty array with no initial value');
      }
      return value;
    };
  }

  if ('function' !== typeof Array.prototype.filter) {
    Array.prototype.filter = function (fun/*, thisArg*/) {
      if (this === void 0 || this === null) {
        throw new TypeError();
      }
  
      var t = Object(this);
      var len = t.length >>> 0;
      if (typeof fun !== 'function') {
        throw new TypeError();
      }
  
      var res = [];
      var thisArg = arguments.length >= 2 ? arguments[1] : void 0;
      for (var i = 0; i < len; i++) {
        if (i in t) {
          var val = t[i];
          if (fun.call(thisArg, val, i, t)) {
            res.push(val);
          }
        }
      }
  
      return res;
    };
  }

  var isSupportAmd = typeof define === 'function' && define.amd;

  /**
   * returns whether font is installed or not.
   * @param {String} fontName
   * @return {Boolean}
   */
  var isFontInstalled = function (fontName) {
    var testFontName = fontName === 'Comic Sans MS' ? 'Courier New' : 'Comic Sans MS';
    var $tester = $('<div>').css({
      position: 'absolute',
      left: '-9999px',
      top: '-9999px',
      fontSize: '200px'
    }).text('mmmmmmmmmwwwwwww').appendTo(document.body);

    var originalWidth = $tester.css('fontFamily', testFontName).width();
    var width = $tester.css('fontFamily', fontName + ',' + testFontName).width();

    $tester.remove();

    return originalWidth !== width;
  };

  /**
   * Object which check platform and agent
   */
  var agent = {
    isMac: navigator.appVersion.indexOf('Mac') > -1,
    isMSIE: navigator.userAgent.indexOf('MSIE') > -1 || navigator.userAgent.indexOf('Trident') > -1,
    isFF: navigator.userAgent.indexOf('Firefox') > -1,
    jqueryVersion: parseFloat($.fn.jquery),
    isSupportAmd: isSupportAmd,
    hasCodeMirror: isSupportAmd ? require.specified('CodeMirror') : !!window.CodeMirror,
    isFontInstalled: isFontInstalled,
    isW3CRangeSupport: !!document.createRange
  };

  /**
   * func utils (for high-order func's arg)
   */
  var func = (function () {
    var eq = function (itemA) {
      return function (itemB) {
        return itemA === itemB;
      };
    };

    var eq2 = function (itemA, itemB) {
      return itemA === itemB;
    };

    var peq2 = function (propName) {
      return function (itemA, itemB) {
        return itemA[propName] === itemB[propName];
      };
    };

    var ok = function () {
      return true;
    };

    var fail = function () {
      return false;
    };

    var not = function (f) {
      return function () {
        return !f.apply(f, arguments);
      };
    };

    var and = function (fA, fB) {
      return function (item) {
        return fA(item) && fB(item);
      };
    };

    var self = function (a) {
      return a;
    };

    var idCounter = 0;

    /**
     * generate a globally-unique id
     *
     * @param {String} [prefix]
     */
    var uniqueId = function (prefix) {
      var id = ++idCounter + '';
      return prefix ? prefix + id : id;
    };

    /**
     * returns bnd (bounds) from rect
     *
     * - IE Compatability Issue: http://goo.gl/sRLOAo
     * - Scroll Issue: http://goo.gl/sNjUc
     *
     * @param {Rect} rect
     * @return {Object} bounds
     * @return {Number} bounds.top
     * @return {Number} bounds.left
     * @return {Number} bounds.width
     * @return {Number} bounds.height
     */
    var rect2bnd = function (rect) {
      var $document = $(document);
      return {
        top: rect.top + $document.scrollTop(),
        left: rect.left + $document.scrollLeft(),
        width: rect.right - rect.left,
        height: rect.bottom - rect.top
      };
    };

    /**
     * returns a copy of the object where the keys have become the values and the values the keys.
     * @param {Object} obj
     * @return {Object}
     */
    var invertObject = function (obj) {
      var inverted = {};
      for (var key in obj) {
        if (obj.hasOwnProperty(key)) {
          inverted[obj[key]] = key;
        }
      }
      return inverted;
    };

    return {
      eq: eq,
      eq2: eq2,
      peq2: peq2,
      ok: ok,
      fail: fail,
      self: self,
      not: not,
      and: and,
      uniqueId: uniqueId,
      rect2bnd: rect2bnd,
      invertObject: invertObject
    };
  })();

  /**
   * list utils
   */
  var list = (function () {
    /**
     * returns the first item of an array.
     *
     * @param {Array} array
     */
    var head = function (array) {
      return array[0];
    };

    /**
     * returns the last item of an array.
     *
     * @param {Array} array
     */
    var last = function (array) {
      return array[array.length - 1];
    };

    /**
     * returns everything but the last entry of the array.
     *
     * @param {Array} array
     */
    var initial = function (array) {
      return array.slice(0, array.length - 1);
    };

    /**
     * returns the rest of the items in an array.
     *
     * @param {Array} array
     */
    var tail = function (array) {
      return array.slice(1);
    };

    /**
     * returns item of array
     */
    var find = function (array, pred) {
      for (var idx = 0, len = array.length; idx < len; idx ++) {
        var item = array[idx];
        if (pred(item)) {
          return item;
        }
      }
    };

    /**
     * returns true if all of the values in the array pass the predicate truth test.
     */
    var all = function (array, pred) {
      for (var idx = 0, len = array.length; idx < len; idx ++) {
        if (!pred(array[idx])) {
          return false;
        }
      }
      return true;
    };

    /**
     * returns true if the value is present in the list.
     */
    var contains = function (array, item) {
      return array.indexOf(item) !== -1;
    };

    /**
     * get sum from a list
     *
     * @param {Array} array - array
     * @param {Function} fn - iterator
     */
    var sum = function (array, fn) {
      fn = fn || func.self;
      return array.reduce(function (memo, v) {
        return memo + fn(v);
      }, 0);
    };
  
    /**
     * returns a copy of the collection with array type.
     * @param {Collection} collection - collection eg) node.childNodes, ...
     */
    var from = function (collection) {
      var result = [], idx = -1, length = collection.length;
      while (++idx < length) {
        result[idx] = collection[idx];
      }
      return result;
    };
  
    /**
     * cluster elements by predicate function.
     *
     * @param {Array} array - array
     * @param {Function} fn - predicate function for cluster rule
     * @param {Array[]}
     */
    var clusterBy = function (array, fn) {
      if (!array.length) { return []; }
      var aTail = tail(array);
      return aTail.reduce(function (memo, v) {
        var aLast = last(memo);
        if (fn(last(aLast), v)) {
          aLast[aLast.length] = v;
        } else {
          memo[memo.length] = [v];
        }
        return memo;
      }, [[head(array)]]);
    };
  
    /**
     * returns a copy of the array with all falsy values removed
     *
     * @param {Array} array - array
     * @param {Function} fn - predicate function for cluster rule
     */
    var compact = function (array) {
      var aResult = [];
      for (var idx = 0, len = array.length; idx < len; idx ++) {
        if (array[idx]) { aResult.push(array[idx]); }
      }
      return aResult;
    };

    /**
     * produces a duplicate-free version of the array
     *
     * @param {Array} array
     */
    var unique = function (array) {
      var results = [];

      for (var idx = 0, len = array.length; idx < len; idx ++) {
        if (results.indexOf(array[idx]) === -1) {
          results.push(array[idx]);
        }
      }

      return results;
    };
  
    return { head: head, last: last, initial: initial, tail: tail,
             find: find, contains: contains,
             all: all, sum: sum, from: from,
             clusterBy: clusterBy, compact: compact, unique: unique };
  })();


  var NBSP_CHAR = String.fromCharCode(160);
  var ZERO_WIDTH_NBSP_CHAR = '\ufeff';

  /**
   * Dom functions
   */
  var dom = (function () {
    /**
     * returns whether node is `note-editable` or not.
     *
     * @param {Node} node
     * @return {Boolean}
     */
    var isEditable = function (node) {
      return node && $(node).hasClass('note-editable');
    };

    /**
     * returns whether node is `note-control-sizing` or not.
     *
     * @param {Node} node
     * @return {Boolean}
     */
    var isControlSizing = function (node) {
      return node && $(node).hasClass('note-control-sizing');
    };

    /**
     * build layoutInfo from $editor(.note-editor)
     *
     * @param {jQuery} $editor
     * @return {Object}
     */
    var buildLayoutInfo = function ($editor) {
      var makeFinder;

      // air mode
      if ($editor.hasClass('note-air-editor')) {
        var id = list.last($editor.attr('id').split('-'));
        makeFinder = function (sIdPrefix) {
          return function () { return $(sIdPrefix + id); };
        };

        return {
          editor: function () { return $editor; },
          editable: function () { return $editor; },
          popover: makeFinder('#note-popover-'),
          handle: makeFinder('#note-handle-'),
          dialog: makeFinder('#note-dialog-')
        };

        // frame mode
      } else {
        makeFinder = function (sClassName) {
          return function () { return $editor.find(sClassName); };
        };
        return {
          editor: function () { return $editor; },
          dropzone: makeFinder('.note-dropzone'),
          toolbar: makeFinder('.note-toolbar'),
          editable: makeFinder('.note-editable'),
          codable: makeFinder('.note-codable'),
          statusbar: makeFinder('.note-statusbar'),
          popover: makeFinder('.note-popover'),
          handle: makeFinder('.note-handle'),
          dialog: makeFinder('.note-dialog')
        };
      }
    };

    /**
     * returns predicate which judge whether nodeName is same
     *
     * @param {String} nodeName
     * @return {String}
     */
    var makePredByNodeName = function (nodeName) {
      nodeName = nodeName.toUpperCase();
      return function (node) {
        return node && node.nodeName.toUpperCase() === nodeName;
      };
    };

    var isText = function (node) {
      return node && node.nodeType === 3;
    };

    /**
     * ex) br, col, embed, hr, img, input, ...
     * @see http://www.w3.org/html/wg/drafts/html/master/syntax.html#void-elements
     */
    var isVoid = function (node) {
      return node && /^BR|^IMG|^HR/.test(node.nodeName.toUpperCase());
    };

    var isPara = function (node) {
      if (isEditable(node)) {
        return false;
      }

      // Chrome(v31.0), FF(v25.0.1) use DIV for paragraph
      return node && /^DIV|^P|^LI|^H[1-7]/.test(node.nodeName.toUpperCase());
    };

    var isLi = makePredByNodeName('LI');

    var isPurePara = function (node) {
      return isPara(node) && !isLi(node);
    };

    var isInline = function (node) {
      return !isBodyContainer(node) && !isList(node) && !isPara(node);
    };

    var isList = function (node) {
      return node && /^UL|^OL/.test(node.nodeName.toUpperCase());
    };

    var isCell = function (node) {
      return node && /^TD|^TH/.test(node.nodeName.toUpperCase());
    };

    var isBlockquote = makePredByNodeName('BLOCKQUOTE');

    var isBodyContainer = function (node) {
      return isCell(node) || isBlockquote(node) || isEditable(node);
    };

    var isAnchor = makePredByNodeName('A');

    var isParaInline = function (node) {
      return isInline(node) && !!ancestor(node, isPara);
    };

    var isBodyInline = function (node) {
      return isInline(node) && !ancestor(node, isPara);
    };

    var isBody = makePredByNodeName('BODY');

    /**
     * blank HTML for cursor position
     */
    var blankHTML = agent.isMSIE ? '&nbsp;' : '<br>';

    /**
     * returns #text's text size or element's childNodes size
     *
     * @param {Node} node
     */
    var nodeLength = function (node) {
      if (isText(node)) {
        return node.nodeValue.length;
      }

      return node.childNodes.length;
    };

    /**
     * returns whether node is empty or not.
     *
     * @param {Node} node
     * @return {Boolean}
     */
    var isEmpty = function (node) {
      var len = nodeLength(node);

      if (len === 0) {
        return true;
      } else if (!dom.isText(node) && len === 1 && node.innerHTML === blankHTML) {
        // ex) <p><br></p>, <span><br></span>
        return true;
      }

      return false;
    };

    /**
     * padding blankHTML if node is empty (for cursor position)
     */
    var paddingBlankHTML = function (node) {
      if (!isVoid(node) && !nodeLength(node)) {
        node.innerHTML = blankHTML;
      }
    };

    /**
     * find nearest ancestor predicate hit
     *
     * @param {Node} node
     * @param {Function} pred - predicate function
     */
    var ancestor = function (node, pred) {
      while (node) {
        if (pred(node)) { return node; }
        if (isEditable(node)) { break; }

        node = node.parentNode;
      }
      return null;
    };

    /**
     * returns new array of ancestor nodes (until predicate hit).
     *
     * @param {Node} node
     * @param {Function} [optional] pred - predicate function
     */
    var listAncestor = function (node, pred) {
      pred = pred || func.fail;

      var ancestors = [];
      ancestor(node, function (el) {
        if (!isEditable(el)) {
          ancestors.push(el);
        }

        return pred(el);
      });
      return ancestors;
    };

    /**
     * find farthest ancestor predicate hit
     */
    var lastAncestor = function (node, pred) {
      var ancestors = listAncestor(node);
      return list.last(ancestors.filter(pred));
    };

    /**
     * returns common ancestor node between two nodes.
     *
     * @param {Node} nodeA
     * @param {Node} nodeB
     */
    var commonAncestor = function (nodeA, nodeB) {
      var ancestors = listAncestor(nodeA);
      for (var n = nodeB; n; n = n.parentNode) {
        if ($.inArray(n, ancestors) > -1) { return n; }
      }
      return null; // difference document area
    };

    /**
     * listing all previous siblings (until predicate hit).
     *
     * @param {Node} node
     * @param {Function} [optional] pred - predicate function
     */
    var listPrev = function (node, pred) {
      pred = pred || func.fail;

      var nodes = [];
      while (node) {
        if (pred(node)) { break; }
        nodes.push(node);
        node = node.previousSibling;
      }
      return nodes;
    };

    /**
     * listing next siblings (until predicate hit).
     *
     * @param {Node} node
     * @param {Function} [pred] - predicate function
     */
    var listNext = function (node, pred) {
      pred = pred || func.fail;

      var nodes = [];
      while (node) {
        if (pred(node)) { break; }
        nodes.push(node);
        node = node.nextSibling;
      }
      return nodes;
    };

    /**
     * listing descendant nodes
     *
     * @param {Node} node
     * @param {Function} [pred] - predicate function
     */
    var listDescendant = function (node, pred) {
      var descendents = [];
      pred = pred || func.ok;

      // start DFS(depth first search) with node
      (function fnWalk(current) {
        if (node !== current && pred(current)) {
          descendents.push(current);
        }
        for (var idx = 0, len = current.childNodes.length; idx < len; idx++) {
          fnWalk(current.childNodes[idx]);
        }
      })(node);

      return descendents;
    };

    /**
     * wrap node with new tag.
     *
     * @param {Node} node
     * @param {Node} tagName of wrapper
     * @return {Node} - wrapper
     */
    var wrap = function (node, wrapperName) {
      var parent = node.parentNode;
      var wrapper = $('<' + wrapperName + '>')[0];

      parent.insertBefore(wrapper, node);
      wrapper.appendChild(node);

      return wrapper;
    };

    /**
     * insert node after preceding
     *
     * @param {Node} node
     * @param {Node} preceding - predicate function
     */
    var insertAfter = function (node, preceding) {
      var next = preceding.nextSibling, parent = preceding.parentNode;
      if (next) {
        parent.insertBefore(node, next);
      } else {
        parent.appendChild(node);
      }
      return node;
    };

    /**
     * append elements.
     *
     * @param {Node} node
     * @param {Collection} aChild
     */
    var appendChildNodes = function (node, aChild) {
      $.each(aChild, function (idx, child) {
        node.appendChild(child);
      });
      return node;
    };

    /**
     * returns whether boundaryPoint is left edge or not.
     *
     * @param {BoundaryPoint} point
     * @return {Boolean}
     */
    var isLeftEdgePoint = function (point) {
      return point.offset === 0;
    };

    /**
     * returns whether boundaryPoint is right edge or not.
     *
     * @param {BoundaryPoint} point
     * @return {Boolean}
     */
    var isRightEdgePoint = function (point) {
      return point.offset === nodeLength(point.node);
    };

    /**
     * returns whether boundaryPoint is edge or not.
     *
     * @param {BoundaryPoint} point
     * @return {Boolean}
     */
    var isEdgePoint = function (point) {
      return isLeftEdgePoint(point) || isRightEdgePoint(point);
    };

    /**
     * returns wheter node is left edge of ancestor or not.
     *
     * @param {Node} node
     * @param {Node} ancestor
     * @return {Boolean}
     */
    var isLeftEdgeOf = function (node, ancestor) {
      while (node && node !== ancestor) {
        if (position(node) !== 0) {
          return false;
        }
        node = node.parentNode;
      }

      return true;
    };

    /**
     * returns whether node is right edge of ancestor or not.
     *
     * @param {Node} node
     * @param {Node} ancestor
     * @return {Boolean}
     */
    var isRightEdgeOf = function (node, ancestor) {
      while (node && node !== ancestor) {
        if (position(node) !== nodeLength(node.parentNode) - 1) {
          return false;
        }
        node = node.parentNode;
      }

      return true;
    };

    /**
     * returns offset from parent.
     *
     * @param {Node} node
     */
    var position = function (node) {
      var offset = 0;
      while ((node = node.previousSibling)) {
        offset += 1;
      }
      return offset;
    };

    var hasChildren = function (node) {
      return !!(node && node.childNodes && node.childNodes.length);
    };

    /**
     * returns previous boundaryPoint
     *
     * @param {BoundaryPoint} point
     * @param {Boolean} isSkipInnerOffset
     * @return {BoundaryPoint}
     */
    var prevPoint = function (point, isSkipInnerOffset) {
      var node, offset;

      if (point.offset === 0) {
        if (isEditable(point.node)) {
          return null;
        }

        node = point.node.parentNode;
        offset = position(point.node);
      } else if (hasChildren(point.node)) {
        node = point.node.childNodes[point.offset - 1];
        offset = nodeLength(node);
      } else {
        node = point.node;
        offset = isSkipInnerOffset ? 0 : point.offset - 1;
      }

      return {
        node: node,
        offset: offset
      };
    };

    /**
     * returns next boundaryPoint
     *
     * @param {BoundaryPoint} point
     * @param {Boolean} isSkipInnerOffset
     * @return {BoundaryPoint}
     */
    var nextPoint = function (point, isSkipInnerOffset) {
      var node, offset;

      if (nodeLength(point.node) === point.offset) {
        if (isEditable(point.node)) {
          return null;
        }

        node = point.node.parentNode;
        offset = position(point.node) + 1;
      } else if (hasChildren(point.node)) {
        node = point.node.childNodes[point.offset];
        offset = 0;
      } else {
        node = point.node;
        offset = isSkipInnerOffset ? nodeLength(point.node) : point.offset + 1;
      }

      return {
        node: node,
        offset: offset
      };
    };

    /**
     * returns whether pointA and pointB is same or not.
     *
     * @param {BoundaryPoint} pointA
     * @param {BoundaryPoint} pointB
     * @return {Boolean}
     */
    var isSamePoint = function (pointA, pointB) {
      return pointA.node === pointB.node && pointA.offset === pointB.offset;
    };

    /**
     * returns whether point is visible (can set cursor) or not.
     * 
     * @param {BoundaryPoint} point
     * @return {Boolean}
     */
    var isVisiblePoint = function (point) {
      if (isText(point.node) || !hasChildren(point.node) || isEmpty(point.node)) {
        return true;
      }

      var leftNode = point.node.childNodes[point.offset - 1];
      var rightNode = point.node.childNodes[point.offset];
      if ((!leftNode || isVoid(leftNode)) && (!rightNode || isVoid(rightNode))) {
        return true;
      }

      return false;
    };

    /**
     * @param {BoundaryPoint} point
     * @param {Function} pred
     * @return {BoundaryPoint}
     */
    var prevPointUntil = function (point, pred) {
      while (point) {
        if (pred(point)) {
          return point;
        }

        point = prevPoint(point);
      }

      return null;
    };

    /**
     * @param {BoundaryPoint} point
     * @param {Function} pred
     * @return {BoundaryPoint}
     */
    var nextPointUntil = function (point, pred) {
      while (point) {
        if (pred(point)) {
          return point;
        }

        point = nextPoint(point);
      }

      return null;
    };

    /**
     * @param {BoundaryPoint} startPoint
     * @param {BoundaryPoint} endPoint
     * @param {Function} handler
     * @param {Boolean} isSkipInnerOffset
     */
    var walkPoint = function (startPoint, endPoint, handler, isSkipInnerOffset) {
      var point = startPoint;

      while (point) {
        handler(point);

        if (isSamePoint(point, endPoint)) {
          break;
        }

        var isSkipOffset = isSkipInnerOffset &&
                           startPoint.node !== point.node &&
                           endPoint.node !== point.node;
        point = nextPoint(point, isSkipOffset);
      }
    };

    /**
     * return offsetPath(array of offset) from ancestor
     *
     * @param {Node} ancestor - ancestor node
     * @param {Node} node
     */
    var makeOffsetPath = function (ancestor, node) {
      var ancestors = listAncestor(node, func.eq(ancestor));
      return $.map(ancestors, position).reverse();
    };

    /**
     * return element from offsetPath(array of offset)
     *
     * @param {Node} ancestor - ancestor node
     * @param {array} aOffset - offsetPath
     */
    var fromOffsetPath = function (ancestor, aOffset) {
      var current = ancestor;
      for (var i = 0, len = aOffset.length; i < len; i++) {
        if (current.childNodes.length <= aOffset[i]) {
          current = current.childNodes[current.childNodes.length - 1];
        } else {
          current = current.childNodes[aOffset[i]];
        }
      }
      return current;
    };

    /**
     * split element or #text
     *
     * @param {BoundaryPoint} point
     * @param {Boolean} [isSkipPaddingBlankHTML]
     * @return {Node} right node of boundaryPoint
     */
    var splitNode = function (point, isSkipPaddingBlankHTML) {
      // split #text
      if (isText(point.node)) {
        // edge case
        if (isLeftEdgePoint(point)) {
          return point.node;
        } else if (isRightEdgePoint(point)) {
          return point.node.nextSibling;
        }

        return point.node.splitText(point.offset);
      }

      // split element
      var childNode = point.node.childNodes[point.offset];
      var clone = insertAfter(point.node.cloneNode(false), point.node);
      appendChildNodes(clone, listNext(childNode));

      if (!isSkipPaddingBlankHTML) {
        paddingBlankHTML(point.node);
        paddingBlankHTML(clone);
      }

      return clone;
    };

    /**
     * split tree by point
     *
     * @param {Node} root - split root
     * @param {BoundaryPoint} point
     * @param {Boolean} [isSkipPaddingBlankHTML]
     * @return {Node} right node of boundaryPoint
     */
    var splitTree = function (root, point, isSkipPaddingBlankHTML) {
      // ex) [#text, <span>, <p>]
      var ancestors = listAncestor(point.node, func.eq(root));

      if (!ancestors.length) {
        return null;
      } else if (ancestors.length === 1) {
        return splitNode(point, isSkipPaddingBlankHTML);
      }

      return ancestors.reduce(function (node, parent) {
        var clone = insertAfter(parent.cloneNode(false), parent);

        if (node === point.node) {
          node = splitNode(point, isSkipPaddingBlankHTML);
        }

        appendChildNodes(clone, listNext(node));

        if (!isSkipPaddingBlankHTML) {
          paddingBlankHTML(parent);
          paddingBlankHTML(clone);
        }
        return clone;
      });
    };

    var create = function (nodeName) {
      return document.createElement(nodeName);
    };

    var createText = function (text) {
      return document.createTextNode(text);
    };

    /**
     * remove node, (isRemoveChild: remove child or not)
     * @param {Node} node
     * @param {Boolean} isRemoveChild
     */
    var remove = function (node, isRemoveChild) {
      if (!node || !node.parentNode) { return; }
      if (node.removeNode) { return node.removeNode(isRemoveChild); }

      var parent = node.parentNode;
      if (!isRemoveChild) {
        var nodes = [];
        var i, len;
        for (i = 0, len = node.childNodes.length; i < len; i++) {
          nodes.push(node.childNodes[i]);
        }

        for (i = 0, len = nodes.length; i < len; i++) {
          parent.insertBefore(nodes[i], node);
        }
      }

      parent.removeChild(node);
    };

    /**
     * @param {Node} node
     * @param {Function} pred
     */
    var removeWhile = function (node, pred) {
      while (node) {
        if (isEditable(node) || !pred(node)) {
          break;
        }

        var parent = node.parentNode;
        remove(node);
        node = parent;
      }
    };

    /**
     * replace node with provided nodeName
     *
     * @param {Node} node
     * @param {String} nodeName
     * @return {Node} - new node
     */
    var replace = function (node, nodeName) {
      if (node.nodeName.toUpperCase() === nodeName.toUpperCase()) {
        return node;
      }

      var newNode = create(nodeName);

      if (node.style.cssText) {
        newNode.style.cssText = node.style.cssText;
      }

      appendChildNodes(newNode, list.from(node.childNodes));
      insertAfter(newNode, node);
      remove(node);

      return newNode;
    };

    var isTextarea = makePredByNodeName('TEXTAREA');

    /**
     * get the HTML contents of node 
     *
     * @param {jQuery} $node
     * @param {Boolean} [isNewlineOnBlock]
     */
    var html = function ($node, isNewlineOnBlock) {
      var markup = isTextarea($node[0]) ? $node.val() : $node.html();

      if (isNewlineOnBlock) {
        var regexTag = /<(\/?)(\b(?!!)[^>\s]*)(.*?)(\s*\/?>)/g;
        markup = markup.replace(regexTag, function (match, endSlash, name) {
          name = name.toUpperCase();
          var isEndOfInlineContainer = /^DIV|^TD|^TH|^P|^LI|^H[1-7]/.test(name) &&
                                       !!endSlash;
          var isBlockNode = /^BLOCKQUOTE|^TABLE|^TBODY|^TR|^HR|^UL|^OL/.test(name);

          return match + ((isEndOfInlineContainer || isBlockNode) ? '\n' : '');
        });
        markup = $.trim(markup);
      }

      return markup;
    };

    var value = function ($textarea) {
      var val = $textarea.val();
      // strip line breaks
      return val.replace(/[\n\r]/g, '');
    };

    return {
      NBSP_CHAR: NBSP_CHAR,
      ZERO_WIDTH_NBSP_CHAR: ZERO_WIDTH_NBSP_CHAR,
      blank: blankHTML,
      emptyPara: '<p>' + blankHTML + '</p>',
      isEditable: isEditable,
      isControlSizing: isControlSizing,
      buildLayoutInfo: buildLayoutInfo,
      isText: isText,
      isPara: isPara,
      isPurePara: isPurePara,
      isInline: isInline,
      isBodyInline: isBodyInline,
      isBody: isBody,
      isParaInline: isParaInline,
      isList: isList,
      isTable: makePredByNodeName('TABLE'),
      isCell: isCell,
      isBlockquote: isBlockquote,
      isBodyContainer: isBodyContainer,
      isAnchor: isAnchor,
      isDiv: makePredByNodeName('DIV'),
      isLi: isLi,
      isSpan: makePredByNodeName('SPAN'),
      isB: makePredByNodeName('B'),
      isU: makePredByNodeName('U'),
      isS: makePredByNodeName('S'),
      isI: makePredByNodeName('I'),
      isImg: makePredByNodeName('IMG'),
      isTextarea: isTextarea,
      isEmpty: isEmpty,
      isEmptyAnchor: func.and(isAnchor, isEmpty),
      nodeLength: nodeLength,
      isLeftEdgePoint: isLeftEdgePoint,
      isRightEdgePoint: isRightEdgePoint,
      isEdgePoint: isEdgePoint,
      isLeftEdgeOf: isLeftEdgeOf,
      isRightEdgeOf: isRightEdgeOf,
      prevPoint: prevPoint,
      nextPoint: nextPoint,
      isSamePoint: isSamePoint,
      isVisiblePoint: isVisiblePoint,
      prevPointUntil: prevPointUntil,
      nextPointUntil: nextPointUntil,
      walkPoint: walkPoint,
      ancestor: ancestor,
      listAncestor: listAncestor,
      lastAncestor: lastAncestor,
      listNext: listNext,
      listPrev: listPrev,
      listDescendant: listDescendant,
      commonAncestor: commonAncestor,
      wrap: wrap,
      insertAfter: insertAfter,
      appendChildNodes: appendChildNodes,
      position: position,
      hasChildren: hasChildren,
      makeOffsetPath: makeOffsetPath,
      fromOffsetPath: fromOffsetPath,
      splitTree: splitTree,
      create: create,
      createText: createText,
      remove: remove,
      removeWhile: removeWhile,
      replace: replace,
      html: html,
      value: value
    };
  })();

  var settings = {
    // version
    version: '0.5.10',

    /**
     * options
     */
    options: {
      width: null,                  // set editor width
      height: null,                 // set editor height, ex) 300

      minHeight: null,              // set minimum height of editor
      maxHeight: null,              // set maximum height of editor

      focus: false,                 // set focus to editable area after initializing summernote

      tabsize: 4,                   // size of tab ex) 2 or 4
      styleWithSpan: true,          // style with span (Chrome and FF only)

      disableLinkTarget: false,     // hide link Target Checkbox
      disableDragAndDrop: false,    // disable drag and drop event
      disableResizeEditor: false,   // disable resizing editor

      codemirror: {                 // codemirror options
        mode: 'text/html',
        htmlMode: true,
        lineNumbers: true
      },

      // language
      lang: 'en-US',                // language 'en-US', 'ko-KR', ...
      direction: null,              // text direction, ex) 'rtl'

      // toolbar
      toolbar: [
        ['style', ['style']],
        ['font', ['bold', 'italic', 'underline', 'superscript', 'subscript', 'strikethrough', 'clear']],
        ['fontname', ['fontname']],
        // ['fontsize', ['fontsize']], // Still buggy
        ['color', ['color']],
        ['para', ['ul', 'ol', 'paragraph']],
        ['height', ['height']],
        ['table', ['table']],
        ['insert', ['link', 'picture', 'video', 'hr']],
        ['view', ['fullscreen', 'codeview']],
        ['help', ['help']]
      ],

      // air mode: inline editor
      airMode: false,
      // airPopover: [
      //   ['style', ['style']],
      //   ['font', ['bold', 'italic', 'underline', 'clear']],
      //   ['fontname', ['fontname']],
      //   ['fontsize', ['fontsize']], // Still buggy
      //   ['color', ['color']],
      //   ['para', ['ul', 'ol', 'paragraph']],
      //   ['height', ['height']],
      //   ['table', ['table']],
      //   ['insert', ['link', 'picture', 'video']],
      //   ['help', ['help']]
      // ],
      airPopover: [
        ['color', ['color']],
        ['font', ['bold', 'underline', 'clear']],
        ['para', ['ul', 'paragraph']],
        ['table', ['table']],
        ['insert', ['link', 'picture']]
      ],

      // style tag
      styleTags: ['p', 'blockquote', 'pre', 'h1', 'h2', 'h3', 'h4', 'h5', 'h6'],

      // default fontName
      defaultFontName: 'Helvetica Neue',

      // fontName
      fontNames: [
        'Arial', 'Arial Black', 'Comic Sans MS', 'Courier New',
        'Helvetica Neue', 'Impact', 'Lucida Grande',
        'Tahoma', 'Times New Roman', 'Verdana'
      ],

      // pallete colors(n x n)
      colors: [
        ['#000000', '#424242', '#636363', '#9C9C94', '#CEC6CE', '#EFEFEF', '#F7F7F7', '#FFFFFF'],
        ['#FF0000', '#FF9C00', '#FFFF00', '#00FF00', '#00FFFF', '#0000FF', '#9C00FF', '#FF00FF'],
        ['#F7C6CE', '#FFE7CE', '#FFEFC6', '#D6EFD6', '#CEDEE7', '#CEE7F7', '#D6D6E7', '#E7D6DE'],
        ['#E79C9C', '#FFC69C', '#FFE79C', '#B5D6A5', '#A5C6CE', '#9CC6EF', '#B5A5D6', '#D6A5BD'],
        ['#E76363', '#F7AD6B', '#FFD663', '#94BD7B', '#73A5AD', '#6BADDE', '#8C7BC6', '#C67BA5'],
        ['#CE0000', '#E79439', '#EFC631', '#6BA54A', '#4A7B8C', '#3984C6', '#634AA5', '#A54A7B'],
        ['#9C0000', '#B56308', '#BD9400', '#397B21', '#104A5A', '#085294', '#311873', '#731842'],
        ['#630000', '#7B3900', '#846300', '#295218', '#083139', '#003163', '#21104A', '#4A1031']
      ],

      // fontSize
      fontSizes: ['8', '9', '10', '11', '12', '14', '18', '24', '36'],

      // lineHeight
      lineHeights: ['1.0', '1.2', '1.4', '1.5', '1.6', '1.8', '2.0', '3.0'],

      // insertTable max size
      insertTableMaxSize: {
        col: 10,
        row: 10
      },

      // callbacks
      oninit: null,             // initialize
      onfocus: null,            // editable has focus
      onblur: null,             // editable out of focus
      onenter: null,            // enter key pressed
      onkeyup: null,            // keyup
      onkeydown: null,          // keydown
      onImageUpload: null,      // imageUpload
      onImageUploadError: null, // imageUploadError
      onToolbarClick: null,

      /**
       * manipulate link address when user create link
       * @param {String} sLinkUrl
       * @return {String}
       */
      onCreateLink: function (sLinkUrl) {
        if (sLinkUrl.indexOf('@') !== -1 && sLinkUrl.indexOf(':') === -1) {
          sLinkUrl =  'mailto:' + sLinkUrl;
        } else if (sLinkUrl.indexOf('://') === -1) {
          sLinkUrl = 'http://' + sLinkUrl;
        }

        return sLinkUrl;
      },

      keyMap: {
        pc: {
          'ENTER': 'insertParagraph',
          'CTRL+Z': 'undo',
          'CTRL+Y': 'redo',
          'TAB': 'tab',
          'SHIFT+TAB': 'untab',
          'CTRL+B': 'bold',
          'CTRL+I': 'italic',
          'CTRL+U': 'underline',
          'CTRL+SHIFT+S': 'strikethrough',
          'CTRL+BACKSLASH': 'removeFormat',
          'CTRL+SHIFT+L': 'justifyLeft',
          'CTRL+SHIFT+E': 'justifyCenter',
          'CTRL+SHIFT+R': 'justifyRight',
          'CTRL+SHIFT+J': 'justifyFull',
          'CTRL+SHIFT+NUM7': 'insertUnorderedList',
          'CTRL+SHIFT+NUM8': 'insertOrderedList',
          'CTRL+LEFTBRACKET': 'outdent',
          'CTRL+RIGHTBRACKET': 'indent',
          'CTRL+NUM0': 'formatPara',
          'CTRL+NUM1': 'formatH1',
          'CTRL+NUM2': 'formatH2',
          'CTRL+NUM3': 'formatH3',
          'CTRL+NUM4': 'formatH4',
          'CTRL+NUM5': 'formatH5',
          'CTRL+NUM6': 'formatH6',
          'CTRL+ENTER': 'insertHorizontalRule',
          'CTRL+K': 'showLinkDialog'
        },

        mac: {
          'ENTER': 'insertParagraph',
          'CMD+Z': 'undo',
          'CMD+SHIFT+Z': 'redo',
          'TAB': 'tab',
          'SHIFT+TAB': 'untab',
          'CMD+B': 'bold',
          'CMD+I': 'italic',
          'CMD+U': 'underline',
          'CMD+SHIFT+S': 'strikethrough',
          'CMD+BACKSLASH': 'removeFormat',
          'CMD+SHIFT+L': 'justifyLeft',
          'CMD+SHIFT+E': 'justifyCenter',
          'CMD+SHIFT+R': 'justifyRight',
          'CMD+SHIFT+J': 'justifyFull',
          'CMD+SHIFT+NUM7': 'insertUnorderedList',
          'CMD+SHIFT+NUM8': 'insertOrderedList',
          'CMD+LEFTBRACKET': 'outdent',
          'CMD+RIGHTBRACKET': 'indent',
          'CMD+NUM0': 'formatPara',
          'CMD+NUM1': 'formatH1',
          'CMD+NUM2': 'formatH2',
          'CMD+NUM3': 'formatH3',
          'CMD+NUM4': 'formatH4',
          'CMD+NUM5': 'formatH5',
          'CMD+NUM6': 'formatH6',
          'CMD+ENTER': 'insertHorizontalRule',
          'CMD+K': 'showLinkDialog'
        }
      }
    },

    // default language: en-US
    lang: {
      'en-US': {
        font: {
          bold: 'Bold',
          italic: 'Italic',
          underline: 'Underline',
          strikethrough: 'Strikethrough',
          subscript: 'Subscript',
          superscript: 'Superscript',
          clear: 'Remove Font Style',
          height: 'Line Height',
          name: 'Font Family',
          size: 'Font Size'
        },
        image: {
          image: 'Picture',
          insert: 'Insert Image',
          resizeFull: 'Resize Full',
          resizeHalf: 'Resize Half',
          resizeQuarter: 'Resize Quarter',
          floatLeft: 'Float Left',
          floatRight: 'Float Right',
          floatNone: 'Float None',
          dragImageHere: 'Drag an image here',
          selectFromFiles: 'Select from files',
          url: 'Image URL',
          remove: 'Remove Image'
        },
        link: {
          link: 'Link',
          insert: 'Insert Link',
          unlink: 'Unlink',
          edit: 'Edit',
          textToDisplay: 'Text to display',
          url: 'To what URL should this link go?',
          openInNewWindow: 'Open in new window'
        },
        video: {
          video: 'Video',
          videoLink: 'Video Link',
          insert: 'Insert Video',
          url: 'Video URL?',
          providers: '(YouTube, Vimeo, Vine, Instagram, DailyMotion or Youku)'
        },
        table: {
          table: 'Table'
        },
        hr: {
          insert: 'Insert Horizontal Rule'
        },
        style: {
          style: 'Style',
          normal: 'Normal',
          blockquote: 'Quote',
          pre: 'Code',
          h1: 'Header 1',
          h2: 'Header 2',
          h3: 'Header 3',
          h4: 'Header 4',
          h5: 'Header 5',
          h6: 'Header 6'
        },
        lists: {
          unordered: 'Unordered list',
          ordered: 'Ordered list'
        },
        options: {
          help: 'Help',
          fullscreen: 'Full Screen',
          codeview: 'Code View'
        },
        paragraph: {
          paragraph: 'Paragraph',
          outdent: 'Outdent',
          indent: 'Indent',
          left: 'Align left',
          center: 'Align center',
          right: 'Align right',
          justify: 'Justify full'
        },
        color: {
          recent: 'Recent Color',
          more: 'More Color',
          background: 'Background Color',
          foreground: 'Foreground Color',
          transparent: 'Transparent',
          setTransparent: 'Set transparent',
          reset: 'Reset',
          resetToDefault: 'Reset to default'
        },
        shortcut: {
          shortcuts: 'Keyboard shortcuts',
          close: 'Close',
          textFormatting: 'Text formatting',
          action: 'Action',
          paragraphFormatting: 'Paragraph formatting',
          documentStyle: 'Document Style'
        },
        history: {
          undo: 'Undo',
          redo: 'Redo'
        }
      }
    }
  };

  /**
   * Async functions which returns `Promise`
   */
  var async = (function () {
    /**
     * read contents of file as representing URL
     *
     * @param {File} file
     * @return {Promise} - then: sDataUrl
     */
    var readFileAsDataURL = function (file) {
      return $.Deferred(function (deferred) {
        $.extend(new FileReader(), {
          onload: function (e) {
            var sDataURL = e.target.result;
            deferred.resolve(sDataURL);
          },
          onerror: function () {
            deferred.reject(this);
          }
        }).readAsDataURL(file);
      }).promise();
    };
  
    /**
     * create `<image>` from url string
     *
     * @param {String} sUrl
     * @return {Promise} - then: $image
     */
    var createImage = function (sUrl, filename) {
      return $.Deferred(function (deferred) {
        $('<img>').one('load', function () {
          deferred.resolve($(this));
        }).one('error abort', function () {
          deferred.reject($(this));
        }).css({
          display: 'none'
        }).appendTo(document.body)
          .attr('src', sUrl)
          .attr('data-filename', filename);
      }).promise();
    };

    return {
      readFileAsDataURL: readFileAsDataURL,
      createImage: createImage
    };
  })();

  /**
   * Object for keycodes.
   */
  var key = {
    isEdit: function (keyCode) {
      return [8, 9, 13, 32].indexOf(keyCode) !== -1;
    },
    nameFromCode: {
      '8': 'BACKSPACE',
      '9': 'TAB',
      '13': 'ENTER',
      '32': 'SPACE',

      // Number: 0-9
      '48': 'NUM0',
      '49': 'NUM1',
      '50': 'NUM2',
      '51': 'NUM3',
      '52': 'NUM4',
      '53': 'NUM5',
      '54': 'NUM6',
      '55': 'NUM7',
      '56': 'NUM8',

      // Alphabet: a-z
      '66': 'B',
      '69': 'E',
      '73': 'I',
      '74': 'J',
      '75': 'K',
      '76': 'L',
      '82': 'R',
      '83': 'S',
      '85': 'U',
      '89': 'Y',
      '90': 'Z',

      '191': 'SLASH',
      '219': 'LEFTBRACKET',
      '220': 'BACKSLASH',
      '221': 'RIGHTBRACKET'
    }
  };

  /**
   * Style
   * @class
   */
  var Style = function () {
    /**
     * passing an array of style properties to .css()
     * will result in an object of property-value pairs.
     * (compability with version < 1.9)
     *
     * @param  {jQuery} $obj
     * @param  {Array} propertyNames - An array of one or more CSS properties.
     * @returns {Object}
     */
    var jQueryCSS = function ($obj, propertyNames) {
      if (agent.jqueryVersion < 1.9) {
        var result = {};
        $.each(propertyNames, function (idx, propertyName) {
          result[propertyName] = $obj.css(propertyName);
        });
        return result;
      }
      return $obj.css.call($obj, propertyNames);
    };

    /**
     * paragraph level style
     *
     * @param {WrappedRange} rng
     * @param {Object} styleInfo
     */
    this.stylePara = function (rng, styleInfo) {
      $.each(rng.nodes(dom.isPara, {
        includeAncestor: true
      }), function (idx, para) {
        $(para).css(styleInfo);
      });
    };

    /**
     * get current style on cursor
     *
     * @param {WrappedRange} rng
     * @param {Node} target - target element on event
     * @return {Object} - object contains style properties.
     */
    this.current = function (rng, target) {
      var $cont = $(dom.isText(rng.sc) ? rng.sc.parentNode : rng.sc);
      var properties = ['font-family', 'font-size', 'text-align', 'list-style-type', 'line-height'];
      var styleInfo = jQueryCSS($cont, properties) || {};

      styleInfo['font-size'] = parseInt(styleInfo['font-size'], 10);

      // document.queryCommandState for toggle state
      styleInfo['font-bold'] = document.queryCommandState('bold') ? 'bold' : 'normal';
      styleInfo['font-italic'] = document.queryCommandState('italic') ? 'italic' : 'normal';
      styleInfo['font-underline'] = document.queryCommandState('underline') ? 'underline' : 'normal';
      styleInfo['font-strikethrough'] = document.queryCommandState('strikeThrough') ? 'strikethrough' : 'normal';
      styleInfo['font-superscript'] = document.queryCommandState('superscript') ? 'superscript' : 'normal';
      styleInfo['font-subscript'] = document.queryCommandState('subscript') ? 'subscript' : 'normal';

      // list-style-type to list-style(unordered, ordered)
      if (!rng.isOnList()) {
        styleInfo['list-style'] = 'none';
      } else {
        var aOrderedType = ['circle', 'disc', 'disc-leading-zero', 'square'];
        var isUnordered = $.inArray(styleInfo['list-style-type'], aOrderedType) > -1;
        styleInfo['list-style'] = isUnordered ? 'unordered' : 'ordered';
      }

      var para = dom.ancestor(rng.sc, dom.isPara);
      if (para && para.style['line-height']) {
        styleInfo['line-height'] = para.style.lineHeight;
      } else {
        var lineHeight = parseInt(styleInfo['line-height'], 10) / parseInt(styleInfo['font-size'], 10);
        styleInfo['line-height'] = lineHeight.toFixed(1);
      }

      styleInfo.image = dom.isImg(target) && target;
      styleInfo.anchor = rng.isOnAnchor() && dom.ancestor(rng.sc, dom.isAnchor);
      styleInfo.ancestors = dom.listAncestor(rng.sc, dom.isEditable);
      styleInfo.range = rng;

      return styleInfo;
    };
  };


  /**
   * Data structure
   *  - {BoundaryPoint}: a point of dom tree
   *  - {BoundaryPoints}: two boundaryPoints corresponding to the start and the end of the Range
   *
   *  @see http://www.w3.org/TR/DOM-Level-2-Traversal-Range/ranges.html#Level-2-Range-Position
   */
  var range = (function () {

    /**
     * return boundaryPoint from TextRange, inspired by Andy Na's HuskyRange.js
     *
     * @param {TextRange} textRange
     * @param {Boolean} isStart
     * @return {BoundaryPoint}
     *
     * @see http://msdn.microsoft.com/en-us/library/ie/ms535872(v=vs.85).aspx
     */
    var textRangeToPoint = function (textRange, isStart) {
      var container = textRange.parentElement(), offset;
  
      var tester = document.body.createTextRange(), prevContainer;
      var childNodes = list.from(container.childNodes);
      for (offset = 0; offset < childNodes.length; offset++) {
        if (dom.isText(childNodes[offset])) {
          continue;
        }
        tester.moveToElementText(childNodes[offset]);
        if (tester.compareEndPoints('StartToStart', textRange) >= 0) {
          break;
        }
        prevContainer = childNodes[offset];
      }
  
      if (offset !== 0 && dom.isText(childNodes[offset - 1])) {
        var textRangeStart = document.body.createTextRange(), curTextNode = null;
        textRangeStart.moveToElementText(prevContainer || container);
        textRangeStart.collapse(!prevContainer);
        curTextNode = prevContainer ? prevContainer.nextSibling : container.firstChild;
  
        var pointTester = textRange.duplicate();
        pointTester.setEndPoint('StartToStart', textRangeStart);
        var textCount = pointTester.text.replace(/[\r\n]/g, '').length;
  
        while (textCount > curTextNode.nodeValue.length && curTextNode.nextSibling) {
          textCount -= curTextNode.nodeValue.length;
          curTextNode = curTextNode.nextSibling;
        }
  
        /* jshint ignore:start */
        var dummy = curTextNode.nodeValue; // enforce IE to re-reference curTextNode, hack
        /* jshint ignore:end */
  
        if (isStart && curTextNode.nextSibling && dom.isText(curTextNode.nextSibling) &&
            textCount === curTextNode.nodeValue.length) {
          textCount -= curTextNode.nodeValue.length;
          curTextNode = curTextNode.nextSibling;
        }
  
        container = curTextNode;
        offset = textCount;
      }
  
      return {
        cont: container,
        offset: offset
      };
    };
    
    /**
     * return TextRange from boundary point (inspired by google closure-library)
     * @param {BoundaryPoint} point
     * @return {TextRange}
     */
    var pointToTextRange = function (point) {
      var textRangeInfo = function (container, offset) {
        var node, isCollapseToStart;
  
        if (dom.isText(container)) {
          var prevTextNodes = dom.listPrev(container, func.not(dom.isText));
          var prevContainer = list.last(prevTextNodes).previousSibling;
          node =  prevContainer || container.parentNode;
          offset += list.sum(list.tail(prevTextNodes), dom.nodeLength);
          isCollapseToStart = !prevContainer;
        } else {
          node = container.childNodes[offset] || container;
          if (dom.isText(node)) {
            return textRangeInfo(node, 0);
          }
  
          offset = 0;
          isCollapseToStart = false;
        }
  
        return {
          node: node,
          collapseToStart: isCollapseToStart,
          offset: offset
        };
      };
  
      var textRange = document.body.createTextRange();
      var info = textRangeInfo(point.node, point.offset);
  
      textRange.moveToElementText(info.node);
      textRange.collapse(info.collapseToStart);
      textRange.moveStart('character', info.offset);
      return textRange;
    };
    
    /**
     * Wrapped Range
     *
     * @param {Node} sc - start container
     * @param {Number} so - start offset
     * @param {Node} ec - end container
     * @param {Number} eo - end offset
     */
    var WrappedRange = function (sc, so, ec, eo) {
      this.sc = sc;
      this.so = so;
      this.ec = ec;
      this.eo = eo;
  
      // nativeRange: get nativeRange from sc, so, ec, eo
      var nativeRange = function () {
        if (agent.isW3CRangeSupport) {
          var w3cRange = document.createRange();
          w3cRange.setStart(sc, so);
          w3cRange.setEnd(ec, eo);

          return w3cRange;
        } else {
          var textRange = pointToTextRange({
            node: sc,
            offset: so
          });

          textRange.setEndPoint('EndToEnd', pointToTextRange({
            node: ec,
            offset: eo
          }));

          return textRange;
        }
      };

      this.getPoints = function () {
        return {
          sc: sc,
          so: so,
          ec: ec,
          eo: eo
        };
      };

      this.getStartPoint = function () {
        return {
          node: sc,
          offset: so
        };
      };

      this.getEndPoint = function () {
        return {
          node: ec,
          offset: eo
        };
      };

      /**
       * select update visible range
       */
      this.select = function () {
        var nativeRng = nativeRange();
        if (agent.isW3CRangeSupport) {
          var selection = document.getSelection();
          if (selection.rangeCount > 0) {
            selection.removeAllRanges();
          }
          selection.addRange(nativeRng);
        } else {
          nativeRng.select();
        }
      };

      /**
       * @return {WrappedRange}
       */
      this.normalize = function () {
        var getVisiblePoint = function (point) {
          if (!dom.isVisiblePoint(point)) {
            if (dom.isLeftEdgePoint(point)) {
              point = dom.nextPointUntil(point, dom.isVisiblePoint);
            } else if (dom.isRightEdgePoint(point)) {
              point = dom.prevPointUntil(point, dom.isVisiblePoint);
            }
          }
          return point;
        };

        var startPoint = getVisiblePoint(this.getStartPoint());
        var endPoint = getVisiblePoint(this.getStartPoint());

        return new WrappedRange(
          startPoint.node,
          startPoint.offset,
          endPoint.node,
          endPoint.offset
        );
      };

      /**
       * returns matched nodes on range
       *
       * @param {Function} [pred] - predicate function
       * @param {Object} [options]
       * @param {Boolean} [options.includeAncestor]
       * @param {Boolean} [options.fullyContains]
       * @return {Node[]}
       */
      this.nodes = function (pred, options) {
        pred = pred || func.ok;

        var includeAncestor = options && options.includeAncestor;
        var fullyContains = options && options.fullyContains;

        // TODO compare points and sort
        var startPoint = this.getStartPoint();
        var endPoint = this.getEndPoint();

        var nodes = [];
        var leftEdgeNodes = [];

        dom.walkPoint(startPoint, endPoint, function (point) {
          if (dom.isEditable(point.node)) {
            return;
          }

          var node;
          if (fullyContains) {
            if (dom.isLeftEdgePoint(point)) {
              leftEdgeNodes.push(point.node);
            }
            if (dom.isRightEdgePoint(point) && list.contains(leftEdgeNodes, point.node)) {
              node = point.node;
            }
          } else if (includeAncestor) {
            node = dom.ancestor(point.node, pred);
          } else {
            node = point.node;
          }

          if (node && pred(node)) {
            nodes.push(node);
          }
        }, true);

        return list.unique(nodes);
      };

      /**
       * returns commonAncestor of range
       * @return {Element} - commonAncestor
       */
      this.commonAncestor = function () {
        return dom.commonAncestor(sc, ec);
      };

      /**
       * returns expanded range by pred
       *
       * @param {Function} pred - predicate function
       * @return {WrappedRange}
       */
      this.expand = function (pred) {
        var startAncestor = dom.ancestor(sc, pred);
        var endAncestor = dom.ancestor(ec, pred);

        if (!startAncestor && !endAncestor) {
          return new WrappedRange(sc, so, ec, eo);
        }

        var boundaryPoints = this.getPoints();

        if (startAncestor) {
          boundaryPoints.sc = startAncestor;
          boundaryPoints.so = 0;
        }

        if (endAncestor) {
          boundaryPoints.ec = endAncestor;
          boundaryPoints.eo = dom.nodeLength(endAncestor);
        }

        return new WrappedRange(
          boundaryPoints.sc,
          boundaryPoints.so,
          boundaryPoints.ec,
          boundaryPoints.eo
        );
      };

      /**
       * @param {Boolean} isCollapseToStart
       * @return {WrappedRange}
       */
      this.collapse = function (isCollapseToStart) {
        if (isCollapseToStart) {
          return new WrappedRange(sc, so, sc, so);
        } else {
          return new WrappedRange(ec, eo, ec, eo);
        }
      };

      /**
       * splitText on range
       */
      this.splitText = function () {
        var isSameContainer = sc === ec;
        var boundaryPoints = this.getPoints();

        if (dom.isText(ec) && !dom.isEdgePoint(this.getEndPoint())) {
          ec.splitText(eo);
        }

        if (dom.isText(sc) && !dom.isEdgePoint(this.getStartPoint())) {
          boundaryPoints.sc = sc.splitText(so);
          boundaryPoints.so = 0;

          if (isSameContainer) {
            boundaryPoints.ec = boundaryPoints.sc;
            boundaryPoints.eo = eo - so;
          }
        }

        return new WrappedRange(
          boundaryPoints.sc,
          boundaryPoints.so,
          boundaryPoints.ec,
          boundaryPoints.eo
        );
      };

      /**
       * delete contents on range
       * @return {WrappedRange}
       */
      this.deleteContents = function () {
        if (this.isCollapsed()) {
          return this;
        }

        var rng = this.splitText();
        var nodes = rng.nodes(null, {
          fullyContains: true
        });

        var point = dom.prevPointUntil(rng.getStartPoint(), function (point) {
          return !list.contains(nodes, point.node);
        });

        var emptyParents = [];
        $.each(nodes, function (idx, node) {
          // find empty parents
          var parent = node.parentNode;
          if (point.node !== parent && dom.nodeLength(parent) === 1) {
            emptyParents.push(parent);
          }
          dom.remove(node, false);
        });

        // remove empty parents
        $.each(emptyParents, function (idx, node) {
          dom.remove(node, false);
        });

        return new WrappedRange(
          point.node,
          point.offset,
          point.node,
          point.offset
        );
      };
      
      /**
       * makeIsOn: return isOn(pred) function
       */
      var makeIsOn = function (pred) {
        return function () {
          var ancestor = dom.ancestor(sc, pred);
          return !!ancestor && (ancestor === dom.ancestor(ec, pred));
        };
      };
  
      // isOnEditable: judge whether range is on editable or not
      this.isOnEditable = makeIsOn(dom.isEditable);
      // isOnList: judge whether range is on list node or not
      this.isOnList = makeIsOn(dom.isList);
      // isOnAnchor: judge whether range is on anchor node or not
      this.isOnAnchor = makeIsOn(dom.isAnchor);
      // isOnAnchor: judge whether range is on cell node or not
      this.isOnCell = makeIsOn(dom.isCell);

      /**
       * @param {Function} pred
       * @return {Boolean}
       */
      this.isLeftEdgeOf = function (pred) {
        if (!dom.isLeftEdgePoint(this.getStartPoint())) {
          return false;
        }

        var node = dom.ancestor(this.sc, pred);
        return node && dom.isLeftEdgeOf(this.sc, node);
      };

      /**
       * returns whether range was collapsed or not
       */
      this.isCollapsed = function () {
        return sc === ec && so === eo;
      };

      /**
       * wrap inline nodes which children of body with paragraph
       *
       * @return {WrappedRange}
       */
      this.wrapBodyInlineWithPara = function () {
        // startContainer on bodyContainer
        if (dom.isEditable(sc) && !sc.childNodes[so]) {
          return new WrappedRange(sc.appendChild($(dom.emptyPara)[0]), 0);
        } else if (!dom.isInline(sc) || dom.isParaInline(sc)) {
          return this;
        }

        // find inline top ancestor
        var ancestors = dom.listAncestor(sc, func.not(dom.isInline));
        var topAncestor = list.last(ancestors);
        if (!dom.isInline(topAncestor)) {
          topAncestor = ancestors[ancestors.length - 2] || sc.childNodes[so];
        }

        // siblings not in paragraph
        var inlineSiblings = dom.listPrev(topAncestor, dom.isParaInline).reverse();
        inlineSiblings = inlineSiblings.concat(dom.listNext(topAncestor.nextSibling, dom.isParaInline));

        // wrap with paragraph
        if (inlineSiblings.length) {
          var para = dom.wrap(list.head(inlineSiblings), 'p');
          dom.appendChildNodes(para, list.tail(inlineSiblings));
        }

        return this;
      };

      /**
       * insert node at current cursor
       *
       * @param {Node} node
       * @param {Boolean} [isInline]
       * @return {Node}
       */
      this.insertNode = function (node, isInline) {
        var rng = this.wrapBodyInlineWithPara();
        var point = rng.getStartPoint();

        var splitRoot, container, pivot;
        if (isInline) {
          container = dom.isPara(point.node) ? point.node : point.node.parentNode;
          if (dom.isPara(point.node)) {
            pivot = point.node.childNodes[point.offset];
          } else {
            pivot = dom.splitTree(point.node, point);
          }
        } else {
          // splitRoot will be childNode of container
          var ancestors = dom.listAncestor(point.node, dom.isBodyContainer);
          var topAncestor = list.last(ancestors) || point.node;

          if (dom.isBodyContainer(topAncestor)) {
            splitRoot = ancestors[ancestors.length - 2];
            container = topAncestor;
          } else {
            splitRoot = topAncestor;
            container = splitRoot.parentNode;
          }
          pivot = splitRoot && dom.splitTree(splitRoot, point);
        }

        if (pivot) {
          pivot.parentNode.insertBefore(node, pivot);
        } else {
          container.appendChild(node);
        }

        return node;
      };
  
      this.toString = function () {
        var nativeRng = nativeRange();
        return agent.isW3CRangeSupport ? nativeRng.toString() : nativeRng.text;
      };
  
      /**
       * create offsetPath bookmark
       * @param {Node} editable
       */
      this.bookmark = function (editable) {
        return {
          s: {
            path: dom.makeOffsetPath(editable, sc),
            offset: so
          },
          e: {
            path: dom.makeOffsetPath(editable, ec),
            offset: eo
          }
        };
      };

      /**
       * getClientRects
       * @return {Rect[]}
       */
      this.getClientRects = function () {
        var nativeRng = nativeRange();
        return nativeRng.getClientRects();
      };
    };
  
    return {
      /**
       * create Range Object From arguments or Browser Selection
       *
       * @param {Node} sc - start container
       * @param {Number} so - start offset
       * @param {Node} ec - end container
       * @param {Number} eo - end offset
       */
      create : function (sc, so, ec, eo) {
        if (!arguments.length) { // from Browser Selection
          if (agent.isW3CRangeSupport) {
            var selection = document.getSelection();
            if (selection.rangeCount === 0) {
              return null;
            } else if (dom.isBody(selection.anchorNode)) {
              // Firefox: returns entire body as range on initialization. We won't never need it.
              return null;
            }
  
            var nativeRng = selection.getRangeAt(0);
            sc = nativeRng.startContainer;
            so = nativeRng.startOffset;
            ec = nativeRng.endContainer;
            eo = nativeRng.endOffset;
          } else { // IE8: TextRange
            var textRange = document.selection.createRange();
            var textRangeEnd = textRange.duplicate();
            textRangeEnd.collapse(false);
            var textRangeStart = textRange;
            textRangeStart.collapse(true);
  
            var startPoint = textRangeToPoint(textRangeStart, true),
            endPoint = textRangeToPoint(textRangeEnd, false);

            // same visible point case: range was collapsed.
            if (dom.isText(startPoint.node) && dom.isLeftSidePoint(startPoint) &&
                dom.isTextNode(endPoint.node) && dom.isRightSidePoint(endPoint) &&
                endPoint.node.nextSibling === startPoint.node) {
              startPoint = endPoint;
            }

            sc = startPoint.cont;
            so = startPoint.offset;
            ec = endPoint.cont;
            eo = endPoint.offset;
          }
        } else if (arguments.length === 2) { //collapsed
          ec = sc;
          eo = so;
        }
        return new WrappedRange(sc, so, ec, eo);
      },

      /**
       * create WrappedRange from node
       *
       * @param {Node} node
       * @return {WrappedRange}
       */
      createFromNode: function (node) {
        return this.create(node, 0, node, 1);
      },

      /**
       * create WrappedRange from Bookmark
       *
       * @param {Node} editable
       * @param {Obkect} bookmark
       * @return {WrappedRange}
       */
      createFromBookmark : function (editable, bookmark) {
        var sc = dom.fromOffsetPath(editable, bookmark.s.path);
        var so = bookmark.s.offset;
        var ec = dom.fromOffsetPath(editable, bookmark.e.path);
        var eo = bookmark.e.offset;
        return new WrappedRange(sc, so, ec, eo);
      }
    };
  })();


  var Typing = function () {

    /**
     * @param {jQuery} $editable 
     * @param {WrappedRange} rng
     * @param {Number} tabsize
     */
    this.insertTab = function ($editable, rng, tabsize) {
      var tab = dom.createText(new Array(tabsize + 1).join(dom.NBSP_CHAR));
      rng = rng.deleteContents();
      rng.insertNode(tab, true);

      rng = range.create(tab, tabsize);
      rng.select();
    };

    /**
     * insert paragraph
     */
    this.insertParagraph = function () {
      var rng = range.create();

      // deleteContents on range.
      rng = rng.deleteContents();

      rng = rng.wrapBodyInlineWithPara();

      // find split root node: block level node
      var splitRoot = dom.ancestor(rng.sc, dom.isPara);
      var nextPara = dom.splitTree(splitRoot, rng.getStartPoint());

      var emptyAnchors = dom.listDescendant(splitRoot, dom.isEmptyAnchor);
      emptyAnchors = emptyAnchors.concat(dom.listDescendant(nextPara, dom.isEmptyAnchor));

      $.each(emptyAnchors, function (idx, anchor) {
        dom.remove(anchor);
      });

      range.create(nextPara, 0).normalize().select();
    };

  };

  /**
   * Table
   * @class
   */
  var Table = function () {
    /**
     * handle tab key
     *
     * @param {WrappedRange} rng
     * @param {Boolean} isShift
     */
    this.tab = function (rng, isShift) {
      var cell = dom.ancestor(rng.commonAncestor(), dom.isCell);
      var table = dom.ancestor(cell, dom.isTable);
      var cells = dom.listDescendant(table, dom.isCell);

      var nextCell = list[isShift ? 'prev' : 'next'](cells, cell);
      if (nextCell) {
        range.create(nextCell, 0).select();
      }
    };

    /**
     * create empty table element
     *
     * @param {Number} rowCount
     * @param {Number} colCount
     * @return {Node}
     */
    this.createTable = function (colCount, rowCount) {
      var tds = [], tdHTML;
      for (var idxCol = 0; idxCol < colCount; idxCol++) {
        tds.push('<td>' + dom.blank + '</td>');
      }
      tdHTML = tds.join('');

      var trs = [], trHTML;
      for (var idxRow = 0; idxRow < rowCount; idxRow++) {
        trs.push('<tr>' + tdHTML + '</tr>');
      }
      trHTML = trs.join('');
      return $('<table class="table table-bordered">' + trHTML + '</table>')[0];
    };
  };


  var Bullet = function () {
    /**
     * toggle ordered list
     * @type command
     */
    this.insertOrderedList = function () {
      this.toggleList('OL');
    };

    /**
     * toggle unordered list
     * @type command
     */
    this.insertUnorderedList = function () {
      this.toggleList('UL');
    };

    /**
     * indent
     * @type command
     */
    this.indent = function () {
      var self = this;
      var rng = range.create().wrapBodyInlineWithPara();

      var paras = rng.nodes(dom.isPara, { includeAncestor: true });
      var clustereds = list.clusterBy(paras, func.peq2('parentNode'));

      $.each(clustereds, function (idx, paras) {
        var head = list.head(paras);
        if (dom.isLi(head)) {
          self.wrapList(paras, head.parentNode.nodeName);
        } else {
          $.each(paras, function (idx, para) {
            $(para).css('marginLeft', function (idx, val) {
              return (parseInt(val, 10) || 0) + 25;
            });
          });
        }
      });

      rng.select();
    };

    /**
     * outdent
     * @type command
     */
    this.outdent = function () {
      var self = this;
      var rng = range.create().wrapBodyInlineWithPara();

      var paras = rng.nodes(dom.isPara, { includeAncestor: true });
      var clustereds = list.clusterBy(paras, func.peq2('parentNode'));

      $.each(clustereds, function (idx, paras) {
        var head = list.head(paras);
        if (dom.isLi(head)) {
          self.releaseList([paras]);
        } else {
          $.each(paras, function (idx, para) {
            $(para).css('marginLeft', function (idx, val) {
              val = (parseInt(val, 10) || 0);
              return val > 25 ? val - 25 : '';
            });
          });
        }
      });

      rng.select();
    };

    /**
     * toggle list
     * @param {String} listName - OL or UL
     */
    this.toggleList = function (listName) {
      var self = this;
      var rng = range.create().wrapBodyInlineWithPara();

      var paras = rng.nodes(dom.isPara, { includeAncestor: true });
      var clustereds = list.clusterBy(paras, func.peq2('parentNode'));

      // paragraph to list
      if (list.find(paras, dom.isPurePara)) {
        $.each(clustereds, function (idx, paras) {
          self.wrapList(paras, listName);
        });
      // list to paragraph or change list style
      } else {
        var diffLists = rng.nodes(dom.isList, {
          includeAncestor: true
        }).filter(function (listNode) {
          return !$.nodeName(listNode, listName);
        });

        if (diffLists.length) {
          $.each(diffLists, function (idx, listNode) {
            dom.replace(listNode, listName);
          });
        } else {
          this.releaseList(clustereds, true);
        }
      }

      rng.select();
    };

    /**
     * @param {Node[]} paras
     * @param {String} listName
     */
    this.wrapList = function (paras, listName) {
      var head = list.head(paras);
      var last = list.last(paras);

      var prevList = dom.isList(head.previousSibling) && head.previousSibling;
      var nextList = dom.isList(last.nextSibling) && last.nextSibling;

      var listNode = prevList || dom.insertAfter(dom.create(listName || 'UL'), last);

      // P to LI
      paras = $.map(paras, function (para) {
        return dom.isPurePara(para) ? dom.replace(para, 'LI') : para;
      });

      // append to list(<ul>, <ol>)
      dom.appendChildNodes(listNode, paras);

      if (nextList) {
        dom.appendChildNodes(listNode, list.from(nextList.childNodes));
        dom.remove(nextList);
      }
    };

    /**
     * @param {Array[]} clustereds
     * @param {Boolean} isEscapseToBody
     * @return {Node[]}
     */
    this.releaseList = function (clustereds, isEscapseToBody) {
      var releasedParas = [];

      $.each(clustereds, function (idx, paras) {
        var head = list.head(paras);
        var last = list.last(paras);

        var headList = isEscapseToBody ? dom.lastAncestor(head, dom.isList) :
                                         head.parentNode;
        var lastList = headList.childNodes.length > 1 ? dom.splitTree(headList, {
          node: last.parentNode,
          offset: dom.position(last) + 1
        }, true) : null;

        var middleList = dom.splitTree(headList, {
          node: head.parentNode,
          offset: dom.position(head)
        }, true);

        paras = isEscapseToBody ? dom.listDescendant(middleList, dom.isLi) :
                                  list.from(middleList.childNodes).filter(dom.isLi);

        // LI to P
        if (isEscapseToBody || !dom.isList(headList.parentNode)) {
          paras = $.map(paras, function (para) {
            return dom.replace(para, 'P');
          });
        }

        $.each(list.from(paras).reverse(), function (idx, para) {
          dom.insertAfter(para, headList);
        });

        // remove empty lists
        var rootLists = list.compact([headList, middleList, lastList]);
        $.each(rootLists, function (idx, rootList) {
          var listNodes = [rootList].concat(dom.listDescendant(rootList, dom.isList));
          $.each(listNodes.reverse(), function (idx, listNode) {
            if (!dom.nodeLength(listNode)) {
              dom.remove(listNode, true);
            }
          });
        });

        releasedParas = releasedParas.concat(paras);
      });

      return releasedParas;
    };
  };

  /**
   * Editor
   * @class
   */
  var Editor = function () {

    var style = new Style();
    var table = new Table();
    var typing = new Typing();
    var bullet = new Bullet();

    /**
     * save current range
     *
     * @param {jQuery} $editable
     */
    this.saveRange = function ($editable, thenCollapse) {
      $editable.focus();
      $editable.data('range', range.create());
      if (thenCollapse) {
        range.create().collapse().select();
      }
    };

    /**
     * restore lately range
     *
     * @param {jQuery} $editable
     */
    this.restoreRange = function ($editable) {
      var rng = $editable.data('range');
      if (rng) {
        rng.select();
        $editable.focus();
      }
    };

    /**
     * current style
     * @param {Node} target
     */
    this.currentStyle = function (target) {
      var rng = range.create();
      return rng ? rng.isOnEditable() && style.current(rng, target) : false;
    };

    var triggerOnChange = this.triggerOnChange = function ($editable) {
      var onChange = $editable.data('callbacks').onChange;
      if (onChange) {
        onChange($editable.html(), $editable);
      }
    };

    /**
     * undo
     * @param {jQuery} $editable
     */
    this.undo = function ($editable) {
      $editable.data('NoteHistory').undo();
      triggerOnChange($editable);
    };

    /**
     * redo
     * @param {jQuery} $editable
     */
    this.redo = function ($editable) {
      $editable.data('NoteHistory').redo();
      triggerOnChange($editable);
    };

    /**
     * after command
     * @param {jQuery} $editable
     */
    var afterCommand = this.afterCommand = function ($editable) {
      $editable.data('NoteHistory').recordUndo();
      triggerOnChange($editable);
    };

    /* jshint ignore:start */
    // native commands(with execCommand), generate function for execCommand
    var commands = ['bold', 'italic', 'underline', 'strikethrough', 'superscript', 'subscript',
                    'justifyLeft', 'justifyCenter', 'justifyRight', 'justifyFull',
                    'formatBlock', 'removeFormat',
                    'backColor', 'foreColor', 'insertHorizontalRule', 'fontName'];

    for (var idx = 0, len = commands.length; idx < len; idx ++) {
      this[commands[idx]] = (function (sCmd) {
        return function ($editable, value) {
          document.execCommand(sCmd, false, value);

          afterCommand($editable);
        };
      })(commands[idx]);
    }
    /* jshint ignore:end */

    /**
     * handle tab key
     *
     * @param {jQuery} $editable 
     * @param {Object} options
     */
    this.tab = function ($editable, options) {
      var rng = range.create();
      if (rng.isCollapsed() && rng.isOnCell()) {
        table.tab(rng);
      } else {
        typing.insertTab($editable, rng, options.tabsize);
        afterCommand($editable);
      }
    };

    /**
     * handle shift+tab key
     */
    this.untab = function () {
      var rng = range.create();
      if (rng.isCollapsed() && rng.isOnCell()) {
        table.tab(rng, true);
      }
    };

    /**
     * insert paragraph
     *
     * @param {Node} $editable
     */
    this.insertParagraph = function ($editable) {
      typing.insertParagraph($editable);
      afterCommand($editable);
    };

    /**
     * @param {jQuery} $editable
     */
    this.insertOrderedList = function ($editable) {
      bullet.insertOrderedList($editable);
      afterCommand($editable);
    };

    /**
     * @param {jQuery} $editable
     */
    this.insertUnorderedList = function ($editable) {
      bullet.insertUnorderedList($editable);
      afterCommand($editable);
    };

    /**
     * @param {jQuery} $editable
     */
    this.indent = function ($editable) {
      bullet.indent($editable);
      afterCommand($editable);
    };

    /**
     * @param {jQuery} $editable
     */
    this.outdent = function ($editable) {
      bullet.outdent($editable);
      afterCommand($editable);
    };

    /**
     * insert image
     *
     * @param {jQuery} $editable
     * @param {String} sUrl
     */
    this.insertImage = function ($editable, sUrl, filename) {
      async.createImage(sUrl, filename).then(function ($image) {
        $image.css({
          display: '',
          width: Math.min($editable.width(), $image.width())
        });
        range.create().insertNode($image[0]);
        afterCommand($editable);
      }).fail(function () {
        var callbacks = $editable.data('callbacks');
        if (callbacks.onImageUploadError) {
          callbacks.onImageUploadError();
        }
      });
    };

    /**
     * insert video
     * @param {jQuery} $editable
     * @param {String} sUrl
     */
    this.insertVideo = function ($editable, sUrl) {
      // video url patterns(youtube, instagram, vimeo, dailymotion, youku)
      var ytRegExp = /^.*(youtu.be\/|v\/|u\/\w\/|embed\/|watch\?v=|\&v=)([^#\&\?]*).*/;
      var ytMatch = sUrl.match(ytRegExp);

      var igRegExp = /\/\/instagram.com\/p\/(.[a-zA-Z0-9]*)/;
      var igMatch = sUrl.match(igRegExp);

      var vRegExp = /\/\/vine.co\/v\/(.[a-zA-Z0-9]*)/;
      var vMatch = sUrl.match(vRegExp);

      var vimRegExp = /\/\/(player.)?vimeo.com\/([a-z]*\/)*([0-9]{6,11})[?]?.*/;
      var vimMatch = sUrl.match(vimRegExp);

      var dmRegExp = /.+dailymotion.com\/(video|hub)\/([^_]+)[^#]*(#video=([^_&]+))?/;
      var dmMatch = sUrl.match(dmRegExp);

      var youkuRegExp = /\/\/v\.youku\.com\/v_show\/id_(\w+)\.html/;
      var youkuMatch = sUrl.match(youkuRegExp);

      var $video;
      if (ytMatch && ytMatch[2].length === 11) {
        var youtubeId = ytMatch[2];
        $video = $('<iframe>')
          .attr('src', '//www.youtube.com/embed/' + youtubeId)
          .attr('width', '640').attr('height', '360');
      } else if (igMatch && igMatch[0].length) {
        $video = $('<iframe>')
          .attr('src', igMatch[0] + '/embed/')
          .attr('width', '612').attr('height', '710')
          .attr('scrolling', 'no')
          .attr('allowtransparency', 'true');
      } else if (vMatch && vMatch[0].length) {
        $video = $('<iframe>')
          .attr('src', vMatch[0] + '/embed/simple')
          .attr('width', '600').attr('height', '600')
          .attr('class', 'vine-embed');
      } else if (vimMatch && vimMatch[3].length) {
        $video = $('<iframe webkitallowfullscreen mozallowfullscreen allowfullscreen>')
          .attr('src', '//player.vimeo.com/video/' + vimMatch[3])
          .attr('width', '640').attr('height', '360');
      } else if (dmMatch && dmMatch[2].length) {
        $video = $('<iframe>')
          .attr('src', '//www.dailymotion.com/embed/video/' + dmMatch[2])
          .attr('width', '640').attr('height', '360');
      } else if (youkuMatch && youkuMatch[1].length) {
        $video = $('<iframe webkitallowfullscreen mozallowfullscreen allowfullscreen>')
          .attr('height', '498')
          .attr('width', '510')
          .attr('src', '//player.youku.com/embed/' + youkuMatch[1]);
      } else {
        // this is not a known video link. Now what, Cat? Now what?
      }

      if ($video) {
        $video.attr('frameborder', 0);
        range.create().insertNode($video[0]);
        afterCommand($editable);
      }
    };

    /**
     * formatBlock
     *
     * @param {jQuery} $editable
     * @param {String} tagName
     */
    this.formatBlock = function ($editable, tagName) {
      tagName = agent.isMSIE ? '<' + tagName + '>' : tagName;
      document.execCommand('FormatBlock', false, tagName);
      afterCommand($editable);
    };

    this.formatPara = function ($editable) {
      this.formatBlock($editable, 'P');
      afterCommand($editable);
    };

    /* jshint ignore:start */
    for (var idx = 1; idx <= 6; idx ++) {
      this['formatH' + idx] = function (idx) {
        return function ($editable) {
          this.formatBlock($editable, 'H' + idx);
        };
      }(idx);
    };
    /* jshint ignore:end */

    /**
     * fontsize
     * FIXME: Still buggy
     *
     * @param {jQuery} $editable
     * @param {String} value - px
     */
    this.fontSize = function ($editable, value) {
      document.execCommand('fontSize', false, 3);
      if (agent.isFF) {
        // firefox: <font size="3"> to <span style='font-size={value}px;'>, buggy
        $editable.find('font[size=3]').removeAttr('size').css('font-size', value + 'px');
      } else {
        // chrome: <span style="font-size: medium"> to <span style='font-size={value}px;'>
        $editable.find('span').filter(function () {
          return this.style.fontSize === 'medium';
        }).css('font-size', value + 'px');
      }

      afterCommand($editable);
    };

    /**
     * lineHeight
     * @param {jQuery} $editable
     * @param {String} value
     */
    this.lineHeight = function ($editable, value) {
      style.stylePara(range.create(), {
        lineHeight: value
      });
      afterCommand($editable);
    };

    /**
     * unlink
     *
     * @type command
     *
     * @param {jQuery} $editable
     */
    this.unlink = function ($editable) {
      var rng = range.create();
      if (rng.isOnAnchor()) {
        var anchor = dom.ancestor(rng.sc, dom.isAnchor);
        rng = range.createFromNode(anchor);
        rng.select();
        document.execCommand('unlink');

        afterCommand($editable);
      }
    };

    /**
     * create link
     *
     * @type command
     *
     * @param {jQuery} $editable
     * @param {Object} linkInfo
     * @param {Object} options
     */
    this.createLink = function ($editable, linkInfo, options) {
      var linkUrl = linkInfo.url;
      var linkText = linkInfo.text;
      var isNewWindow = linkInfo.newWindow;
      var rng = linkInfo.range;

      if (options.onCreateLink) {
        linkUrl = options.onCreateLink(linkUrl);
      }

      rng = rng.deleteContents();

      // Create a new link when there is no anchor on range.
      var anchor = rng.insertNode($('<A>' + linkText + '</A>')[0], true);
      $(anchor).attr({
        href: linkUrl,
        target: isNewWindow ? '_blank' : ''
      });

      range.createFromNode(anchor).select();
      afterCommand($editable);
    };

    /**
     * returns link info
     *
     * @return {Object}
     */
    this.getLinkInfo = function ($editable) {
      $editable.focus();

      var rng = range.create().expand(dom.isAnchor);

      // Get the first anchor on range(for edit).
      var $anchor = $(list.head(rng.nodes(dom.isAnchor)));

      return {
        range: rng,
        text: rng.toString(),
        isNewWindow: $anchor.length ? $anchor.attr('target') === '_blank' : true,
        url: $anchor.length ? $anchor.attr('href') : ''
      };
    };

    /**
     * get video info
     *
     * @param {jQuery} $editable
     * @return {Object}
     */
    this.getVideoInfo = function ($editable) {
      $editable.focus();

      var rng = range.create();

      if (rng.isOnAnchor()) {
        var anchor = dom.ancestor(rng.sc, dom.isAnchor);
        rng = range.createFromNode(anchor);
      }

      return {
        text: rng.toString()
      };
    };

    this.color = function ($editable, sObjColor) {
      var oColor = JSON.parse(sObjColor);
      var foreColor = oColor.foreColor, backColor = oColor.backColor;

      if (foreColor) { document.execCommand('foreColor', false, foreColor); }
      if (backColor) { document.execCommand('backColor', false, backColor); }

      afterCommand($editable);
    };

    this.insertTable = function ($editable, sDim) {
      var dimension = sDim.split('x');
      var rng = range.create();
      rng = rng.deleteContents();
      rng.insertNode(table.createTable(dimension[0], dimension[1]));
      afterCommand($editable);
    };

    /**
     * @param {jQuery} $editable
     * @param {String} value
     * @param {jQuery} $target
     */
    this.floatMe = function ($editable, value, $target) {
      $target.css('float', value);
      afterCommand($editable);
    };

    /**
     * resize overlay element
     * @param {jQuery} $editable
     * @param {String} value
     * @param {jQuery} $target - target element
     */
    this.resize = function ($editable, value, $target) {
      $target.css({
        width: $editable.width() * value + 'px',
        height: ''
      });

      afterCommand($editable);
    };

    /**
     * @param {Position} pos
     * @param {jQuery} $target - target element
     * @param {Boolean} [bKeepRatio] - keep ratio
     */
    this.resizeTo = function (pos, $target, bKeepRatio) {
      var imageSize;
      if (bKeepRatio) {
        var newRatio = pos.y / pos.x;
        var ratio = $target.data('ratio');
        imageSize = {
          width: ratio > newRatio ? pos.x : pos.y / ratio,
          height: ratio > newRatio ? pos.x * ratio : pos.y
        };
      } else {
        imageSize = {
          width: pos.x,
          height: pos.y
        };
      }

      $target.css(imageSize);
    };

    /**
     * remove media object
     *
     * @param {jQuery} $editable
     * @param {String} value - dummy argument (for keep interface)
     * @param {jQuery} $target - target element
     */
    this.removeMedia = function ($editable, value, $target) {
      $target.detach();

      afterCommand($editable);
    };
  };

  /**
   * History
   * @class
   */
  var History = function ($editable) {
    var stack = [], stackOffset = 0;
    var editable = $editable[0];

    var makeSnapshot = function () {
      var rng = range.create();
      var emptyBookmark = {s: {path: [0], offset: 0}, e: {path: [0], offset: 0}};

      return {
        contents: $editable.html(),
        bookmark: (rng ? rng.bookmark(editable) : emptyBookmark)
      };
    };

    var applySnapshot = function (snapshot) {
      if (snapshot.contents !== null) {
        $editable.html(snapshot.contents);
      }
      if (snapshot.bookmark !== null) {
        range.createFromBookmark(editable, snapshot.bookmark).select();
      }
    };

    this.undo = function () {
      if (0 < stackOffset) {
        stackOffset--;
        applySnapshot(stack[stackOffset]);
      }
    };

    this.redo = function () {
      if (stack.length - 1 > stackOffset) {
        stackOffset++;
        applySnapshot(stack[stackOffset]);
      }
    };

    this.recordUndo = function () {
      // Wash out stack after stackOffset
      if (stack.length > stackOffset) {
        stack = stack.slice(0, stackOffset);
      }

      // Create new snapshot and push it to the end
      stack.push(makeSnapshot());
      stackOffset++;
    };

    // Create first undo stack
    this.recordUndo();
  };

  /**
   * Button
   */
  var Button = function () {
    /**
     * update button status
     *
     * @param {jQuery} $container
     * @param {Object} styleInfo
     */
    this.update = function ($container, styleInfo) {
      /**
       * handle dropdown's check mark (for fontname, fontsize, lineHeight).
       * @param {jQuery} $btn
       * @param {Number} value
       */
      var checkDropdownMenu = function ($btn, value) {
        $btn.find('.dropdown-menu li a').each(function () {
          // always compare string to avoid creating another func.
          var isChecked = ($(this).data('value') + '') === (value + '');
          this.className = isChecked ? 'checked' : '';
        });
      };

      /**
       * update button state(active or not).
       *
       * @param {String} selector
       * @param {Function} pred
       */
      var btnState = function (selector, pred) {
        var $btn = $container.find(selector);
        $btn.toggleClass('active', pred());
      };

      // fontname
      var $fontname = $container.find('.note-fontname');
      if ($fontname.length) {
        var selectedFont = styleInfo['font-family'];
        if (!!selectedFont) {
          selectedFont = list.head(selectedFont.split(','));
          selectedFont = selectedFont.replace(/\'/g, '');
          $fontname.find('.note-current-fontname').text(selectedFont);
          checkDropdownMenu($fontname, selectedFont);
        }
      }

      // fontsize
      var $fontsize = $container.find('.note-fontsize');
      $fontsize.find('.note-current-fontsize').text(styleInfo['font-size']);
      checkDropdownMenu($fontsize, parseFloat(styleInfo['font-size']));

      // lineheight
      var $lineHeight = $container.find('.note-height');
      checkDropdownMenu($lineHeight, parseFloat(styleInfo['line-height']));

      btnState('button[data-event="bold"]', function () {
        return styleInfo['font-bold'] === 'bold';
      });
      btnState('button[data-event="italic"]', function () {
        return styleInfo['font-italic'] === 'italic';
      });
      btnState('button[data-event="underline"]', function () {
        return styleInfo['font-underline'] === 'underline';
      });
      btnState('button[data-event="strikethrough"]', function () {
        return styleInfo['font-strikethrough'] === 'strikethrough';
      });
      btnState('button[data-event="superscript"]', function () {
        return styleInfo['font-superscript'] === 'superscript';
      });
      btnState('button[data-event="subscript"]', function () {
        return styleInfo['font-subscript'] === 'subscript';
      });
      btnState('button[data-event="justifyLeft"]', function () {
        return styleInfo['text-align'] === 'left' || styleInfo['text-align'] === 'start';
      });
      btnState('button[data-event="justifyCenter"]', function () {
        return styleInfo['text-align'] === 'center';
      });
      btnState('button[data-event="justifyRight"]', function () {
        return styleInfo['text-align'] === 'right';
      });
      btnState('button[data-event="justifyFull"]', function () {
        return styleInfo['text-align'] === 'justify';
      });
      btnState('button[data-event="insertUnorderedList"]', function () {
        return styleInfo['list-style'] === 'unordered';
      });
      btnState('button[data-event="insertOrderedList"]', function () {
        return styleInfo['list-style'] === 'ordered';
      });
    };

    /**
     * update recent color
     *
     * @param {Node} button
     * @param {String} eventName
     * @param {value} value
     */
    this.updateRecentColor = function (button, eventName, value) {
      var $color = $(button).closest('.note-color');
      var $recentColor = $color.find('.note-recent-color');
      var colorInfo = JSON.parse($recentColor.attr('data-value'));
      colorInfo[eventName] = value;
      $recentColor.attr('data-value', JSON.stringify(colorInfo));
      var sKey = eventName === 'backColor' ? 'background-color' : 'color';
      $recentColor.find('i').css(sKey, value);
    };
  };

  /**
   * Toolbar
   */
  var Toolbar = function () {
    var button = new Button();

    this.update = function ($toolbar, styleInfo) {
      button.update($toolbar, styleInfo);
    };

    /**
     * @param {Node} button
     * @param {String} eventName
     * @param {String} value
     */
    this.updateRecentColor = function (buttonNode, eventName, value) {
      button.updateRecentColor(buttonNode, eventName, value);
    };

    /**
     * activate buttons exclude codeview
     * @param {jQuery} $toolbar
     */
    this.activate = function ($toolbar) {
      $toolbar.find('button')
              .not('button[data-event="codeview"]')
              .removeClass('disabled');
    };

    /**
     * deactivate buttons exclude codeview
     * @param {jQuery} $toolbar
     */
    this.deactivate = function ($toolbar) {
      $toolbar.find('button')
              .not('button[data-event="codeview"]')
              .addClass('disabled');
    };

    this.updateFullscreen = function ($container, bFullscreen) {
      var $btn = $container.find('button[data-event="fullscreen"]');
      $btn.toggleClass('active', bFullscreen);
    };

    this.updateCodeview = function ($container, isCodeview) {
      var $btn = $container.find('button[data-event="codeview"]');
      $btn.toggleClass('active', isCodeview);
    };
  };

  /**
   * Popover (http://getbootstrap.com/javascript/#popovers)
   */
  var Popover = function () {
    var button = new Button();

    /**
     * returns position from placeholder
     * @param {Node} placeholder
     * @param {Boolean} isAirMode
     */
    var posFromPlaceholder = function (placeholder, isAirMode) {
      var $placeholder = $(placeholder);
      var pos = isAirMode ? $placeholder.offset() : $placeholder.position();
      var height = $placeholder.outerHeight(true); // include margin

      // popover below placeholder.
      return {
        left: pos.left,
        top: pos.top + height
      };
    };

    /**
     * show popover
     * @param {jQuery} popover
     * @param {Position} pos
     */
    var showPopover = function ($popover, pos) {
      $popover.css({
        display: 'block',
        left: pos.left,
        top: pos.top
      });
    };

    var PX_POPOVER_ARROW_OFFSET_X = 20;

    /**
     * update current state
     * @param {jQuery} $popover - popover container
     * @param {Object} styleInfo - style object
     * @param {Boolean} isAirMode
     */
    this.update = function ($popover, styleInfo, isAirMode) {
      button.update($popover, styleInfo);

      var $linkPopover = $popover.find('.note-link-popover');
      if (styleInfo.anchor) {
        var $anchor = $linkPopover.find('a');
        var href = $(styleInfo.anchor).attr('href');
        $anchor.attr('href', href).html(href);
        showPopover($linkPopover, posFromPlaceholder(styleInfo.anchor, isAirMode));
      } else {
        $linkPopover.hide();
      }

      var $imagePopover = $popover.find('.note-image-popover');
      if (styleInfo.image) {
        showPopover($imagePopover, posFromPlaceholder(styleInfo.image, isAirMode));
      } else {
        $imagePopover.hide();
      }

      var $airPopover = $popover.find('.note-air-popover');
      if (isAirMode && !styleInfo.range.isCollapsed()) {
        var bnd = func.rect2bnd(list.last(styleInfo.range.getClientRects()));
        showPopover($airPopover, {
          left: Math.max(bnd.left + bnd.width / 2 - PX_POPOVER_ARROW_OFFSET_X, 0),
          top: bnd.top + bnd.height
        });
      } else {
        $airPopover.hide();
      }
    };

    /**
     * @param {Node} button
     * @param {String} eventName
     * @param {String} value
     */
    this.updateRecentColor = function (button, eventName, value) {
      button.updateRecentColor(button, eventName, value);
    };

    /**
     * hide all popovers
     * @param {jQuery} $popover - popover contaienr
     */
    this.hide = function ($popover) {
      $popover.children().hide();
    };
  };

  /**
   * Handle
   */
  var Handle = function () {
    /**
     * update handle
     * @param {jQuery} $handle
     * @param {Object} styleInfo
     * @param {Boolean} isAirMode
     */
    this.update = function ($handle, styleInfo, isAirMode) {
      var $selection = $handle.find('.note-control-selection');
      if (styleInfo.image) {
        var $image = $(styleInfo.image);
        var pos = isAirMode ? $image.offset() : $image.position();

        // include margin
        var imageSize = {
          w: $image.outerWidth(true),
          h: $image.outerHeight(true)
        };

        $selection.css({
          display: 'block',
          left: pos.left,
          top: pos.top,
          width: imageSize.w,
          height: imageSize.h
        }).data('target', styleInfo.image); // save current image element.
        var sizingText = imageSize.w + 'x' + imageSize.h;
        $selection.find('.note-control-selection-info').text(sizingText);
      } else {
        $selection.hide();
      }
    };

    this.hide = function ($handle) {
      $handle.children().hide();
    };
  };

  /**
   * Dialog 
   *
   * @class
   */
  var Dialog = function () {

    /**
     * toggle button status
     *
     * @param {jQuery} $btn
     * @param {Boolean} isEnable
     */
    var toggleBtn = function ($btn, isEnable) {
      $btn.toggleClass('disabled', !isEnable);
      $btn.attr('disabled', !isEnable);
    };

    /**
     * show image dialog
     *
     * @param {jQuery} $editable
     * @param {jQuery} $dialog
     * @return {Promise}
     */
    this.showImageDialog = function ($editable, $dialog) {
      return $.Deferred(function (deferred) {
        var $imageDialog = $dialog.find('.note-image-dialog');

        var $imageInput = $dialog.find('.note-image-input'),
            $imageUrl = $dialog.find('.note-image-url'),
            $imageBtn = $dialog.find('.note-image-btn');

        $imageDialog.one('shown.bs.modal', function () {
          // Cloning imageInput to clear element.
          $imageInput.replaceWith($imageInput.clone()
            .on('change', function () {
              deferred.resolve(this.files);
              $imageDialog.modal('hide');
            })
            .val('')
          );

          $imageBtn.click(function (event) {
            event.preventDefault();

            deferred.resolve($imageUrl.val());
            $imageDialog.modal('hide');
          });

          $imageUrl.on('keyup paste', function (event) {
            var url;
            
            if (event.type === 'paste') {
              url = event.originalEvent.clipboardData.getData('text');
            } else {
              url = $imageUrl.val();
            }
            
            toggleBtn($imageBtn, url);
          }).val('').trigger('focus');
        }).one('hidden.bs.modal', function () {
          $imageInput.off('change');
          $imageUrl.off('keyup paste');
          $imageBtn.off('click');

          if (deferred.state() === 'pending') {
            deferred.reject();
          }
        }).modal('show');
      });
    };

    /**
     * Show video dialog and set event handlers on dialog controls.
     *
     * @param {jQuery} $dialog 
     * @param {Object} videoInfo 
     * @return {Promise}
     */
    this.showVideoDialog = function ($editable, $dialog, videoInfo) {
      return $.Deferred(function (deferred) {
        var $videoDialog = $dialog.find('.note-video-dialog');
        var $videoUrl = $videoDialog.find('.note-video-url'),
            $videoBtn = $videoDialog.find('.note-video-btn');

        $videoDialog.one('shown.bs.modal', function () {
          $videoUrl.val(videoInfo.text).keyup(function () {
            toggleBtn($videoBtn, $videoUrl.val());
          }).trigger('keyup').trigger('focus');

          $videoBtn.click(function (event) {
            event.preventDefault();

            deferred.resolve($videoUrl.val());
            $videoDialog.modal('hide');
          });
        }).one('hidden.bs.modal', function () {
          // dettach events
          $videoUrl.off('keyup');
          $videoBtn.off('click');

          if (deferred.state() === 'pending') {
            deferred.reject();
          }
        }).modal('show');
      });
    };

    /**
     * Show link dialog and set event handlers on dialog controls.
     *
     * @param {jQuery} $dialog
     * @param {Object} linkInfo
     * @return {Promise}
     */
    this.showLinkDialog = function ($editable, $dialog, linkInfo) {
      return $.Deferred(function (deferred) {
        var $linkDialog = $dialog.find('.note-link-dialog');

        var $linkText = $linkDialog.find('.note-link-text'),
        $linkUrl = $linkDialog.find('.note-link-url'),
        $linkBtn = $linkDialog.find('.note-link-btn'),
        $openInNewWindow = $linkDialog.find('input[type=checkbox]');

        $linkDialog.one('shown.bs.modal', function () {
          $linkText.val(linkInfo.text);

          $linkText.keyup(function () {
            // if linktext was modified by keyup,
            // stop cloning text from linkUrl
            linkInfo.text = $linkText.val();
          });

          // if no url was given, copy text to url
          if (!linkInfo.url) {
            linkInfo.url = linkInfo.text;
            toggleBtn($linkBtn, linkInfo.text);
          }

          $linkUrl.keyup(function () {
            toggleBtn($linkBtn, $linkUrl.val());
            // display same link on `Text to display` input
            // when create a new link
            if (!linkInfo.text) {
              $linkText.val($linkUrl.val());
            }
          }).val(linkInfo.url).trigger('focus').trigger('select');

          $openInNewWindow.prop('checked', linkInfo.newWindow);

          $linkBtn.one('click', function (event) {
            event.preventDefault();

            deferred.resolve({
              range: linkInfo.range,
              url: $linkUrl.val(),
              text: $linkText.val(),
              newWindow: $openInNewWindow.is(':checked')
            });
            $linkDialog.modal('hide');
          });
        }).one('hidden.bs.modal', function () {
          // dettach events
          $linkText.off('keyup');
          $linkUrl.off('keyup');
          $linkBtn.off('click');

          if (deferred.state() === 'pending') {
            deferred.reject();
          }
        }).modal('show');
      }).promise();
    };

    /**
     * show help dialog
     *
     * @param {jQuery} $dialog
     */
    this.showHelpDialog = function ($editable, $dialog) {
      return $.Deferred(function (deferred) {
        var $helpDialog = $dialog.find('.note-help-dialog');

        $helpDialog.one('hidden.bs.modal', function () {
          deferred.resolve();
        }).modal('show');
      }).promise();
    };
  };


  var CodeMirror;
  if (agent.hasCodeMirror) {
    if (agent.isSupportAmd) {
      require(['CodeMirror'], function (cm) {
        CodeMirror = cm;
      });
    } else {
      CodeMirror = window.CodeMirror;
    }
  }

  /**
   * EventHandler
   */
  var EventHandler = function () {
    var $window = $(window);
    var $document = $(document);
    var $scrollbar = $('html, body');

    var editor = new Editor();
    var toolbar = new Toolbar(), popover = new Popover();
    var handle = new Handle(), dialog = new Dialog();

    /**
     * returns makeLayoutInfo from editor's descendant node.
     *
     * @param {Node} descendant
     * @returns {Object}
     */
    var makeLayoutInfo = function (descendant) {
      var $target = $(descendant).closest('.note-editor, .note-air-editor, .note-air-layout');

      if (!$target.length) { return null; }

      var $editor;
      if ($target.is('.note-editor, .note-air-editor')) {
        $editor = $target;
      } else {
        $editor = $('#note-editor-' + list.last($target.attr('id').split('-')));
      }

      return dom.buildLayoutInfo($editor);
    };

    /**
     * insert Images from file array.
     *
     * @param {jQuery} $editable
     * @param {File[]} files
     */
    var insertImages = function ($editable, files) {
      var callbacks = $editable.data('callbacks');

      // If onImageUpload options setted
      if (callbacks.onImageUpload) {
        callbacks.onImageUpload(files, editor, $editable);
      // else insert Image as dataURL
      } else {
        $.each(files, function (idx, file) {
          var filename = file.name;
          async.readFileAsDataURL(file).then(function (sDataURL) {
            editor.insertImage($editable, sDataURL, filename);
          }).fail(function () {
            if (callbacks.onImageUploadError) {
              callbacks.onImageUploadError();
            }
          });
        });
      }
    };

    var commands = {
      /**
       * @param {Object} layoutInfo
       */
      showLinkDialog: function (layoutInfo) {
        var $editor = layoutInfo.editor(),
            $dialog = layoutInfo.dialog(),
            $editable = layoutInfo.editable(),
            linkInfo = editor.getLinkInfo($editable);

        var options = $editor.data('options');

        editor.saveRange($editable);
        dialog.showLinkDialog($editable, $dialog, linkInfo).then(function (linkInfo) {
          editor.restoreRange($editable);
          editor.createLink($editable, linkInfo, options);
          // hide popover after creating link
          popover.hide(layoutInfo.popover());
        }).fail(function () {
          editor.restoreRange($editable);
        });
      },

      /**
       * @param {Object} layoutInfo
       */
      showImageDialog: function (layoutInfo) {
        var $dialog = layoutInfo.dialog(),
            $editable = layoutInfo.editable();

        editor.saveRange($editable);
        dialog.showImageDialog($editable, $dialog).then(function (data) {
          editor.restoreRange($editable);

          if (typeof data === 'string') {
            // image url
            editor.insertImage($editable, data);
          } else {
            // array of files
            insertImages($editable, data);
          }
        }).fail(function () {
          editor.restoreRange($editable);
        });
      },

      /**
       * @param {Object} layoutInfo
       */
      showVideoDialog: function (layoutInfo) {
        var $dialog = layoutInfo.dialog(),
            $editable = layoutInfo.editable(),
            videoInfo = editor.getVideoInfo($editable);

        editor.saveRange($editable);
        dialog.showVideoDialog($editable, $dialog, videoInfo).then(function (sUrl) {
          editor.restoreRange($editable);
          editor.insertVideo($editable, sUrl);
        }).fail(function () {
          editor.restoreRange($editable);
        });
      },

      /**
       * @param {Object} layoutInfo
       */
      showHelpDialog: function (layoutInfo) {
        var $dialog = layoutInfo.dialog(),
            $editable = layoutInfo.editable();

        editor.saveRange($editable, true);
        dialog.showHelpDialog($editable, $dialog).then(function () {
          editor.restoreRange($editable);
        });
      },

      fullscreen: function (layoutInfo) {
        var $editor = layoutInfo.editor(),
        $toolbar = layoutInfo.toolbar(),
        $editable = layoutInfo.editable(),
        $codable = layoutInfo.codable();

        var options = $editor.data('options');

        var resize = function (size) {
          $editor.css('width', size.w);
          $editable.css('height', size.h);
          $codable.css('height', size.h);
          if ($codable.data('cmeditor')) {
            $codable.data('cmeditor').setsize(null, size.h);
          }
        };

        $editor.toggleClass('fullscreen');
        var isFullscreen = $editor.hasClass('fullscreen');
        if (isFullscreen) {
          $editable.data('orgheight', $editable.css('height'));

          $window.on('resize', function () {
            resize({
              w: $window.width(),
              h: $window.height() - $toolbar.outerHeight()
            });
          }).trigger('resize');

          $scrollbar.css('overflow', 'hidden');
        } else {
          $window.off('resize');
          resize({
            w: options.width || '',
            h: $editable.data('orgheight')
          });
          $scrollbar.css('overflow', 'visible');
        }

        toolbar.updateFullscreen($toolbar, isFullscreen);
      },

      codeview: function (layoutInfo) {
        var $editor = layoutInfo.editor(),
        $toolbar = layoutInfo.toolbar(),
        $editable = layoutInfo.editable(),
        $codable = layoutInfo.codable(),
        $popover = layoutInfo.popover();

        var options = $editor.data('options');

        var cmEditor, server;

        $editor.toggleClass('codeview');

        var isCodeview = $editor.hasClass('codeview');
        if (isCodeview) {
          $codable.val(dom.html($editable, true));
          $codable.height($editable.height());
          toolbar.deactivate($toolbar);
          popover.hide($popover);
          $codable.focus();

          // activate CodeMirror as codable
          if (agent.hasCodeMirror) {
            cmEditor = CodeMirror.fromTextArea($codable[0], options.codemirror);

            // CodeMirror TernServer
            if (options.codemirror.tern) {
              server = new CodeMirror.TernServer(options.codemirror.tern);
              cmEditor.ternServer = server;
              cmEditor.on('cursorActivity', function (cm) {
                server.updateArgHints(cm);
              });
            }

            // CodeMirror hasn't Padding.
            cmEditor.setSize(null, $editable.outerHeight());
            $codable.data('cmEditor', cmEditor);
          }
        } else {
          // deactivate CodeMirror as codable
          if (agent.hasCodeMirror) {
            cmEditor = $codable.data('cmEditor');
            $codable.val(cmEditor.getValue());
            cmEditor.toTextArea();
          }

          $editable.html(dom.value($codable) || dom.emptyPara);
          $editable.height(options.height ? $codable.height() : 'auto');

          toolbar.activate($toolbar);
          $editable.focus();
        }

        toolbar.updateCodeview(layoutInfo.toolbar(), isCodeview);
      }
    };

    var hMousedown = function (event) {
      //preventDefault Selection for FF, IE8+
      if (dom.isImg(event.target)) {
        event.preventDefault();
      }
    };

    var hToolbarAndPopoverUpdate = function (event) {
      // delay for range after mouseup
      setTimeout(function () {
        var layoutInfo = makeLayoutInfo(event.currentTarget || event.target);
        var styleInfo = editor.currentStyle(event.target);
        if (!styleInfo) { return; }

        var isAirMode = layoutInfo.editor().data('options').airMode;
        if (!isAirMode) {
          toolbar.update(layoutInfo.toolbar(), styleInfo);
        }

        popover.update(layoutInfo.popover(), styleInfo, isAirMode);
        handle.update(layoutInfo.handle(), styleInfo, isAirMode);
      }, 0);
    };

    var hScroll = function (event) {
      var layoutInfo = makeLayoutInfo(event.currentTarget || event.target);
      //hide popover and handle when scrolled
      popover.hide(layoutInfo.popover());
      handle.hide(layoutInfo.handle());
    };

    /**
     * paste clipboard image
     *
     * @param {Event} event
     */
    var hPasteClipboardImage = function (event) {
      var clipboardData = event.originalEvent.clipboardData;
      if (!clipboardData || !clipboardData.items || !clipboardData.items.length) {
        return;
      }

      var layoutInfo = makeLayoutInfo(event.currentTarget || event.target),
          $editable = layoutInfo.editable();

      var item = list.head(clipboardData.items);
      var isClipboardImage = item.kind === 'file' && item.type.indexOf('image/') !== -1;

      if (isClipboardImage) {
        insertImages($editable, [item.getAsFile()]);
      }

      editor.afterCommand($editable);
    };

    /**
     * `mousedown` event handler on $handle
     *  - controlSizing: resize image
     *
     * @param {MouseEvent} event
     */
    var hHandleMousedown = function (event) {
      if (dom.isControlSizing(event.target)) {
        event.preventDefault();
        event.stopPropagation();

        var layoutInfo = makeLayoutInfo(event.target),
            $handle = layoutInfo.handle(), $popover = layoutInfo.popover(),
            $editable = layoutInfo.editable(),
            $editor = layoutInfo.editor();

        var target = $handle.find('.note-control-selection').data('target'),
            $target = $(target), posStart = $target.offset(),
            scrollTop = $document.scrollTop();

        var isAirMode = $editor.data('options').airMode;

        $document.on('mousemove', function (event) {
          editor.resizeTo({
            x: event.clientX - posStart.left,
            y: event.clientY - (posStart.top - scrollTop)
          }, $target, !event.shiftKey);

          handle.update($handle, {image: target}, isAirMode);
          popover.update($popover, {image: target}, isAirMode);
        }).one('mouseup', function () {
          $document.off('mousemove');
        });

        if (!$target.data('ratio')) { // original ratio.
          $target.data('ratio', $target.height() / $target.width());
        }

        editor.afterCommand($editable);
      }
    };

    var hToolbarAndPopoverMousedown = function (event) {
      // prevent default event when insertTable (FF, Webkit)
      var $btn = $(event.target).closest('[data-event]');
      if ($btn.length) {
        event.preventDefault();
      }
    };

    var hToolbarAndPopoverClick = function (event) {
      var $btn = $(event.target).closest('[data-event]');

      if ($btn.length) {
        var eventName = $btn.attr('data-event'),
            value = $btn.attr('data-value'),
            hide = $btn.attr('data-hide');

        var layoutInfo = makeLayoutInfo(event.target);

        event.preventDefault();

        // before command: detect control selection element($target)
        var $target;
        if ($.inArray(eventName, ['resize', 'floatMe', 'removeMedia']) !== -1) {
          var $selection = layoutInfo.handle().find('.note-control-selection');
          $target = $($selection.data('target'));
        }

        // If requested, hide the popover when the button is clicked.
        // Useful for things like showHelpDialog.
        if (hide) {
          $btn.parents('.popover').hide();
        }
        
        if (editor[eventName]) { // on command
          var $editable = layoutInfo.editable();
          $editable.trigger('focus');
          editor[eventName]($editable, value, $target);
        } else if (commands[eventName]) {
          commands[eventName].call(this, layoutInfo);
        }

        // after command
        if ($.inArray(eventName, ['backColor', 'foreColor']) !== -1) {
          var options = layoutInfo.editor().data('options', options);
          var module = options.airMode ? popover : toolbar;
          module.updateRecentColor(list.head($btn), eventName, value);
        }

        hToolbarAndPopoverUpdate(event);
      }
    };

    var EDITABLE_PADDING = 24;
    /**
     * `mousedown` event handler on statusbar
     *
     * @param {MouseEvent} event
     */
    var hStatusbarMousedown = function (event) {
      event.preventDefault();
      event.stopPropagation();

      var $editable = makeLayoutInfo(event.target).editable();
      var nEditableTop = $editable.offset().top - $document.scrollTop();

      var layoutInfo = makeLayoutInfo(event.currentTarget || event.target);
      var options = layoutInfo.editor().data('options');

      $document.on('mousemove', function (event) {
        var nHeight = event.clientY - (nEditableTop + EDITABLE_PADDING);

        nHeight = (options.minHeight > 0) ? Math.max(nHeight, options.minHeight) : nHeight;
        nHeight = (options.maxHeight > 0) ? Math.min(nHeight, options.maxHeight) : nHeight;

        $editable.height(nHeight);
      }).one('mouseup', function () {
        $document.off('mousemove');
      });
    };

    var PX_PER_EM = 18;
    var hDimensionPickerMove = function (event, options) {
      var $picker = $(event.target.parentNode); // target is mousecatcher
      var $dimensionDisplay = $picker.next();
      var $catcher = $picker.find('.note-dimension-picker-mousecatcher');
      var $highlighted = $picker.find('.note-dimension-picker-highlighted');
      var $unhighlighted = $picker.find('.note-dimension-picker-unhighlighted');

      var posOffset;
      // HTML5 with jQuery - e.offsetX is undefined in Firefox
      if (event.offsetX === undefined) {
        var posCatcher = $(event.target).offset();
        posOffset = {
          x: event.pageX - posCatcher.left,
          y: event.pageY - posCatcher.top
        };
      } else {
        posOffset = {
          x: event.offsetX,
          y: event.offsetY
        };
      }

      var dim = {
        c: Math.ceil(posOffset.x / PX_PER_EM) || 1,
        r: Math.ceil(posOffset.y / PX_PER_EM) || 1
      };

      $highlighted.css({ width: dim.c + 'em', height: dim.r + 'em' });
      $catcher.attr('data-value', dim.c + 'x' + dim.r);

      if (3 < dim.c && dim.c < options.insertTableMaxSize.col) {
        $unhighlighted.css({ width: dim.c + 1 + 'em'});
      }

      if (3 < dim.r && dim.r < options.insertTableMaxSize.row) {
        $unhighlighted.css({ height: dim.r + 1 + 'em'});
      }

      $dimensionDisplay.html(dim.c + ' x ' + dim.r);
    };

    /**
     * Drag and Drop Events
     *
     * @param {Object} layoutInfo - layout Informations
     * @param {Boolean} disableDragAndDrop
     */
    var handleDragAndDropEvent = function (layoutInfo, disableDragAndDrop) {
      if (disableDragAndDrop) {
        // prevent default drop event
        $document.on('drop', function (e) {
          e.preventDefault();
        });
      } else {
        attachDragAndDropEvent(layoutInfo);
      }
    };

    /**
     * attach Drag and Drop Events
     *
     * @param {Object} layoutInfo - layout Informations
     */
    var attachDragAndDropEvent = function (layoutInfo) {
      var collection = $(),
          $dropzone = layoutInfo.dropzone,
          $dropzoneMessage = layoutInfo.dropzone.find('.note-dropzone-message');

      // show dropzone on dragenter when dragging a object to document.
      $document.on('dragenter', function (e) {
        var isCodeview = layoutInfo.editor.hasClass('codeview');
        if (!isCodeview && !collection.length) {
          layoutInfo.editor.addClass('dragover');
          $dropzone.width(layoutInfo.editor.width());
          $dropzone.height(layoutInfo.editor.height());
          $dropzoneMessage.text('Drag Image Here');
        }
        collection = collection.add(e.target);
      }).on('dragleave', function (e) {
        collection = collection.not(e.target);
        if (!collection.length) {
          layoutInfo.editor.removeClass('dragover');
        }
      }).on('drop', function () {
        collection = $();
        layoutInfo.editor.removeClass('dragover');
      });

      // change dropzone's message on hover.
      $dropzone.on('dragenter', function () {
        $dropzone.addClass('hover');
        $dropzoneMessage.text('Drop Image');
      }).on('dragleave', function () {
        $dropzone.removeClass('hover');
        $dropzoneMessage.text('Drag Image Here');
      });

      // attach dropImage
      $dropzone.on('drop', function (event) {
        event.preventDefault();

        var dataTransfer = event.originalEvent.dataTransfer;
        if (dataTransfer && dataTransfer.files) {
          var layoutInfo = makeLayoutInfo(event.currentTarget || event.target);
          layoutInfo.editable().focus();
          insertImages(layoutInfo.editable(), dataTransfer.files);
        }
      }).on('dragover', false); // prevent default dragover event
    };


    /**
     * bind KeyMap on keydown
     *
     * @param {Object} layoutInfo
     * @param {Object} keyMap
     */
    this.bindKeyMap = function (layoutInfo, keyMap) {
      var $editor = layoutInfo.editor;
      var $editable = layoutInfo.editable;

      layoutInfo = makeLayoutInfo($editable);

      $editable.on('keydown', function (event) {
        var aKey = [];

        // modifier
        if (event.metaKey) { aKey.push('CMD'); }
        if (event.ctrlKey && !event.altKey) { aKey.push('CTRL'); }
        if (event.shiftKey) { aKey.push('SHIFT'); }

        // keycode
        var keyName = key.nameFromCode[event.keyCode];
        if (keyName) { aKey.push(keyName); }

        var eventName = keyMap[aKey.join('+')];
        if (eventName) {
          event.preventDefault();

          if (editor[eventName]) {
            editor[eventName]($editable, $editor.data('options'));
          } else if (commands[eventName]) {
            commands[eventName].call(this, layoutInfo);
          }
        } else if (key.isEdit(event.keyCode)) {
          editor.afterCommand($editable);
        }
      });
    };

    /**
     * attach eventhandler
     *
     * @param {Object} layoutInfo - layout Informations
     * @param {Object} options - user options include custom event handlers
     * @param {Function} options.enter - enter key handler
     */
    this.attach = function (layoutInfo, options) {
      // handlers for editable
      this.bindKeyMap(layoutInfo, options.keyMap[agent.isMac ? 'mac' : 'pc']);
      layoutInfo.editable.on('mousedown', hMousedown);
      layoutInfo.editable.on('keyup mouseup', hToolbarAndPopoverUpdate);
      layoutInfo.editable.on('scroll', hScroll);
      layoutInfo.editable.on('paste', hPasteClipboardImage);

      // handler for handle and popover
      layoutInfo.handle.on('mousedown', hHandleMousedown);
      layoutInfo.popover.on('click', hToolbarAndPopoverClick);
      layoutInfo.popover.on('mousedown', hToolbarAndPopoverMousedown);

      // handlers for frame mode (toolbar, statusbar)
      if (!options.airMode) {
        // handler for drag and drop
        handleDragAndDropEvent(layoutInfo, options.disableDragAndDrop);

        // handler for toolbar
        layoutInfo.toolbar.on('click', hToolbarAndPopoverClick);
        layoutInfo.toolbar.on('mousedown', hToolbarAndPopoverMousedown);

        // handler for statusbar
        if (!options.disableResizeEditor) {
          layoutInfo.statusbar.on('mousedown', hStatusbarMousedown);
        }
      }

      // handler for table dimension
      var $catcherContainer = options.airMode ? layoutInfo.popover :
                                                layoutInfo.toolbar;
      var $catcher = $catcherContainer.find('.note-dimension-picker-mousecatcher');
      $catcher.css({
        width: options.insertTableMaxSize.col + 'em',
        height: options.insertTableMaxSize.row + 'em'
      }).on('mousemove', function (event) {
        hDimensionPickerMove(event, options);
      });

      // save options on editor
      layoutInfo.editor.data('options', options);

      // ret styleWithCSS for backColor / foreColor clearing with 'inherit'.
      if (options.styleWithSpan && !agent.isMSIE) {
        // protect FF Error: NS_ERROR_FAILURE: Failure
        setTimeout(function () {
          document.execCommand('styleWithCSS', 0, true);
        }, 0);
      }

      // History
      var history = new History(layoutInfo.editable);
      layoutInfo.editable.data('NoteHistory', history);

      // basic event callbacks (lowercase)
      // enter, focus, blur, keyup, keydown
      if (options.onenter) {
        layoutInfo.editable.keypress(function (event) {
          if (event.keyCode === key.ENTER) { options.onenter(event); }
        });
      }

      if (options.onfocus) { layoutInfo.editable.focus(options.onfocus); }
      if (options.onblur) { layoutInfo.editable.blur(options.onblur); }
      if (options.onkeyup) { layoutInfo.editable.keyup(options.onkeyup); }
      if (options.onkeydown) { layoutInfo.editable.keydown(options.onkeydown); }
      if (options.onpaste) { layoutInfo.editable.on('paste', options.onpaste); }

      // callbacks for advanced features (camel)
      if (options.onToolbarClick) { layoutInfo.toolbar.click(options.onToolbarClick); }
      if (options.onChange) {
        var hChange = function () {
          editor.triggerOnChange(layoutInfo.editable);
        };

        if (agent.isMSIE) {
          var sDomEvents = 'DOMCharacterDataModified DOMSubtreeModified DOMNodeInserted';
          layoutInfo.editable.on(sDomEvents, hChange);
        } else {
          layoutInfo.editable.on('input', hChange);
        }
      }

      // All editor status will be saved on editable with jquery's data
      // for support multiple editor with singleton object.
      layoutInfo.editable.data('callbacks', {
        onChange: options.onChange,
        onAutoSave: options.onAutoSave,
        onImageUpload: options.onImageUpload,
        onImageUploadError: options.onImageUploadError,
        onFileUpload: options.onFileUpload,
        onFileUploadError: options.onFileUpload
      });
    };

    this.dettach = function (layoutInfo, options) {
      layoutInfo.editable.off();

      layoutInfo.popover.off();
      layoutInfo.handle.off();
      layoutInfo.dialog.off();

      if (!options.airMode) {
        layoutInfo.dropzone.off();
        layoutInfo.toolbar.off();
        layoutInfo.statusbar.off();
      }
    };
  };

  /**
   * renderer
   *
   * rendering toolbar and editable
   */
  var Renderer = function () {

    /**
     * bootstrap button template
     *
     * @param {String} label
     * @param {Object} [options]
     * @param {String} [options.event]
     * @param {String} [options.value]
     * @param {String} [options.title]
     * @param {String} [options.dropdown]
     * @param {String} [options.hide]
     */
    var tplButton = function (label, options) {
      var event = options.event;
      var value = options.value;
      var title = options.title;
      var className = options.className;
      var dropdown = options.dropdown;
      var hide = options.hide;

      return '<button type="button"' +
                 ' class="btn btn-default btn-sm btn-small' +
                   (className ? ' ' + className : '') +
                   (dropdown ? ' dropdown-toggle' : '') +
                 '"' +
                 (dropdown ? ' data-toggle="dropdown"' : '') +
                 (title ? ' title="' + title + '"' : '') +
                 (event ? ' data-event="' + event + '"' : '') +
                 (value ? ' data-value=\'' + value + '\'' : '') +
                 (hide ? ' data-hide=\'' + hide + '\'' : '') +
                 ' tabindex="-1">' +
               label +
               (dropdown ? ' <span class="caret"></span>' : '') +
             '</button>' +
             (dropdown || '');
    };

    /**
     * bootstrap icon button template
     *
     * @param {String} iconClassName
     * @param {Object} [options]
     * @param {String} [options.event]
     * @param {String} [options.value]
     * @param {String} [options.title]
     * @param {String} [options.dropdown]
     */
    var tplIconButton = function (iconClassName, options) {
      var label = '<i class="' + iconClassName + '"></i>';
      return tplButton(label, options);
    };

    /**
     * bootstrap popover template
     *
     * @param {String} className
     * @param {String} content
     */
    var tplPopover = function (className, content) {
      return '<div class="' + className + ' popover bottom in" style="display: none;">' +
               '<div class="arrow"></div>' +
               '<div class="popover-content">' +
                 content +
               '</div>' +
             '</div>';
    };

    /**
     * bootstrap dialog template
     *
     * @param {String} className
     * @param {String} [title]
     * @param {String} body
     * @param {String} [footer]
     */
    var tplDialog = function (className, title, body, footer) {
      return '<div class="' + className + ' modal" aria-hidden="false">' +
               '<div class="modal-dialog">' +
                 '<div class="modal-content">' +
                   (title ?
                   '<div class="modal-header">' +
                     '<button type="button" class="close" aria-hidden="true" tabindex="-1">&times;</button>' +
                     '<h4 class="modal-title">' + title + '</h4>' +
                   '</div>' : ''
                   ) +
                   '<form class="note-modal-form">' +
                     '<div class="modal-body">' +
                       '<div class="row-fluid">' + body + '</div>' +
                     '</div>' +
                     (footer ?
                     '<div class="modal-footer">' + footer + '</div>' : ''
                     ) +
                   '</form>' +
                 '</div>' +
               '</div>' +
             '</div>';
    };

    var tplButtonInfo = {
      picture: function (lang) {
        return tplIconButton('fa fa-picture-o icon-picture', {
          event: 'showImageDialog',
          title: lang.image.image,
          hide: true
        });
      },
      link: function (lang) {
        return tplIconButton('fa fa-link icon-link', {
          event: 'showLinkDialog',
          title: lang.link.link,
          hide: true
        });
      },
      video: function (lang) {
        return tplIconButton('fa fa-youtube-play icon-play', {
          event: 'showVideoDialog',
          title: lang.video.video,
          hide: true
        });
      },
      table: function (lang) {
        var dropdown = '<ul class="note-table dropdown-menu">' +
                         '<div class="note-dimension-picker">' +
                           '<div class="note-dimension-picker-mousecatcher" data-event="insertTable" data-value="1x1"></div>' +
                           '<div class="note-dimension-picker-highlighted"></div>' +
                           '<div class="note-dimension-picker-unhighlighted"></div>' +
                         '</div>' +
                         '<div class="note-dimension-display"> 1 x 1 </div>' +
                       '</ul>';
        return tplIconButton('fa fa-table icon-table', {
          title: lang.table.table,
          dropdown: dropdown
        });
      },
      style: function (lang, options) {
        var items = options.styleTags.reduce(function (memo, v) {
          var label = lang.style[v === 'p' ? 'normal' : v];
          return memo + '<li><a data-event="formatBlock" href="#" data-value="' + v + '">' +
                   (
                     (v === 'p' || v === 'pre') ? label :
                     '<' + v + '>' + label + '</' + v + '>'
                   ) +
                 '</a></li>';
        }, '');

        return tplIconButton('fa fa-magic icon-magic', {
          title: lang.style.style,
          dropdown: '<ul class="dropdown-menu">' + items + '</ul>'
        });
      },
      fontname: function (lang, options) {
        var items = options.fontNames.reduce(function (memo, v) {
          if (!agent.isFontInstalled(v)) { return memo; }
          return memo + '<li><a data-event="fontName" href="#" data-value="' + v + '">' +
                          '<i class="fa fa-check icon-ok"></i> ' + v +
                        '</a></li>';
        }, '');
        var label = '<span class="note-current-fontname">' +
                       options.defaultFontName +
                     '</span>';
        return tplButton(label, {
          title: lang.font.name,
          dropdown: '<ul class="dropdown-menu">' + items + '</ul>'
        });
      },
      fontsize: function (lang, options) {
        var items = options.fontSizes.reduce(function (memo, v) {
          return memo + '<li><a data-event="fontSize" href="#" data-value="' + v + '">' +
                          '<i class="fa fa-check icon-ok"></i> ' + v +
                        '</a></li>';
        }, '');

        var label = '<span class="note-current-fontsize">11</span>';
        return tplButton(label, {
          title: lang.font.size,
          dropdown: '<ul class="dropdown-menu">' + items + '</ul>'
        });
      },

      color: function (lang) {
        var colorButtonLabel = '<i class="fa fa-font icon-font" style="color:black;background-color:yellow;"></i>';
        var colorButton = tplButton(colorButtonLabel, {
          className: 'note-recent-color',
          title: lang.color.recent,
          event: 'color',
          value: '{"backColor":"yellow"}'
        });

        var dropdown = '<ul class="dropdown-menu">' +
                         '<li>' +
                           '<div class="btn-group">' +
                             '<div class="note-palette-title">' + lang.color.background + '</div>' +
                             '<div class="note-color-reset" data-event="backColor"' +
                               ' data-value="inherit" title="' + lang.color.transparent + '">' +
                               lang.color.setTransparent +
                             '</div>' +
                             '<div class="note-color-palette" data-target-event="backColor"></div>' +
                           '</div>' +
                           '<div class="btn-group">' +
                             '<div class="note-palette-title">' + lang.color.foreground + '</div>' +
                             '<div class="note-color-reset" data-event="foreColor" data-value="inherit" title="' + lang.color.reset + '">' +
                               lang.color.resetToDefault +
                             '</div>' +
                             '<div class="note-color-palette" data-target-event="foreColor"></div>' +
                           '</div>' +
                         '</li>' +
                       '</ul>';

        var moreButton = tplButton('', {
          title: lang.color.more,
          dropdown: dropdown
        });

        return colorButton + moreButton;
      },
      bold: function (lang) {
        return tplIconButton('fa fa-bold icon-bold', {
          event: 'bold',
          title: lang.font.bold
        });
      },
      italic: function (lang) {
        return tplIconButton('fa fa-italic icon-italic', {
          event: 'italic',
          title: lang.font.italic
        });
      },
      underline: function (lang) {
        return tplIconButton('fa fa-underline icon-underline', {
          event: 'underline',
          title: lang.font.underline
        });
      },
      strikethrough: function (lang) {
        return tplIconButton('fa fa-strikethrough icon-strikethrough', {
          event: 'strikethrough',
          title: lang.font.strikethrough
        });
      },
      superscript: function (lang) {
        return tplIconButton('fa fa-superscript icon-superscript', {
          event: 'superscript',
          title: lang.font.superscript
        });
      },
      subscript: function (lang) {
        return tplIconButton('fa fa-subscript icon-subscript', {
          event: 'subscript',
          title: lang.font.subscript
        });
      },
      clear: function (lang) {
        return tplIconButton('fa fa-eraser icon-eraser', {
          event: 'removeFormat',
          title: lang.font.clear
        });
      },
      ul: function (lang) {
        return tplIconButton('fa fa-list-ul icon-list-ul', {
          event: 'insertUnorderedList',
          title: lang.lists.unordered
        });
      },
      ol: function (lang) {
        return tplIconButton('fa fa-list-ol icon-list-ol', {
          event: 'insertOrderedList',
          title: lang.lists.ordered
        });
      },
      paragraph: function (lang) {
        var leftButton = tplIconButton('fa fa-align-left icon-align-left', {
          title: lang.paragraph.left,
          event: 'justifyLeft'
        });
        var centerButton = tplIconButton('fa fa-align-center icon-align-center', {
          title: lang.paragraph.center,
          event: 'justifyCenter'
        });
        var rightButton = tplIconButton('fa fa-align-right icon-align-right', {
          title: lang.paragraph.right,
          event: 'justifyRight'
        });
        var justifyButton = tplIconButton('fa fa-align-justify icon-align-justify', {
          title: lang.paragraph.justify,
          event: 'justifyFull'
        });

        var outdentButton = tplIconButton('fa fa-outdent icon-indent-left', {
          title: lang.paragraph.outdent,
          event: 'outdent'
        });
        var indentButton = tplIconButton('fa fa-indent icon-indent-right', {
          title: lang.paragraph.indent,
          event: 'indent'
        });

        var dropdown = '<div class="dropdown-menu">' +
                         '<div class="note-align btn-group">' +
                           leftButton + centerButton + rightButton + justifyButton +
                         '</div>' +
                         '<div class="note-list btn-group">' +
                           indentButton + outdentButton +
                         '</div>' +
                       '</div>';

        return tplIconButton('fa fa-align-left icon-align-left', {
          title: lang.paragraph.paragraph,
          dropdown: dropdown
        });
      },
      height: function (lang, options) {
        var items = options.lineHeights.reduce(function (memo, v) {
          return memo + '<li><a data-event="lineHeight" href="#" data-value="' + parseFloat(v) + '">' +
                          '<i class="fa fa-check icon-ok"></i> ' + v +
                        '</a></li>';
        }, '');

        return tplIconButton('fa fa-text-height icon-text-height', {
          title: lang.font.height,
          dropdown: '<ul class="dropdown-menu">' + items + '</ul>'
        });

      },
      help: function (lang) {
        return tplIconButton('fa fa-question icon-question', {
          event: 'showHelpDialog',
          title: lang.options.help,
          hide: true
        });
      },
      fullscreen: function (lang) {
        return tplIconButton('fa fa-arrows-alt icon-fullscreen', {
          event: 'fullscreen',
          title: lang.options.fullscreen
        });
      },
      codeview: function (lang) {
        return tplIconButton('fa fa-code icon-code', {
          event: 'codeview',
          title: lang.options.codeview
        });
      },
      undo: function (lang) {
        return tplIconButton('fa fa-undo icon-undo', {
          event: 'undo',
          title: lang.history.undo
        });
      },
      redo: function (lang) {
        return tplIconButton('fa fa-repeat icon-repeat', {
          event: 'redo',
          title: lang.history.redo
        });
      },
      hr: function (lang) {
        return tplIconButton('fa fa-minus icon-hr', {
          event: 'insertHorizontalRule',
          title: lang.hr.insert
        });
      }
    };

    var tplPopovers = function (lang, options) {
      var tplLinkPopover = function () {
        var linkButton = tplIconButton('fa fa-edit icon-edit', {
          title: lang.link.edit,
          event: 'showLinkDialog',
          hide: true
        });
        var unlinkButton = tplIconButton('fa fa-unlink icon-unlink', {
          title: lang.link.unlink,
          event: 'unlink'
        });
        var content = '<a href="http://www.google.com" target="_blank">www.google.com</a>&nbsp;&nbsp;' +
                      '<div class="note-insert btn-group">' +
                        linkButton + unlinkButton +
                      '</div>';
        return tplPopover('note-link-popover', content);
      };

      var tplImagePopover = function () {
        var fullButton = tplButton('<span class="note-fontsize-10">100%</span>', {
          title: lang.image.resizeFull,
          event: 'resize',
          value: '1'
        });
        var halfButton = tplButton('<span class="note-fontsize-10">50%</span>', {
          title: lang.image.resizeHalf,
          event: 'resize',
          value: '0.5'
        });
        var quarterButton = tplButton('<span class="note-fontsize-10">25%</span>', {
          title: lang.image.resizeQuarter,
          event: 'resize',
          value: '0.25'
        });

        var leftButton = tplIconButton('fa fa-align-left icon-align-left', {
          title: lang.image.floatLeft,
          event: 'floatMe',
          value: 'left'
        });
        var rightButton = tplIconButton('fa fa-align-right icon-align-right', {
          title: lang.image.floatRight,
          event: 'floatMe',
          value: 'right'
        });
        var justifyButton = tplIconButton('fa fa-align-justify icon-align-justify', {
          title: lang.image.floatNone,
          event: 'floatMe',
          value: 'none'
        });

        var removeButton = tplIconButton('fa fa-trash-o icon-trash', {
          title: lang.image.remove,
          event: 'removeMedia',
          value: 'none'
        });

        var content = '<div class="btn-group">' + fullButton + halfButton + quarterButton + '</div>' +
                      '<div class="btn-group">' + leftButton + rightButton + justifyButton + '</div>' +
                      '<div class="btn-group">' + removeButton + '</div>';
        return tplPopover('note-image-popover', content);
      };

      var tplAirPopover = function () {
        var content = '';
        for (var idx = 0, len = options.airPopover.length; idx < len; idx ++) {
          var group = options.airPopover[idx];
          content += '<div class="note-' + group[0] + ' btn-group">';
          for (var i = 0, lenGroup = group[1].length; i < lenGroup; i++) {
            content += tplButtonInfo[group[1][i]](lang, options);
          }
          content += '</div>';
        }

        return tplPopover('note-air-popover', content);
      };

      return '<div class="note-popover">' +
               tplLinkPopover() +
               tplImagePopover() +
               (options.airMode ?  tplAirPopover() : '') +
             '</div>';
    };

    var tplHandles = function () {
      return '<div class="note-handle">' +
               '<div class="note-control-selection">' +
                 '<div class="note-control-selection-bg"></div>' +
                 '<div class="note-control-holder note-control-nw"></div>' +
                 '<div class="note-control-holder note-control-ne"></div>' +
                 '<div class="note-control-holder note-control-sw"></div>' +
                 '<div class="note-control-sizing note-control-se"></div>' +
                 '<div class="note-control-selection-info"></div>' +
               '</div>' +
             '</div>';
    };

    /**
     * shortcut table template
     * @param {String} title
     * @param {String} body
     */
    var tplShortcut = function (title, body) {
      return '<table class="note-shortcut">' +
               '<thead>' +
                 '<tr><th></th><th>' + title + '</th></tr>' +
               '</thead>' +
               '<tbody>' + body + '</tbody>' +
             '</table>';
    };

    var tplShortcutText = function (lang) {
      var body = '<tr><td>⌘ + B</td><td>' + lang.font.bold + '</td></tr>' +
                 '<tr><td>⌘ + I</td><td>' + lang.font.italic + '</td></tr>' +
                 '<tr><td>⌘ + U</td><td>' + lang.font.underline + '</td></tr>' +
                 '<tr><td>⌘ + ⇧ + S</td><td>' + lang.font.strikethrough + '</td></tr>' +
                 '<tr><td>⌘ + \\</td><td>' + lang.font.clear + '</td></tr>';

      return tplShortcut(lang.shortcut.textFormatting, body);
    };

    var tplShortcutAction = function (lang) {
      var body = '<tr><td>⌘ + Z</td><td>' + lang.history.undo + '</td></tr>' +
                 '<tr><td>⌘ + ⇧ + Z</td><td>' + lang.history.redo + '</td></tr>' +
                 '<tr><td>⌘ + ]</td><td>' + lang.paragraph.indent + '</td></tr>' +
                 '<tr><td>⌘ + [</td><td>' + lang.paragraph.outdent + '</td></tr>' +
                 '<tr><td>⌘ + ENTER</td><td>' + lang.hr.insert + '</td></tr>';

      return tplShortcut(lang.shortcut.action, body);
    };

    var tplShortcutPara = function (lang) {
      var body = '<tr><td>⌘ + ⇧ + L</td><td>' + lang.paragraph.left + '</td></tr>' +
                 '<tr><td>⌘ + ⇧ + E</td><td>' + lang.paragraph.center + '</td></tr>' +
                 '<tr><td>⌘ + ⇧ + R</td><td>' + lang.paragraph.right + '</td></tr>' +
                 '<tr><td>⌘ + ⇧ + J</td><td>' + lang.paragraph.justify + '</td></tr>' +
                 '<tr><td>⌘ + ⇧ + NUM7</td><td>' + lang.lists.ordered + '</td></tr>' +
                 '<tr><td>⌘ + ⇧ + NUM8</td><td>' + lang.lists.unordered + '</td></tr>';

      return tplShortcut(lang.shortcut.paragraphFormatting, body);
    };

    var tplShortcutStyle = function (lang) {
      var body = '<tr><td>⌘ + NUM0</td><td>' + lang.style.normal + '</td></tr>' +
                 '<tr><td>⌘ + NUM1</td><td>' + lang.style.h1 + '</td></tr>' +
                 '<tr><td>⌘ + NUM2</td><td>' + lang.style.h2 + '</td></tr>' +
                 '<tr><td>⌘ + NUM3</td><td>' + lang.style.h3 + '</td></tr>' +
                 '<tr><td>⌘ + NUM4</td><td>' + lang.style.h4 + '</td></tr>' +
                 '<tr><td>⌘ + NUM5</td><td>' + lang.style.h5 + '</td></tr>' +
                 '<tr><td>⌘ + NUM6</td><td>' + lang.style.h6 + '</td></tr>';

      return tplShortcut(lang.shortcut.documentStyle, body);
    };

    var tplExtraShortcuts = function (lang, options) {
      var extraKeys = options.extraKeys;
      var body = '';
      for (var key in extraKeys) {
        if (extraKeys.hasOwnProperty(key)) {
          body += '<tr><td>' + key + '</td><td>' + extraKeys[key] + '</td></tr>';
        }
      }

      return tplShortcut(lang.shortcut.extraKeys, body);
    };

    var tplShortcutTable = function (lang, options) {
      var template = '<table class="note-shortcut-layout">' +
                       '<tbody>' +
                         '<tr><td>' + tplShortcutAction(lang, options) + '</td><td>' + tplShortcutText(lang, options) + '</td></tr>' +
                         '<tr><td>' + tplShortcutStyle(lang, options) + '</td><td>' + tplShortcutPara(lang, options) + '</td></tr>';
      if (options.extraKeys) {
        template += '<tr><td colspan="2">' + tplExtraShortcuts(lang, options) + '</td></tr>';
      }
      template += '</tbody></table>';
      return template;
    };

    var replaceMacKeys = function (sHtml) {
      return sHtml.replace(/⌘/g, 'Ctrl').replace(/⇧/g, 'Shift');
    };

    var tplDialogs = function (lang, options) {
      var tplImageDialog = function () {
        var body =
                   '<div class="note-group-select-from-files">' +
                   '<h5>' + lang.image.selectFromFiles + '</h5>' +
                   '<input class="note-image-input" type="file" name="files" accept="image/*" />' +
                   '</div>' +
                   '<h5>' + lang.image.url + '</h5>' +
                   '<input class="note-image-url form-control span12" type="text" />';
        var footer = '<button href="#" class="btn btn-primary note-image-btn disabled" disabled>' + lang.image.insert + '</button>';
        return tplDialog('note-image-dialog', lang.image.insert, body, footer);
      };

      var tplLinkDialog = function () {
        var body = '<div class="form-group">' +
                     '<label>' + lang.link.textToDisplay + '</label>' +
                     '<input class="note-link-text form-control span12" type="text" />' +
                   '</div>' +
                   '<div class="form-group">' +
                     '<label>' + lang.link.url + '</label>' +
                     '<input class="note-link-url form-control span12" type="text" />' +
                   '</div>' +
                   (!options.disableLinkTarget ?
                     '<div class="checkbox">' +
                       '<label>' + '<input type="checkbox" checked> ' +
                         lang.link.openInNewWindow +
                       '</label>' +
                     '</div>' : ''
                   );
        var footer = '<button href="#" class="btn btn-primary note-link-btn disabled" disabled>' + lang.link.insert + '</button>';
        return tplDialog('note-link-dialog', lang.link.insert, body, footer);
      };

      var tplVideoDialog = function () {
        var body = '<div class="form-group">' +
                     '<label>' + lang.video.url + '</label>&nbsp;<small class="text-muted">' + lang.video.providers + '</small>' +
                     '<input class="note-video-url form-control span12" type="text" />' +
                   '</div>';
        var footer = '<button href="#" class="btn btn-primary note-video-btn disabled" disabled>' + lang.video.insert + '</button>';
        return tplDialog('note-video-dialog', lang.video.insert, body, footer);
      };

      var tplHelpDialog = function () {
        var body = '<a class="modal-close pull-right" aria-hidden="true" tabindex="-1">' + lang.shortcut.close + '</a>' +
                   '<div class="title">' + lang.shortcut.shortcuts + '</div>' +
                   (agent.isMac ? tplShortcutTable(lang, options) : replaceMacKeys(tplShortcutTable(lang, options))) +
                   '<p class="text-center">' +
                     '<a href="//hackerwins.github.io/summernote/" target="_blank">Summernote 0.5.10</a> · ' +
                     '<a href="//github.com/HackerWins/summernote" target="_blank">Project</a> · ' +
                     '<a href="//github.com/HackerWins/summernote/issues" target="_blank">Issues</a>' +
                   '</p>';
        return tplDialog('note-help-dialog', '', body, '');
      };

      return '<div class="note-dialog">' +
               tplImageDialog() +
               tplLinkDialog() +
               tplVideoDialog() +
               tplHelpDialog() +
             '</div>';
    };

    var tplStatusbar = function () {
      return '<div class="note-resizebar">' +
               '<div class="note-icon-bar"></div>' +
               '<div class="note-icon-bar"></div>' +
               '<div class="note-icon-bar"></div>' +
             '</div>';
    };

    var representShortcut = function (str) {
      if (agent.isMac) {
        str = str.replace('CMD', '⌘').replace('SHIFT', '⇧');
      }

      return str.replace('BACKSLASH', '\\')
                .replace('SLASH', '/')
                .replace('LEFTBRACKET', '[')
                .replace('RIGHTBRACKET', ']');
    };

    /**
     * createTooltip
     *
     * @param {jQuery} $container
     * @param {Object} keyMap
     * @param {String} [sPlacement]
     */
    var createTooltip = function ($container, keyMap, sPlacement) {
      var invertedKeyMap = func.invertObject(keyMap);
      var $buttons = $container.find('button');

      $buttons.each(function (i, elBtn) {
        var $btn = $(elBtn);
        var sShortcut = invertedKeyMap[$btn.data('event')];
        if (sShortcut) {
          $btn.attr('title', function (i, v) {
            return v + ' (' + representShortcut(sShortcut) + ')';
          });
        }
      // bootstrap tooltip on btn-group bug
      // https://github.com/twbs/bootstrap/issues/5687
      }).tooltip({
        container: 'body',
        trigger: 'hover',
        placement: sPlacement || 'top'
      }).on('click', function () {
        $(this).tooltip('hide');
      });
    };

    // createPalette
    var createPalette = function ($container, options) {
      var colorInfo = options.colors;
      $container.find('.note-color-palette').each(function () {
        var $palette = $(this), eventName = $palette.attr('data-target-event');
        var paletteContents = [];
        for (var row = 0, lenRow = colorInfo.length; row < lenRow; row++) {
          var colors = colorInfo[row];
          var buttons = [];
          for (var col = 0, lenCol = colors.length; col < lenCol; col++) {
            var color = colors[col];
            buttons.push(['<button type="button" class="note-color-btn" style="background-color:', color,
                           ';" data-event="', eventName,
                           '" data-value="', color,
                           '" title="', color,
                           '" data-toggle="button" tabindex="-1"></button>'].join(''));
          }
          paletteContents.push('<div class="note-color-row">' + buttons.join('') + '</div>');
        }
        $palette.html(paletteContents.join(''));
      });
    };

    /**
     * create summernote layout (air mode)
     *
     * @param {jQuery} $holder
     * @param {Object} options
     */
    this.createLayoutByAirMode = function ($holder, options) {
      var keyMap = options.keyMap[agent.isMac ? 'mac' : 'pc'];
      var langInfo = $.summernote.lang[options.lang];

      var id = func.uniqueId();

      $holder.addClass('note-air-editor note-editable');
      $holder.attr({
        'id': 'note-editor-' + id,
        'contentEditable': true
      });

      var body = document.body;

      // create Popover
      var $popover = $(tplPopovers(langInfo, options));
      $popover.addClass('note-air-layout');
      $popover.attr('id', 'note-popover-' + id);
      $popover.appendTo(body);
      createTooltip($popover, keyMap);
      createPalette($popover, options);

      // create Handle
      var $handle = $(tplHandles());
      $handle.addClass('note-air-layout');
      $handle.attr('id', 'note-handle-' + id);
      $handle.appendTo(body);

      // create Dialog
      var $dialog = $(tplDialogs(langInfo, options));
      $dialog.addClass('note-air-layout');
      $dialog.attr('id', 'note-dialog-' + id);
      $dialog.find('button.close, a.modal-close').click(function () {
        $(this).closest('.modal').modal('hide');
      });
      $dialog.appendTo(body);
    };

    /**
     * create summernote layout (normal mode)
     *
     * @param {jQuery} $holder
     * @param {Object} options
     */
    this.createLayoutByFrame = function ($holder, options) {
      //01. create Editor
      var $editor = $('<div class="note-editor"></div>');
      if (options.width) {
        $editor.width(options.width);
      }

      //02. statusbar (resizebar)
      if (options.height > 0) {
        $('<div class="note-statusbar">' + (options.disableResizeEditor ? '' : tplStatusbar()) + '</div>').prependTo($editor);
      }

      //03. create Editable
      var isContentEditable = !$holder.is(':disabled');
      var $editable = $('<div class="note-editable" contentEditable="' + isContentEditable + '"></div>')
          .prependTo($editor);
      if (options.height) {
        $editable.height(options.height);
      }
      if (options.direction) {
        $editable.attr('dir', options.direction);
      }

      $editable.html(dom.html($holder) || dom.emptyPara);

      //031. create codable
      $('<textarea class="note-codable"></textarea>').prependTo($editor);

      var langInfo = $.summernote.lang[options.lang];

      //04. create Toolbar
      var toolbarHTML = '';
      for (var idx = 0, len = options.toolbar.length; idx < len; idx ++) {
        var groupName = options.toolbar[idx][0];
        var groupButtons = options.toolbar[idx][1];

        toolbarHTML += '<div class="note-' + groupName + ' btn-group">';
        for (var i = 0, btnLength = groupButtons.length; i < btnLength; i++) {
          // continue creating toolbar even if a button doesn't exist
          if (!$.isFunction(tplButtonInfo[groupButtons[i]])) { continue; }
          toolbarHTML += tplButtonInfo[groupButtons[i]](langInfo, options);
        }
        toolbarHTML += '</div>';
      }

      toolbarHTML = '<div class="note-toolbar btn-toolbar">' + toolbarHTML + '</div>';

      var $toolbar = $(toolbarHTML).prependTo($editor);
      var keyMap = options.keyMap[agent.isMac ? 'mac' : 'pc'];
      createPalette($toolbar, options);
      createTooltip($toolbar, keyMap, 'bottom');

      //05. create Popover
      var $popover = $(tplPopovers(langInfo, options)).prependTo($editor);
      createPalette($popover, options);
      createTooltip($popover, keyMap);

      //06. handle(control selection, ...)
      $(tplHandles()).prependTo($editor);

      //07. create Dialog
      var $dialog = $(tplDialogs(langInfo, options)).prependTo($editor);
      $dialog.find('button.close, a.modal-close').click(function () {
        $(this).closest('.modal').modal('hide');
      });

      //08. create Dropzone
      $('<div class="note-dropzone"><div class="note-dropzone-message"></div></div>').prependTo($editor);

      //09. Editor/Holder switch
      $editor.insertAfter($holder);
      $holder.hide();
    };

    this.noteEditorFromHolder = function ($holder) {
      if ($holder.hasClass('note-air-editor')) {
        return $holder;
      } else if ($holder.next().hasClass('note-editor')) {
        return $holder.next();
      } else {
        return $();
      }
    };

    /**
     * create summernote layout
     *
     * @param {jQuery} $holder
     * @param {Object} options
     */
    this.createLayout = function ($holder, options) {
      if (this.noteEditorFromHolder($holder).length) {
        return;
      }

      if (options.airMode) {
        this.createLayoutByAirMode($holder, options);
      } else {
        this.createLayoutByFrame($holder, options);
      }
    };

    /**
     * returns layoutInfo from holder
     *
     * @param {jQuery} $holder - placeholder
     * @returns {Object}
     */
    this.layoutInfoFromHolder = function ($holder) {
      var $editor = this.noteEditorFromHolder($holder);
      if (!$editor.length) { return; }

      var layoutInfo = dom.buildLayoutInfo($editor);
      // cache all properties.
      for (var key in layoutInfo) {
        if (layoutInfo.hasOwnProperty(key)) {
          layoutInfo[key] = layoutInfo[key].call();
        }
      }
      return layoutInfo;
    };

    /**
     * removeLayout
     *
     * @param {jQuery} $holder - placeholder
     * @param {Object} layoutInfo
     * @param {Object} options
     *
     */
    this.removeLayout = function ($holder, layoutInfo, options) {
      if (options.airMode) {
        $holder.removeClass('note-air-editor note-editable')
               .removeAttr('id contentEditable');

        layoutInfo.popover.remove();
        layoutInfo.handle.remove();
        layoutInfo.dialog.remove();
      } else {
        $holder.html(layoutInfo.editable.html());

        layoutInfo.editor.remove();
        $holder.show();
      }
    };
  };

  // jQuery namespace for summernote
  $.summernote = $.summernote || {};

  // extends default `settings`
  $.extend($.summernote, settings);

  var renderer = new Renderer();
  var eventHandler = new EventHandler();

  /**
   * extend jquery fn
   */
  $.fn.extend({
    /**
     * initialize summernote
     *  - create editor layout and attach Mouse and keyboard events.
     *
     * @param {Object} options
     * @returns {this}
     */
    summernote: function (options) {
      // extend default options
      options = $.extend({}, $.summernote.options, options);

      this.each(function (idx, elHolder) {
        var $holder = $(elHolder);

        // createLayout with options
        renderer.createLayout($holder, options);

        var info = renderer.layoutInfoFromHolder($holder);
        eventHandler.attach(info, options);

        // Textarea: auto filling the code before form submit.
        if (dom.isTextarea($holder[0])) {
          $holder.closest('form').submit(function () {
            $holder.val($holder.code());
          });
        }
      });

      // focus on first editable element
      if (this.first().length && options.focus) {
        var info = renderer.layoutInfoFromHolder(this.first());
        info.editable.focus();
      }

      // callback on init
      if (this.length && options.oninit) {
        options.oninit();
      }

      return this;
    },
    // 

    /**
     * get the HTML contents of note or set the HTML contents of note.
     *
     * @param {String} [sHTML] - HTML contents(optional, set)
     * @returns {this|String} - context(set) or HTML contents of note(get).
     */
    code: function (sHTML) {
      // get the HTML contents of note
      if (sHTML === undefined) {
        var $holder = this.first();
        if (!$holder.length) { return; }
        var info = renderer.layoutInfoFromHolder($holder);
        if (!!(info && info.editable)) {
          var isCodeview = info.editor.hasClass('codeview');
          if (isCodeview && agent.hasCodeMirror) {
            info.codable.data('cmEditor').save();
          }
          return isCodeview ? info.codable.val() : info.editable.html();
        }
        return dom.isTextarea($holder[0]) ? $holder.val() : $holder.html();
      }

      // set the HTML contents of note
      this.each(function (i, elHolder) {
        var info = renderer.layoutInfoFromHolder($(elHolder));
        if (info && info.editable) { info.editable.html(sHTML); }
      });

      return this;
    },

    /**
     * destroy Editor Layout and dettach Key and Mouse Event
     * @returns {this}
     */
    destroy: function () {
      this.each(function (idx, elHolder) {
        var $holder = $(elHolder);

        var info = renderer.layoutInfoFromHolder($holder);
        if (!info || !info.editable) { return; }

        var options = info.editor.data('options');

        eventHandler.dettach(info, options);
        renderer.removeLayout($holder, info, options);
      });

      return this;
    }
  });
}));<|MERGE_RESOLUTION|>--- conflicted
+++ resolved
@@ -6,11 +6,7 @@
  * Copyright 2013-2014 Alan Hong. and other contributors
  * summernote may be freely distributed under the MIT license./
  *
-<<<<<<< HEAD
- * Date: 2014-09-21T05:17Z
-=======
- * Date: 2014-09-22T09:56Z
->>>>>>> af7366e9
+ * Date: 2014-09-24T15:54Z
  */
 (function (factory) {
   /* global define */
@@ -2292,8 +2288,8 @@
             endPoint = textRangeToPoint(textRangeEnd, false);
 
             // same visible point case: range was collapsed.
-            if (dom.isText(startPoint.node) && dom.isLeftSidePoint(startPoint) &&
-                dom.isTextNode(endPoint.node) && dom.isRightSidePoint(endPoint) &&
+            if (dom.isText(startPoint.node) && dom.isLeftEdgePoint(startPoint) &&
+                dom.isTextNode(endPoint.node) && dom.isRightEdgePoint(endPoint) &&
                 endPoint.node.nextSibling === startPoint.node) {
               startPoint = endPoint;
             }
@@ -2363,6 +2359,7 @@
       // deleteContents on range.
       rng = rng.deleteContents();
 
+      // Wrap range if it needs to be wrapped by paragraph
       rng = rng.wrapBodyInlineWithPara();
 
       // find split root node: block level node
@@ -3112,7 +3109,7 @@
    * @class
    */
   var History = function ($editable) {
-    var stack = [], stackOffset = 0;
+    var stack = [], stackOffset = -1;
     var editable = $editable[0];
 
     var makeSnapshot = function () {
@@ -3149,6 +3146,8 @@
     };
 
     this.recordUndo = function () {
+      stackOffset++;
+
       // Wash out stack after stackOffset
       if (stack.length > stackOffset) {
         stack = stack.slice(0, stackOffset);
@@ -3156,7 +3155,6 @@
 
       // Create new snapshot and push it to the end
       stack.push(makeSnapshot());
-      stackOffset++;
     };
 
     // Create first undo stack
