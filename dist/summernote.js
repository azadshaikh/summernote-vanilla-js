--- conflicted
+++ resolved
@@ -6,11 +6,7 @@
  * Copyright 2013-2014 Alan Hong. and other contributors
  * summernote may be freely distributed under the MIT license./
  *
-<<<<<<< HEAD
- * Date: 2014-10-29T19:27Z
-=======
- * Date: 2014-10-29T12:15Z
->>>>>>> 63df074d
+ * Date: 2014-10-29T19:36Z
  */
 (function (factory) {
   /* global define */
@@ -1474,7 +1470,6 @@
         var nodes = [];
         var leftEdgeNodes = [];
 
-<<<<<<< HEAD
         dom.walkPoint(startPoint, endPoint, function (point) {
           if (dom.isEditable(point.node)) {
             return;
@@ -1501,19 +1496,6 @@
 
         return list.unique(nodes);
       };
-=======
-      // callbacks
-      oninit: null,             // initialize
-      onfocus: null,            // editable has focus
-      onblur: null,             // editable out of focus
-      onenter: null,            // enter key pressed
-      onkeyup: null,            // keyup
-      onkeydown: null,          // keydown
-      onImageUpload: null,      // imageUpload
-      onImageUploadError: null, // imageUploadError
-      onToolbarClick: null,
-      onsubmit: null,
->>>>>>> 63df074d
 
       /**
        * returns commonAncestor of range
@@ -1984,6 +1966,7 @@
       onImageUpload: null,      // imageUpload
       onImageUploadError: null, // imageUploadError
       onToolbarClick: null,
+      onsubmit: null,
 
       /**
        * manipulate link address when user create link
