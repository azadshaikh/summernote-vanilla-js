/**
 * Super simple wysiwyg editor on Bootstrap v0.5.4
 * http://hackerwins.github.io/summernote/
 *
 * summernote.js
 * Copyright 2013 Alan Hong. and outher contributors
 * summernote may be freely distributed under the MIT license./
 *
<<<<<<< HEAD
 * Date: 2014-08-22T17:06Z
=======
 * Date: 2014-08-14T19:05Z
>>>>>>> ab2f2ac7
 */
(function (factory) {
  /* global define */
  if (typeof define === 'function' && define.amd) {
    // AMD. Register as an anonymous module.
    define(['jquery'], factory);
  } else {
    // Browser globals: jQuery
    factory(window.jQuery);
  }
}(function ($) {
  


  if ('function' !== typeof Array.prototype.reduce) {
    /**
     * Array.prototype.reduce fallback
     *
     * https://developer.mozilla.org/en-US/docs/Web/JavaScript/Reference/Global_Objects/Array/Reduce
     */
    Array.prototype.reduce = function (callback, optInitialValue) {
      var idx, value, length = this.length >>> 0, isValueSet = false;
      if (1 < arguments.length) {
        value = optInitialValue;
        isValueSet = true;
      }
      for (idx = 0; length > idx; ++idx) {
        if (this.hasOwnProperty(idx)) {
          if (isValueSet) {
            value = callback(value, this[idx], idx, this);
          } else {
            value = this[idx];
            isValueSet = true;
          }
        }
      }
      if (!isValueSet) {
        throw new TypeError('Reduce of empty array with no initial value');
      }
      return value;
    };
  }

  var isSupportAmd = typeof define === 'function' && define.amd;

  /**
   * returns whether font is installed or not.
   * @param {String} fontName
   * @return {Boolean}
   */
  var isFontInstalled = function (fontName) {
    var testFontName = fontName === 'Comic Sans MS' ? 'Courier New' : 'Comic Sans MS';
    var $tester = $('<div>').css({
      position: 'absolute',
      left: '-9999px',
      top: '-9999px',
      fontSize: '200px'
    }).text('mmmmmmmmmwwwwwww').appendTo(document.body);

    var originalWidth = $tester.css('fontFamily', testFontName).width();
    var width = $tester.css('fontFamily', fontName + ',' + testFontName).width();

    $tester.remove();

    return originalWidth !== width;
  };

  /**
   * Object which check platform and agent
   */
  var agent = {
    isMac: navigator.appVersion.indexOf('Mac') > -1,
    isMSIE: navigator.userAgent.indexOf('MSIE') > -1 || navigator.userAgent.indexOf('Trident') > -1,
    isFF: navigator.userAgent.indexOf('Firefox') > -1,
    jqueryVersion: parseFloat($.fn.jquery),
    isSupportAmd: isSupportAmd,
    hasCodeMirror: isSupportAmd ? require.specified('CodeMirror') : !!window.CodeMirror,
    isFontInstalled: isFontInstalled,
    isW3CRangeSupport: !!document.createRange
  };

  /**
   * func utils (for high-order func's arg)
   */
  var func = (function () {
    var eq = function (elA) {
      return function (elB) {
        return elA === elB;
      };
    };

    var eq2 = function (elA, elB) {
      return elA === elB;
    };

    var ok = function () {
      return true;
    };

    var fail = function () {
      return false;
    };

    var not = function (f) {
      return function () {
        return !f.apply(f, arguments);
      };
    };

    var self = function (a) {
      return a;
    };

    var idCounter = 0;

    /**
     * generate a globally-unique id
     *
     * @param {String} [prefix]
     */
    var uniqueId = function (prefix) {
      var id = ++idCounter + '';
      return prefix ? prefix + id : id;
    };

    /**
     * returns bnd (bounds) from rect
     *
     * - IE Compatability Issue: http://goo.gl/sRLOAo
     * - Scroll Issue: http://goo.gl/sNjUc
     *
     * @param {Rect} rect
     * @return {Object} bounds
     * @return {Number} bounds.top
     * @return {Number} bounds.left
     * @return {Number} bounds.width
     * @return {Number} bounds.height
     */
    var rect2bnd = function (rect) {
      var $document = $(document);
      return {
        top: rect.top + $document.scrollTop(),
        left: rect.left + $document.scrollLeft(),
        width: rect.right - rect.left,
        height: rect.bottom - rect.top
      };
    };

    /**
     * returns a copy of the object where the keys have become the values and the values the keys.
     * @param {Object} obj
     * @return {Object}
     */
    var invertObject = function (obj) {
      var inverted = {};
      for (var key in obj) {
        if (obj.hasOwnProperty(key)) {
          inverted[obj[key]] = key;
        }
      }
      return inverted;
    };

    return {
      eq: eq,
      eq2: eq2,
      ok: ok,
      fail: fail,
      not: not,
      self: self,
      uniqueId: uniqueId,
      rect2bnd: rect2bnd,
      invertObject: invertObject
    };
  })();

  /**
   * list utils
   */
  var list = (function () {
    /**
     * returns the first element of an array.
     * @param {Array} array
     */
    var head = function (array) {
      return array[0];
    };

    /**
     * returns the last element of an array.
     * @param {Array} array
     */
    var last = function (array) {
      return array[array.length - 1];
    };

    /**
     * returns everything but the last entry of the array.
     * @param {Array} array
     */
    var initial = function (array) {
      return array.slice(0, array.length - 1);
    };

    /**
     * returns the rest of the elements in an array.
     * @param {Array} array
     */
    var tail = function (array) {
      return array.slice(1);
    };

    /**
     * returns next item.
     * @param {Array} array
     */
    var next = function (array, item) {
      var idx = array.indexOf(item);
      if (idx === -1) { return null; }

      return array[idx + 1];
    };

    /**
     * returns prev item.
     * @param {Array} array
     */
    var prev = function (array, item) {
      var idx = array.indexOf(item);
      if (idx === -1) { return null; }

      return array[idx - 1];
    };
  
    var all = function (array, pred) {
      for (var idx = 0, sz = array.length; idx < sz; idx ++) {
        if (!pred(array[idx])) {
          return false;
        }
      }
      return true;
    };

    /**
     * get sum from a list
     * @param {Array} array - array
     * @param {Function} fn - iterator
     */
    var sum = function (array, fn) {
      fn = fn || func.self;
      return array.reduce(function (memo, v) {
        return memo + fn(v);
      }, 0);
    };
  
    /**
     * returns a copy of the collection with array type.
     * @param {Collection} collection - collection eg) node.childNodes, ...
     */
    var from = function (collection) {
      var result = [], idx = -1, length = collection.length;
      while (++idx < length) {
        result[idx] = collection[idx];
      }
      return result;
    };
  
    /**
     * cluster elements by predicate function.
     * @param {Array} array - array
     * @param {Function} fn - predicate function for cluster rule
     * @param {Array[]}
     */
    var clusterBy = function (array, fn) {
      if (!array.length) { return []; }
      var aTail = tail(array);
      return aTail.reduce(function (memo, v) {
        var aLast = last(memo);
        if (fn(last(aLast), v)) {
          aLast[aLast.length] = v;
        } else {
          memo[memo.length] = [v];
        }
        return memo;
      }, [[head(array)]]);
    };
  
    /**
     * returns a copy of the array with all falsy values removed
     * @param {Array} array - array
     * @param {Function} fn - predicate function for cluster rule
     */
    var compact = function (array) {
      var aResult = [];
      for (var idx = 0, sz = array.length; idx < sz; idx ++) {
        if (array[idx]) { aResult.push(array[idx]); }
      }
      return aResult;
    };
  
    return { head: head, last: last, initial: initial, tail: tail,
             prev: prev, next: next, all: all, sum: sum, from: from,
             clusterBy: clusterBy, compact: compact };
  })();


  var NBSP_CHAR = String.fromCharCode(160);
  var ZERO_WIDTH_NBSP_CHAR = '\ufeff';

  /**
   * Dom functions
   */
  var dom = (function () {
    /**
     * returns whether node is `note-editable` or not.
     *
     * @param {Node} node
     * @return {Boolean}
     */
    var isEditable = function (node) {
      return node && $(node).hasClass('note-editable');
    };

    var isControlSizing = function (node) {
      return node && $(node).hasClass('note-control-sizing');
    };

    /**
     * build layoutInfo from $editor(.note-editor)
     *
     * @param {jQuery} $editor
     * @return {Object}
     */
    var buildLayoutInfo = function ($editor) {
      var makeFinder;

      // air mode
      if ($editor.hasClass('note-air-editor')) {
        var id = list.last($editor.attr('id').split('-'));
        makeFinder = function (sIdPrefix) {
          return function () { return $(sIdPrefix + id); };
        };

        return {
          editor: function () { return $editor; },
          editable: function () { return $editor; },
          popover: makeFinder('#note-popover-'),
          handle: makeFinder('#note-handle-'),
          dialog: makeFinder('#note-dialog-')
        };

        // frame mode
      } else {
        makeFinder = function (sClassName) {
          return function () { return $editor.find(sClassName); };
        };
        return {
          editor: function () { return $editor; },
          dropzone: makeFinder('.note-dropzone'),
          toolbar: makeFinder('.note-toolbar'),
          editable: makeFinder('.note-editable'),
          codable: makeFinder('.note-codable'),
          statusbar: makeFinder('.note-statusbar'),
          popover: makeFinder('.note-popover'),
          handle: makeFinder('.note-handle'),
          dialog: makeFinder('.note-dialog')
        };
      }
    };

    /**
     * returns predicate which judge whether nodeName is same
     * @param {String} sNodeName
     */
    var makePredByNodeName = function (sNodeName) {
      sNodeName = sNodeName.toUpperCase();
      return function (node) {
        return node && node.nodeName.toUpperCase() === sNodeName;
      };
    };

    var isText = function (node) {
      return node.nodeType === 3;
    };

    /**
     * ex) br, col, embed, hr, img, input, ...
     * @see http://www.w3.org/html/wg/drafts/html/master/syntax.html#void-elements
     */
    var isVoid = function (node) {
      return node && /^BR|^IMG|^HR/.test(node.nodeName.toUpperCase());
    };

    var isPara = function (node) {
      // Chrome(v31.0), FF(v25.0.1) use DIV for paragraph
      return node && /^DIV|^P|^LI|^H[1-7]/.test(node.nodeName.toUpperCase());
    };

    var isList = function (node) {
      return node && /^UL|^OL/.test(node.nodeName.toUpperCase());
    };

    var isCell = function (node) {
      return node && /^TD|^TH/.test(node.nodeName.toUpperCase());
    };

    var isBodyContainer = function (node) {
      return isCell(node) || isEditable(node);
    };

    /**
     * returns whether node is textNode on bodyContainer or not.
     *
     * @param {Node} node
     */
    var isBodyText = function (node) {
      return dom.isText(node) && isBodyContainer(node.parentNode);
    };

    /**
     * blank HTML for cursor position
     */
    var blankHTML = agent.isMSIE ? '&nbsp;' : '<br>';

    /**
     * padding blankHTML if node is empty (for cursor position)
     */
    var paddingBlankHTML = function (node) {
      if (!isVoid(node) && !length(node)) {
        node.innerHTML = blankHTML;
      }
    };

    /**
     * find nearest ancestor predicate hit
     *
     * @param {Node} node
     * @param {Function} pred - predicate function
     */
    var ancestor = function (node, pred) {
      while (node) {
        if (pred(node)) { return node; }
        if (isEditable(node)) { break; }

        node = node.parentNode;
      }
      return null;
    };

    /**
     * returns new array of ancestor nodes (until predicate hit).
     *
     * @param {Node} node
     * @param {Function} [optional] pred - predicate function
     */
    var listAncestor = function (node, pred) {
      pred = pred || func.fail;

      var ancestors = [];
      ancestor(node, function (el) {
        ancestors.push(el);
        return pred(el);
      });
      return ancestors;
    };

    /**
     * returns common ancestor node between two nodes.
     *
     * @param {Node} nodeA
     * @param {Node} nodeB
     */
    var commonAncestor = function (nodeA, nodeB) {
      var ancestors = listAncestor(nodeA);
      for (var n = nodeB; n; n = n.parentNode) {
        if ($.inArray(n, ancestors) > -1) { return n; }
      }
      return null; // difference document area
    };

    /**
     * listing all Nodes between two nodes.
     * FIXME: nodeA and nodeB must be sorted, use comparePoints later.
     *
     * @param {Node} nodeA
     * @param {Node} nodeB
     */
    var listBetween = function (nodeA, nodeB) {
      var nodes = [];

      var isStart = false, isEnd = false;

      // DFS(depth first search) with commonAcestor.
      (function fnWalk(node) {
        if (!node) { return; } // traverse fisnish
        if (node === nodeA) { isStart = true; } // start point
        if (isStart && !isEnd) { nodes.push(node); } // between
        if (node === nodeB) { isEnd = true; return; } // end point

        for (var idx = 0, sz = node.childNodes.length; idx < sz; idx++) {
          fnWalk(node.childNodes[idx]);
        }
      })(commonAncestor(nodeA, nodeB));

      return nodes;
    };

    /**
     * listing all previous siblings (until predicate hit).
     *
     * @param {Node} node
     * @param {Function} [optional] pred - predicate function
     */
    var listPrev = function (node, pred) {
      pred = pred || func.fail;

      var nodes = [];
      while (node) {
        if (pred(node)) { break; }
        nodes.push(node);
        node = node.previousSibling;
      }
      return nodes;
    };

    /**
     * listing next siblings (until predicate hit).
     *
     * @param {Node} node
     * @param {Function} [pred] - predicate function
     */
    var listNext = function (node, pred) {
      pred = pred || func.fail;

      var nodes = [];
      while (node) {
        if (pred(node)) { break; }
        nodes.push(node);
        node = node.nextSibling;
      }
      return nodes;
    };

    /**
     * listing descendant nodes
     *
     * @param {Node} node
     * @param {Function} [pred] - predicate function
     */
    var listDescendant = function (node, pred) {
      var descendents = [];
      pred = pred || func.ok;

      // start DFS(depth first search) with node
      (function fnWalk(current) {
        if (node !== current && pred(current)) {
          descendents.push(current);
        }
        for (var idx = 0, sz = current.childNodes.length; idx < sz; idx++) {
          fnWalk(current.childNodes[idx]);
        }
      })(node);

      return descendents;
    };

    /**
     * wrap node with new tag.
     *
     * @param {Node} node
     * @param {Node} tagName of wrapper
     * @return {Node} - wrapper
     */
    var wrap = function (node, wrapperName) {
      var parent = node.parentNode;
      var wrapper = $('<' + wrapperName + '>')[0];

      parent.insertBefore(wrapper, node);
      wrapper.appendChild(node);

      return wrapper;
    };

    /**
     * insert node after preceding
     *
     * @param {Node} node
     * @param {Node} preceding - predicate function
     */
    var insertAfter = function (node, preceding) {
      var next = preceding.nextSibling, parent = preceding.parentNode;
      if (next) {
        parent.insertBefore(node, next);
      } else {
        parent.appendChild(node);
      }
      return node;
    };

    /**
     * append elements.
     *
     * @param {Node} node
     * @param {Collection} aChild
     */
    var appendChildNodes = function (node, aChild) {
      $.each(aChild, function (idx, child) {
        node.appendChild(child);
      });
      return node;
    };

    /**
     * returns #text's text size or element's childNodes size
     *
     * @param {Node} node
     */
    var length = function (node) {
      if (isText(node)) { return node.nodeValue.length; }
      return node.childNodes.length;
    };

    var isLeftEdgePoint = function (boundaryPoint) {
      return boundaryPoint.offset === 0;
    };

    var isRightEdgePoint = function (boundaryPoint) {
      return boundaryPoint.offset === length(boundaryPoint.node);
    };

    /**
     * returns whether boundaryPoint is edge or not.
     *
     * @param {BoundaryPoint} boundaryPoitn
     * @return {Boolean}
     */
    var isEdgePoint = function (boundaryPoint) {
      return boundaryPoint.offset === 0 || isRightEdgePoint(boundaryPoint);
    };

    /**
     * returns whether node is right edge of ancestor or not.
     *
     * @param {Node} node
     * @param {Node} ancestor
     * @return {Boolean}
     */
    var isRightEdgeOf = function (node, ancestor) {
      while (node && node !== ancestor) {
        if (position(node) !== length(node.parentNode) - 1) {
          return false;
        }
        node = node.parentNode;
      }

      return true;
    };

    /**
     * returns offset from parent.
     *
     * @param {Node} node
     */
    var position = function (node) {
      var offset = 0;
      while ((node = node.previousSibling)) { offset += 1; }
      return offset;
    };

    var hasChildren = function (node) {
      return node && node.childNodes && node.childNodes.length;
    };

    /**
     * returns previous boundaryPoint
     *
     * @param {BoundaryPoint} boundaryPoitn
     * @return {BoundaryPoint}
     */
    var prevPoint = function (boundaryPoint) {
      var node = boundaryPoint.node,
      offset = boundaryPoint.offset;

      if (offset === 0) {
        if (isEditable(node)) { return null; }
        return {node: node.parentNode, offset: position(node)};
      } else {
        if (hasChildren(node)) {
          var child = node.childNodes[offset - 1];
          return {node: child, offset: length(child)};
        } else {
          return {node: node, offset: offset - 1};
        }
      }
    };

    /**
     * return offsetPath(array of offset) from ancestor
     *
     * @param {Node} ancestor - ancestor node
     * @param {Node} node
     */
    var makeOffsetPath = function (ancestor, node) {
      var ancestors = list.initial(listAncestor(node, func.eq(ancestor)));
      return $.map(ancestors, position).reverse();
    };

    /**
     * return element from offsetPath(array of offset)
     *
     * @param {Node} ancestor - ancestor node
     * @param {array} aOffset - offsetPath
     */
    var fromOffsetPath = function (ancestor, aOffset) {
      var current = ancestor;
      for (var i = 0, sz = aOffset.length; i < sz; i++) {
        current = current.childNodes[aOffset[i]];
      }
      return current;
    };

    /**
     * split element or #text
     *
     * @param {BoundaryPoint} point
     * @return {Node} right node of boundaryPoint
     */
    var splitNode = function (point) {
      // split #text
      if (isText(point.node)) {
        // edge case
        if (isLeftEdgePoint(point)) {
          return point.node;
        } else if (isRightEdgePoint(point)) {
          return point.node.nextSibling;
        }

        return point.node.splitText(point.offset);
      }

      // split element
      var childNode = point.node.childNodes[point.offset];
      var clone = insertAfter(point.node.cloneNode(false), point.node);
      appendChildNodes(clone, listNext(childNode));

      paddingBlankHTML(point.node);
      paddingBlankHTML(clone);

      return clone;
    };

    /**
     * split tree by point
     *
     * @param {Node} root - split root
     * @param {BoundaryPoint} point
     * @return {Node} right node of boundaryPoint
     */
    var splitTree = function (root, point) {
      // ex) [#text, <span>, <p>]
      var ancestors = listAncestor(point.node, func.eq(root));

      if (!ancestors.length) {
        return null;
      } else if (ancestors.length === 1) {
        return splitNode(point);
      }

      return ancestors.reduce(function (node, parent) {
        var clone = insertAfter(parent.cloneNode(false), parent);

        if (node === point.node) {
          node = splitNode(point);
        }

        appendChildNodes(clone, listNext(node));

        paddingBlankHTML(parent);
        paddingBlankHTML(clone);
        return clone;
      });
    };

    var createText = function (text) {
      return document.createTextNode(text);
    };

    /**
     * remove node, (isRemoveChild: remove child or not)
     * @param {Node} node
     * @param {Boolean} isRemoveChild
     */
    var remove = function (node, isRemoveChild) {
      if (!node || !node.parentNode) { return; }
      if (node.removeNode) { return node.removeNode(isRemoveChild); }

      var parent = node.parentNode;
      if (!isRemoveChild) {
        var nodes = [];
        var i, sz;
        for (i = 0, sz = node.childNodes.length; i < sz; i++) {
          nodes.push(node.childNodes[i]);
        }

        for (i = 0, sz = nodes.length; i < sz; i++) {
          parent.insertBefore(nodes[i], node);
        }
      }

      parent.removeChild(node);
    };

    var html = function ($node) {
      return dom.isTextarea($node[0]) ? $node.val() : $node.html();
    };

    return {
      NBSP_CHAR: NBSP_CHAR,
      ZERO_WIDTH_NBSP_CHAR: ZERO_WIDTH_NBSP_CHAR,
      blank: blankHTML,
      emptyPara: '<p>' + blankHTML + '</p>',
      isEditable: isEditable,
      isControlSizing: isControlSizing,
      buildLayoutInfo: buildLayoutInfo,
      isText: isText,
      isBodyText: isBodyText,
      isPara: isPara,
      isList: isList,
      isTable: makePredByNodeName('TABLE'),
      isCell: isCell,
      isBodyContainer: isBodyContainer,
      isAnchor: makePredByNodeName('A'),
      isDiv: makePredByNodeName('DIV'),
      isLi: makePredByNodeName('LI'),
      isSpan: makePredByNodeName('SPAN'),
      isB: makePredByNodeName('B'),
      isU: makePredByNodeName('U'),
      isS: makePredByNodeName('S'),
      isI: makePredByNodeName('I'),
      isImg: makePredByNodeName('IMG'),
      isTextarea: makePredByNodeName('TEXTAREA'),
      length: length,
      isRightEdgePoint: isRightEdgePoint,
      isEdgePoint: isEdgePoint,
      isRightEdgeOf: isRightEdgeOf,
      prevPoint: prevPoint,
      ancestor: ancestor,
      listAncestor: listAncestor,
      listNext: listNext,
      listPrev: listPrev,
      listDescendant: listDescendant,
      commonAncestor: commonAncestor,
      listBetween: listBetween,
      wrap: wrap,
      insertAfter: insertAfter,
      position: position,
      makeOffsetPath: makeOffsetPath,
      fromOffsetPath: fromOffsetPath,
      splitTree: splitTree,
      createText: createText,
      remove: remove,
      html: html
    };
  })();

  var settings = {
    // version
    version: '0.5.4',

    /**
     * options
     */
    options: {
      width: null,                  // set editor width
      height: null,                 // set editor height, ex) 300

      minHeight: null,              // set minimum height of editor
      maxHeight: null,              // set maximum height of editor

      focus: false,                 // set focus to editable area after initializing summernote

      tabsize: 4,                   // size of tab ex) 2 or 4
      styleWithSpan: true,          // style with span (Chrome and FF only)

      disableLinkTarget: false,     // hide link Target Checkbox
      disableDragAndDrop: false,    // disable drag and drop event
      disableResizeEditor: false,   // disable resizing editor

      codemirror: {                 // codemirror options
        mode: 'text/html',
        htmlMode: true,
        lineNumbers: true,
        autoFormatOnStart: false
      },

      // language
      lang: 'en-US',                // language 'en-US', 'ko-KR', ...
      direction: null,              // text direction, ex) 'rtl'

      // toolbar
      toolbar: [
        ['style', ['style']],
        ['font', ['bold', 'italic', 'underline', 'superscript', 'subscript', 'strikethrough', 'clear']],
        ['fontname', ['fontname']],
        // ['fontsize', ['fontsize']], // Still buggy
        ['color', ['color']],
        ['para', ['ul', 'ol', 'paragraph']],
        ['height', ['height']],
        ['table', ['table']],
        ['insert', ['link', 'picture', 'video', 'hr']],
        ['view', ['fullscreen', 'codeview']],
        ['help', ['help']]
      ],

      // air mode: inline editor
      airMode: false,
      // airPopover: [
      //   ['style', ['style']],
      //   ['font', ['bold', 'italic', 'underline', 'clear']],
      //   ['fontname', ['fontname']],
      //   ['fontsize', ['fontsize']], // Still buggy
      //   ['color', ['color']],
      //   ['para', ['ul', 'ol', 'paragraph']],
      //   ['height', ['height']],
      //   ['table', ['table']],
      //   ['insert', ['link', 'picture', 'video']],
      //   ['help', ['help']]
      // ],
      airPopover: [
        ['color', ['color']],
        ['font', ['bold', 'underline', 'clear']],
        ['para', ['ul', 'paragraph']],
        ['table', ['table']],
        ['insert', ['link', 'picture']]
      ],

      // style tag
      styleTags: ['p', 'blockquote', 'pre', 'h1', 'h2', 'h3', 'h4', 'h5', 'h6'],

      // default fontName
      defaultFontName: 'Helvetica Neue',

      // fontName
      fontNames: [
        'Arial', 'Arial Black', 'Comic Sans MS', 'Courier New',
        'Helvetica Neue', 'Impact', 'Lucida Grande',
        'Tahoma', 'Times New Roman', 'Verdana'
      ],

      // pallete colors(n x n)
      colors: [
        ['#000000', '#424242', '#636363', '#9C9C94', '#CEC6CE', '#EFEFEF', '#F7F7F7', '#FFFFFF'],
        ['#FF0000', '#FF9C00', '#FFFF00', '#00FF00', '#00FFFF', '#0000FF', '#9C00FF', '#FF00FF'],
        ['#F7C6CE', '#FFE7CE', '#FFEFC6', '#D6EFD6', '#CEDEE7', '#CEE7F7', '#D6D6E7', '#E7D6DE'],
        ['#E79C9C', '#FFC69C', '#FFE79C', '#B5D6A5', '#A5C6CE', '#9CC6EF', '#B5A5D6', '#D6A5BD'],
        ['#E76363', '#F7AD6B', '#FFD663', '#94BD7B', '#73A5AD', '#6BADDE', '#8C7BC6', '#C67BA5'],
        ['#CE0000', '#E79439', '#EFC631', '#6BA54A', '#4A7B8C', '#3984C6', '#634AA5', '#A54A7B'],
        ['#9C0000', '#B56308', '#BD9400', '#397B21', '#104A5A', '#085294', '#311873', '#731842'],
        ['#630000', '#7B3900', '#846300', '#295218', '#083139', '#003163', '#21104A', '#4A1031']
      ],

      // fontSize
      fontSizes: ['8', '9', '10', '11', '12', '14', '18', '24', '36'],

      // lineHeight
      lineHeights: ['1.0', '1.2', '1.4', '1.5', '1.6', '1.8', '2.0', '3.0'],

      // insertTable max size
      insertTableMaxSize: {
        col: 10,
        row: 10
      },

      // callbacks
      oninit: null,             // initialize
      onfocus: null,            // editable has focus
      onblur: null,             // editable out of focus
      onenter: null,            // enter key pressed
      onkeyup: null,            // keyup
      onkeydown: null,          // keydown
      onImageUpload: null,      // imageUpload
      onImageUploadError: null, // imageUploadError
      onToolbarClick: null,

      /**
       * manipulate link address when user create link
       * @param {String} sLinkUrl
       * @return {String}
       */
      onCreateLink: function (sLinkUrl) {
        if (sLinkUrl.indexOf('@') !== -1 && sLinkUrl.indexOf(':') === -1) {
          sLinkUrl =  'mailto:' + sLinkUrl;
        } else if (sLinkUrl.indexOf('://') === -1) {
          sLinkUrl = 'http://' + sLinkUrl;
        }

        return sLinkUrl;
      },

      keyMap: {
        pc: {
          'ENTER': 'insertParagraph',
          'CTRL+Z': 'undo',
          'CTRL+Y': 'redo',
          'TAB': 'tab',
          'SHIFT+TAB': 'untab',
          'CTRL+B': 'bold',
          'CTRL+I': 'italic',
          'CTRL+U': 'underline',
          'CTRL+SHIFT+S': 'strikethrough',
          'CTRL+BACKSLASH': 'removeFormat',
          'CTRL+SHIFT+L': 'justifyLeft',
          'CTRL+SHIFT+E': 'justifyCenter',
          'CTRL+SHIFT+R': 'justifyRight',
          'CTRL+SHIFT+J': 'justifyFull',
          'CTRL+SHIFT+NUM7': 'insertUnorderedList',
          'CTRL+SHIFT+NUM8': 'insertOrderedList',
          'CTRL+LEFTBRACKET': 'outdent',
          'CTRL+RIGHTBRACKET': 'indent',
          'CTRL+NUM0': 'formatPara',
          'CTRL+NUM1': 'formatH1',
          'CTRL+NUM2': 'formatH2',
          'CTRL+NUM3': 'formatH3',
          'CTRL+NUM4': 'formatH4',
          'CTRL+NUM5': 'formatH5',
          'CTRL+NUM6': 'formatH6',
          'CTRL+ENTER': 'insertHorizontalRule',
          'CTRL+K': 'showLinkDialog'
        },

        mac: {
          'ENTER': 'insertParagraph',
          'CMD+Z': 'undo',
          'CMD+SHIFT+Z': 'redo',
          'TAB': 'tab',
          'SHIFT+TAB': 'untab',
          'CMD+B': 'bold',
          'CMD+I': 'italic',
          'CMD+U': 'underline',
          'CMD+SHIFT+S': 'strikethrough',
          'CMD+BACKSLASH': 'removeFormat',
          'CMD+SHIFT+L': 'justifyLeft',
          'CMD+SHIFT+E': 'justifyCenter',
          'CMD+SHIFT+R': 'justifyRight',
          'CMD+SHIFT+J': 'justifyFull',
          'CMD+SHIFT+NUM7': 'insertUnorderedList',
          'CMD+SHIFT+NUM8': 'insertOrderedList',
          'CMD+LEFTBRACKET': 'outdent',
          'CMD+RIGHTBRACKET': 'indent',
          'CMD+NUM0': 'formatPara',
          'CMD+NUM1': 'formatH1',
          'CMD+NUM2': 'formatH2',
          'CMD+NUM3': 'formatH3',
          'CMD+NUM4': 'formatH4',
          'CMD+NUM5': 'formatH5',
          'CMD+NUM6': 'formatH6',
          'CMD+ENTER': 'insertHorizontalRule',
          'CMD+K': 'showLinkDialog'
        }
      }
    },

    // default language: en-US
    lang: {
      'en-US': {
        font: {
          bold: 'Bold',
          italic: 'Italic',
          underline: 'Underline',
          strikethrough: 'Strikethrough',
          subscript: 'Subscript',
          superscript: 'Superscript',
          clear: 'Remove Font Style',
          height: 'Line Height',
          name: 'Font Family',
          size: 'Font Size'
        },
        image: {
          image: 'Picture',
          insert: 'Insert Image',
          resizeFull: 'Resize Full',
          resizeHalf: 'Resize Half',
          resizeQuarter: 'Resize Quarter',
          floatLeft: 'Float Left',
          floatRight: 'Float Right',
          floatNone: 'Float None',
          dragImageHere: 'Drag an image here',
          selectFromFiles: 'Select from files',
          url: 'Image URL',
          remove: 'Remove Image'
        },
        link: {
          link: 'Link',
          insert: 'Insert Link',
          unlink: 'Unlink',
          edit: 'Edit',
          textToDisplay: 'Text to display',
          url: 'To what URL should this link go?',
          openInNewWindow: 'Open in new window'
        },
        video: {
          video: 'Video',
          videoLink: 'Video Link',
          insert: 'Insert Video',
          url: 'Video URL?',
          providers: '(YouTube, Vimeo, Vine, Instagram, DailyMotion or Youku)'
        },
        table: {
          table: 'Table'
        },
        hr: {
          insert: 'Insert Horizontal Rule'
        },
        style: {
          style: 'Style',
          normal: 'Normal',
          blockquote: 'Quote',
          pre: 'Code',
          h1: 'Header 1',
          h2: 'Header 2',
          h3: 'Header 3',
          h4: 'Header 4',
          h5: 'Header 5',
          h6: 'Header 6'
        },
        lists: {
          unordered: 'Unordered list',
          ordered: 'Ordered list'
        },
        options: {
          help: 'Help',
          fullscreen: 'Full Screen',
          codeview: 'Code View'
        },
        paragraph: {
          paragraph: 'Paragraph',
          outdent: 'Outdent',
          indent: 'Indent',
          left: 'Align left',
          center: 'Align center',
          right: 'Align right',
          justify: 'Justify full'
        },
        color: {
          recent: 'Recent Color',
          more: 'More Color',
          background: 'Background Color',
          foreground: 'Foreground Color',
          transparent: 'Transparent',
          setTransparent: 'Set transparent',
          reset: 'Reset',
          resetToDefault: 'Reset to default'
        },
        shortcut: {
          shortcuts: 'Keyboard shortcuts',
          close: 'Close',
          textFormatting: 'Text formatting',
          action: 'Action',
          paragraphFormatting: 'Paragraph formatting',
          documentStyle: 'Document Style'
        },
        history: {
          undo: 'Undo',
          redo: 'Redo'
        }
      }
    }
  };

  /**
   * Async functions which returns `Promise`
   */
  var async = (function () {
    /**
     * read contents of file as representing URL
     *
     * @param {File} file
     * @return {Promise} - then: sDataUrl
     */
    var readFileAsDataURL = function (file) {
      return $.Deferred(function (deferred) {
        $.extend(new FileReader(), {
          onload: function (e) {
            var sDataURL = e.target.result;
            deferred.resolve(sDataURL);
          },
          onerror: function () {
            deferred.reject(this);
          }
        }).readAsDataURL(file);
      }).promise();
    };
  
    /**
     * create `<image>` from url string
     *
     * @param {String} sUrl
     * @return {Promise} - then: $image
     */
    var createImage = function (sUrl, filename) {
      return $.Deferred(function (deferred) {
        $('<img>').one('load', function () {
          deferred.resolve($(this));
        }).one('error abort', function () {
          deferred.reject($(this));
        }).css({
          display: 'none'
        }).appendTo(document.body)
          .attr('src', sUrl)
          .attr('data-filename', filename);
      }).promise();
    };

    return {
      readFileAsDataURL: readFileAsDataURL,
      createImage: createImage
    };
  })();

  /**
   * Object for keycodes.
   */
  var key = {
    isEdit: function (keyCode) {
      return [8, 9, 13, 32].indexOf(keyCode) !== -1;
    },
    nameFromCode: {
      '8': 'BACKSPACE',
      '9': 'TAB',
      '13': 'ENTER',
      '32': 'SPACE',

      // Number: 0-9
      '48': 'NUM0',
      '49': 'NUM1',
      '50': 'NUM2',
      '51': 'NUM3',
      '52': 'NUM4',
      '53': 'NUM5',
      '54': 'NUM6',
      '55': 'NUM7',
      '56': 'NUM8',

      // Alphabet: a-z
      '66': 'B',
      '69': 'E',
      '73': 'I',
      '74': 'J',
      '75': 'K',
      '76': 'L',
      '82': 'R',
      '83': 'S',
      '85': 'U',
      '89': 'Y',
      '90': 'Z',

      '191': 'SLASH',
      '219': 'LEFTBRACKET',
      '220': 'BACKSLASH',
      '221': 'RIGHTBRACKET'
    }
  };

  /**
   * Style
   * @class
   */
  var Style = function () {
    /**
     * passing an array of style properties to .css()
     * will result in an object of property-value pairs.
     * (compability with version < 1.9)
     *
     * @param  {jQuery} $obj
     * @param  {Array} propertyNames - An array of one or more CSS properties.
     * @returns {Object}
     */
    var jQueryCSS = function ($obj, propertyNames) {
      if (agent.jqueryVersion < 1.9) {
        var result = {};
        $.each(propertyNames, function (idx, propertyName) {
          result[propertyName] = $obj.css(propertyName);
        });
        return result;
      }
      return $obj.css.call($obj, propertyNames);
    };

    /**
     * paragraph level style
     *
     * @param {WrappedRange} rng
     * @param {Object} styleInfo
     */
    this.stylePara = function (rng, styleInfo) {
      $.each(rng.nodes(dom.isPara), function (idx, para) {
        $(para).css(styleInfo);
      });
    };

    /**
     * get current style on cursor
     *
     * @param {WrappedRange} rng
     * @param {Node} target - target element on event
     * @return {Object} - object contains style properties.
     */
    this.current = function (rng, target) {
      var $cont = $(dom.isText(rng.sc) ? rng.sc.parentNode : rng.sc);
      var properties = ['font-family', 'font-size', 'text-align', 'list-style-type', 'line-height'];
      var styleInfo = jQueryCSS($cont, properties) || {};

      styleInfo['font-size'] = parseInt(styleInfo['font-size'], 10);

      // document.queryCommandState for toggle state
      styleInfo['font-bold'] = document.queryCommandState('bold') ? 'bold' : 'normal';
      styleInfo['font-italic'] = document.queryCommandState('italic') ? 'italic' : 'normal';
      styleInfo['font-underline'] = document.queryCommandState('underline') ? 'underline' : 'normal';
      styleInfo['font-strikethrough'] = document.queryCommandState('strikeThrough') ? 'strikethrough' : 'normal';
      styleInfo['font-superscript'] = document.queryCommandState('superscript') ? 'superscript' : 'normal';
      styleInfo['font-subscript'] = document.queryCommandState('subscript') ? 'subscript' : 'normal';

      // list-style-type to list-style(unordered, ordered)
      if (!rng.isOnList()) {
        styleInfo['list-style'] = 'none';
      } else {
        var aOrderedType = ['circle', 'disc', 'disc-leading-zero', 'square'];
        var isUnordered = $.inArray(styleInfo['list-style-type'], aOrderedType) > -1;
        styleInfo['list-style'] = isUnordered ? 'unordered' : 'ordered';
      }

      var para = dom.ancestor(rng.sc, dom.isPara);
      if (para && para.style['line-height']) {
        styleInfo['line-height'] = para.style.lineHeight;
      } else {
        var lineHeight = parseInt(styleInfo['line-height'], 10) / parseInt(styleInfo['font-size'], 10);
        styleInfo['line-height'] = lineHeight.toFixed(1);
      }

      styleInfo.image = dom.isImg(target) && target;
      styleInfo.anchor = rng.isOnAnchor() && dom.ancestor(rng.sc, dom.isAnchor);
      styleInfo.ancestors = dom.listAncestor(rng.sc, dom.isEditable);
      styleInfo.range = rng;

      return styleInfo;
    };
  };


  /**
   * related data structure
   *  - {BoundaryPoint}: a point of dom tree
   *  - {BoundaryPoints}: two boundaryPoints corresponding to the start and the end of the Range
   *
   *  @see http://www.w3.org/TR/DOM-Level-2-Traversal-Range/ranges.html#Level-2-Range-Position
   */
  var range = (function () {
    /**
     * return boundaryPoint from TextRange, inspired by Andy Na's HuskyRange.js
     *
     * @param {TextRange} textRange
     * @param {Boolean} isStart
     * @return {BoundaryPoint}
     */
    var textRangeToPoint = function (textRange, isStart) {
      var container = textRange.parentElement(), offset;
  
      var tester = document.body.createTextRange(), prevContainer;
      var childNodes = list.from(container.childNodes);
      for (offset = 0; offset < childNodes.length; offset++) {
        if (dom.isText(childNodes[offset])) {
          continue;
        }
        tester.moveToElementText(childNodes[offset]);
        if (tester.compareEndPoints('StartToStart', textRange) >= 0) {
          break;
        }
        prevContainer = childNodes[offset];
      }
  
      if (offset !== 0 && dom.isText(childNodes[offset - 1])) {
        var textRangeStart = document.body.createTextRange(), curTextNode = null;
        textRangeStart.moveToElementText(prevContainer || container);
        textRangeStart.collapse(!prevContainer);
        curTextNode = prevContainer ? prevContainer.nextSibling : container.firstChild;
  
        var pointTester = textRange.duplicate();
        pointTester.setEndPoint('StartToStart', textRangeStart);
        var textCount = pointTester.text.replace(/[\r\n]/g, '').length;
  
        while (textCount > curTextNode.nodeValue.length && curTextNode.nextSibling) {
          textCount -= curTextNode.nodeValue.length;
          curTextNode = curTextNode.nextSibling;
        }
  
        /* jshint ignore:start */
        var dummy = curTextNode.nodeValue; // enforce IE to re-reference curTextNode, hack
        /* jshint ignore:end */
  
        if (isStart && curTextNode.nextSibling && dom.isText(curTextNode.nextSibling) &&
            textCount === curTextNode.nodeValue.length) {
          textCount -= curTextNode.nodeValue.length;
          curTextNode = curTextNode.nextSibling;
        }
  
        container = curTextNode;
        offset = textCount;
      }
  
      return {
        cont: container,
        offset: offset
      };
    };
    
    /**
     * return TextRange from boundary point (inspired by google closure-library)
     * @param {BoundaryPoint} point
     * @return {TextRange}
     */
    var pointToTextRange = function (point) {
      var textRangeInfo = function (container, offset) {
        var node, isCollapseToStart;
  
        if (dom.isText(container)) {
          var prevTextNodes = dom.listPrev(container, func.not(dom.isText));
          var prevContainer = list.last(prevTextNodes).previousSibling;
          node =  prevContainer || container.parentNode;
          offset += list.sum(list.tail(prevTextNodes), dom.length);
          isCollapseToStart = !prevContainer;
        } else {
          node = container.childNodes[offset] || container;
          if (dom.isText(node)) {
            return textRangeInfo(node, 0);
          }
  
          offset = 0;
          isCollapseToStart = false;
        }
  
        return {
          node: node,
          collapseToStart: isCollapseToStart,
          offset: offset
        };
      };
  
      var textRange = document.body.createTextRange();
      var info = textRangeInfo(point.node, point.offset);
  
      textRange.moveToElementText(info.node);
      textRange.collapse(info.collapseToStart);
      textRange.moveStart('character', info.offset);
      return textRange;
    };
    
    /**
     * Wrapped Range
     *
     * @param {Node} sc - start container
     * @param {Number} so - start offset
     * @param {Node} ec - end container
     * @param {Number} eo - end offset
     */
    var WrappedRange = function (sc, so, ec, eo) {
      this.sc = sc;
      this.so = so;
      this.ec = ec;
      this.eo = eo;
  
      // nativeRange: get nativeRange from sc, so, ec, eo
      var nativeRange = function () {
        if (agent.isW3CRangeSupport) {
          var w3cRange = document.createRange();
          w3cRange.setStart(sc, so);
          w3cRange.setEnd(ec, eo);

          return w3cRange;
        } else {
          var textRange = pointToTextRange({
            node: sc,
            offset: so
          });

          textRange.setEndPoint('EndToEnd', pointToTextRange({
            node: ec,
            offset: eo
          }));

          return textRange;
        }
      };

      this.getPoints = function () {
        return {
          sc: sc,
          so: so,
          ec: ec,
          eo: eo
        };
      };

      this.getStartPoint = function () {
        return {
          node: sc,
          offset: so
        };
      };

      this.getEndPoint = function () {
        return {
          node: ec,
          offset: eo
        };
      };

      /**
       * select update visible range
       */
      this.select = function () {
        var nativeRng = nativeRange();
        if (agent.isW3CRangeSupport) {
          var selection = document.getSelection();
          if (selection.rangeCount > 0) {
            selection.removeAllRanges();
          }
          selection.addRange(nativeRng);
        } else {
          nativeRng.select();
        }
      };

      /**
       * returns matched nodes on range
       *
       * @param {Function} [pred] - predicate function
       * @return {Node[]}
       */
      this.nodes = function (pred) {
        pred = pred || func.ok;

        var nodes = dom.listBetween(sc, ec);
        var matcheds = list.compact($.map(nodes, function (node) {
          return dom.ancestor(node, pred);
        }));
        return $.map(list.clusterBy(matcheds, func.eq2), list.head);
      };

      /**
       * returns commonAncestor of range
       * @return {Element} - commonAncestor
       */
      this.commonAncestor = function () {
        return dom.commonAncestor(sc, ec);
      };

      /**
       * returns expanded range by pred
       *
       * @param {Function} pred - predicate function
       * @return {WrappedRange}
       */
      this.expand = function (pred) {
        var startAncestor = dom.ancestor(sc, pred);
        var endAncestor = dom.ancestor(ec, pred);

        if (!startAncestor && !endAncestor) {
          return new WrappedRange(sc, so, ec, eo);
        }

        var boundaryPoints = this.getPoints();

        if (startAncestor) {
          boundaryPoints.sc = startAncestor;
          boundaryPoints.so = 0;
        }

        if (endAncestor) {
          boundaryPoints.ec = endAncestor;
          boundaryPoints.eo = dom.length(endAncestor);
        }

        return new WrappedRange(
          boundaryPoints.sc,
          boundaryPoints.so,
          boundaryPoints.ec,
          boundaryPoints.eo
        );
      };

      /**
       * @param {Boolean} isCollapseToStart
       * @return {WrappedRange}
       */
      this.collapse = function (isCollapseToStart) {
        if (isCollapseToStart) {
          return new WrappedRange(sc, so, sc, so);
        } else {
          return new WrappedRange(ec, eo, ec, eo);
        }
      };

      /**
       * splitText on range
       */
      this.splitText = function () {
        var isSameContainer = sc === ec;
        var boundaryPoints = this.getPoints();

        if (dom.isText(ec) && !dom.isEdgePoint(this.getEndPoint())) {
          ec.splitText(eo);
        }

        if (dom.isText(sc) && !dom.isEdgePoint(this.getStartPoint())) {
          boundaryPoints.sc = sc.splitText(so);
          boundaryPoints.so = 0;

          if (isSameContainer) {
            boundaryPoints.ec = boundaryPoints.sc;
            boundaryPoints.eo = eo - so;
          }
        }

        return new WrappedRange(
          boundaryPoints.sc,
          boundaryPoints.so,
          boundaryPoints.ec,
          boundaryPoints.eo
        );
      };

      /**
       * delete contents on range
       * @return {WrappedRange}
       */
      this.deleteContents = function () {
        if (this.isCollapsed()) {
          return this;
        }

        var rng = this.splitText();
        var prevPoint = dom.prevPoint(rng.getStartPoint());

        $.each(rng.nodes(), function (idx, node) {
          dom.remove(node, !dom.isPara(node));
        });

        return new WrappedRange(
          prevPoint.node,
          prevPoint.offset,
          prevPoint.node,
          prevPoint.offset
        );
      };
      
      /**
       * makeIsOn: return isOn(pred) function
       */
      var makeIsOn = function (pred) {
        return function () {
          var ancestor = dom.ancestor(sc, pred);
          return !!ancestor && (ancestor === dom.ancestor(ec, pred));
        };
      };
  
      // isOnEditable: judge whether range is on editable or not
      this.isOnEditable = makeIsOn(dom.isEditable);
      // isOnList: judge whether range is on list node or not
      this.isOnList = makeIsOn(dom.isList);
      // isOnAnchor: judge whether range is on anchor node or not
      this.isOnAnchor = makeIsOn(dom.isAnchor);
      // isOnAnchor: judge whether range is on cell node or not
      this.isOnCell = makeIsOn(dom.isCell);

      /**
       * returns whether range was collapsed or not
       */
      this.isCollapsed = function () {
        return sc === ec && so === eo;
      };

      /**
       * wrap body text with paragraph
       */
      this.wrapBodyTextWithPara = function () {
        $.each(this.nodes(dom.isBodyText), function (idx, node) {
          dom.wrap(node, 'p');
        });
      };

      /**
       * insert node at current cursor
       *
       * @param {Node} node
       * @param {Boolean} [isInline]
       * @return {Node}
       */
      this.insertNode = function (node, isInline) {
        var point = this.getStartPoint();

        this.wrapBodyTextWithPara();

        var splitRoot, container, pivot;
        if (isInline) {
          container = dom.isPara(point.node) ? point.node : point.node.parentNode;
          if (dom.isPara(point.node)) {
            pivot = point.node.childNodes[point.offset];
          } else {
            pivot = dom.splitTree(point.node, point);
          }
        } else {
          // splitRoot will be childNode of container
          var ancestors = dom.listAncestor(point.node, dom.isBodyContainer);
          splitRoot = ancestors[ancestors.length - 2];
          container = list.last(ancestors);
          pivot = splitRoot && dom.splitTree(splitRoot, point);
        }

        if (pivot) {
          pivot.parentNode.insertBefore(node, pivot);
        } else {
          container.appendChild(node);
        }

        return node;
      };
  
      this.toString = function () {
        var nativeRng = nativeRange();
        return agent.isW3CRangeSupport ? nativeRng.toString() : nativeRng.text;
      };
  
      /**
       * create offsetPath bookmark
       * @param {Node} editable
       */
      this.bookmark = function (editable) {
        return {
          s: {
            path: dom.makeOffsetPath(editable, sc),
            offset: so
          },
          e: {
            path: dom.makeOffsetPath(editable, ec),
            offset: eo
          }
        };
      };

      /**
       * getClientRects
       * @return {Rect[]}
       */
      this.getClientRects = function () {
        var nativeRng = nativeRange();
        return nativeRng.getClientRects();
      };
    };
  
    return {
      /**
       * create Range Object From arguments or Browser Selection
       *
       * @param {Node} sc - start container
       * @param {Number} so - start offset
       * @param {Node} ec - end container
       * @param {Number} eo - end offset
       */
      create : function (sc, so, ec, eo) {
        if (!arguments.length) { // from Browser Selection
          if (agent.isW3CRangeSupport) {
            var selection = document.getSelection();
            if (selection.rangeCount === 0) {
              return null;
            }
  
            var nativeRng = selection.getRangeAt(0);
            sc = nativeRng.startContainer;
            so = nativeRng.startOffset;
            ec = nativeRng.endContainer;
            eo = nativeRng.endOffset;
          } else { // IE8: TextRange
            var textRange = document.selection.createRange();
            var textRangeEnd = textRange.duplicate();
            textRangeEnd.collapse(false);
            var textRangeStart = textRange;
            textRangeStart.collapse(true);
  
            var startPoint = textRangeToPoint(textRangeStart, true),
            endPoint = textRangeToPoint(textRangeEnd, false);
  
            sc = startPoint.cont;
            so = startPoint.offset;
            ec = endPoint.cont;
            eo = endPoint.offset;
          }
        } else if (arguments.length === 2) { //collapsed
          ec = sc;
          eo = so;
        }
        return new WrappedRange(sc, so, ec, eo);
      },

      /**
       * create WrappedRange from node
       *
       * @param {Node} node
       * @return {WrappedRange}
       */
      createFromNode: function (node) {
        return this.create(node, 0, node, 1);
      },

      /**
       * create WrappedRange from Bookmark
       *
       * @param {Node} editable
       * @param {Obkect} bookmark
       * @return {WrappedRange}
       */
      createFromBookmark : function (editable, bookmark) {
        var sc = dom.fromOffsetPath(editable, bookmark.s.path);
        var so = bookmark.s.offset;
        var ec = dom.fromOffsetPath(editable, bookmark.e.path);
        var eo = bookmark.e.offset;
        return new WrappedRange(sc, so, ec, eo);
      }
    };
  })();

  /**
   * Table
   * @class
   */
  var Table = function () {
    /**
     * handle tab key
     *
     * @param {WrappedRange} rng
     * @param {Boolean} isShift
     */
    this.tab = function (rng, isShift) {
      var cell = dom.ancestor(rng.commonAncestor(), dom.isCell);
      var table = dom.ancestor(cell, dom.isTable);
      var cells = dom.litdHTMLescendant(table, dom.isCell);

      var nextCell = list[isShift ? 'prev' : 'next'](cells, cell);
      if (nextCell) {
        range.create(nextCell, 0).select();
      }
    };

    /**
     * create empty table element
     *
     * @param {Number} nRow
     * @param {Number} nCol
     */
    this.createTable = function (nCol, nRow) {
      var tds = [], tdHTML;
      for (var idxCol = 0; idxCol < nCol; idxCol++) {
        tds.push('<td>' + dom.blank + '</td>');
      }
      tdHTML = tds.join('');

      var trs = [], trHTML;
      for (var idxRow = 0; idxRow < nRow; idxRow++) {
        trs.push('<tr>' + tdHTML + '</tr>');
      }
      trHTML = trs.join('');
      return $('<table class="table table-bordered">' + trHTML + '</table>')[0];
    };
  };

  /**
   * Editor
   * @class
   */
  var Editor = function () {

    var style = new Style();
    var table = new Table();

    /**
     * save current range
     *
     * @param {jQuery} $editable
     */
    this.saveRange = function ($editable) {
      $editable.focus();
      $editable.data('range', range.create());
    };

    /**
     * restore lately range
     *
     * @param {jQuery} $editable
     */
    this.restoreRange = function ($editable) {
      var rng = $editable.data('range');
      if (rng) {
        rng.select();
        $editable.focus();
      }
    };

    /**
     * current style
     * @param {Node} target
     */
    this.currentStyle = function (target) {
      var rng = range.create();
      return rng ? rng.isOnEditable() && style.current(rng, target) : false;
    };

    /**
     * undo
     * @param {jQuery} $editable
     */
    this.undo = function ($editable) {
      $editable.data('NoteHistory').undo($editable);
    };

    /**
     * redo
     * @param {jQuery} $editable
     */
    this.redo = function ($editable) {
      $editable.data('NoteHistory').redo($editable);
    };

    /**
     * record Undo
     * @param {jQuery} $editable
     */
    var recordUndo = this.recordUndo = function ($editable) {
      $editable.data('NoteHistory').recordUndo($editable);
    };

    /* jshint ignore:start */
    // native commands(with execCommand), generate function for execCommand
    var commands = ['bold', 'italic', 'underline', 'strikethrough', 'superscript', 'subscript',
                    'justifyLeft', 'justifyCenter', 'justifyRight', 'justifyFull',
                    'insertOrderedList', 'insertUnorderedList',
                    'indent', 'outdent', 'formatBlock', 'removeFormat',
                    'backColor', 'foreColor', 'insertHorizontalRule', 'fontName'];

    for (var idx = 0, len = commands.length; idx < len; idx ++) {
      this[commands[idx]] = (function (sCmd) {
        return function ($editable, value) {
          recordUndo($editable);

          document.execCommand(sCmd, false, value);
        };
      })(commands[idx]);
    }
    /* jshint ignore:end */

    /**
     * @param {jQuery} $editable 
     * @param {WrappedRange} rng
     * @param {Number} tabsize
     */
    var insertTab = function ($editable, rng, tabsize) {
      recordUndo($editable);

      var tab = dom.createText(new Array(tabsize + 1).join(dom.NBSP_CHAR));
      rng = rng.deleteContents();
      rng.insertNode(tab, true);

      rng = range.create(tab, tabsize);
      rng.select();
    };

    /**
     * handle tab key
     * @param {jQuery} $editable 
     * @param {Object} options
     */
    this.tab = function ($editable, options) {
      var rng = range.create();
      if (rng.isCollapsed() && rng.isOnCell()) {
        table.tab(rng);
      } else {
        insertTab($editable, rng, options.tabsize);
      }
    };

    /**
     * handle shift+tab key
     */
    this.untab = function () {
      var rng = range.create();
      if (rng.isCollapsed() && rng.isOnCell()) {
        table.tab(rng, true);
      }
    };

    /**
     * insert paragraph
     *
     * @param {Node} $editable
     */
    this.insertParagraph = function ($editable) {
      recordUndo($editable);

      var rng = range.create();

      // deleteContents on range.
      rng = rng.deleteContents();

      rng.wrapBodyTextWithPara();

      // find split root node: block level node
      var splitRoot = dom.ancestor(rng.sc, dom.isPara);
      var nextPara = dom.splitTree(splitRoot, rng.getStartPoint());
      range.create(nextPara, 0).select();
    };

    /**
     * insert image
     *
     * @param {jQuery} $editable
     * @param {String} sUrl
     */
    this.insertImage = function ($editable, sUrl, filename) {
      async.createImage(sUrl, filename).then(function ($image) {
        recordUndo($editable);

        $image.css({
          display: '',
          width: Math.min($editable.width(), $image.width())
        });
        range.create().insertNode($image[0]);
      }).fail(function () {
        var callbacks = $editable.data('callbacks');
        if (callbacks.onImageUploadError) {
          callbacks.onImageUploadError();
        }
      });
    };

    /**
     * insert video
     * @param {jQuery} $editable
     * @param {String} sUrl
     */
    this.insertVideo = function ($editable, sUrl) {
      recordUndo($editable);

      // video url patterns(youtube, instagram, vimeo, dailymotion, youku)
      var ytRegExp = /^.*(youtu.be\/|v\/|u\/\w\/|embed\/|watch\?v=|\&v=)([^#\&\?]*).*/;
      var ytMatch = sUrl.match(ytRegExp);

      var igRegExp = /\/\/instagram.com\/p\/(.[a-zA-Z0-9]*)/;
      var igMatch = sUrl.match(igRegExp);

      var vRegExp = /\/\/vine.co\/v\/(.[a-zA-Z0-9]*)/;
      var vMatch = sUrl.match(vRegExp);

      var vimRegExp = /\/\/(player.)?vimeo.com\/([a-z]*\/)*([0-9]{6,11})[?]?.*/;
      var vimMatch = sUrl.match(vimRegExp);

      var dmRegExp = /.+dailymotion.com\/(video|hub)\/([^_]+)[^#]*(#video=([^_&]+))?/;
      var dmMatch = sUrl.match(dmRegExp);

      var youkuRegExp = /\/\/v\.youku\.com\/v_show\/id_(\w+)\.html/;
      var youkuMatch = sUrl.match(youkuRegExp);

      var $video;
      if (ytMatch && ytMatch[2].length === 11) {
        var youtubeId = ytMatch[2];
        $video = $('<iframe>')
          .attr('src', '//www.youtube.com/embed/' + youtubeId)
          .attr('width', '640').attr('height', '360');
      } else if (igMatch && igMatch[0].length) {
        $video = $('<iframe>')
          .attr('src', igMatch[0] + '/embed/')
          .attr('width', '612').attr('height', '710')
          .attr('scrolling', 'no')
          .attr('allowtransparency', 'true');
      } else if (vMatch && vMatch[0].length) {
        $video = $('<iframe>')
          .attr('src', vMatch[0] + '/embed/simple')
          .attr('width', '600').attr('height', '600')
          .attr('class', 'vine-embed');
      } else if (vimMatch && vimMatch[3].length) {
        $video = $('<iframe webkitallowfullscreen mozallowfullscreen allowfullscreen>')
          .attr('src', '//player.vimeo.com/video/' + vimMatch[3])
          .attr('width', '640').attr('height', '360');
      } else if (dmMatch && dmMatch[2].length) {
        $video = $('<iframe>')
          .attr('src', '//www.dailymotion.com/embed/video/' + dmMatch[2])
          .attr('width', '640').attr('height', '360');
      } else if (youkuMatch && youkuMatch[1].length) {
        $video = $('<iframe webkitallowfullscreen mozallowfullscreen allowfullscreen>')
          .attr('height', '498')
          .attr('width', '510')
          .attr('src', '//player.youku.com/embed/' + youkuMatch[1]);
      } else {
        // this is not a known video link. Now what, Cat? Now what?
      }

      if ($video) {
        $video.attr('frameborder', 0);
        range.create().insertNode($video[0]);
      }
    };

    /**
     * formatBlock
     *
     * @param {jQuery} $editable
     * @param {String} tagName
     */
    this.formatBlock = function ($editable, tagName) {
      recordUndo($editable);

      tagName = agent.isMSIE ? '<' + tagName + '>' : tagName;
      document.execCommand('FormatBlock', false, tagName);
    };

    this.formatPara = function ($editable) {
      this.formatBlock($editable, 'P');
    };

    /* jshint ignore:start */
    for (var idx = 1; idx <= 6; idx ++) {
      this['formatH' + idx] = function (idx) {
        return function ($editable) {
          this.formatBlock($editable, 'H' + idx);
        };
      }(idx);
    };
    /* jshint ignore:end */

    /**
     * fontsize
     * FIXME: Still buggy
     *
     * @param {jQuery} $editable
     * @param {String} value - px
     */
    this.fontSize = function ($editable, value) {
      recordUndo($editable);

      document.execCommand('fontSize', false, 3);
      if (agent.isFF) {
        // firefox: <font size="3"> to <span style='font-size={value}px;'>, buggy
        $editable.find('font[size=3]').removeAttr('size').css('font-size', value + 'px');
      } else {
        // chrome: <span style="font-size: medium"> to <span style='font-size={value}px;'>
        $editable.find('span').filter(function () {
          return this.style.fontSize === 'medium';
        }).css('font-size', value + 'px');
      }
    };

    /**
     * lineHeight
     * @param {jQuery} $editable
     * @param {String} value
     */
    this.lineHeight = function ($editable, value) {
      recordUndo($editable);

      style.stylePara(range.create(), {
        lineHeight: value
      });
    };

    /**
     * unlink
     * @param {jQuery} $editable
     */
    this.unlink = function ($editable) {
      var rng = range.create();
      if (rng.isOnAnchor()) {
        recordUndo($editable);

        var anchor = dom.ancestor(rng.sc, dom.isAnchor);
        rng = range.createFromNode(anchor);
        rng.select();
        document.execCommand('unlink');
      }
    };

    /**
     * create link
     *
     * @param {jQuery} $editable
     * @param {Object} linkInfo
     * @param {Object} options
     */
    this.createLink = function ($editable, linkInfo, options) {
      var linkUrl = linkInfo.url;
      var linkText = linkInfo.text;
      var isNewWindow = linkInfo.newWindow;
      var rng = linkInfo.range;

      recordUndo($editable);

      if (options.onCreateLink) {
        linkUrl = options.onCreateLink(linkUrl);
      }

      rng = rng.deleteContents();

      // Create a new link when there is no anchor on range.
      var anchor = rng.insertNode($('<A>' + linkText + '</A>')[0], true);
      $(anchor).attr({
        href: linkUrl,
        target: isNewWindow ? '_blank' : ''
      });

      rng = range.createFromNode(anchor);
      rng.select();
    };

    /**
     * returns link info
     *
     * @return {Object}
     */
    this.getLinkInfo = function ($editable) {
      $editable.focus();

      var rng = range.create().expand(dom.isAnchor);

      // Get the first anchor on range(for edit).
      var $anchor = $(list.head(rng.nodes(dom.isAnchor)));

      return {
        range: rng,
        text: rng.toString(),
        isNewWindow: $anchor.length ? $anchor.attr('target') === '_blank' : true,
        url: $anchor.length ? $anchor.attr('href') : ''
      };
    };

    /**
     * get video info
     *
     * @param {jQuery} $editable
     * @return {Object}
     */
    this.getVideoInfo = function ($editable) {
      $editable.focus();

      var rng = range.create();

      if (rng.isOnAnchor()) {
        var anchor = dom.ancestor(rng.sc, dom.isAnchor);
        rng = range.createFromNode(anchor);
      }

      return {
        text: rng.toString()
      };
    };

    this.color = function ($editable, sObjColor) {
      var oColor = JSON.parse(sObjColor);
      var foreColor = oColor.foreColor, backColor = oColor.backColor;

      recordUndo($editable);

      if (foreColor) { document.execCommand('foreColor', false, foreColor); }
      if (backColor) { document.execCommand('backColor', false, backColor); }
    };

    this.insertTable = function ($editable, sDim) {
      recordUndo($editable);

      var dimension = sDim.split('x');
      var rng = range.create();
      rng = rng.deleteContents();
      rng.insertNode(table.createTable(dimension[0], dimension[1]));
    };

    /**
     * @param {jQuery} $editable
     * @param {String} value
     * @param {jQuery} $target
     */
    this.floatMe = function ($editable, value, $target) {
      recordUndo($editable);

      $target.css('float', value);
    };

    /**
     * resize overlay element
     * @param {jQuery} $editable
     * @param {String} value
     * @param {jQuery} $target - target element
     */
    this.resize = function ($editable, value, $target) {
      recordUndo($editable);

      $target.css({
        width: $editable.width() * value + 'px',
        height: ''
      });
    };

    /**
     * @param {Position} pos
     * @param {jQuery} $target - target element
     * @param {Boolean} [bKeepRatio] - keep ratio
     */
    this.resizeTo = function (pos, $target, bKeepRatio) {
      var imageSize;
      if (bKeepRatio) {
        var newRatio = pos.y / pos.x;
        var ratio = $target.data('ratio');
        imageSize = {
          width: ratio > newRatio ? pos.x : pos.y / ratio,
          height: ratio > newRatio ? pos.x * ratio : pos.y
        };
      } else {
        imageSize = {
          width: pos.x,
          height: pos.y
        };
      }

      $target.css(imageSize);
    };

    /**
     * remove media object
     *
     * @param {jQuery} $editable
     * @param {String} value - dummy argument (for keep interface)
     * @param {jQuery} $target - target element
     */
    this.removeMedia = function ($editable, value, $target) {
      recordUndo($editable);

      $target.detach();
    };
  };

  /**
   * History
   * @class
   */
  var History = function () {
    var undoStack = [], redoStack = [];

    var makeSnapshot = function ($editable) {
      var editable = $editable[0];
      var rng = range.create();

      return {
        contents: $editable.html(),
        bookmark: rng.bookmark(editable),
        scrollTop: $editable.scrollTop()
      };
    };

    var applySnapshot = function ($editable, snapshot) {
      $editable.html(snapshot.contents).scrollTop(snapshot.scrollTop);
      range.createFromBookmark($editable[0], snapshot.bookmark).select();
    };

    this.undo = function ($editable) {
      var snapshot = makeSnapshot($editable);
      if (!undoStack.length) {
        return;
      }
      applySnapshot($editable, undoStack.pop());
      redoStack.push(snapshot);
    };

    this.redo = function ($editable) {
      var snapshot = makeSnapshot($editable);
      if (!redoStack.length) {
        return;
      }
      applySnapshot($editable, redoStack.pop());
      undoStack.push(snapshot);
    };

    this.recordUndo = function ($editable) {
      redoStack = [];
      undoStack.push(makeSnapshot($editable));
    };
  };

  /**
   * Button
   */
  var Button = function () {
    /**
     * update button status
     *
     * @param {jQuery} $container
     * @param {Object} styleInfo
     */
    this.update = function ($container, styleInfo) {
      /**
       * handle dropdown's check mark (for fontname, fontsize, lineHeight).
       * @param {jQuery} $btn
       * @param {Number} value
       */
      var checkDropdownMenu = function ($btn, value) {
        $btn.find('.dropdown-menu li a').each(function () {
          // always compare string to avoid creating another func.
          var isChecked = ($(this).data('value') + '') === (value + '');
          this.className = isChecked ? 'checked' : '';
        });
      };

      /**
       * update button state(active or not).
       *
       * @param {String} selector
       * @param {Function} pred
       */
      var btnState = function (selector, pred) {
        var $btn = $container.find(selector);
        $btn.toggleClass('active', pred());
      };

      // fontname
      var $fontname = $container.find('.note-fontname');
      if ($fontname.length) {
        var selectedFont = styleInfo['font-family'];
        if (!!selectedFont) {
          selectedFont = list.head(selectedFont.split(','));
          selectedFont = selectedFont.replace(/\'/g, '');
          $fontname.find('.note-current-fontname').text(selectedFont);
          checkDropdownMenu($fontname, selectedFont);
        }
      }

      // fontsize
      var $fontsize = $container.find('.note-fontsize');
      $fontsize.find('.note-current-fontsize').text(styleInfo['font-size']);
      checkDropdownMenu($fontsize, parseFloat(styleInfo['font-size']));

      // lineheight
      var $lineHeight = $container.find('.note-height');
      checkDropdownMenu($lineHeight, parseFloat(styleInfo['line-height']));

      btnState('button[data-event="bold"]', function () {
        return styleInfo['font-bold'] === 'bold';
      });
      btnState('button[data-event="italic"]', function () {
        return styleInfo['font-italic'] === 'italic';
      });
      btnState('button[data-event="underline"]', function () {
        return styleInfo['font-underline'] === 'underline';
      });
      btnState('button[data-event="strikethrough"]', function () {
        return styleInfo['font-strikethrough'] === 'strikethrough';
      });
      btnState('button[data-event="superscript"]', function () {
        return styleInfo['font-superscript'] === 'superscript';
      });
      btnState('button[data-event="subscript"]', function () {
        return styleInfo['font-subscript'] === 'subscript';
      });
      btnState('button[data-event="justifyLeft"]', function () {
        return styleInfo['text-align'] === 'left' || styleInfo['text-align'] === 'start';
      });
      btnState('button[data-event="justifyCenter"]', function () {
        return styleInfo['text-align'] === 'center';
      });
      btnState('button[data-event="justifyRight"]', function () {
        return styleInfo['text-align'] === 'right';
      });
      btnState('button[data-event="justifyFull"]', function () {
        return styleInfo['text-align'] === 'justify';
      });
      btnState('button[data-event="insertUnorderedList"]', function () {
        return styleInfo['list-style'] === 'unordered';
      });
      btnState('button[data-event="insertOrderedList"]', function () {
        return styleInfo['list-style'] === 'ordered';
      });
    };

    /**
     * update recent color
     *
     * @param {Node} button
     * @param {String} eventName
     * @param {value} value
     */
    this.updateRecentColor = function (button, eventName, value) {
      var $color = $(button).closest('.note-color');
      var $recentColor = $color.find('.note-recent-color');
      var colorInfo = JSON.parse($recentColor.attr('data-value'));
      colorInfo[eventName] = value;
      $recentColor.attr('data-value', JSON.stringify(colorInfo));
      var sKey = eventName === 'backColor' ? 'background-color' : 'color';
      $recentColor.find('i').css(sKey, value);
    };
  };

  /**
   * Toolbar
   */
  var Toolbar = function () {
    var button = new Button();

    this.update = function ($toolbar, styleInfo) {
      button.update($toolbar, styleInfo);
    };

    /**
     * @param {Node} button
     * @param {String} eventName
     * @param {String} value
     */
    this.updateRecentColor = function (buttonNode, eventName, value) {
      button.updateRecentColor(buttonNode, event, value);
    };

    /**
     * activate buttons exclude codeview
     * @param {jQuery} $toolbar
     */
    this.activate = function ($toolbar) {
      $toolbar.find('button')
              .not('button[data-event="codeview"]')
              .removeClass('disabled');
    };

    /**
     * deactivate buttons exclude codeview
     * @param {jQuery} $toolbar
     */
    this.deactivate = function ($toolbar) {
      $toolbar.find('button')
              .not('button[data-event="codeview"]')
              .addClass('disabled');
    };

    this.updateFullscreen = function ($container, bFullscreen) {
      var $btn = $container.find('button[data-event="fullscreen"]');
      $btn.toggleClass('active', bFullscreen);
    };

    this.updateCodeview = function ($container, isCodeview) {
      var $btn = $container.find('button[data-event="codeview"]');
      $btn.toggleClass('active', isCodeview);
    };
  };

  /**
   * Popover (http://getbootstrap.com/javascript/#popovers)
   */
  var Popover = function () {
    var button = new Button();

    /**
     * returns position from placeholder
     * @param {Node} placeholder
     * @param {Boolean} isAirMode
     */
    var posFromPlaceholder = function (placeholder, isAirMode) {
      var $placeholder = $(placeholder);
      var pos = isAirMode ? $placeholder.offset() : $placeholder.position();
      var height = $placeholder.outerHeight(true); // include margin

      // popover below placeholder.
      return {
        left: pos.left,
        top: pos.top + height
      };
    };

    /**
     * show popover
     * @param {jQuery} popover
     * @param {Position} pos
     */
    var showPopover = function ($popover, pos) {
      $popover.css({
        display: 'block',
        left: pos.left,
        top: pos.top
      });
    };

    var PX_POPOVER_ARROW_OFFSET_X = 20;

    /**
     * update current state
     * @param {jQuery} $popover - popover container
     * @param {Object} styleInfo - style object
     * @param {Boolean} isAirMode
     */
    this.update = function ($popover, styleInfo, isAirMode) {
      button.update($popover, styleInfo);

      var $linkPopover = $popover.find('.note-link-popover');
      if (styleInfo.anchor) {
        var $anchor = $linkPopover.find('a');
        var href = $(styleInfo.anchor).attr('href');
        $anchor.attr('href', href).html(href);
        showPopover($linkPopover, posFromPlaceholder(styleInfo.anchor, isAirMode));
      } else {
        $linkPopover.hide();
      }

      var $imagePopover = $popover.find('.note-image-popover');
      if (styleInfo.image) {
        showPopover($imagePopover, posFromPlaceholder(styleInfo.image, isAirMode));
      } else {
        $imagePopover.hide();
      }

      var $airPopover = $popover.find('.note-air-popover');
      if (isAirMode && !styleInfo.range.isCollapsed()) {
        var bnd = func.rect2bnd(list.last(styleInfo.range.getClientRects()));
        showPopover($airPopover, {
          left: Math.max(bnd.left + bnd.width / 2 - PX_POPOVER_ARROW_OFFSET_X, 0),
          top: bnd.top + bnd.height
        });
      } else {
        $airPopover.hide();
      }
    };

    /**
     * @param {Node} button
     * @param {String} eventName
     * @param {String} value
     */
    this.updateRecentColor = function (button, eventName, value) {
      button.updateRecentColor(button, eventName, value);
    };

    /**
     * hide all popovers
     * @param {jQuery} $popover - popover contaienr
     */
    this.hide = function ($popover) {
      $popover.children().hide();
    };
  };

  /**
   * Handle
   */
  var Handle = function () {
    /**
     * update handle
     * @param {jQuery} $handle
     * @param {Object} styleInfo
     * @param {Boolean} isAirMode
     */
    this.update = function ($handle, styleInfo, isAirMode) {
      var $selection = $handle.find('.note-control-selection');
      if (styleInfo.image) {
        var $image = $(styleInfo.image);
        var pos = isAirMode ? $image.offset() : $image.position();

        // include margin
        var imageSize = {
          w: $image.outerWidth(true),
          h: $image.outerHeight(true)
        };

        $selection.css({
          display: 'block',
          left: pos.left,
          top: pos.top,
          width: imageSize.w,
          height: imageSize.h
        }).data('target', styleInfo.image); // save current image element.
        var sizingText = imageSize.w + 'x' + imageSize.h;
        $selection.find('.note-control-selection-info').text(sizingText);
      } else {
        $selection.hide();
      }
    };

    this.hide = function ($handle) {
      $handle.children().hide();
    };
  };

  /**
   * Dialog 
   *
   * @class
   */
  var Dialog = function () {

    /**
     * toggle button status
     *
     * @param {jQuery} $btn
     * @param {Boolean} isEnable
     */
    var toggleBtn = function ($btn, isEnable) {
      $btn.toggleClass('disabled', !isEnable);
      $btn.attr('disabled', !isEnable);
    };

    /**
     * show image dialog
     *
     * @param {jQuery} $editable
     * @param {jQuery} $dialog
     * @return {Promise}
     */
    this.showImageDialog = function ($editable, $dialog) {
      return $.Deferred(function (deferred) {
        var $imageDialog = $dialog.find('.note-image-dialog');

        var $imageInput = $dialog.find('.note-image-input'),
            $imageUrl = $dialog.find('.note-image-url'),
            $imageBtn = $dialog.find('.note-image-btn');

        $imageDialog.one('shown.bs.modal', function () {
          // Cloning imageInput to clear element.
          $imageInput.replaceWith($imageInput.clone()
            .on('change', function () {
              deferred.resolve(this.files);
              $imageDialog.modal('hide');
            })
            .val('')
          );

          $imageBtn.click(function (event) {
            event.preventDefault();

            deferred.resolve($imageUrl.val());
            $imageDialog.modal('hide');
          });

          $imageUrl.on('keyup paste', function (event) {
            var url;
            
            if (event.type === 'paste') {
              url = event.originalEvent.clipboardData.getData('text');
            } else {
              url = $imageUrl.val();
            }
            
            toggleBtn($imageBtn, url);
          }).val('').trigger('focus');
        }).one('hidden.bs.modal', function () {
          $imageInput.off('change');
          $imageUrl.off('keyup paste');
          $imageBtn.off('click');

          if (deferred.state() === 'pending') {
            deferred.reject();
          }
        }).modal('show');
      });
    };

    /**
     * Show video dialog and set event handlers on dialog controls.
     *
     * @param {jQuery} $dialog 
     * @param {Object} videoInfo 
     * @return {Promise}
     */
    this.showVideoDialog = function ($editable, $dialog, videoInfo) {
      return $.Deferred(function (deferred) {
        var $videoDialog = $dialog.find('.note-video-dialog');
        var $videoUrl = $videoDialog.find('.note-video-url'),
            $videoBtn = $videoDialog.find('.note-video-btn');

        $videoDialog.one('shown.bs.modal', function () {
          $videoUrl.val(videoInfo.text).keyup(function () {
            toggleBtn($videoBtn, $videoUrl.val());
          }).trigger('keyup').trigger('focus');

          $videoBtn.click(function (event) {
            event.preventDefault();

            deferred.resolve($videoUrl.val());
            $videoDialog.modal('hide');
          });
        }).one('hidden.bs.modal', function () {
          // dettach events
          $videoUrl.off('keyup');
          $videoBtn.off('click');

          if (deferred.state() === 'pending') {
            deferred.reject();
          }
        }).modal('show');
      });
    };

    /**
     * Show link dialog and set event handlers on dialog controls.
     *
     * @param {jQuery} $dialog
     * @param {Object} linkInfo
     * @return {Promise}
     */
    this.showLinkDialog = function ($editable, $dialog, linkInfo) {
      return $.Deferred(function (deferred) {
        var $linkDialog = $dialog.find('.note-link-dialog');

        var $linkText = $linkDialog.find('.note-link-text'),
        $linkUrl = $linkDialog.find('.note-link-url'),
        $linkBtn = $linkDialog.find('.note-link-btn'),
        $openInNewWindow = $linkDialog.find('input[type=checkbox]');

        $linkDialog.one('shown.bs.modal', function () {
          $linkText.val(linkInfo.text);

          $linkText.keyup(function () {
            // if linktext was modified by keyup,
            // stop cloning text from linkUrl
            linkInfo.text = $linkText.val();
          });

          // if no url was given, copy text to url
          if (!linkInfo.url) {
            linkInfo.url = linkInfo.text;
            toggleBtn($linkBtn, linkInfo.text);
          }

          $linkUrl.keyup(function () {
            toggleBtn($linkBtn, $linkUrl.val());
            // display same link on `Text to display` input
            // when create a new link
            if (!linkInfo.text) {
              $linkText.val($linkUrl.val());
            }
          }).val(linkInfo.url).trigger('focus').trigger('select');

          $openInNewWindow.prop('checked', linkInfo.newWindow);

          $linkBtn.one('click', function (event) {
            event.preventDefault();

            deferred.resolve({
              range: linkInfo.range,
              url: $linkUrl.val(),
              text: $linkText.val(),
              newWindow: $openInNewWindow.is(':checked')
            });
            $linkDialog.modal('hide');
          });
        }).one('hidden.bs.modal', function () {
          // dettach events
          $linkText.off('keyup');
          $linkUrl.off('keyup');
          $linkBtn.off('click');

          if (deferred.state() === 'pending') {
            deferred.reject();
          }
        }).modal('show');
      }).promise();
    };

    /**
     * show help dialog
     *
     * @param {jQuery} $dialog
     */
    this.showHelpDialog = function ($editable, $dialog) {
      return $.Deferred(function (deferred) {
        var $helpDialog = $dialog.find('.note-help-dialog');

        $helpDialog.one('hidden.bs.modal', function () {
          deferred.resolve();
        }).modal('show');
      }).promise();
    };
  };


  var CodeMirror;
  if (agent.hasCodeMirror) {
    if (agent.isSupportAmd) {
      require(['CodeMirror'], function (cm) {
        CodeMirror = cm;
      });
    } else {
      CodeMirror = window.CodeMirror;
    }
  }

  /**
   * EventHandler
   */
  var EventHandler = function () {
    var $window = $(window);
    var $document = $(document);
    var $scrollbar = $('html, body');

    var editor = new Editor();
    var toolbar = new Toolbar(), popover = new Popover();
    var handle = new Handle(), dialog = new Dialog();

    /**
     * returns makeLayoutInfo from editor's descendant node.
     *
     * @param {Node} descendant
     * @returns {Object}
     */
    var makeLayoutInfo = function (descendant) {
      var $target = $(descendant).closest('.note-editor, .note-air-editor, .note-air-layout');

      if (!$target.length) { return null; }

      var $editor;
      if ($target.is('.note-editor, .note-air-editor')) {
        $editor = $target;
      } else {
        $editor = $('#note-editor-' + list.last($target.attr('id').split('-')));
      }

      return dom.buildLayoutInfo($editor);
    };

    /**
     * insert Images from file array.
     *
     * @param {jQuery} $editable
     * @param {File[]} files
     */
    var insertImages = function ($editable, files) {
      editor.restoreRange($editable);
      var callbacks = $editable.data('callbacks');

      // If onImageUpload options setted
      if (callbacks.onImageUpload) {
        callbacks.onImageUpload(files, editor, $editable);
      // else insert Image as dataURL
      } else {
        $.each(files, function (idx, file) {
          var filename = file.name;
          async.readFileAsDataURL(file).then(function (sDataURL) {
            editor.insertImage($editable, sDataURL, filename);
          }).fail(function () {
            if (callbacks.onImageUploadError) {
              callbacks.onImageUploadError();
            }
          });
        });
      }
    };

    var commands = {
      /**
       * @param {Object} layoutInfo
       */
      showLinkDialog: function (layoutInfo) {
        var $editor = layoutInfo.editor(),
            $dialog = layoutInfo.dialog(),
            $editable = layoutInfo.editable(),
            linkInfo = editor.getLinkInfo($editable);

        var options = $editor.data('options');

        editor.saveRange($editable);
        dialog.showLinkDialog($editable, $dialog, linkInfo).then(function (linkInfo) {
          editor.restoreRange($editable);
          editor.createLink($editable, linkInfo, options);
          // hide popover after creating link
          popover.hide(layoutInfo.popover());
        }).fail(function () {
          editor.restoreRange($editable);
        });
      },

      /**
       * @param {Object} layoutInfo
       */
      showImageDialog: function (layoutInfo) {
        var $dialog = layoutInfo.dialog(),
            $editable = layoutInfo.editable();

        editor.saveRange($editable);
        dialog.showImageDialog($editable, $dialog).then(function (data) {
          editor.restoreRange($editable);

          if (typeof data === 'string') {
            // image url
            editor.insertImage($editable, data);
          } else {
            // array of files
            insertImages($editable, data);
          }
        }).fail(function () {
          editor.restoreRange($editable);
        });
      },

      /**
       * @param {Object} layoutInfo
       */
      showVideoDialog: function (layoutInfo) {
        var $dialog = layoutInfo.dialog(),
            $editable = layoutInfo.editable(),
            videoInfo = editor.getVideoInfo($editable);

        editor.saveRange($editable);
        dialog.showVideoDialog($editable, $dialog, videoInfo).then(function (sUrl) {
          editor.restoreRange($editable);
          editor.insertVideo($editable, sUrl);
        }).fail(function () {
          editor.restoreRange($editable);
        });
      },

      /**
       * @param {Object} layoutInfo
       */
      showHelpDialog: function (layoutInfo) {
        var $dialog = layoutInfo.dialog(),
            $editable = layoutInfo.editable();

        editor.saveRange($editable);
        dialog.showHelpDialog($editable, $dialog).then(function () {
          editor.restoreRange($editable);
        });
      },

      fullscreen: function (layoutInfo) {
        var $editor = layoutInfo.editor(),
        $toolbar = layoutInfo.toolbar(),
        $editable = layoutInfo.editable(),
        $codable = layoutInfo.codable();

        var options = $editor.data('options');

        var resize = function (size) {
          $editor.css('width', size.w);
          $editable.css('height', size.h);
          $codable.css('height', size.h);
          if ($codable.data('cmeditor')) {
            $codable.data('cmeditor').setsize(null, size.h);
          }
        };

        $editor.toggleClass('fullscreen');
        var isFullscreen = $editor.hasClass('fullscreen');
        if (isFullscreen) {
          $editable.data('orgheight', $editable.css('height'));

          $window.on('resize', function () {
            resize({
              w: $window.width(),
              h: $window.height() - $toolbar.outerHeight()
            });
          }).trigger('resize');

          $scrollbar.css('overflow', 'hidden');
        } else {
          $window.off('resize');
          resize({
            w: options.width || '',
            h: $editable.data('orgheight')
          });
          $scrollbar.css('overflow', 'visible');
        }

        toolbar.updateFullscreen($toolbar, isFullscreen);
      },

      codeview: function (layoutInfo) {
        var $editor = layoutInfo.editor(),
        $toolbar = layoutInfo.toolbar(),
        $editable = layoutInfo.editable(),
        $codable = layoutInfo.codable(),
        $popover = layoutInfo.popover();

        var options = $editor.data('options');

        var cmEditor, server;

        $editor.toggleClass('codeview');

        var isCodeview = $editor.hasClass('codeview');
        if (isCodeview) {
          $codable.val($editable.html());
          $codable.height($editable.height());
          toolbar.deactivate($toolbar);
          popover.hide($popover);
          $codable.focus();

          // activate CodeMirror as codable
          if (agent.hasCodeMirror) {
            cmEditor = CodeMirror.fromTextArea($codable[0], options.codemirror);

            // CodeMirror TernServer
            if (options.codemirror.tern) {
              server = new CodeMirror.TernServer(options.codemirror.tern);
              cmEditor.ternServer = server;
              cmEditor.on('cursorActivity', function (cm) {
                server.updateArgHints(cm);
              });
            }

            // CodeMirror hasn't Padding.
            cmEditor.setSize(null, $editable.outerHeight());
            // autoFormatRange If formatting included
            if (options.codemirror.autoFormatOnStart && cmEditor.autoFormatRange) {
              cmEditor.autoFormatRange({line: 0, ch: 0}, {
                line: cmEditor.lineCount(),
                ch: cmEditor.getTextArea().value.length
              });
            }
            $codable.data('cmEditor', cmEditor);
          }
        } else {
          // deactivate CodeMirror as codable
          if (agent.hasCodeMirror) {
            cmEditor = $codable.data('cmEditor');
            $codable.val(cmEditor.getValue());
            cmEditor.toTextArea();
          }

          $editable.html($codable.val() || dom.emptyPara);
          $editable.height(options.height ? $codable.height() : 'auto');

          toolbar.activate($toolbar);
          $editable.focus();
        }

        toolbar.updateCodeview(layoutInfo.toolbar(), isCodeview);
      }
    };

    var hMousedown = function (event) {
      //preventDefault Selection for FF, IE8+
      if (dom.isImg(event.target)) {
        event.preventDefault();
      }
    };

    var hToolbarAndPopoverUpdate = function (event) {
      // delay for range after mouseup
      setTimeout(function () {
        var layoutInfo = makeLayoutInfo(event.currentTarget || event.target);
        var styleInfo = editor.currentStyle(event.target);
        if (!styleInfo) { return; }

        var isAirMode = layoutInfo.editor().data('options').airMode;
        if (!isAirMode) {
          toolbar.update(layoutInfo.toolbar(), styleInfo);
        }

        popover.update(layoutInfo.popover(), styleInfo, isAirMode);
        handle.update(layoutInfo.handle(), styleInfo, isAirMode);
      }, 0);
    };

    var hScroll = function (event) {
      var layoutInfo = makeLayoutInfo(event.currentTarget || event.target);
      //hide popover and handle when scrolled
      popover.hide(layoutInfo.popover());
      handle.hide(layoutInfo.handle());
    };

    /**
     * paste clipboard image
     *
     * @param {Event} event
     */
    var hPasteClipboardImage = function (event) {
      var clipboardData = event.originalEvent.clipboardData;
      if (!clipboardData || !clipboardData.items || !clipboardData.items.length) {
        return;
      }

      var layoutInfo = makeLayoutInfo(event.currentTarget || event.target);
      var item = list.head(clipboardData.items);
      var isClipboardImage = item.kind === 'file' && item.type.indexOf('image/') !== -1;

      if (isClipboardImage) {
        insertImages(layoutInfo.editable(), [item.getAsFile()]);
      }
    };

    /**
     * `mousedown` event handler on $handle
     *  - controlSizing: resize image
     *
     * @param {MouseEvent} event
     */
    var hHandleMousedown = function (event) {
      if (dom.isControlSizing(event.target)) {
        event.preventDefault();
        event.stopPropagation();

        var layoutInfo = makeLayoutInfo(event.target),
            $handle = layoutInfo.handle(), $popover = layoutInfo.popover(),
            $editable = layoutInfo.editable(),
            $editor = layoutInfo.editor();

        var target = $handle.find('.note-control-selection').data('target'),
            $target = $(target), posStart = $target.offset(),
            scrollTop = $document.scrollTop();

        var isAirMode = $editor.data('options').airMode;

        $document.on('mousemove', function (event) {
          editor.resizeTo({
            x: event.clientX - posStart.left,
            y: event.clientY - (posStart.top - scrollTop)
          }, $target, !event.shiftKey);

          handle.update($handle, {image: target}, isAirMode);
          popover.update($popover, {image: target}, isAirMode);
        }).one('mouseup', function () {
          $document.off('mousemove');
        });

        if (!$target.data('ratio')) { // original ratio.
          $target.data('ratio', $target.height() / $target.width());
        }

        editor.recordUndo($editable);
      }
    };

    var hToolbarAndPopoverMousedown = function (event) {
      // prevent default event when insertTable (FF, Webkit)
      var $btn = $(event.target).closest('[data-event]');
      if ($btn.length) {
        event.preventDefault();
      }
    };

    var hToolbarAndPopoverClick = function (event) {
      var $btn = $(event.target).closest('[data-event]');

      if ($btn.length) {
        var eventName = $btn.attr('data-event'),
            value = $btn.attr('data-value');

        var layoutInfo = makeLayoutInfo(event.target);

        event.preventDefault();

        // before command: detect control selection element($target)
        var $target;
        if ($.inArray(eventName, ['resize', 'floatMe', 'removeMedia']) !== -1) {
          var $selection = layoutInfo.handle().find('.note-control-selection');
          $target = $($selection.data('target'));
        }

        if (editor[eventName]) { // on command
          var $editable = layoutInfo.editable();
          $editable.trigger('focus');
          editor[eventName]($editable, value, $target);
        } else if (commands[eventName]) {
          commands[eventName].call(this, layoutInfo);
        }

        // after command
        if ($.inArray(eventName, ['backColor', 'foreColor']) !== -1) {
          var options = layoutInfo.editor().data('options', options);
          var module = options.airMode ? popover : toolbar;
          module.updateRecentColor(list.head($btn), eventName, value);
        }

        hToolbarAndPopoverUpdate(event);
      }
    };

    var EDITABLE_PADDING = 24;
    /**
     * `mousedown` event handler on statusbar
     *
     * @param {MouseEvent} event
     */
    var hStatusbarMousedown = function (event) {
      event.preventDefault();
      event.stopPropagation();

      var $editable = makeLayoutInfo(event.target).editable();
      var nEditableTop = $editable.offset().top - $document.scrollTop();

      var layoutInfo = makeLayoutInfo(event.currentTarget || event.target);
      var options = layoutInfo.editor().data('options');

      $document.on('mousemove', function (event) {
        var nHeight = event.clientY - (nEditableTop + EDITABLE_PADDING);

        nHeight = (options.minHeight > 0) ? Math.max(nHeight, options.minHeight) : nHeight;
        nHeight = (options.maxHeight > 0) ? Math.min(nHeight, options.maxHeight) : nHeight;

        $editable.height(nHeight);
      }).one('mouseup', function () {
        $document.off('mousemove');
      });
    };

    var PX_PER_EM = 18;
    var hDimensionPickerMove = function (event, options) {
      var $picker = $(event.target.parentNode); // target is mousecatcher
      var $dimensionDisplay = $picker.next();
      var $catcher = $picker.find('.note-dimension-picker-mousecatcher');
      var $highlighted = $picker.find('.note-dimension-picker-highlighted');
      var $unhighlighted = $picker.find('.note-dimension-picker-unhighlighted');

      var posOffset;
      // HTML5 with jQuery - e.offsetX is undefined in Firefox
      if (event.offsetX === undefined) {
        var posCatcher = $(event.target).offset();
        posOffset = {
          x: event.pageX - posCatcher.left,
          y: event.pageY - posCatcher.top
        };
      } else {
        posOffset = {
          x: event.offsetX,
          y: event.offsetY
        };
      }

      var dim = {
        c: Math.ceil(posOffset.x / PX_PER_EM) || 1,
        r: Math.ceil(posOffset.y / PX_PER_EM) || 1
      };

      $highlighted.css({ width: dim.c + 'em', height: dim.r + 'em' });
      $catcher.attr('data-value', dim.c + 'x' + dim.r);

      if (3 < dim.c && dim.c < options.insertTableMaxSize.col) {
        $unhighlighted.css({ width: dim.c + 1 + 'em'});
      }

      if (3 < dim.r && dim.r < options.insertTableMaxSize.row) {
        $unhighlighted.css({ height: dim.r + 1 + 'em'});
      }

      $dimensionDisplay.html(dim.c + ' x ' + dim.r);
    };

    /**
     * Drag and Drop Events
     *
     * @param {Object} layoutInfo - layout Informations
     * @param {Boolean} disableDragAndDrop
     */
    var handleDragAndDropEvent = function (layoutInfo, disableDragAndDrop) {
      if (disableDragAndDrop) {
        // prevent default drop event
        $document.on('drop', function (e) {
          e.preventDefault();
        });
      } else {
        attachDragAndDropEvent(layoutInfo);
      }
    };

    /**
     * attach Drag and Drop Events
     *
     * @param {Object} layoutInfo - layout Informations
     */
    var attachDragAndDropEvent = function (layoutInfo) {
      var collection = $(),
          $dropzone = layoutInfo.dropzone,
          $dropzoneMessage = layoutInfo.dropzone.find('.note-dropzone-message');

      // show dropzone on dragenter when dragging a object to document.
      $document.on('dragenter', function (e) {
        var isCodeview = layoutInfo.editor.hasClass('codeview');
        if (!isCodeview && !collection.length) {
          layoutInfo.editor.addClass('dragover');
          $dropzone.width(layoutInfo.editor.width());
          $dropzone.height(layoutInfo.editor.height());
          $dropzoneMessage.text('Drag Image Here');
        }
        collection = collection.add(e.target);
      }).on('dragleave', function (e) {
        collection = collection.not(e.target);
        if (!collection.length) {
          layoutInfo.editor.removeClass('dragover');
        }
      }).on('drop', function () {
        collection = $();
        layoutInfo.editor.removeClass('dragover');
      });

      // change dropzone's message on hover.
      $dropzone.on('dragenter', function () {
        $dropzone.addClass('hover');
        $dropzoneMessage.text('Drop Image');
      }).on('dragleave', function () {
        $dropzone.removeClass('hover');
        $dropzoneMessage.text('Drag Image Here');
      });

      // attach dropImage
      $dropzone.on('drop', function (event) {
        event.preventDefault();

        var dataTransfer = event.originalEvent.dataTransfer;
        if (dataTransfer && dataTransfer.files) {
          var layoutInfo = makeLayoutInfo(event.currentTarget || event.target);
          layoutInfo.editable().focus();
          insertImages(layoutInfo.editable(), dataTransfer.files);
        }
      }).on('dragover', false); // prevent default dragover event
    };


    /**
     * bind KeyMap on keydown
     *
     * @param {Object} layoutInfo
     * @param {Object} keyMap
     */
    this.bindKeyMap = function (layoutInfo, keyMap) {
      var $editor = layoutInfo.editor;
      var $editable = layoutInfo.editable;

      layoutInfo = makeLayoutInfo($editable);

      $editable.on('keydown', function (event) {
        var aKey = [];

        // modifier
        if (event.metaKey) { aKey.push('CMD'); }
        if (event.ctrlKey && !event.altKey) { aKey.push('CTRL'); }
        if (event.shiftKey) { aKey.push('SHIFT'); }

        // keycode
        var keyName = key.nameFromCode[event.keyCode];
        if (keyName) { aKey.push(keyName); }

        var eventName = keyMap[aKey.join('+')];
        if (eventName) {
          event.preventDefault();

          if (editor[eventName]) {
            editor[eventName]($editable, $editor.data('options'));
          } else if (commands[eventName]) {
            commands[eventName].call(this, layoutInfo);
          }
        } else if (key.isEdit(event.keyCode)) {
          editor.recordUndo($editable);
        }
      });
    };

    /**
     * attach eventhandler
     *
     * @param {Object} layoutInfo - layout Informations
     * @param {Object} options - user options include custom event handlers
     * @param {Function} options.enter - enter key handler
     */
    this.attach = function (layoutInfo, options) {
      // handlers for editable
      this.bindKeyMap(layoutInfo, options.keyMap[agent.isMac ? 'mac' : 'pc']);
      layoutInfo.editable.on('mousedown', hMousedown);
      layoutInfo.editable.on('keyup mouseup', hToolbarAndPopoverUpdate);
      layoutInfo.editable.on('scroll', hScroll);
      layoutInfo.editable.on('paste', hPasteClipboardImage);

      // handler for handle and popover
      layoutInfo.handle.on('mousedown', hHandleMousedown);
      layoutInfo.popover.on('click', hToolbarAndPopoverClick);
      layoutInfo.popover.on('mousedown', hToolbarAndPopoverMousedown);

      // handlers for frame mode (toolbar, statusbar)
      if (!options.airMode) {
        // handler for drag and drop
        handleDragAndDropEvent(layoutInfo, options.disableDragAndDrop);

        // handler for toolbar
        layoutInfo.toolbar.on('click', hToolbarAndPopoverClick);
        layoutInfo.toolbar.on('mousedown', hToolbarAndPopoverMousedown);

        // handler for statusbar
        if (!options.disableResizeEditor) {
          layoutInfo.statusbar.on('mousedown', hStatusbarMousedown);
        }
      }

      // handler for table dimension
      var $catcherContainer = options.airMode ? layoutInfo.popover :
                                                layoutInfo.toolbar;
      var $catcher = $catcherContainer.find('.note-dimension-picker-mousecatcher');
      $catcher.css({
        width: options.insertTableMaxSize.col + 'em',
        height: options.insertTableMaxSize.row + 'em'
      }).on('mousemove', function (event) {
        hDimensionPickerMove(event, options);
      });

      // save options on editor
      layoutInfo.editor.data('options', options);

      // ret styleWithCSS for backColor / foreColor clearing with 'inherit'.
      if (options.styleWithSpan && !agent.isMSIE) {
        // protect FF Error: NS_ERROR_FAILURE: Failure
        setTimeout(function () {
          document.execCommand('styleWithCSS', 0, true);
        }, 0);
      }

      // History
      layoutInfo.editable.data('NoteHistory', new History());

      // basic event callbacks (lowercase)
      // enter, focus, blur, keyup, keydown
      if (options.onenter) {
        layoutInfo.editable.keypress(function (event) {
          if (event.keyCode === key.ENTER) { options.onenter(event); }
        });
      }

      if (options.onfocus) { layoutInfo.editable.focus(options.onfocus); }
      if (options.onblur) { layoutInfo.editable.blur(options.onblur); }
      if (options.onkeyup) { layoutInfo.editable.keyup(options.onkeyup); }
      if (options.onkeydown) { layoutInfo.editable.keydown(options.onkeydown); }
      if (options.onpaste) { layoutInfo.editable.on('paste', options.onpaste); }

      // callbacks for advanced features (camel)
      if (options.onToolbarClick) { layoutInfo.toolbar.click(options.onToolbarClick); }
      if (options.onChange) {
        var hChange = function () {
          options.onChange(layoutInfo.editable, layoutInfo.editable.html());
        };

        if (agent.isMSIE) {
          var sDomEvents = 'DOMCharacterDataModified DOMSubtreeModified DOMNodeInserted';
          layoutInfo.editable.on(sDomEvents, hChange);
        } else {
          layoutInfo.editable.on('input', hChange);
        }
      }

      // All editor status will be saved on editable with jquery's data
      // for support multiple editor with singleton object.
      layoutInfo.editable.data('callbacks', {
        onAutoSave: options.onAutoSave,
        onImageUpload: options.onImageUpload,
        onImageUploadError: options.onImageUploadError,
        onFileUpload: options.onFileUpload,
        onFileUploadError: options.onFileUpload
      });
    };

    this.dettach = function (layoutInfo, options) {
      layoutInfo.editable.off();

      layoutInfo.popover.off();
      layoutInfo.handle.off();
      layoutInfo.dialog.off();

      if (!options.airMode) {
        layoutInfo.dropzone.off();
        layoutInfo.toolbar.off();
        layoutInfo.statusbar.off();
      }
    };
  };

  /**
   * renderer
   *
   * rendering toolbar and editable
   */
  var Renderer = function () {

    /**
     * bootstrap button template
     *
     * @param {String} label
     * @param {Object} [options]
     * @param {String} [options.event]
     * @param {String} [options.value]
     * @param {String} [options.title]
     * @param {String} [options.dropdown]
     */
    var tplButton = function (label, options) {
      var event = options.event;
      var value = options.value;
      var title = options.title;
      var className = options.className;
      var dropdown = options.dropdown;

      return '<button type="button"' +
                 ' class="btn btn-default btn-sm btn-small' +
                   (className ? ' ' + className : '') +
                   (dropdown ? ' dropdown-toggle' : '') +
                 '"' +
                 (dropdown ? ' data-toggle="dropdown"' : '') +
                 (title ? ' title="' + title + '"' : '') +
                 (event ? ' data-event="' + event + '"' : '') +
                 (value ? ' data-value=\'' + value + '\'' : '') +
                 ' tabindex="-1">' +
               label +
               (dropdown ? ' <span class="caret"></span>' : '') +
             '</button>' +
             (dropdown || '');
    };

    /**
     * bootstrap icon button template
     *
     * @param {String} iconClassName
     * @param {Object} [options]
     * @param {String} [options.event]
     * @param {String} [options.value]
     * @param {String} [options.title]
     * @param {String} [options.dropdown]
     */
    var tplIconButton = function (iconClassName, options) {
      var label = '<i class="' + iconClassName + '"></i>';
      return tplButton(label, options);
    };

    /**
     * bootstrap popover template
     *
     * @param {String} className
     * @param {String} content
     */
    var tplPopover = function (className, content) {
      return '<div class="' + className + ' popover bottom in" style="display: none;">' +
               '<div class="arrow"></div>' +
               '<div class="popover-content">' +
                 content +
               '</div>' +
             '</div>';
    };

    /**
     * bootstrap dialog template
     *
     * @param {String} className
     * @param {String} [title]
     * @param {String} body
     * @param {String} [footer]
     */
    var tplDialog = function (className, title, body, footer) {
      return '<div class="' + className + ' modal" aria-hidden="false">' +
               '<div class="modal-dialog">' +
                 '<div class="modal-content">' +
                   (title ?
                   '<div class="modal-header">' +
                     '<button type="button" class="close" aria-hidden="true" tabindex="-1">&times;</button>' +
                     '<h4 class="modal-title">' + title + '</h4>' +
                   '</div>' : ''
                   ) +
                   '<form class="note-modal-form">' +
                     '<div class="modal-body">' +
                       '<div class="row-fluid">' + body + '</div>' +
                     '</div>' +
                     (footer ?
                     '<div class="modal-footer">' + footer + '</div>' : ''
                     ) +
                   '</form>' +
                 '</div>' +
               '</div>' +
             '</div>';
    };

    var tplButtonInfo = {
      picture: function (lang) {
        return tplIconButton('fa fa-picture-o icon-picture', {
          event: 'showImageDialog',
          title: lang.image.image
        });
      },
      link: function (lang) {
        return tplIconButton('fa fa-link icon-link', {
          event: 'showLinkDialog',
          title: lang.link.link
        });
      },
      video: function (lang) {
        return tplIconButton('fa fa-youtube-play icon-play', {
          event: 'showVideoDialog',
          title: lang.video.video
        });
      },
      table: function (lang) {
        var dropdown = '<ul class="dropdown-menu">' +
                         '<div class="note-dimension-picker">' +
                           '<div class="note-dimension-picker-mousecatcher" data-event="insertTable" data-value="1x1"></div>' +
                           '<div class="note-dimension-picker-highlighted"></div>' +
                           '<div class="note-dimension-picker-unhighlighted"></div>' +
                         '</div>' +
                         '<div class="note-dimension-display"> 1 x 1 </div>' +
                       '</ul>';
        return tplIconButton('fa fa-table icon-table', {
          title: lang.table.table,
          dropdown: dropdown
        });
      },
      style: function (lang, options) {
        var items = options.styleTags.reduce(function (memo, v) {
          var label = lang.style[v === 'p' ? 'normal' : v];
          return memo + '<li><a data-event="formatBlock" href="#" data-value="' + v + '">' +
                   (
                     (v === 'p' || v === 'pre') ? label :
                     '<' + v + '>' + label + '</' + v + '>'
                   ) +
                 '</a></li>';
        }, '');

        return tplIconButton('fa fa-magic icon-magic', {
          title: lang.style.style,
          dropdown: '<ul class="dropdown-menu">' + items + '</ul>'
        });
      },
      fontname: function (lang, options) {
        var items = options.fontNames.reduce(function (memo, v) {
          if (!agent.isFontInstalled(v)) { return memo; }
          return memo + '<li><a data-event="fontName" href="#" data-value="' + v + '">' +
                          '<i class="fa fa-check icon-ok"></i> ' + v +
                        '</a></li>';
        }, '');
        var label = '<span class="note-current-fontname">' +
                       options.defaultFontName +
                     '</span>';
        return tplButton(label, {
          title: lang.font.name,
          dropdown: '<ul class="dropdown-menu">' + items + '</ul>'
        });
      },
      fontsize: function (lang, options) {
        var items = options.fontSizes.reduce(function (memo, v) {
          return memo + '<li><a data-event="fontSize" href="#" data-value="' + v + '">' +
                          '<i class="fa fa-check icon-ok"></i> ' + v +
                        '</a></li>';
        }, '');

        var label = '<span class="note-current-fontsize">11</span>';
        return tplButton(label, {
          title: lang.font.size,
          dropdown: '<ul class="dropdown-menu">' + items + '</ul>'
        });
      },

      color: function (lang) {
        var colorButtonLabel = '<i class="fa fa-font icon-font" style="color:black;background-color:yellow;"></i>';
        var colorButton = tplButton(colorButtonLabel, {
          className: 'note-recent-color',
          title: lang.color.recent,
          event: 'color',
          value: '{"backColor":"yellow"}'
        });

        var dropdown = '<ul class="dropdown-menu">' +
                         '<li>' +
                           '<div class="btn-group">' +
                             '<div class="note-palette-title">' + lang.color.background + '</div>' +
                             '<div class="note-color-reset" data-event="backColor"' +
                               ' data-value="inherit" title="' + lang.color.transparent + '">' +
                               lang.color.setTransparent +
                             '</div>' +
                             '<div class="note-color-palette" data-target-event="backColor"></div>' +
                           '</div>' +
                           '<div class="btn-group">' +
                             '<div class="note-palette-title">' + lang.color.foreground + '</div>' +
                             '<div class="note-color-reset" data-event="foreColor" data-value="inherit" title="' + lang.color.reset + '">' +
                               lang.color.resetToDefault +
                             '</div>' +
                             '<div class="note-color-palette" data-target-event="foreColor"></div>' +
                           '</div>' +
                         '</li>' +
                       '</ul>';

        var moreButton = tplButton('', {
          title: lang.color.more,
          dropdown: dropdown
        });

        return colorButton + moreButton;
      },
      bold: function (lang) {
        return tplIconButton('fa fa-bold icon-bold', {
          event: 'bold',
          title: lang.font.bold
        });
      },
      italic: function (lang) {
        return tplIconButton('fa fa-italic icon-italic', {
          event: 'italic',
          title: lang.font.italic
        });
      },
      underline: function (lang) {
        return tplIconButton('fa fa-underline icon-underline', {
          event: 'underline',
          title: lang.font.underline
        });
      },
      strikethrough: function (lang) {
        return tplIconButton('fa fa-strikethrough icon-strikethrough', {
          event: 'strikethrough',
          title: lang.font.strikethrough
        });
      },
      superscript: function (lang) {
        return tplIconButton('fa fa-superscript icon-superscript', {
          event: 'superscript',
          title: lang.font.superscript
        });
      },
      subscript: function (lang) {
        return tplIconButton('fa fa-subscript icon-subscript', {
          event: 'subscript',
          title: lang.font.subscript
        });
      },
      clear: function (lang) {
        return tplIconButton('fa fa-eraser icon-eraser', {
          event: 'removeFormat',
          title: lang.font.clear
        });
      },
      ul: function (lang) {
        return tplIconButton('fa fa-list-ul icon-list-ul', {
          event: 'insertUnorderedList',
          title: lang.lists.unordered
        });
      },
      ol: function (lang) {
        return tplIconButton('fa fa-list-ol icon-list-ol', {
          event: 'insertOrderedList',
          title: lang.lists.ordered
        });
      },
      paragraph: function (lang) {
        var leftButton = tplIconButton('fa fa-align-left icon-align-left', {
          title: lang.paragraph.left,
          event: 'justifyLeft'
        });
        var centerButton = tplIconButton('fa fa-align-center icon-align-center', {
          title: lang.paragraph.center,
          event: 'justifyCenter'
        });
        var rightButton = tplIconButton('fa fa-align-right icon-align-right', {
          title: lang.paragraph.right,
          event: 'justifyRight'
        });
        var justifyButton = tplIconButton('fa fa-align-justify icon-align-justify', {
          title: lang.paragraph.justify,
          event: 'justifyFull'
        });

        var outdentButton = tplIconButton('fa fa-outdent icon-indent-left', {
          title: lang.paragraph.outdent,
          event: 'outdent'
        });
        var indentButton = tplIconButton('fa fa-indent icon-indent-right', {
          title: lang.paragraph.indent,
          event: 'indent'
        });

        var dropdown = '<div class="dropdown-menu">' +
                         '<div class="note-align btn-group">' +
                           leftButton + centerButton + rightButton + justifyButton +
                         '</div>' +
                         '<div class="note-list btn-group">' +
                           indentButton + outdentButton +
                         '</div>' +
                       '</div>';

        return tplIconButton('fa fa-align-left icon-align-left', {
          title: lang.paragraph.paragraph,
          dropdown: dropdown
        });
      },
      height: function (lang, options) {
        var items = options.lineHeights.reduce(function (memo, v) {
          return memo + '<li><a data-event="lineHeight" href="#" data-value="' + parseFloat(v) + '">' +
                          '<i class="fa fa-check icon-ok"></i> ' + v +
                        '</a></li>';
        }, '');

        return tplIconButton('fa fa-text-height icon-text-height', {
          title: lang.font.height,
          dropdown: '<ul class="dropdown-menu">' + items + '</ul>'
        });

      },
      help: function (lang) {
        return tplIconButton('fa fa-question icon-question', {
          event: 'showHelpDialog',
          title: lang.options.help
        });
      },
      fullscreen: function (lang) {
        return tplIconButton('fa fa-arrows-alt icon-fullscreen', {
          event: 'fullscreen',
          title: lang.options.fullscreen
        });
      },
      codeview: function (lang) {
        return tplIconButton('fa fa-code icon-code', {
          event: 'codeview',
          title: lang.options.codeview
        });
      },
      undo: function (lang) {
        return tplIconButton('fa fa-undo icon-undo', {
          event: 'undo',
          title: lang.history.undo
        });
      },
      redo: function (lang) {
        return tplIconButton('fa fa-repeat icon-repeat', {
          event: 'redo',
          title: lang.history.redo
        });
      },
      hr: function (lang) {
        return tplIconButton('fa fa-minus icon-hr', {
          event: 'insertHorizontalRule',
          title: lang.hr.insert
        });
      }
    };

    var tplPopovers = function (lang, options) {
      var tplLinkPopover = function () {
        var linkButton = tplIconButton('fa fa-edit icon-edit', {
          title: lang.link.edit,
          event: 'showLinkDialog'
        });
        var unlinkButton = tplIconButton('fa fa-unlink icon-unlink', {
          title: lang.link.unlink,
          event: 'unlink'
        });
        var content = '<a href="http://www.google.com" target="_blank">www.google.com</a>&nbsp;&nbsp;' +
                      '<div class="note-insert btn-group">' +
                        linkButton + unlinkButton +
                      '</div>';
        return tplPopover('note-link-popover', content);
      };

      var tplImagePopover = function () {
        var fullButton = tplButton('<span class="note-fontsize-10">100%</span>', {
          title: lang.image.resizeFull,
          event: 'resize',
          value: '1'
        });
        var halfButton = tplButton('<span class="note-fontsize-10">50%</span>', {
          title: lang.image.resizeHalf,
          event: 'resize',
          value: '0.5'
        });
        var quarterButton = tplButton('<span class="note-fontsize-10">25%</span>', {
          title: lang.image.resizeQuarter,
          event: 'resize',
          value: '0.25'
        });

        var leftButton = tplIconButton('fa fa-align-left icon-align-left', {
          title: lang.image.floatLeft,
          event: 'floatMe',
          value: 'left'
        });
        var rightButton = tplIconButton('fa fa-align-right icon-align-right', {
          title: lang.image.floatRight,
          event: 'floatMe',
          value: 'right'
        });
        var justifyButton = tplIconButton('fa fa-align-justify icon-align-justify', {
          title: lang.image.floatNone,
          event: 'floatMe',
          value: 'none'
        });

        var removeButton = tplIconButton('fa fa-trash-o icon-trash', {
          title: lang.image.remove,
          event: 'removeMedia',
          value: 'none'
        });

        var content = '<div class="btn-group">' + fullButton + halfButton + quarterButton + '</div>' +
                      '<div class="btn-group">' + leftButton + rightButton + justifyButton + '</div>' +
                      '<div class="btn-group">' + removeButton + '</div>';
        return tplPopover('note-image-popover', content);
      };

      var tplAirPopover = function () {
        var content = '';
        for (var idx = 0, sz = options.airPopover.length; idx < sz; idx ++) {
          var group = options.airPopover[idx];
          content += '<div class="note-' + group[0] + ' btn-group">';
          for (var i = 0, szGroup = group[1].length; i < szGroup; i++) {
            content += tplButtonInfo[group[1][i]](lang, options);
          }
          content += '</div>';
        }

        return tplPopover('note-air-popover', content);
      };

      return '<div class="note-popover">' +
               tplLinkPopover() +
               tplImagePopover() +
               (options.airMode ?  tplAirPopover() : '') +
             '</div>';
    };

    var tplHandles = function () {
      return '<div class="note-handle">' +
               '<div class="note-control-selection">' +
                 '<div class="note-control-selection-bg"></div>' +
                 '<div class="note-control-holder note-control-nw"></div>' +
                 '<div class="note-control-holder note-control-ne"></div>' +
                 '<div class="note-control-holder note-control-sw"></div>' +
                 '<div class="note-control-sizing note-control-se"></div>' +
                 '<div class="note-control-selection-info"></div>' +
               '</div>' +
             '</div>';
    };

    /**
     * shortcut table template
     * @param {String} title
     * @param {String} body
     */
    var tplShortcut = function (title, body) {
      return '<table class="note-shortcut">' +
               '<thead>' +
                 '<tr><th></th><th>' + title + '</th></tr>' +
               '</thead>' +
               '<tbody>' + body + '</tbody>' +
             '</table>';
    };

    var tplShortcutText = function (lang) {
      var body = '<tr><td>⌘ + B</td><td>' + lang.font.bold + '</td></tr>' +
                 '<tr><td>⌘ + I</td><td>' + lang.font.italic + '</td></tr>' +
                 '<tr><td>⌘ + U</td><td>' + lang.font.underline + '</td></tr>' +
                 '<tr><td>⌘ + ⇧ + S</td><td>' + lang.font.strikethrough + '</td></tr>' +
                 '<tr><td>⌘ + \\</td><td>' + lang.font.clear + '</td></tr>';

      return tplShortcut(lang.shortcut.textFormatting, body);
    };

    var tplShortcutAction = function (lang) {
      var body = '<tr><td>⌘ + Z</td><td>' + lang.history.undo + '</td></tr>' +
                 '<tr><td>⌘ + ⇧ + Z</td><td>' + lang.history.redo + '</td></tr>' +
                 '<tr><td>⌘ + ]</td><td>' + lang.paragraph.indent + '</td></tr>' +
                 '<tr><td>⌘ + [</td><td>' + lang.paragraph.outdent + '</td></tr>' +
                 '<tr><td>⌘ + ENTER</td><td>' + lang.hr.insert + '</td></tr>';

      return tplShortcut(lang.shortcut.action, body);
    };

    var tplShortcutPara = function (lang) {
      var body = '<tr><td>⌘ + ⇧ + L</td><td>' + lang.paragraph.left + '</td></tr>' +
                 '<tr><td>⌘ + ⇧ + E</td><td>' + lang.paragraph.center + '</td></tr>' +
                 '<tr><td>⌘ + ⇧ + R</td><td>' + lang.paragraph.right + '</td></tr>' +
                 '<tr><td>⌘ + ⇧ + J</td><td>' + lang.paragraph.justify + '</td></tr>' +
                 '<tr><td>⌘ + ⇧ + NUM7</td><td>' + lang.lists.ordered + '</td></tr>' +
                 '<tr><td>⌘ + ⇧ + NUM8</td><td>' + lang.lists.unordered + '</td></tr>';

      return tplShortcut(lang.shortcut.paragraphFormatting, body);
    };

    var tplShortcutStyle = function (lang) {
      var body = '<tr><td>⌘ + NUM0</td><td>' + lang.style.normal + '</td></tr>' +
                 '<tr><td>⌘ + NUM1</td><td>' + lang.style.h1 + '</td></tr>' +
                 '<tr><td>⌘ + NUM2</td><td>' + lang.style.h2 + '</td></tr>' +
                 '<tr><td>⌘ + NUM3</td><td>' + lang.style.h3 + '</td></tr>' +
                 '<tr><td>⌘ + NUM4</td><td>' + lang.style.h4 + '</td></tr>' +
                 '<tr><td>⌘ + NUM5</td><td>' + lang.style.h5 + '</td></tr>' +
                 '<tr><td>⌘ + NUM6</td><td>' + lang.style.h6 + '</td></tr>';

      return tplShortcut(lang.shortcut.documentStyle, body);
    };

    var tplExtraShortcuts = function (lang, options) {
      var extraKeys = options.extraKeys;
      var body = '';
      for (var key in extraKeys) {
        if (extraKeys.hasOwnProperty(key)) {
          body += '<tr><td>' + key + '</td><td>' + extraKeys[key] + '</td></tr>';
        }
      }

      return tplShortcut(lang.shortcut.extraKeys, body);
    };

    var tplShortcutTable = function (lang, options) {
      var template = '<table class="note-shortcut-layout">' +
                       '<tbody>' +
                         '<tr><td>' + tplShortcutAction(lang, options) + '</td><td>' + tplShortcutText(lang, options) + '</td></tr>' +
                         '<tr><td>' + tplShortcutStyle(lang, options) + '</td><td>' + tplShortcutPara(lang, options) + '</td></tr>';
      if (options.extraKeys) {
        template += '<tr><td colspan="2">' + tplExtraShortcuts(lang, options) + '</td></tr>';
      }
      template += '</tbody</table>';
      return template;
    };

    var replaceMacKeys = function (sHtml) {
      return sHtml.replace(/⌘/g, 'Ctrl').replace(/⇧/g, 'Shift');
    };

    var tplDialogs = function (lang, options) {
      var tplImageDialog = function () {
        var body =
                   '<div class="note-group-select-from-files">' +
                   '<h5>' + lang.image.selectFromFiles + '</h5>' +
                   '<input class="note-image-input" type="file" name="files" accept="image/*" />' +
                   '</div>' +
                   '<h5>' + lang.image.url + '</h5>' +
                   '<input class="note-image-url form-control span12" type="text" />';
        var footer = '<button href="#" class="btn btn-primary note-image-btn disabled" disabled>' + lang.image.insert + '</button>';
        return tplDialog('note-image-dialog', lang.image.insert, body, footer);
      };

      var tplLinkDialog = function () {
        var body = '<div class="form-group">' +
                     '<label>' + lang.link.textToDisplay + '</label>' +
                     '<input class="note-link-text form-control span12" type="text" />' +
                   '</div>' +
                   '<div class="form-group">' +
                     '<label>' + lang.link.url + '</label>' +
                     '<input class="note-link-url form-control span12" type="text" />' +
                   '</div>' +
                   (!options.disableLinkTarget ?
                     '<div class="checkbox">' +
                       '<label>' + '<input type="checkbox" checked> ' +
                         lang.link.openInNewWindow +
                       '</label>' +
                     '</div>' : ''
                   );
        var footer = '<button href="#" class="btn btn-primary note-link-btn disabled" disabled>' + lang.link.insert + '</button>';
        return tplDialog('note-link-dialog', lang.link.insert, body, footer);
      };

      var tplVideoDialog = function () {
        var body = '<div class="form-group">' +
                     '<label>' + lang.video.url + '</label>&nbsp;<small class="text-muted">' + lang.video.providers + '</small>' +
                     '<input class="note-video-url form-control span12" type="text" />' +
                   '</div>';
        var footer = '<button href="#" class="btn btn-primary note-video-btn disabled" disabled>' + lang.video.insert + '</button>';
        return tplDialog('note-video-dialog', lang.video.insert, body, footer);
      };

      var tplHelpDialog = function () {
        var body = '<a class="modal-close pull-right" aria-hidden="true" tabindex="-1">' + lang.shortcut.close + '</a>' +
                   '<div class="title">' + lang.shortcut.shortcuts + '</div>' +
                   (agent.isMac ? tplShortcutTable(lang, options) : replaceMacKeys(tplShortcutTable(lang, options))) +
                   '<p class="text-center">' +
                     '<a href="//hackerwins.github.io/summernote/" target="_blank">Summernote 0.5.4</a> · ' +
                     '<a href="//github.com/HackerWins/summernote" target="_blank">Project</a> · ' +
                     '<a href="//github.com/HackerWins/summernote/issues" target="_blank">Issues</a>' +
                   '</p>';
        return tplDialog('note-help-dialog', '', body, '');
      };

      return '<div class="note-dialog">' +
               tplImageDialog() +
               tplLinkDialog() +
               tplVideoDialog() +
               tplHelpDialog() +
             '</div>';
    };

    var tplStatusbar = function () {
      return '<div class="note-resizebar">' +
               '<div class="note-icon-bar"></div>' +
               '<div class="note-icon-bar"></div>' +
               '<div class="note-icon-bar"></div>' +
             '</div>';
    };

    var representShortcut = function (str) {
      if (agent.isMac) {
        str = str.replace('CMD', '⌘').replace('SHIFT', '⇧');
      }

      return str.replace('BACKSLASH', '\\')
                .replace('SLASH', '/')
                .replace('LEFTBRACKET', '[')
                .replace('RIGHTBRACKET', ']');
    };

    /**
     * createTooltip
     *
     * @param {jQuery} $container
     * @param {Object} keyMap
     * @param {String} [sPlacement]
     */
    var createTooltip = function ($container, keyMap, sPlacement) {
      var invertedKeyMap = func.invertObject(keyMap);
      var $buttons = $container.find('button');

      $buttons.each(function (i, elBtn) {
        var $btn = $(elBtn);
        var sShortcut = invertedKeyMap[$btn.data('event')];
        if (sShortcut) {
          $btn.attr('title', function (i, v) {
            return v + ' (' + representShortcut(sShortcut) + ')';
          });
        }
      // bootstrap tooltip on btn-group bug
      // https://github.com/twbs/bootstrap/issues/5687
      }).tooltip({
        container: 'body',
        trigger: 'hover',
        placement: sPlacement || 'top'
      }).on('click', function () {
        $(this).tooltip('hide');
      });
    };

    // createPalette
    var createPalette = function ($container, options) {
      var colorInfo = options.colors;
      $container.find('.note-color-palette').each(function () {
        var $palette = $(this), eventName = $palette.attr('data-target-event');
        var paletteContents = [];
        for (var row = 0, szRow = colorInfo.length; row < szRow; row++) {
          var colors = colorInfo[row];
          var buttons = [];
          for (var col = 0, szCol = colors.length; col < szCol; col++) {
            var color = colors[col];
            buttons.push(['<button type="button" class="note-color-btn" style="background-color:', color,
                           ';" data-event="', eventName,
                           '" data-value="', color,
                           '" title="', color,
                           '" data-toggle="button" tabindex="-1"></button>'].join(''));
          }
          paletteContents.push('<div class="note-color-row">' + buttons.join('') + '</div>');
        }
        $palette.html(paletteContents.join(''));
      });
    };

    /**
     * create summernote layout (air mode)
     *
     * @param {jQuery} $holder
     * @param {Object} options
     */
    this.createLayoutByAirMode = function ($holder, options) {
      var keyMap = options.keyMap[agent.isMac ? 'mac' : 'pc'];
      var langInfo = $.summernote.lang[options.lang];

      var id = func.uniqueId();

      $holder.addClass('note-air-editor note-editable');
      $holder.attr({
        'id': 'note-editor-' + id,
        'contentEditable': true
      });

      var body = document.body;

      // create Popover
      var $popover = $(tplPopovers(langInfo, options));
      $popover.addClass('note-air-layout');
      $popover.attr('id', 'note-popover-' + id);
      $popover.appendTo(body);
      createTooltip($popover, keyMap);
      createPalette($popover, options);

      // create Handle
      var $handle = $(tplHandles());
      $handle.addClass('note-air-layout');
      $handle.attr('id', 'note-handle-' + id);
      $handle.appendTo(body);

      // create Dialog
      var $dialog = $(tplDialogs(langInfo, options));
      $dialog.addClass('note-air-layout');
      $dialog.attr('id', 'note-dialog-' + id);
      $dialog.find('button.close, a.modal-close').click(function () {
        $(this).closest('.modal').modal('hide');
      });
      $dialog.appendTo(body);
    };

    /**
     * create summernote layout (normal mode)
     *
     * @param {jQuery} $holder
     * @param {Object} options
     */
    this.createLayoutByFrame = function ($holder, options) {
      //01. create Editor
      var $editor = $('<div class="note-editor"></div>');
      if (options.width) {
        $editor.width(options.width);
      }

      //02. statusbar (resizebar)
      if (options.height > 0) {
        $('<div class="note-statusbar">' + (options.disableResizeEditor ? '' : tplStatusbar()) + '</div>').prependTo($editor);
      }

      //03. create Editable
      var isContentEditable = !$holder.is(':disabled');
      var $editable = $('<div class="note-editable" contentEditable="' + isContentEditable + '"></div>')
          .prependTo($editor);
      if (options.height) {
        $editable.height(options.height);
      }
      if (options.direction) {
        $editable.attr('dir', options.direction);
      }

      $editable.html(dom.html($holder) || dom.emptyPara);

      //031. create codable
      $('<textarea class="note-codable"></textarea>').prependTo($editor);

      var langInfo = $.summernote.lang[options.lang];

      //04. create Toolbar
      var toolbarHTML = '';
      for (var idx = 0, sz = options.toolbar.length; idx < sz; idx ++) {
        var groupName = options.toolbar[idx][0];
        var groupButtons = options.toolbar[idx][1];

        toolbarHTML += '<div class="note-' + groupName + ' btn-group">';
        for (var i = 0, btnLength = groupButtons.length; i < btnLength; i++) {
          // continue creating toolbar even if a button doesn't exist
          if (!$.isFunction(tplButtonInfo[groupButtons[i]])) { continue; }
          toolbarHTML += tplButtonInfo[groupButtons[i]](langInfo, options);
        }
        toolbarHTML += '</div>';
      }

      toolbarHTML = '<div class="note-toolbar btn-toolbar">' + toolbarHTML + '</div>';

      var $toolbar = $(toolbarHTML).prependTo($editor);
      var keyMap = options.keyMap[agent.isMac ? 'mac' : 'pc'];
      createPalette($toolbar, options);
      createTooltip($toolbar, keyMap, 'bottom');

      //05. create Popover
      var $popover = $(tplPopovers(langInfo, options)).prependTo($editor);
      createPalette($popover, options);
      createTooltip($popover, keyMap);

      //06. handle(control selection, ...)
      $(tplHandles()).prependTo($editor);

      //07. create Dialog
      var $dialog = $(tplDialogs(langInfo, options)).prependTo($editor);
      $dialog.find('button.close, a.modal-close').click(function () {
        $(this).closest('.modal').modal('hide');
      });

      //08. create Dropzone
      $('<div class="note-dropzone"><div class="note-dropzone-message"></div></div>').prependTo($editor);

      //09. Editor/Holder switch
      $editor.insertAfter($holder);
      $holder.hide();
    };

    this.noteEditorFromHolder = function ($holder) {
      if ($holder.hasClass('note-air-editor')) {
        return $holder;
      } else if ($holder.next().hasClass('note-editor')) {
        return $holder.next();
      } else {
        return $();
      }
    };

    /**
     * create summernote layout
     *
     * @param {jQuery} $holder
     * @param {Object} options
     */
    this.createLayout = function ($holder, options) {
      if (this.noteEditorFromHolder($holder).length) {
        return;
      }

      if (options.airMode) {
        this.createLayoutByAirMode($holder, options);
      } else {
        this.createLayoutByFrame($holder, options);
      }
    };

    /**
     * returns layoutInfo from holder
     *
     * @param {jQuery} $holder - placeholder
     * @returns {Object}
     */
    this.layoutInfoFromHolder = function ($holder) {
      var $editor = this.noteEditorFromHolder($holder);
      if (!$editor.length) { return; }

      var layoutInfo = dom.buildLayoutInfo($editor);
      // cache all properties.
      for (var key in layoutInfo) {
        if (layoutInfo.hasOwnProperty(key)) {
          layoutInfo[key] = layoutInfo[key].call();
        }
      }
      return layoutInfo;
    };

    /**
     * removeLayout
     *
     * @param {jQuery} $holder - placeholder
     * @param {Object} layoutInfo
     * @param {Object} options
     *
     */
    this.removeLayout = function ($holder, layoutInfo, options) {
      if (options.airMode) {
        $holder.removeClass('note-air-editor note-editable')
               .removeAttr('id contentEditable');

        layoutInfo.popover.remove();
        layoutInfo.handle.remove();
        layoutInfo.dialog.remove();
      } else {
        $holder.html(layoutInfo.editable.html());

        layoutInfo.editor.remove();
        $holder.show();
      }
    };
  };

  // jQuery namespace for summernote
  $.summernote = $.summernote || {};

  // extends default `settings`
  $.extend($.summernote, settings);

  var renderer = new Renderer();
  var eventHandler = new EventHandler();

  /**
   * extend jquery fn
   */
  $.fn.extend({
    /**
     * initialize summernote
     *  - create editor layout and attach Mouse and keyboard events.
     *
     * @param {Object} options
     * @returns {this}
     */
    summernote: function (options) {
      // extend default options
      options = $.extend({}, $.summernote.options, options);

      this.each(function (idx, elHolder) {
        var $holder = $(elHolder);

        // createLayout with options
        renderer.createLayout($holder, options);

        var info = renderer.layoutInfoFromHolder($holder);
        eventHandler.attach(info, options);

        // Textarea: auto filling the code before form submit.
        if (dom.isTextarea($holder[0])) {
          $holder.closest('form').submit(function () {
            $holder.val($holder.code());
          });
        }
      });

      // focus on first editable element
      if (this.first().length && options.focus) {
        var info = renderer.layoutInfoFromHolder(this.first());
        info.editable.focus();
      }

      // callback on init
      if (this.length && options.oninit) {
        options.oninit();
      }

      return this;
    },
    // 

    /**
     * get the HTML contents of note or set the HTML contents of note.
     *
     * @param {String} [sHTML] - HTML contents(optional, set)
     * @returns {this|String} - context(set) or HTML contents of note(get).
     */
    code: function (sHTML) {
      // get the HTML contents of note
      if (sHTML === undefined) {
        var $holder = this.first();
        if (!$holder.length) { return; }
        var info = renderer.layoutInfoFromHolder($holder);
        if (!!(info && info.editable)) {
          var isCodeview = info.editor.hasClass('codeview');
          if (isCodeview && agent.hasCodeMirror) {
            info.codable.data('cmEditor').save();
          }
          return isCodeview ? info.codable.val() : info.editable.html();
        }
        return dom.isTextarea($holder[0]) ? $holder.val() : $holder.html();
      }

      // set the HTML contents of note
      this.each(function (i, elHolder) {
        var info = renderer.layoutInfoFromHolder($(elHolder));
        if (info && info.editable) { info.editable.html(sHTML); }
      });

      return this;
    },

    /**
     * destroy Editor Layout and dettach Key and Mouse Event
     * @returns {this}
     */
    destroy: function () {
      this.each(function (idx, elHolder) {
        var $holder = $(elHolder);

        var info = renderer.layoutInfoFromHolder($holder);
        if (!info || !info.editable) { return; }

        var options = info.editor.data('options');

        eventHandler.dettach(info, options);
        renderer.removeLayout($holder, info, options);
      });

      return this;
    }
  });
}));<|MERGE_RESOLUTION|>--- conflicted
+++ resolved
@@ -6,11 +6,7 @@
  * Copyright 2013 Alan Hong. and outher contributors
  * summernote may be freely distributed under the MIT license./
  *
-<<<<<<< HEAD
- * Date: 2014-08-22T17:06Z
-=======
- * Date: 2014-08-14T19:05Z
->>>>>>> ab2f2ac7
+ * Date: 2014-08-22T17:07Z
  */
 (function (factory) {
   /* global define */
