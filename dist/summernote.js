/**
 * Super simple wysiwyg editor on Bootstrap v0.5.10
 * http://hackerwins.github.io/summernote/
 *
 * summernote.js
 * Copyright 2013-2014 Alan Hong. and other contributors
 * summernote may be freely distributed under the MIT license./
 *
<<<<<<< HEAD
 * Date: 2014-10-17T15:38Z
=======
 * Date: 2014-10-26T03:43Z
>>>>>>> 825e37e1
 */
(function (factory) {
  /* global define */
  if (typeof define === 'function' && define.amd) {
    // AMD. Register as an anonymous module.
    define(['jquery'], factory);
  } else {
    // Browser globals: jQuery
    factory(window.jQuery);
  }
}(function ($) {
  


  if ('function' !== typeof Array.prototype.reduce) {
    /**
     * Array.prototype.reduce fallback
     *
     * https://developer.mozilla.org/en-US/docs/Web/JavaScript/Reference/Global_Objects/Array/Reduce
     */
    Array.prototype.reduce = function (callback, optInitialValue) {
      var idx, value, length = this.length >>> 0, isValueSet = false;
      if (1 < arguments.length) {
        value = optInitialValue;
        isValueSet = true;
      }
      for (idx = 0; length > idx; ++idx) {
        if (this.hasOwnProperty(idx)) {
          if (isValueSet) {
            value = callback(value, this[idx], idx, this);
          } else {
            value = this[idx];
            isValueSet = true;
          }
        }
      }
      if (!isValueSet) {
        throw new TypeError('Reduce of empty array with no initial value');
      }
      return value;
    };
  }

  if ('function' !== typeof Array.prototype.filter) {
    Array.prototype.filter = function (fun/*, thisArg*/) {
      if (this === void 0 || this === null) {
        throw new TypeError();
      }
  
      var t = Object(this);
      var len = t.length >>> 0;
      if (typeof fun !== 'function') {
        throw new TypeError();
      }
  
      var res = [];
      var thisArg = arguments.length >= 2 ? arguments[1] : void 0;
      for (var i = 0; i < len; i++) {
        if (i in t) {
          var val = t[i];
          if (fun.call(thisArg, val, i, t)) {
            res.push(val);
          }
        }
      }
  
      return res;
    };
  }

  var isSupportAmd = typeof define === 'function' && define.amd;

  /**
   * returns whether font is installed or not.
   * @param {String} fontName
   * @return {Boolean}
   */
  var isFontInstalled = function (fontName) {
    var testFontName = fontName === 'Comic Sans MS' ? 'Courier New' : 'Comic Sans MS';
    var $tester = $('<div>').css({
      position: 'absolute',
      left: '-9999px',
      top: '-9999px',
      fontSize: '200px'
    }).text('mmmmmmmmmwwwwwww').appendTo(document.body);

    var originalWidth = $tester.css('fontFamily', testFontName).width();
    var width = $tester.css('fontFamily', fontName + ',' + testFontName).width();

    $tester.remove();

    return originalWidth !== width;
  };

  /**
   * Object which check platform and agent
   */
  var agent = {
    isMac: navigator.appVersion.indexOf('Mac') > -1,
    isMSIE: navigator.userAgent.indexOf('MSIE') > -1 || navigator.userAgent.indexOf('Trident') > -1,
    isFF: navigator.userAgent.indexOf('Firefox') > -1,
    jqueryVersion: parseFloat($.fn.jquery),
    isSupportAmd: isSupportAmd,
    hasCodeMirror: isSupportAmd ? require.specified('CodeMirror') : !!window.CodeMirror,
    isFontInstalled: isFontInstalled,
    isW3CRangeSupport: !!document.createRange
  };

  /**
   * func utils (for high-order func's arg)
   */
  var func = (function () {
    var eq = function (itemA) {
      return function (itemB) {
        return itemA === itemB;
      };
    };

    var eq2 = function (itemA, itemB) {
      return itemA === itemB;
    };

    var peq2 = function (propName) {
      return function (itemA, itemB) {
        return itemA[propName] === itemB[propName];
      };
    };

    var ok = function () {
      return true;
    };

    var fail = function () {
      return false;
    };

    var not = function (f) {
      return function () {
        return !f.apply(f, arguments);
      };
    };

    var and = function (fA, fB) {
      return function (item) {
        return fA(item) && fB(item);
      };
    };

    var self = function (a) {
      return a;
    };

    var idCounter = 0;

    /**
     * generate a globally-unique id
     *
     * @param {String} [prefix]
     */
    var uniqueId = function (prefix) {
      var id = ++idCounter + '';
      return prefix ? prefix + id : id;
    };

    /**
     * returns bnd (bounds) from rect
     *
     * - IE Compatability Issue: http://goo.gl/sRLOAo
     * - Scroll Issue: http://goo.gl/sNjUc
     *
     * @param {Rect} rect
     * @return {Object} bounds
     * @return {Number} bounds.top
     * @return {Number} bounds.left
     * @return {Number} bounds.width
     * @return {Number} bounds.height
     */
    var rect2bnd = function (rect) {
      var $document = $(document);
      return {
        top: rect.top + $document.scrollTop(),
        left: rect.left + $document.scrollLeft(),
        width: rect.right - rect.left,
        height: rect.bottom - rect.top
      };
    };

    /**
     * returns a copy of the object where the keys have become the values and the values the keys.
     * @param {Object} obj
     * @return {Object}
     */
    var invertObject = function (obj) {
      var inverted = {};
      for (var key in obj) {
        if (obj.hasOwnProperty(key)) {
          inverted[obj[key]] = key;
        }
      }
      return inverted;
    };

    return {
      eq: eq,
      eq2: eq2,
      peq2: peq2,
      ok: ok,
      fail: fail,
      self: self,
      not: not,
      and: and,
      uniqueId: uniqueId,
      rect2bnd: rect2bnd,
      invertObject: invertObject
    };
  })();

  /**
   * list utils
   */
  var list = (function () {
    /**
     * returns the first item of an array.
     *
     * @param {Array} array
     */
    var head = function (array) {
      return array[0];
    };

    /**
     * returns the last item of an array.
     *
     * @param {Array} array
     */
    var last = function (array) {
      return array[array.length - 1];
    };

    /**
     * returns everything but the last entry of the array.
     *
     * @param {Array} array
     */
    var initial = function (array) {
      return array.slice(0, array.length - 1);
    };

    /**
     * returns the rest of the items in an array.
     *
     * @param {Array} array
     */
    var tail = function (array) {
      return array.slice(1);
    };

    /**
     * returns item of array
     */
    var find = function (array, pred) {
      for (var idx = 0, len = array.length; idx < len; idx ++) {
        var item = array[idx];
        if (pred(item)) {
          return item;
        }
      }
    };

    /**
     * returns true if all of the values in the array pass the predicate truth test.
     */
    var all = function (array, pred) {
      for (var idx = 0, len = array.length; idx < len; idx ++) {
        if (!pred(array[idx])) {
          return false;
        }
      }
      return true;
    };

    /**
     * returns true if the value is present in the list.
     */
    var contains = function (array, item) {
      return $.inArray(item, array) !== -1;
    };

    /**
     * get sum from a list
     *
     * @param {Array} array - array
     * @param {Function} fn - iterator
     */
    var sum = function (array, fn) {
      fn = fn || func.self;
      return array.reduce(function (memo, v) {
        return memo + fn(v);
      }, 0);
    };
  
    /**
     * returns a copy of the collection with array type.
     * @param {Collection} collection - collection eg) node.childNodes, ...
     */
    var from = function (collection) {
      var result = [], idx = -1, length = collection.length;
      while (++idx < length) {
        result[idx] = collection[idx];
      }
      return result;
    };
  
    /**
     * cluster elements by predicate function.
     *
     * @param {Array} array - array
     * @param {Function} fn - predicate function for cluster rule
     * @param {Array[]}
     */
    var clusterBy = function (array, fn) {
      if (!array.length) { return []; }
      var aTail = tail(array);
      return aTail.reduce(function (memo, v) {
        var aLast = last(memo);
        if (fn(last(aLast), v)) {
          aLast[aLast.length] = v;
        } else {
          memo[memo.length] = [v];
        }
        return memo;
      }, [[head(array)]]);
    };
  
    /**
     * returns a copy of the array with all falsy values removed
     *
     * @param {Array} array - array
     * @param {Function} fn - predicate function for cluster rule
     */
    var compact = function (array) {
      var aResult = [];
      for (var idx = 0, len = array.length; idx < len; idx ++) {
        if (array[idx]) { aResult.push(array[idx]); }
      }
      return aResult;
    };

    /**
     * produces a duplicate-free version of the array
     *
     * @param {Array} array
     */
    var unique = function (array) {
      var results = [];

      for (var idx = 0, len = array.length; idx < len; idx ++) {
        if (!contains(results, array[idx])) {
          results.push(array[idx]);
        }
      }

      return results;
    };
  
    return { head: head, last: last, initial: initial, tail: tail,
             find: find, contains: contains,
             all: all, sum: sum, from: from,
             clusterBy: clusterBy, compact: compact, unique: unique };
  })();


  var NBSP_CHAR = String.fromCharCode(160);
  var ZERO_WIDTH_NBSP_CHAR = '\ufeff';

  /**
   * Dom functions
   */
  var dom = (function () {
    /**
     * returns whether node is `note-editable` or not.
     *
     * @param {Node} node
     * @return {Boolean}
     */
    var isEditable = function (node) {
      return node && $(node).hasClass('note-editable');
    };

    /**
     * returns whether node is `note-control-sizing` or not.
     *
     * @param {Node} node
     * @return {Boolean}
     */
    var isControlSizing = function (node) {
      return node && $(node).hasClass('note-control-sizing');
    };

    /**
     * build layoutInfo from $editor(.note-editor)
     *
     * @param {jQuery} $editor
     * @return {Object}
     */
    var buildLayoutInfo = function ($editor) {
      var makeFinder;

      // air mode
      if ($editor.hasClass('note-air-editor')) {
        var id = list.last($editor.attr('id').split('-'));
        makeFinder = function (sIdPrefix) {
          return function () { return $(sIdPrefix + id); };
        };

        return {
          editor: function () { return $editor; },
          editable: function () { return $editor; },
          popover: makeFinder('#note-popover-'),
          handle: makeFinder('#note-handle-'),
          dialog: makeFinder('#note-dialog-')
        };

        // frame mode
      } else {
        makeFinder = function (sClassName) {
          return function () { return $editor.find(sClassName); };
        };
        return {
          editor: function () { return $editor; },
          dropzone: makeFinder('.note-dropzone'),
          toolbar: makeFinder('.note-toolbar'),
          editable: makeFinder('.note-editable'),
          codable: makeFinder('.note-codable'),
          statusbar: makeFinder('.note-statusbar'),
          popover: makeFinder('.note-popover'),
          handle: makeFinder('.note-handle'),
          dialog: makeFinder('.note-dialog')
        };
      }
    };

    /**
     * returns predicate which judge whether nodeName is same
     *
     * @param {String} nodeName
     * @return {String}
     */
    var makePredByNodeName = function (nodeName) {
      nodeName = nodeName.toUpperCase();
      return function (node) {
        return node && node.nodeName.toUpperCase() === nodeName;
      };
    };

    var isText = function (node) {
      return node && node.nodeType === 3;
    };

    /**
     * ex) br, col, embed, hr, img, input, ...
     * @see http://www.w3.org/html/wg/drafts/html/master/syntax.html#void-elements
     */
    var isVoid = function (node) {
      return node && /^BR|^IMG|^HR/.test(node.nodeName.toUpperCase());
    };

    var isPara = function (node) {
      if (isEditable(node)) {
        return false;
      }

      // Chrome(v31.0), FF(v25.0.1) use DIV for paragraph
      return node && /^DIV|^P|^LI|^H[1-7]/.test(node.nodeName.toUpperCase());
    };

    var isLi = makePredByNodeName('LI');

    var isPurePara = function (node) {
      return isPara(node) && !isLi(node);
    };

    var isInline = function (node) {
      return !isBodyContainer(node) && !isList(node) && !isPara(node);
    };

    var isList = function (node) {
      return node && /^UL|^OL/.test(node.nodeName.toUpperCase());
    };

    var isCell = function (node) {
      return node && /^TD|^TH/.test(node.nodeName.toUpperCase());
    };

    var isBlockquote = makePredByNodeName('BLOCKQUOTE');

    var isBodyContainer = function (node) {
      return isCell(node) || isBlockquote(node) || isEditable(node);
    };

    var isAnchor = makePredByNodeName('A');

    var isParaInline = function (node) {
      return isInline(node) && !!ancestor(node, isPara);
    };

    var isBodyInline = function (node) {
      return isInline(node) && !ancestor(node, isPara);
    };

    var isBody = makePredByNodeName('BODY');

    /**
     * blank HTML for cursor position
     */
    var blankHTML = agent.isMSIE ? '&nbsp;' : '<br>';

    /**
     * returns #text's text size or element's childNodes size
     *
     * @param {Node} node
     */
    var nodeLength = function (node) {
      if (isText(node)) {
        return node.nodeValue.length;
      }

      return node.childNodes.length;
    };

    /**
     * returns whether node is empty or not.
     *
     * @param {Node} node
     * @return {Boolean}
     */
    var isEmpty = function (node) {
      var len = nodeLength(node);

      if (len === 0) {
        return true;
      } else if (!dom.isText(node) && len === 1 && node.innerHTML === blankHTML) {
        // ex) <p><br></p>, <span><br></span>
        return true;
      }

      return false;
    };

    /**
     * padding blankHTML if node is empty (for cursor position)
     */
    var paddingBlankHTML = function (node) {
      if (!isVoid(node) && !nodeLength(node)) {
        node.innerHTML = blankHTML;
      }
    };

    /**
     * find nearest ancestor predicate hit
     *
     * @param {Node} node
     * @param {Function} pred - predicate function
     */
    var ancestor = function (node, pred) {
      while (node) {
        if (pred(node)) { return node; }
        if (isEditable(node)) { break; }

        node = node.parentNode;
      }
      return null;
    };

    /**
     * returns new array of ancestor nodes (until predicate hit).
     *
     * @param {Node} node
     * @param {Function} [optional] pred - predicate function
     */
    var listAncestor = function (node, pred) {
      pred = pred || func.fail;

      var ancestors = [];
      ancestor(node, function (el) {
        if (!isEditable(el)) {
          ancestors.push(el);
        }

        return pred(el);
      });
      return ancestors;
    };

    /**
     * find farthest ancestor predicate hit
     */
    var lastAncestor = function (node, pred) {
      var ancestors = listAncestor(node);
      return list.last(ancestors.filter(pred));
    };

    /**
     * returns common ancestor node between two nodes.
     *
     * @param {Node} nodeA
     * @param {Node} nodeB
     */
    var commonAncestor = function (nodeA, nodeB) {
      var ancestors = listAncestor(nodeA);
      for (var n = nodeB; n; n = n.parentNode) {
        if ($.inArray(n, ancestors) > -1) { return n; }
      }
      return null; // difference document area
    };

    /**
     * listing all previous siblings (until predicate hit).
     *
     * @param {Node} node
     * @param {Function} [optional] pred - predicate function
     */
    var listPrev = function (node, pred) {
      pred = pred || func.fail;

      var nodes = [];
      while (node) {
        if (pred(node)) { break; }
        nodes.push(node);
        node = node.previousSibling;
      }
      return nodes;
    };

    /**
     * listing next siblings (until predicate hit).
     *
     * @param {Node} node
     * @param {Function} [pred] - predicate function
     */
    var listNext = function (node, pred) {
      pred = pred || func.fail;

      var nodes = [];
      while (node) {
        if (pred(node)) { break; }
        nodes.push(node);
        node = node.nextSibling;
      }
      return nodes;
    };

    /**
     * listing descendant nodes
     *
     * @param {Node} node
     * @param {Function} [pred] - predicate function
     */
    var listDescendant = function (node, pred) {
      var descendents = [];
      pred = pred || func.ok;

      // start DFS(depth first search) with node
      (function fnWalk(current) {
        if (node !== current && pred(current)) {
          descendents.push(current);
        }
        for (var idx = 0, len = current.childNodes.length; idx < len; idx++) {
          fnWalk(current.childNodes[idx]);
        }
      })(node);

      return descendents;
    };

    /**
     * wrap node with new tag.
     *
     * @param {Node} node
     * @param {Node} tagName of wrapper
     * @return {Node} - wrapper
     */
    var wrap = function (node, wrapperName) {
      var parent = node.parentNode;
      var wrapper = $('<' + wrapperName + '>')[0];

      parent.insertBefore(wrapper, node);
      wrapper.appendChild(node);

      return wrapper;
    };

    /**
     * insert node after preceding
     *
     * @param {Node} node
     * @param {Node} preceding - predicate function
     */
    var insertAfter = function (node, preceding) {
      var next = preceding.nextSibling, parent = preceding.parentNode;
      if (next) {
        parent.insertBefore(node, next);
      } else {
        parent.appendChild(node);
      }
      return node;
    };

    /**
     * append elements.
     *
     * @param {Node} node
     * @param {Collection} aChild
     */
    var appendChildNodes = function (node, aChild) {
      $.each(aChild, function (idx, child) {
        node.appendChild(child);
      });
      return node;
    };

    /**
     * returns whether boundaryPoint is left edge or not.
     *
     * @param {BoundaryPoint} point
     * @return {Boolean}
     */
    var isLeftEdgePoint = function (point) {
      return point.offset === 0;
    };

    /**
     * returns whether boundaryPoint is right edge or not.
     *
     * @param {BoundaryPoint} point
     * @return {Boolean}
     */
    var isRightEdgePoint = function (point) {
      return point.offset === nodeLength(point.node);
    };

    /**
     * returns whether boundaryPoint is edge or not.
     *
     * @param {BoundaryPoint} point
     * @return {Boolean}
     */
    var isEdgePoint = function (point) {
      return isLeftEdgePoint(point) || isRightEdgePoint(point);
    };

    /**
     * returns wheter node is left edge of ancestor or not.
     *
     * @param {Node} node
     * @param {Node} ancestor
     * @return {Boolean}
     */
    var isLeftEdgeOf = function (node, ancestor) {
      while (node && node !== ancestor) {
        if (position(node) !== 0) {
          return false;
        }
        node = node.parentNode;
      }

      return true;
    };

    /**
     * returns whether node is right edge of ancestor or not.
     *
     * @param {Node} node
     * @param {Node} ancestor
     * @return {Boolean}
     */
    var isRightEdgeOf = function (node, ancestor) {
      while (node && node !== ancestor) {
        if (position(node) !== nodeLength(node.parentNode) - 1) {
          return false;
        }
        node = node.parentNode;
      }

      return true;
    };

    /**
     * returns offset from parent.
     *
     * @param {Node} node
     */
    var position = function (node) {
      var offset = 0;
      while ((node = node.previousSibling)) {
        offset += 1;
      }
      return offset;
    };

    var hasChildren = function (node) {
      return !!(node && node.childNodes && node.childNodes.length);
    };

    /**
     * returns previous boundaryPoint
     *
     * @param {BoundaryPoint} point
     * @param {Boolean} isSkipInnerOffset
     * @return {BoundaryPoint}
     */
    var prevPoint = function (point, isSkipInnerOffset) {
      var node, offset;

      if (point.offset === 0) {
        if (isEditable(point.node)) {
          return null;
        }

        node = point.node.parentNode;
        offset = position(point.node);
      } else if (hasChildren(point.node)) {
        node = point.node.childNodes[point.offset - 1];
        offset = nodeLength(node);
      } else {
        node = point.node;
        offset = isSkipInnerOffset ? 0 : point.offset - 1;
      }

      return {
        node: node,
        offset: offset
      };
    };

    /**
     * returns next boundaryPoint
     *
     * @param {BoundaryPoint} point
     * @param {Boolean} isSkipInnerOffset
     * @return {BoundaryPoint}
     */
    var nextPoint = function (point, isSkipInnerOffset) {
      var node, offset;

      if (nodeLength(point.node) === point.offset) {
        if (isEditable(point.node)) {
          return null;
        }

        node = point.node.parentNode;
        offset = position(point.node) + 1;
      } else if (hasChildren(point.node)) {
        node = point.node.childNodes[point.offset];
        offset = 0;
      } else {
        node = point.node;
        offset = isSkipInnerOffset ? nodeLength(point.node) : point.offset + 1;
      }

      return {
        node: node,
        offset: offset
      };
    };

    /**
     * returns whether pointA and pointB is same or not.
     *
     * @param {BoundaryPoint} pointA
     * @param {BoundaryPoint} pointB
     * @return {Boolean}
     */
    var isSamePoint = function (pointA, pointB) {
      return pointA.node === pointB.node && pointA.offset === pointB.offset;
    };

    /**
     * returns whether point is visible (can set cursor) or not.
     * 
     * @param {BoundaryPoint} point
     * @return {Boolean}
     */
    var isVisiblePoint = function (point) {
      if (isText(point.node) || !hasChildren(point.node) || isEmpty(point.node)) {
        return true;
      }

      var leftNode = point.node.childNodes[point.offset - 1];
      var rightNode = point.node.childNodes[point.offset];
      if ((!leftNode || isVoid(leftNode)) && (!rightNode || isVoid(rightNode))) {
        return true;
      }

      return false;
    };

    /**
     * @param {BoundaryPoint} point
     * @param {Function} pred
     * @return {BoundaryPoint}
     */
    var prevPointUntil = function (point, pred) {
      while (point) {
        if (pred(point)) {
          return point;
        }

        point = prevPoint(point);
      }

      return null;
    };

    /**
     * @param {BoundaryPoint} point
     * @param {Function} pred
     * @return {BoundaryPoint}
     */
    var nextPointUntil = function (point, pred) {
      while (point) {
        if (pred(point)) {
          return point;
        }

        point = nextPoint(point);
      }

      return null;
    };

    /**
     * @param {BoundaryPoint} startPoint
     * @param {BoundaryPoint} endPoint
     * @param {Function} handler
     * @param {Boolean} isSkipInnerOffset
     */
    var walkPoint = function (startPoint, endPoint, handler, isSkipInnerOffset) {
      var point = startPoint;

      while (point) {
        handler(point);

        if (isSamePoint(point, endPoint)) {
          break;
        }

        var isSkipOffset = isSkipInnerOffset &&
                           startPoint.node !== point.node &&
                           endPoint.node !== point.node;
        point = nextPoint(point, isSkipOffset);
      }
    };

    /**
     * return offsetPath(array of offset) from ancestor
     *
     * @param {Node} ancestor - ancestor node
     * @param {Node} node
     */
    var makeOffsetPath = function (ancestor, node) {
      var ancestors = listAncestor(node, func.eq(ancestor));
      return $.map(ancestors, position).reverse();
    };

    /**
     * return element from offsetPath(array of offset)
     *
     * @param {Node} ancestor - ancestor node
     * @param {array} aOffset - offsetPath
     */
    var fromOffsetPath = function (ancestor, aOffset) {
      var current = ancestor;
      for (var i = 0, len = aOffset.length; i < len; i++) {
        if (current.childNodes.length <= aOffset[i]) {
          current = current.childNodes[current.childNodes.length - 1];
        } else {
          current = current.childNodes[aOffset[i]];
        }
      }
      return current;
    };

    /**
     * split element or #text
     *
     * @param {BoundaryPoint} point
     * @param {Boolean} [isSkipPaddingBlankHTML]
     * @return {Node} right node of boundaryPoint
     */
    var splitNode = function (point, isSkipPaddingBlankHTML) {
      // split #text
      if (isText(point.node)) {
        // edge case
        if (isLeftEdgePoint(point)) {
          return point.node;
        } else if (isRightEdgePoint(point)) {
          return point.node.nextSibling;
        }

        return point.node.splitText(point.offset);
      }

      // split element
      var childNode = point.node.childNodes[point.offset];
      var clone = insertAfter(point.node.cloneNode(false), point.node);
      appendChildNodes(clone, listNext(childNode));

      if (!isSkipPaddingBlankHTML) {
        paddingBlankHTML(point.node);
        paddingBlankHTML(clone);
      }

      return clone;
    };

    /**
     * split tree by point
     *
     * @param {Node} root - split root
     * @param {BoundaryPoint} point
     * @param {Boolean} [isSkipPaddingBlankHTML]
     * @return {Node} right node of boundaryPoint
     */
    var splitTree = function (root, point, isSkipPaddingBlankHTML) {
      // ex) [#text, <span>, <p>]
      var ancestors = listAncestor(point.node, func.eq(root));

      if (!ancestors.length) {
        return null;
      } else if (ancestors.length === 1) {
        return splitNode(point, isSkipPaddingBlankHTML);
      }

      return ancestors.reduce(function (node, parent) {
        var clone = insertAfter(parent.cloneNode(false), parent);

        if (node === point.node) {
          node = splitNode(point, isSkipPaddingBlankHTML);
        }

        appendChildNodes(clone, listNext(node));

        if (!isSkipPaddingBlankHTML) {
          paddingBlankHTML(parent);
          paddingBlankHTML(clone);
        }
        return clone;
      });
    };

    var create = function (nodeName) {
      return document.createElement(nodeName);
    };

    var createText = function (text) {
      return document.createTextNode(text);
    };

    /**
     * remove node, (isRemoveChild: remove child or not)
     * @param {Node} node
     * @param {Boolean} isRemoveChild
     */
    var remove = function (node, isRemoveChild) {
      if (!node || !node.parentNode) { return; }
      if (node.removeNode) { return node.removeNode(isRemoveChild); }

      var parent = node.parentNode;
      if (!isRemoveChild) {
        var nodes = [];
        var i, len;
        for (i = 0, len = node.childNodes.length; i < len; i++) {
          nodes.push(node.childNodes[i]);
        }

        for (i = 0, len = nodes.length; i < len; i++) {
          parent.insertBefore(nodes[i], node);
        }
      }

      parent.removeChild(node);
    };

    /**
     * @param {Node} node
     * @param {Function} pred
     */
    var removeWhile = function (node, pred) {
      while (node) {
        if (isEditable(node) || !pred(node)) {
          break;
        }

        var parent = node.parentNode;
        remove(node);
        node = parent;
      }
    };

    /**
     * replace node with provided nodeName
     *
     * @param {Node} node
     * @param {String} nodeName
     * @return {Node} - new node
     */
    var replace = function (node, nodeName) {
      if (node.nodeName.toUpperCase() === nodeName.toUpperCase()) {
        return node;
      }

      var newNode = create(nodeName);

      if (node.style.cssText) {
        newNode.style.cssText = node.style.cssText;
      }

      appendChildNodes(newNode, list.from(node.childNodes));
      insertAfter(newNode, node);
      remove(node);

      return newNode;
    };

    var isTextarea = makePredByNodeName('TEXTAREA');

    /**
     * get the HTML contents of node 
     *
     * @param {jQuery} $node
     * @param {Boolean} [isNewlineOnBlock]
     */
    var html = function ($node, isNewlineOnBlock) {
      var markup = isTextarea($node[0]) ? $node.val() : $node.html();

      if (isNewlineOnBlock) {
        var regexTag = /<(\/?)(\b(?!!)[^>\s]*)(.*?)(\s*\/?>)/g;
        markup = markup.replace(regexTag, function (match, endSlash, name) {
          name = name.toUpperCase();
          var isEndOfInlineContainer = /^DIV|^TD|^TH|^P|^LI|^H[1-7]/.test(name) &&
                                       !!endSlash;
          var isBlockNode = /^BLOCKQUOTE|^TABLE|^TBODY|^TR|^HR|^UL|^OL/.test(name);

          return match + ((isEndOfInlineContainer || isBlockNode) ? '\n' : '');
        });
        markup = $.trim(markup);
      }

      return markup;
    };

    var value = function ($textarea) {
      var val = $textarea.val();
      // strip line breaks
      return val.replace(/[\n\r]/g, '');
    };

    return {
      NBSP_CHAR: NBSP_CHAR,
      ZERO_WIDTH_NBSP_CHAR: ZERO_WIDTH_NBSP_CHAR,
      blank: blankHTML,
      emptyPara: '<p>' + blankHTML + '</p>',
      isEditable: isEditable,
      isControlSizing: isControlSizing,
      buildLayoutInfo: buildLayoutInfo,
      isText: isText,
      isPara: isPara,
      isPurePara: isPurePara,
      isInline: isInline,
      isBodyInline: isBodyInline,
      isBody: isBody,
      isParaInline: isParaInline,
      isList: isList,
      isTable: makePredByNodeName('TABLE'),
      isCell: isCell,
      isBlockquote: isBlockquote,
      isBodyContainer: isBodyContainer,
      isAnchor: isAnchor,
      isDiv: makePredByNodeName('DIV'),
      isLi: isLi,
      isSpan: makePredByNodeName('SPAN'),
      isB: makePredByNodeName('B'),
      isU: makePredByNodeName('U'),
      isS: makePredByNodeName('S'),
      isI: makePredByNodeName('I'),
      isImg: makePredByNodeName('IMG'),
      isTextarea: isTextarea,
      isEmpty: isEmpty,
      isEmptyAnchor: func.and(isAnchor, isEmpty),
      nodeLength: nodeLength,
      isLeftEdgePoint: isLeftEdgePoint,
      isRightEdgePoint: isRightEdgePoint,
      isEdgePoint: isEdgePoint,
      isLeftEdgeOf: isLeftEdgeOf,
      isRightEdgeOf: isRightEdgeOf,
      prevPoint: prevPoint,
      nextPoint: nextPoint,
      isSamePoint: isSamePoint,
      isVisiblePoint: isVisiblePoint,
      prevPointUntil: prevPointUntil,
      nextPointUntil: nextPointUntil,
      walkPoint: walkPoint,
      ancestor: ancestor,
      listAncestor: listAncestor,
      lastAncestor: lastAncestor,
      listNext: listNext,
      listPrev: listPrev,
      listDescendant: listDescendant,
      commonAncestor: commonAncestor,
      wrap: wrap,
      insertAfter: insertAfter,
      appendChildNodes: appendChildNodes,
      position: position,
      hasChildren: hasChildren,
      makeOffsetPath: makeOffsetPath,
      fromOffsetPath: fromOffsetPath,
      splitTree: splitTree,
      create: create,
      createText: createText,
      remove: remove,
      removeWhile: removeWhile,
      replace: replace,
      html: html,
      value: value
    };
  })();

  var settings = {
    // version
    version: '0.5.10',

    /**
     * options
     */
    options: {
      width: null,                  // set editor width
      height: null,                 // set editor height, ex) 300

      minHeight: null,              // set minimum height of editor
      maxHeight: null,              // set maximum height of editor

      focus: false,                 // set focus to editable area after initializing summernote

      tabsize: 4,                   // size of tab ex) 2 or 4
      styleWithSpan: true,          // style with span (Chrome and FF only)

      disableLinkTarget: false,     // hide link Target Checkbox
      disableDragAndDrop: false,    // disable drag and drop event
      disableResizeEditor: false,   // disable resizing editor

      codemirror: {                 // codemirror options
        mode: 'text/html',
        htmlMode: true,
        lineNumbers: true
      },

      // language
      lang: 'en-US',                // language 'en-US', 'ko-KR', ...
      direction: null,              // text direction, ex) 'rtl'

      // toolbar
      toolbar: [
        ['style', ['style']],
        ['font', ['bold', 'italic', 'underline', 'superscript', 'subscript', 'strikethrough', 'clear']],
        ['fontname', ['fontname']],
        // ['fontsize', ['fontsize']], // Still buggy
        ['color', ['color']],
        ['para', ['ul', 'ol', 'paragraph']],
        ['height', ['height']],
        ['table', ['table']],
        ['insert', ['link', 'picture', 'video', 'hr']],
        ['view', ['fullscreen', 'codeview']],
        ['help', ['help']]
      ],

      // air mode: inline editor
      airMode: false,
      // airPopover: [
      //   ['style', ['style']],
      //   ['font', ['bold', 'italic', 'underline', 'clear']],
      //   ['fontname', ['fontname']],
      //   ['fontsize', ['fontsize']], // Still buggy
      //   ['color', ['color']],
      //   ['para', ['ul', 'ol', 'paragraph']],
      //   ['height', ['height']],
      //   ['table', ['table']],
      //   ['insert', ['link', 'picture', 'video']],
      //   ['help', ['help']]
      // ],
      airPopover: [
        ['color', ['color']],
        ['font', ['bold', 'underline', 'clear']],
        ['para', ['ul', 'paragraph']],
        ['table', ['table']],
        ['insert', ['link', 'picture']]
      ],

      // style tag
      styleTags: ['p', 'blockquote', 'pre', 'h1', 'h2', 'h3', 'h4', 'h5', 'h6'],

      // default fontName
      defaultFontName: 'Helvetica Neue',

      // fontName
      fontNames: [
        'Arial', 'Arial Black', 'Comic Sans MS', 'Courier New',
        'Helvetica Neue', 'Impact', 'Lucida Grande',
        'Tahoma', 'Times New Roman', 'Verdana'
      ],

      // pallete colors(n x n)
      colors: [
        ['#000000', '#424242', '#636363', '#9C9C94', '#CEC6CE', '#EFEFEF', '#F7F7F7', '#FFFFFF'],
        ['#FF0000', '#FF9C00', '#FFFF00', '#00FF00', '#00FFFF', '#0000FF', '#9C00FF', '#FF00FF'],
        ['#F7C6CE', '#FFE7CE', '#FFEFC6', '#D6EFD6', '#CEDEE7', '#CEE7F7', '#D6D6E7', '#E7D6DE'],
        ['#E79C9C', '#FFC69C', '#FFE79C', '#B5D6A5', '#A5C6CE', '#9CC6EF', '#B5A5D6', '#D6A5BD'],
        ['#E76363', '#F7AD6B', '#FFD663', '#94BD7B', '#73A5AD', '#6BADDE', '#8C7BC6', '#C67BA5'],
        ['#CE0000', '#E79439', '#EFC631', '#6BA54A', '#4A7B8C', '#3984C6', '#634AA5', '#A54A7B'],
        ['#9C0000', '#B56308', '#BD9400', '#397B21', '#104A5A', '#085294', '#311873', '#731842'],
        ['#630000', '#7B3900', '#846300', '#295218', '#083139', '#003163', '#21104A', '#4A1031']
      ],

      // fontSize
      fontSizes: ['8', '9', '10', '11', '12', '14', '18', '24', '36'],

      // lineHeight
      lineHeights: ['1.0', '1.2', '1.4', '1.5', '1.6', '1.8', '2.0', '3.0'],

      // insertTable max size
      insertTableMaxSize: {
        col: 10,
        row: 10
      },

      // callbacks
      oninit: null,             // initialize
      onfocus: null,            // editable has focus
      onblur: null,             // editable out of focus
      onenter: null,            // enter key pressed
      onkeyup: null,            // keyup
      onkeydown: null,          // keydown
      onImageUpload: null,      // imageUpload
      onImageUploadError: null, // imageUploadError
      onToolbarClick: null,
      onsubmit: null,

      /**
       * manipulate link address when user create link
       * @param {String} sLinkUrl
       * @return {String}
       */
      onCreateLink: function (sLinkUrl) {
        if (sLinkUrl.indexOf('@') !== -1 && sLinkUrl.indexOf(':') === -1) {
          sLinkUrl =  'mailto:' + sLinkUrl;
        } else if (sLinkUrl.indexOf('://') === -1) {
          sLinkUrl = 'http://' + sLinkUrl;
        }

        return sLinkUrl;
      },

      keyMap: {
        pc: {
          'ENTER': 'insertParagraph',
          'CTRL+Z': 'undo',
          'CTRL+Y': 'redo',
          'TAB': 'tab',
          'SHIFT+TAB': 'untab',
          'CTRL+B': 'bold',
          'CTRL+I': 'italic',
          'CTRL+U': 'underline',
          'CTRL+SHIFT+S': 'strikethrough',
          'CTRL+BACKSLASH': 'removeFormat',
          'CTRL+SHIFT+L': 'justifyLeft',
          'CTRL+SHIFT+E': 'justifyCenter',
          'CTRL+SHIFT+R': 'justifyRight',
          'CTRL+SHIFT+J': 'justifyFull',
          'CTRL+SHIFT+NUM7': 'insertUnorderedList',
          'CTRL+SHIFT+NUM8': 'insertOrderedList',
          'CTRL+LEFTBRACKET': 'outdent',
          'CTRL+RIGHTBRACKET': 'indent',
          'CTRL+NUM0': 'formatPara',
          'CTRL+NUM1': 'formatH1',
          'CTRL+NUM2': 'formatH2',
          'CTRL+NUM3': 'formatH3',
          'CTRL+NUM4': 'formatH4',
          'CTRL+NUM5': 'formatH5',
          'CTRL+NUM6': 'formatH6',
          'CTRL+ENTER': 'insertHorizontalRule',
          'CTRL+K': 'showLinkDialog'
        },

        mac: {
          'ENTER': 'insertParagraph',
          'CMD+Z': 'undo',
          'CMD+SHIFT+Z': 'redo',
          'TAB': 'tab',
          'SHIFT+TAB': 'untab',
          'CMD+B': 'bold',
          'CMD+I': 'italic',
          'CMD+U': 'underline',
          'CMD+SHIFT+S': 'strikethrough',
          'CMD+BACKSLASH': 'removeFormat',
          'CMD+SHIFT+L': 'justifyLeft',
          'CMD+SHIFT+E': 'justifyCenter',
          'CMD+SHIFT+R': 'justifyRight',
          'CMD+SHIFT+J': 'justifyFull',
          'CMD+SHIFT+NUM7': 'insertUnorderedList',
          'CMD+SHIFT+NUM8': 'insertOrderedList',
          'CMD+LEFTBRACKET': 'outdent',
          'CMD+RIGHTBRACKET': 'indent',
          'CMD+NUM0': 'formatPara',
          'CMD+NUM1': 'formatH1',
          'CMD+NUM2': 'formatH2',
          'CMD+NUM3': 'formatH3',
          'CMD+NUM4': 'formatH4',
          'CMD+NUM5': 'formatH5',
          'CMD+NUM6': 'formatH6',
          'CMD+ENTER': 'insertHorizontalRule',
          'CMD+K': 'showLinkDialog'
        }
      }
    },

    // default language: en-US
    lang: {
      'en-US': {
        font: {
          bold: 'Bold',
          italic: 'Italic',
          underline: 'Underline',
          strikethrough: 'Strikethrough',
          subscript: 'Subscript',
          superscript: 'Superscript',
          clear: 'Remove Font Style',
          height: 'Line Height',
          name: 'Font Family',
          size: 'Font Size'
        },
        image: {
          image: 'Picture',
          insert: 'Insert Image',
          resizeFull: 'Resize Full',
          resizeHalf: 'Resize Half',
          resizeQuarter: 'Resize Quarter',
          floatLeft: 'Float Left',
          floatRight: 'Float Right',
          floatNone: 'Float None',
          shapeRounded: 'Shape: Rounded',
          shapeCircle: 'Shape: Circle',
          shapeThumbnail: 'Shape: Thumbnail',
          shapeNone: 'Shape: None',
          dragImageHere: 'Drag an image here',
          selectFromFiles: 'Select from files',
          url: 'Image URL',
          remove: 'Remove Image'
        },
        link: {
          link: 'Link',
          insert: 'Insert Link',
          unlink: 'Unlink',
          edit: 'Edit',
          textToDisplay: 'Text to display',
          url: 'To what URL should this link go?',
          openInNewWindow: 'Open in new window'
        },
        video: {
          video: 'Video',
          videoLink: 'Video Link',
          insert: 'Insert Video',
          url: 'Video URL?',
          providers: '(YouTube, Vimeo, Vine, Instagram, DailyMotion or Youku)'
        },
        table: {
          table: 'Table'
        },
        hr: {
          insert: 'Insert Horizontal Rule'
        },
        style: {
          style: 'Style',
          normal: 'Normal',
          blockquote: 'Quote',
          pre: 'Code',
          h1: 'Header 1',
          h2: 'Header 2',
          h3: 'Header 3',
          h4: 'Header 4',
          h5: 'Header 5',
          h6: 'Header 6'
        },
        lists: {
          unordered: 'Unordered list',
          ordered: 'Ordered list'
        },
        options: {
          help: 'Help',
          fullscreen: 'Full Screen',
          codeview: 'Code View'
        },
        paragraph: {
          paragraph: 'Paragraph',
          outdent: 'Outdent',
          indent: 'Indent',
          left: 'Align left',
          center: 'Align center',
          right: 'Align right',
          justify: 'Justify full'
        },
        color: {
          recent: 'Recent Color',
          more: 'More Color',
          background: 'Background Color',
          foreground: 'Foreground Color',
          transparent: 'Transparent',
          setTransparent: 'Set transparent',
          reset: 'Reset',
          resetToDefault: 'Reset to default'
        },
        shortcut: {
          shortcuts: 'Keyboard shortcuts',
          close: 'Close',
          textFormatting: 'Text formatting',
          action: 'Action',
          paragraphFormatting: 'Paragraph formatting',
          documentStyle: 'Document Style'
        },
        history: {
          undo: 'Undo',
          redo: 'Redo'
        }
      }
    }
  };

  /**
   * Async functions which returns `Promise`
   */
  var async = (function () {
    /**
     * read contents of file as representing URL
     *
     * @param {File} file
     * @return {Promise} - then: sDataUrl
     */
    var readFileAsDataURL = function (file) {
      return $.Deferred(function (deferred) {
        $.extend(new FileReader(), {
          onload: function (e) {
            var sDataURL = e.target.result;
            deferred.resolve(sDataURL);
          },
          onerror: function () {
            deferred.reject(this);
          }
        }).readAsDataURL(file);
      }).promise();
    };
  
    /**
     * create `<image>` from url string
     *
     * @param {String} sUrl
     * @return {Promise} - then: $image
     */
    var createImage = function (sUrl, filename) {
      return $.Deferred(function (deferred) {
        $('<img>').one('load', function () {
          deferred.resolve($(this));
        }).one('error abort', function () {
          deferred.reject($(this));
        }).css({
          display: 'none'
        }).appendTo(document.body)
          .attr('src', sUrl)
          .attr('data-filename', filename);
      }).promise();
    };

    return {
      readFileAsDataURL: readFileAsDataURL,
      createImage: createImage
    };
  })();

  /**
   * Object for keycodes.
   */
  var key = {
    isEdit: function (keyCode) {
      return list.contains([8, 9, 13, 32], keyCode);
    },
    nameFromCode: {
      '8': 'BACKSPACE',
      '9': 'TAB',
      '13': 'ENTER',
      '32': 'SPACE',

      // Number: 0-9
      '48': 'NUM0',
      '49': 'NUM1',
      '50': 'NUM2',
      '51': 'NUM3',
      '52': 'NUM4',
      '53': 'NUM5',
      '54': 'NUM6',
      '55': 'NUM7',
      '56': 'NUM8',

      // Alphabet: a-z
      '66': 'B',
      '69': 'E',
      '73': 'I',
      '74': 'J',
      '75': 'K',
      '76': 'L',
      '82': 'R',
      '83': 'S',
      '85': 'U',
      '89': 'Y',
      '90': 'Z',

      '191': 'SLASH',
      '219': 'LEFTBRACKET',
      '220': 'BACKSLASH',
      '221': 'RIGHTBRACKET'
    }
  };

  /**
   * Style
   * @class
   */
  var Style = function () {
    /**
     * passing an array of style properties to .css()
     * will result in an object of property-value pairs.
     * (compability with version < 1.9)
     *
     * @param  {jQuery} $obj
     * @param  {Array} propertyNames - An array of one or more CSS properties.
     * @returns {Object}
     */
    var jQueryCSS = function ($obj, propertyNames) {
      if (agent.jqueryVersion < 1.9) {
        var result = {};
        $.each(propertyNames, function (idx, propertyName) {
          result[propertyName] = $obj.css(propertyName);
        });
        return result;
      }
      return $obj.css.call($obj, propertyNames);
    };

    /**
     * paragraph level style
     *
     * @param {WrappedRange} rng
     * @param {Object} styleInfo
     */
    this.stylePara = function (rng, styleInfo) {
      $.each(rng.nodes(dom.isPara, {
        includeAncestor: true
      }), function (idx, para) {
        $(para).css(styleInfo);
      });
    };

    /**
     * get current style on cursor
     *
     * @param {WrappedRange} rng
     * @param {Node} target - target element on event
     * @return {Object} - object contains style properties.
     */
    this.current = function (rng, target) {
      var $cont = $(dom.isText(rng.sc) ? rng.sc.parentNode : rng.sc);
      var properties = ['font-family', 'font-size', 'text-align', 'list-style-type', 'line-height'];
      var styleInfo = jQueryCSS($cont, properties) || {};

      styleInfo['font-size'] = parseInt(styleInfo['font-size'], 10);

      // document.queryCommandState for toggle state
      styleInfo['font-bold'] = document.queryCommandState('bold') ? 'bold' : 'normal';
      styleInfo['font-italic'] = document.queryCommandState('italic') ? 'italic' : 'normal';
      styleInfo['font-underline'] = document.queryCommandState('underline') ? 'underline' : 'normal';
      styleInfo['font-strikethrough'] = document.queryCommandState('strikeThrough') ? 'strikethrough' : 'normal';
      styleInfo['font-superscript'] = document.queryCommandState('superscript') ? 'superscript' : 'normal';
      styleInfo['font-subscript'] = document.queryCommandState('subscript') ? 'subscript' : 'normal';

      // list-style-type to list-style(unordered, ordered)
      if (!rng.isOnList()) {
        styleInfo['list-style'] = 'none';
      } else {
        var aOrderedType = ['circle', 'disc', 'disc-leading-zero', 'square'];
        var isUnordered = $.inArray(styleInfo['list-style-type'], aOrderedType) > -1;
        styleInfo['list-style'] = isUnordered ? 'unordered' : 'ordered';
      }

      var para = dom.ancestor(rng.sc, dom.isPara);
      if (para && para.style['line-height']) {
        styleInfo['line-height'] = para.style.lineHeight;
      } else {
        var lineHeight = parseInt(styleInfo['line-height'], 10) / parseInt(styleInfo['font-size'], 10);
        styleInfo['line-height'] = lineHeight.toFixed(1);
      }

      styleInfo.image = dom.isImg(target) && target;
      styleInfo.anchor = rng.isOnAnchor() && dom.ancestor(rng.sc, dom.isAnchor);
      styleInfo.ancestors = dom.listAncestor(rng.sc, dom.isEditable);
      styleInfo.range = rng;

      return styleInfo;
    };
  };


  /**
   * Data structure
   *  - {BoundaryPoint}: a point of dom tree
   *  - {BoundaryPoints}: two boundaryPoints corresponding to the start and the end of the Range
   *
   *  @see http://www.w3.org/TR/DOM-Level-2-Traversal-Range/ranges.html#Level-2-Range-Position
   */
  var range = (function () {

    /**
     * return boundaryPoint from TextRange, inspired by Andy Na's HuskyRange.js
     *
     * @param {TextRange} textRange
     * @param {Boolean} isStart
     * @return {BoundaryPoint}
     *
     * @see http://msdn.microsoft.com/en-us/library/ie/ms535872(v=vs.85).aspx
     */
    var textRangeToPoint = function (textRange, isStart) {
      var container = textRange.parentElement(), offset;
  
      var tester = document.body.createTextRange(), prevContainer;
      var childNodes = list.from(container.childNodes);
      for (offset = 0; offset < childNodes.length; offset++) {
        if (dom.isText(childNodes[offset])) {
          continue;
        }
        tester.moveToElementText(childNodes[offset]);
        if (tester.compareEndPoints('StartToStart', textRange) >= 0) {
          break;
        }
        prevContainer = childNodes[offset];
      }
  
      if (offset !== 0 && dom.isText(childNodes[offset - 1])) {
        var textRangeStart = document.body.createTextRange(), curTextNode = null;
        textRangeStart.moveToElementText(prevContainer || container);
        textRangeStart.collapse(!prevContainer);
        curTextNode = prevContainer ? prevContainer.nextSibling : container.firstChild;
  
        var pointTester = textRange.duplicate();
        pointTester.setEndPoint('StartToStart', textRangeStart);
        var textCount = pointTester.text.replace(/[\r\n]/g, '').length;
  
        while (textCount > curTextNode.nodeValue.length && curTextNode.nextSibling) {
          textCount -= curTextNode.nodeValue.length;
          curTextNode = curTextNode.nextSibling;
        }
  
        /* jshint ignore:start */
        var dummy = curTextNode.nodeValue; // enforce IE to re-reference curTextNode, hack
        /* jshint ignore:end */
  
        if (isStart && curTextNode.nextSibling && dom.isText(curTextNode.nextSibling) &&
            textCount === curTextNode.nodeValue.length) {
          textCount -= curTextNode.nodeValue.length;
          curTextNode = curTextNode.nextSibling;
        }
  
        container = curTextNode;
        offset = textCount;
      }
  
      return {
        cont: container,
        offset: offset
      };
    };
    
    /**
     * return TextRange from boundary point (inspired by google closure-library)
     * @param {BoundaryPoint} point
     * @return {TextRange}
     */
    var pointToTextRange = function (point) {
      var textRangeInfo = function (container, offset) {
        var node, isCollapseToStart;
  
        if (dom.isText(container)) {
          var prevTextNodes = dom.listPrev(container, func.not(dom.isText));
          var prevContainer = list.last(prevTextNodes).previousSibling;
          node =  prevContainer || container.parentNode;
          offset += list.sum(list.tail(prevTextNodes), dom.nodeLength);
          isCollapseToStart = !prevContainer;
        } else {
          node = container.childNodes[offset] || container;
          if (dom.isText(node)) {
            return textRangeInfo(node, 0);
          }
  
          offset = 0;
          isCollapseToStart = false;
        }
  
        return {
          node: node,
          collapseToStart: isCollapseToStart,
          offset: offset
        };
      };
  
      var textRange = document.body.createTextRange();
      var info = textRangeInfo(point.node, point.offset);
  
      textRange.moveToElementText(info.node);
      textRange.collapse(info.collapseToStart);
      textRange.moveStart('character', info.offset);
      return textRange;
    };
    
    /**
     * Wrapped Range
     *
     * @param {Node} sc - start container
     * @param {Number} so - start offset
     * @param {Node} ec - end container
     * @param {Number} eo - end offset
     */
    var WrappedRange = function (sc, so, ec, eo) {
      this.sc = sc;
      this.so = so;
      this.ec = ec;
      this.eo = eo;
  
      // nativeRange: get nativeRange from sc, so, ec, eo
      var nativeRange = function () {
        if (agent.isW3CRangeSupport) {
          var w3cRange = document.createRange();
          w3cRange.setStart(sc, so);
          w3cRange.setEnd(ec, eo);

          return w3cRange;
        } else {
          var textRange = pointToTextRange({
            node: sc,
            offset: so
          });

          textRange.setEndPoint('EndToEnd', pointToTextRange({
            node: ec,
            offset: eo
          }));

          return textRange;
        }
      };

      this.getPoints = function () {
        return {
          sc: sc,
          so: so,
          ec: ec,
          eo: eo
        };
      };

      this.getStartPoint = function () {
        return {
          node: sc,
          offset: so
        };
      };

      this.getEndPoint = function () {
        return {
          node: ec,
          offset: eo
        };
      };

      /**
       * select update visible range
       */
      this.select = function () {
        var nativeRng = nativeRange();
        if (agent.isW3CRangeSupport) {
          var selection = document.getSelection();
          if (selection.rangeCount > 0) {
            selection.removeAllRanges();
          }
          selection.addRange(nativeRng);
        } else {
          nativeRng.select();
        }
      };

      /**
       * @return {WrappedRange}
       */
      this.normalize = function () {
        var getVisiblePoint = function (point) {
          if (!dom.isVisiblePoint(point)) {
            if (dom.isLeftEdgePoint(point)) {
              point = dom.nextPointUntil(point, dom.isVisiblePoint);
            } else if (dom.isRightEdgePoint(point)) {
              point = dom.prevPointUntil(point, dom.isVisiblePoint);
            }
          }
          return point;
        };

        var startPoint = getVisiblePoint(this.getStartPoint());
        var endPoint = getVisiblePoint(this.getStartPoint());

        return new WrappedRange(
          startPoint.node,
          startPoint.offset,
          endPoint.node,
          endPoint.offset
        );
      };

      /**
       * returns matched nodes on range
       *
       * @param {Function} [pred] - predicate function
       * @param {Object} [options]
       * @param {Boolean} [options.includeAncestor]
       * @param {Boolean} [options.fullyContains]
       * @return {Node[]}
       */
      this.nodes = function (pred, options) {
        pred = pred || func.ok;

        var includeAncestor = options && options.includeAncestor;
        var fullyContains = options && options.fullyContains;

        // TODO compare points and sort
        var startPoint = this.getStartPoint();
        var endPoint = this.getEndPoint();

        var nodes = [];
        var leftEdgeNodes = [];

        dom.walkPoint(startPoint, endPoint, function (point) {
          if (dom.isEditable(point.node)) {
            return;
          }

          var node;
          if (fullyContains) {
            if (dom.isLeftEdgePoint(point)) {
              leftEdgeNodes.push(point.node);
            }
            if (dom.isRightEdgePoint(point) && list.contains(leftEdgeNodes, point.node)) {
              node = point.node;
            }
          } else if (includeAncestor) {
            node = dom.ancestor(point.node, pred);
          } else {
            node = point.node;
          }

          if (node && pred(node)) {
            nodes.push(node);
          }
        }, true);

        return list.unique(nodes);
      };

      /**
       * returns commonAncestor of range
       * @return {Element} - commonAncestor
       */
      this.commonAncestor = function () {
        return dom.commonAncestor(sc, ec);
      };

      /**
       * returns expanded range by pred
       *
       * @param {Function} pred - predicate function
       * @return {WrappedRange}
       */
      this.expand = function (pred) {
        var startAncestor = dom.ancestor(sc, pred);
        var endAncestor = dom.ancestor(ec, pred);

        if (!startAncestor && !endAncestor) {
          return new WrappedRange(sc, so, ec, eo);
        }

        var boundaryPoints = this.getPoints();

        if (startAncestor) {
          boundaryPoints.sc = startAncestor;
          boundaryPoints.so = 0;
        }

        if (endAncestor) {
          boundaryPoints.ec = endAncestor;
          boundaryPoints.eo = dom.nodeLength(endAncestor);
        }

        return new WrappedRange(
          boundaryPoints.sc,
          boundaryPoints.so,
          boundaryPoints.ec,
          boundaryPoints.eo
        );
      };

      /**
       * @param {Boolean} isCollapseToStart
       * @return {WrappedRange}
       */
      this.collapse = function (isCollapseToStart) {
        if (isCollapseToStart) {
          return new WrappedRange(sc, so, sc, so);
        } else {
          return new WrappedRange(ec, eo, ec, eo);
        }
      };

      /**
       * splitText on range
       */
      this.splitText = function () {
        var isSameContainer = sc === ec;
        var boundaryPoints = this.getPoints();

        if (dom.isText(ec) && !dom.isEdgePoint(this.getEndPoint())) {
          ec.splitText(eo);
        }

        if (dom.isText(sc) && !dom.isEdgePoint(this.getStartPoint())) {
          boundaryPoints.sc = sc.splitText(so);
          boundaryPoints.so = 0;

          if (isSameContainer) {
            boundaryPoints.ec = boundaryPoints.sc;
            boundaryPoints.eo = eo - so;
          }
        }

        return new WrappedRange(
          boundaryPoints.sc,
          boundaryPoints.so,
          boundaryPoints.ec,
          boundaryPoints.eo
        );
      };

      /**
       * delete contents on range
       * @return {WrappedRange}
       */
      this.deleteContents = function () {
        if (this.isCollapsed()) {
          return this;
        }

        var rng = this.splitText();
        var nodes = rng.nodes(null, {
          fullyContains: true
        });

        var point = dom.prevPointUntil(rng.getStartPoint(), function (point) {
          return !list.contains(nodes, point.node);
        });

        var emptyParents = [];
        $.each(nodes, function (idx, node) {
          // find empty parents
          var parent = node.parentNode;
          if (point.node !== parent && dom.nodeLength(parent) === 1) {
            emptyParents.push(parent);
          }
          dom.remove(node, false);
        });

        // remove empty parents
        $.each(emptyParents, function (idx, node) {
          dom.remove(node, false);
        });

        return new WrappedRange(
          point.node,
          point.offset,
          point.node,
          point.offset
        );
      };
      
      /**
       * makeIsOn: return isOn(pred) function
       */
      var makeIsOn = function (pred) {
        return function () {
          var ancestor = dom.ancestor(sc, pred);
          return !!ancestor && (ancestor === dom.ancestor(ec, pred));
        };
      };
  
      // isOnEditable: judge whether range is on editable or not
      this.isOnEditable = makeIsOn(dom.isEditable);
      // isOnList: judge whether range is on list node or not
      this.isOnList = makeIsOn(dom.isList);
      // isOnAnchor: judge whether range is on anchor node or not
      this.isOnAnchor = makeIsOn(dom.isAnchor);
      // isOnAnchor: judge whether range is on cell node or not
      this.isOnCell = makeIsOn(dom.isCell);

      /**
       * @param {Function} pred
       * @return {Boolean}
       */
      this.isLeftEdgeOf = function (pred) {
        if (!dom.isLeftEdgePoint(this.getStartPoint())) {
          return false;
        }

        var node = dom.ancestor(this.sc, pred);
        return node && dom.isLeftEdgeOf(this.sc, node);
      };

      /**
       * returns whether range was collapsed or not
       */
      this.isCollapsed = function () {
        return sc === ec && so === eo;
      };

      /**
       * wrap inline nodes which children of body with paragraph
       *
       * @return {WrappedRange}
       */
      this.wrapBodyInlineWithPara = function () {
        if (dom.isBodyContainer(sc) && dom.isEmpty(sc)) {
          sc.innerHTML = dom.emptyPara;
          return new WrappedRange(sc.firstChild, 0);
        } else if (!dom.isInline(sc) || dom.isParaInline(sc)) {
          return this;
        }

        // find inline top ancestor
        var ancestors = dom.listAncestor(sc, func.not(dom.isInline));
        var topAncestor = list.last(ancestors);
        if (!dom.isInline(topAncestor)) {
          topAncestor = ancestors[ancestors.length - 2] || sc.childNodes[so];
        }

        // siblings not in paragraph
        var inlineSiblings = dom.listPrev(topAncestor, dom.isParaInline).reverse();
        inlineSiblings = inlineSiblings.concat(dom.listNext(topAncestor.nextSibling, dom.isParaInline));

        // wrap with paragraph
        if (inlineSiblings.length) {
          var para = dom.wrap(list.head(inlineSiblings), 'p');
          dom.appendChildNodes(para, list.tail(inlineSiblings));
        }

        return this;
      };

      /**
       * insert node at current cursor
       *
       * @param {Node} node
       * @param {Boolean} [isInline]
       * @return {Node}
       */
      this.insertNode = function (node, isInline) {
        var rng = this.wrapBodyInlineWithPara();
        var point = rng.getStartPoint();

        var splitRoot, container, pivot;
        if (isInline) {
          container = dom.isPara(point.node) ? point.node : point.node.parentNode;
          if (dom.isPara(point.node)) {
            pivot = point.node.childNodes[point.offset];
          } else {
            pivot = dom.splitTree(point.node, point);
          }
        } else {
          // splitRoot will be childNode of container
          var ancestors = dom.listAncestor(point.node, dom.isBodyContainer);
          var topAncestor = list.last(ancestors) || point.node;

          if (dom.isBodyContainer(topAncestor)) {
            splitRoot = ancestors[ancestors.length - 2];
            container = topAncestor;
          } else {
            splitRoot = topAncestor;
            container = splitRoot.parentNode;
          }
          pivot = splitRoot && dom.splitTree(splitRoot, point);
        }

        if (pivot) {
          pivot.parentNode.insertBefore(node, pivot);
        } else {
          container.appendChild(node);
        }

        return node;
      };
  
      this.toString = function () {
        var nativeRng = nativeRange();
        return agent.isW3CRangeSupport ? nativeRng.toString() : nativeRng.text;
      };
  
      /**
       * create offsetPath bookmark
       * @param {Node} editable
       */
      this.bookmark = function (editable) {
        return {
          s: {
            path: dom.makeOffsetPath(editable, sc),
            offset: so
          },
          e: {
            path: dom.makeOffsetPath(editable, ec),
            offset: eo
          }
        };
      };

      /**
       * getClientRects
       * @return {Rect[]}
       */
      this.getClientRects = function () {
        var nativeRng = nativeRange();
        return nativeRng.getClientRects();
      };
    };
  
    return {
      /**
       * create Range Object From arguments or Browser Selection
       *
       * @param {Node} sc - start container
       * @param {Number} so - start offset
       * @param {Node} ec - end container
       * @param {Number} eo - end offset
       */
      create : function (sc, so, ec, eo) {
        if (!arguments.length) { // from Browser Selection
          if (agent.isW3CRangeSupport) {
            var selection = document.getSelection();
            if (selection.rangeCount === 0) {
              return null;
            } else if (dom.isBody(selection.anchorNode)) {
              // Firefox: returns entire body as range on initialization. We won't never need it.
              return null;
            }
  
            var nativeRng = selection.getRangeAt(0);
            sc = nativeRng.startContainer;
            so = nativeRng.startOffset;
            ec = nativeRng.endContainer;
            eo = nativeRng.endOffset;
          } else { // IE8: TextRange
            var textRange = document.selection.createRange();
            var textRangeEnd = textRange.duplicate();
            textRangeEnd.collapse(false);
            var textRangeStart = textRange;
            textRangeStart.collapse(true);
  
            var startPoint = textRangeToPoint(textRangeStart, true),
            endPoint = textRangeToPoint(textRangeEnd, false);

            // same visible point case: range was collapsed.
            if (dom.isText(startPoint.node) && dom.isLeftEdgePoint(startPoint) &&
                dom.isTextNode(endPoint.node) && dom.isRightEdgePoint(endPoint) &&
                endPoint.node.nextSibling === startPoint.node) {
              startPoint = endPoint;
            }

            sc = startPoint.cont;
            so = startPoint.offset;
            ec = endPoint.cont;
            eo = endPoint.offset;
          }
        } else if (arguments.length === 2) { //collapsed
          ec = sc;
          eo = so;
        }
        return new WrappedRange(sc, so, ec, eo);
      },

      /**
       * create WrappedRange from node
       *
       * @param {Node} node
       * @return {WrappedRange}
       */
      createFromNode: function (node) {
        return this.create(node, 0, node, 1);
      },

      /**
       * create WrappedRange from Bookmark
       *
       * @param {Node} editable
       * @param {Obkect} bookmark
       * @return {WrappedRange}
       */
      createFromBookmark : function (editable, bookmark) {
        var sc = dom.fromOffsetPath(editable, bookmark.s.path);
        var so = bookmark.s.offset;
        var ec = dom.fromOffsetPath(editable, bookmark.e.path);
        var eo = bookmark.e.offset;
        return new WrappedRange(sc, so, ec, eo);
      }
    };
  })();


  var Typing = function () {

    /**
     * @param {jQuery} $editable 
     * @param {WrappedRange} rng
     * @param {Number} tabsize
     */
    this.insertTab = function ($editable, rng, tabsize) {
      var tab = dom.createText(new Array(tabsize + 1).join(dom.NBSP_CHAR));
      rng = rng.deleteContents();
      rng.insertNode(tab, true);

      rng = range.create(tab, tabsize);
      rng.select();
    };

    /**
     * insert paragraph
     */
    this.insertParagraph = function () {
      var rng = range.create();

      // deleteContents on range.
      rng = rng.deleteContents();

      // Wrap range if it needs to be wrapped by paragraph
      rng = rng.wrapBodyInlineWithPara();

      // finding paragraph
      var splitRoot = dom.ancestor(rng.sc, dom.isPara);

      var nextPara;
      // on paragraph: split paragraph
      if (splitRoot) {
        nextPara = dom.splitTree(splitRoot, rng.getStartPoint());

        var emptyAnchors = dom.listDescendant(splitRoot, dom.isEmptyAnchor);
        emptyAnchors = emptyAnchors.concat(dom.listDescendant(nextPara, dom.isEmptyAnchor));

        $.each(emptyAnchors, function (idx, anchor) {
          dom.remove(anchor);
        });
      // no paragraph: insert empty paragraph
      } else {
        var next = rng.sc.childNodes[rng.so];
        nextPara = $(dom.emptyPara)[0];
        if (next) {
          rng.sc.insertBefore(nextPara, next);
        } else {
          rng.sc.appendChild(nextPara);
        }
      }

      range.create(nextPara, 0).normalize().select();
    };

  };

  /**
   * Table
   * @class
   */
  var Table = function () {
    /**
     * handle tab key
     *
     * @param {WrappedRange} rng
     * @param {Boolean} isShift
     */
    this.tab = function (rng, isShift) {
      var cell = dom.ancestor(rng.commonAncestor(), dom.isCell);
      var table = dom.ancestor(cell, dom.isTable);
      var cells = dom.listDescendant(table, dom.isCell);

      var nextCell = list[isShift ? 'prev' : 'next'](cells, cell);
      if (nextCell) {
        range.create(nextCell, 0).select();
      }
    };

    /**
     * create empty table element
     *
     * @param {Number} rowCount
     * @param {Number} colCount
     * @return {Node}
     */
    this.createTable = function (colCount, rowCount) {
      var tds = [], tdHTML;
      for (var idxCol = 0; idxCol < colCount; idxCol++) {
        tds.push('<td>' + dom.blank + '</td>');
      }
      tdHTML = tds.join('');

      var trs = [], trHTML;
      for (var idxRow = 0; idxRow < rowCount; idxRow++) {
        trs.push('<tr>' + tdHTML + '</tr>');
      }
      trHTML = trs.join('');
      return $('<table class="table table-bordered">' + trHTML + '</table>')[0];
    };
  };


  var Bullet = function () {
    /**
     * toggle ordered list
     * @type command
     */
    this.insertOrderedList = function () {
      this.toggleList('OL');
    };

    /**
     * toggle unordered list
     * @type command
     */
    this.insertUnorderedList = function () {
      this.toggleList('UL');
    };

    /**
     * indent
     * @type command
     */
    this.indent = function () {
      var self = this;
      var rng = range.create().wrapBodyInlineWithPara();

      var paras = rng.nodes(dom.isPara, { includeAncestor: true });
      var clustereds = list.clusterBy(paras, func.peq2('parentNode'));

      $.each(clustereds, function (idx, paras) {
        var head = list.head(paras);
        if (dom.isLi(head)) {
          self.wrapList(paras, head.parentNode.nodeName);
        } else {
          $.each(paras, function (idx, para) {
            $(para).css('marginLeft', function (idx, val) {
              return (parseInt(val, 10) || 0) + 25;
            });
          });
        }
      });

      rng.select();
    };

    /**
     * outdent
     * @type command
     */
    this.outdent = function () {
      var self = this;
      var rng = range.create().wrapBodyInlineWithPara();

      var paras = rng.nodes(dom.isPara, { includeAncestor: true });
      var clustereds = list.clusterBy(paras, func.peq2('parentNode'));

      $.each(clustereds, function (idx, paras) {
        var head = list.head(paras);
        if (dom.isLi(head)) {
          self.releaseList([paras]);
        } else {
          $.each(paras, function (idx, para) {
            $(para).css('marginLeft', function (idx, val) {
              val = (parseInt(val, 10) || 0);
              return val > 25 ? val - 25 : '';
            });
          });
        }
      });

      rng.select();
    };

    /**
     * toggle list
     * @param {String} listName - OL or UL
     */
    this.toggleList = function (listName) {
      var self = this;
      var rng = range.create().wrapBodyInlineWithPara();

      var paras = rng.nodes(dom.isPara, { includeAncestor: true });
      var clustereds = list.clusterBy(paras, func.peq2('parentNode'));

      // paragraph to list
      if (list.find(paras, dom.isPurePara)) {
        $.each(clustereds, function (idx, paras) {
          self.wrapList(paras, listName);
        });
      // list to paragraph or change list style
      } else {
        var diffLists = rng.nodes(dom.isList, {
          includeAncestor: true
        }).filter(function (listNode) {
          return !$.nodeName(listNode, listName);
        });

        if (diffLists.length) {
          $.each(diffLists, function (idx, listNode) {
            dom.replace(listNode, listName);
          });
        } else {
          this.releaseList(clustereds, true);
        }
      }

      rng.select();
    };

    /**
     * @param {Node[]} paras
     * @param {String} listName
     */
    this.wrapList = function (paras, listName) {
      var head = list.head(paras);
      var last = list.last(paras);

      var prevList = dom.isList(head.previousSibling) && head.previousSibling;
      var nextList = dom.isList(last.nextSibling) && last.nextSibling;

      var listNode = prevList || dom.insertAfter(dom.create(listName || 'UL'), last);

      // P to LI
      paras = $.map(paras, function (para) {
        return dom.isPurePara(para) ? dom.replace(para, 'LI') : para;
      });

      // append to list(<ul>, <ol>)
      dom.appendChildNodes(listNode, paras);

      if (nextList) {
        dom.appendChildNodes(listNode, list.from(nextList.childNodes));
        dom.remove(nextList);
      }
    };

    /**
     * @param {Array[]} clustereds
     * @param {Boolean} isEscapseToBody
     * @return {Node[]}
     */
    this.releaseList = function (clustereds, isEscapseToBody) {
      var releasedParas = [];

      $.each(clustereds, function (idx, paras) {
        var head = list.head(paras);
        var last = list.last(paras);

        var headList = isEscapseToBody ? dom.lastAncestor(head, dom.isList) :
                                         head.parentNode;
        var lastList = headList.childNodes.length > 1 ? dom.splitTree(headList, {
          node: last.parentNode,
          offset: dom.position(last) + 1
        }, true) : null;

        var middleList = dom.splitTree(headList, {
          node: head.parentNode,
          offset: dom.position(head)
        }, true);

        paras = isEscapseToBody ? dom.listDescendant(middleList, dom.isLi) :
                                  list.from(middleList.childNodes).filter(dom.isLi);

        // LI to P
        if (isEscapseToBody || !dom.isList(headList.parentNode)) {
          paras = $.map(paras, function (para) {
            return dom.replace(para, 'P');
          });
        }

        $.each(list.from(paras).reverse(), function (idx, para) {
          dom.insertAfter(para, headList);
        });

        // remove empty lists
        var rootLists = list.compact([headList, middleList, lastList]);
        $.each(rootLists, function (idx, rootList) {
          var listNodes = [rootList].concat(dom.listDescendant(rootList, dom.isList));
          $.each(listNodes.reverse(), function (idx, listNode) {
            if (!dom.nodeLength(listNode)) {
              dom.remove(listNode, true);
            }
          });
        });

        releasedParas = releasedParas.concat(paras);
      });

      return releasedParas;
    };
  };

  /**
   * Editor
   * @class
   */
  var Editor = function () {

    var style = new Style();
    var table = new Table();
    var typing = new Typing();
    var bullet = new Bullet();

    /**
     * save current range
     *
     * @param {jQuery} $editable
     */
    this.saveRange = function ($editable, thenCollapse) {
      $editable.focus();
      $editable.data('range', range.create());
      if (thenCollapse) {
        range.create().collapse().select();
      }
    };

    /**
     * restore lately range
     *
     * @param {jQuery} $editable
     */
    this.restoreRange = function ($editable) {
      var rng = $editable.data('range');
      if (rng) {
        rng.select();
        $editable.focus();
      }
    };

    /**
     * current style
     * @param {Node} target
     */
    this.currentStyle = function (target) {
      var rng = range.create();
      return rng ? rng.isOnEditable() && style.current(rng, target) : false;
    };

    var triggerOnChange = this.triggerOnChange = function ($editable) {
      var onChange = $editable.data('callbacks').onChange;
      if (onChange) {
        onChange($editable.html(), $editable);
      }
    };

    /**
     * undo
     * @param {jQuery} $editable
     */
    this.undo = function ($editable) {
      $editable.data('NoteHistory').undo();
      triggerOnChange($editable);
    };

    /**
     * redo
     * @param {jQuery} $editable
     */
    this.redo = function ($editable) {
      $editable.data('NoteHistory').redo();
      triggerOnChange($editable);
    };

    /**
     * after command
     * @param {jQuery} $editable
     */
    var afterCommand = this.afterCommand = function ($editable) {
      $editable.data('NoteHistory').recordUndo();
      triggerOnChange($editable);
    };

    /* jshint ignore:start */
    // native commands(with execCommand), generate function for execCommand
    var commands = ['bold', 'italic', 'underline', 'strikethrough', 'superscript', 'subscript',
                    'justifyLeft', 'justifyCenter', 'justifyRight', 'justifyFull',
                    'formatBlock', 'removeFormat',
                    'backColor', 'foreColor', 'insertHorizontalRule', 'fontName'];

    for (var idx = 0, len = commands.length; idx < len; idx ++) {
      this[commands[idx]] = (function (sCmd) {
        return function ($editable, value) {
          document.execCommand(sCmd, false, value);

          afterCommand($editable);
        };
      })(commands[idx]);
    }
    /* jshint ignore:end */

    /**
     * handle tab key
     *
     * @param {jQuery} $editable
     * @param {Object} options
     */
    this.tab = function ($editable, options) {
      var rng = range.create();
      if (rng.isCollapsed() && rng.isOnCell()) {
        table.tab(rng);
      } else {
        typing.insertTab($editable, rng, options.tabsize);
        afterCommand($editable);
      }
    };

    /**
     * handle shift+tab key
     */
    this.untab = function () {
      var rng = range.create();
      if (rng.isCollapsed() && rng.isOnCell()) {
        table.tab(rng, true);
      }
    };

    /**
     * insert paragraph
     *
     * @param {Node} $editable
     */
    this.insertParagraph = function ($editable) {
      typing.insertParagraph($editable);
      afterCommand($editable);
    };

    /**
     * @param {jQuery} $editable
     */
    this.insertOrderedList = function ($editable) {
      bullet.insertOrderedList($editable);
      afterCommand($editable);
    };

    /**
     * @param {jQuery} $editable
     */
    this.insertUnorderedList = function ($editable) {
      bullet.insertUnorderedList($editable);
      afterCommand($editable);
    };

    /**
     * @param {jQuery} $editable
     */
    this.indent = function ($editable) {
      bullet.indent($editable);
      afterCommand($editable);
    };

    /**
     * @param {jQuery} $editable
     */
    this.outdent = function ($editable) {
      bullet.outdent($editable);
      afterCommand($editable);
    };

    /**
     * insert image
     *
     * @param {jQuery} $editable
     * @param {String} sUrl
     */
    this.insertImage = function ($editable, sUrl, filename) {
      async.createImage(sUrl, filename).then(function ($image) {
        $image.css({
          display: '',
          width: Math.min($editable.width(), $image.width())
        });
        range.create().insertNode($image[0]);
        afterCommand($editable);
      }).fail(function () {
        var callbacks = $editable.data('callbacks');
        if (callbacks.onImageUploadError) {
          callbacks.onImageUploadError();
        }
      });
    };

    /**
     * insert video
     * @param {jQuery} $editable
     * @param {String} sUrl
     */
    this.insertVideo = function ($editable, sUrl) {
      // video url patterns(youtube, instagram, vimeo, dailymotion, youku)
      var ytRegExp = /^(?:https?:\/\/)?(?:www\.)?(?:youtu\.be\/|youtube\.com\/(?:embed\/|v\/|watch\?v=|watch\?.+&v=))((\w|-){11})(?:\S+)?$/;
      var ytMatch = sUrl.match(ytRegExp);

      var igRegExp = /\/\/instagram.com\/p\/(.[a-zA-Z0-9]*)/;
      var igMatch = sUrl.match(igRegExp);

      var vRegExp = /\/\/vine.co\/v\/(.[a-zA-Z0-9]*)/;
      var vMatch = sUrl.match(vRegExp);

      var vimRegExp = /\/\/(player.)?vimeo.com\/([a-z]*\/)*([0-9]{6,11})[?]?.*/;
      var vimMatch = sUrl.match(vimRegExp);

      var dmRegExp = /.+dailymotion.com\/(video|hub)\/([^_]+)[^#]*(#video=([^_&]+))?/;
      var dmMatch = sUrl.match(dmRegExp);

      var youkuRegExp = /\/\/v\.youku\.com\/v_show\/id_(\w+)\.html/;
      var youkuMatch = sUrl.match(youkuRegExp);

      var $video;
      if (ytMatch && ytMatch[1].length === 11) {
        var youtubeId = ytMatch[1];
        $video = $('<iframe>')
          .attr('src', '//www.youtube.com/embed/' + youtubeId + '?wmode=opaque')
          .attr('width', '640').attr('height', '360');
      } else if (igMatch && igMatch[0].length) {
        $video = $('<iframe>')
          .attr('src', igMatch[0] + '/embed/')
          .attr('width', '612').attr('height', '710')
          .attr('scrolling', 'no')
          .attr('allowtransparency', 'true');
      } else if (vMatch && vMatch[0].length) {
        $video = $('<iframe>')
          .attr('src', vMatch[0] + '/embed/simple')
          .attr('width', '600').attr('height', '600')
          .attr('class', 'vine-embed');
      } else if (vimMatch && vimMatch[3].length) {
        $video = $('<iframe webkitallowfullscreen mozallowfullscreen allowfullscreen>')
          .attr('src', '//player.vimeo.com/video/' + vimMatch[3])
          .attr('width', '640').attr('height', '360');
      } else if (dmMatch && dmMatch[2].length) {
        $video = $('<iframe>')
          .attr('src', '//www.dailymotion.com/embed/video/' + dmMatch[2])
          .attr('width', '640').attr('height', '360');
      } else if (youkuMatch && youkuMatch[1].length) {
        $video = $('<iframe webkitallowfullscreen mozallowfullscreen allowfullscreen>')
          .attr('height', '498')
          .attr('width', '510')
          .attr('src', '//player.youku.com/embed/' + youkuMatch[1]);
      } else {
        // this is not a known video link. Now what, Cat? Now what?
      }

      if ($video) {
        $video.attr('frameborder', 0);
        range.create().insertNode($video[0]);
        afterCommand($editable);
      }
    };

    /**
     * formatBlock
     *
     * @param {jQuery} $editable
     * @param {String} tagName
     */
    this.formatBlock = function ($editable, tagName) {
      tagName = agent.isMSIE ? '<' + tagName + '>' : tagName;
      document.execCommand('FormatBlock', false, tagName);
      afterCommand($editable);
    };

    this.formatPara = function ($editable) {
      this.formatBlock($editable, 'P');
      afterCommand($editable);
    };

    /* jshint ignore:start */
    for (var idx = 1; idx <= 6; idx ++) {
      this['formatH' + idx] = function (idx) {
        return function ($editable) {
          this.formatBlock($editable, 'H' + idx);
        };
      }(idx);
    };
    /* jshint ignore:end */

    /**
     * fontsize
     * FIXME: Still buggy
     *
     * @param {jQuery} $editable
     * @param {String} value - px
     */
    this.fontSize = function ($editable, value) {
      document.execCommand('fontSize', false, 3);
      if (agent.isFF) {
        // firefox: <font size="3"> to <span style='font-size={value}px;'>, buggy
        $editable.find('font[size=3]').removeAttr('size').css('font-size', value + 'px');
      } else {
        // chrome: <span style="font-size: medium"> to <span style='font-size={value}px;'>
        $editable.find('span').filter(function () {
          return this.style.fontSize === 'medium';
        }).css('font-size', value + 'px');
      }

      afterCommand($editable);
    };

    /**
     * lineHeight
     * @param {jQuery} $editable
     * @param {String} value
     */
    this.lineHeight = function ($editable, value) {
      style.stylePara(range.create(), {
        lineHeight: value
      });
      afterCommand($editable);
    };

    /**
     * unlink
     *
     * @type command
     *
     * @param {jQuery} $editable
     */
    this.unlink = function ($editable) {
      var rng = range.create();
      if (rng.isOnAnchor()) {
        var anchor = dom.ancestor(rng.sc, dom.isAnchor);
        rng = range.createFromNode(anchor);
        rng.select();
        document.execCommand('unlink');

        afterCommand($editable);
      }
    };

    /**
     * create link
     *
     * @type command
     *
     * @param {jQuery} $editable
     * @param {Object} linkInfo
     * @param {Object} options
     */
    this.createLink = function ($editable, linkInfo, options) {
      var linkUrl = linkInfo.url;
      var linkText = linkInfo.text;
      var isNewWindow = linkInfo.newWindow;
      var rng = linkInfo.range;

      if (options.onCreateLink) {
        linkUrl = options.onCreateLink(linkUrl);
      }

      rng = rng.deleteContents();

      // Create a new link when there is no anchor on range.
      var anchor = rng.insertNode($('<A>' + linkText + '</A>')[0], true);
      $(anchor).attr({
        href: linkUrl,
        target: isNewWindow ? '_blank' : ''
      });

      range.createFromNode(anchor).select();
      afterCommand($editable);
    };

    /**
     * returns link info
     *
     * @return {Object}
     */
    this.getLinkInfo = function ($editable) {
      $editable.focus();

      var rng = range.create().expand(dom.isAnchor);

      // Get the first anchor on range(for edit).
      var $anchor = $(list.head(rng.nodes(dom.isAnchor)));

      return {
        range: rng,
        text: rng.toString(),
        isNewWindow: $anchor.length ? $anchor.attr('target') === '_blank' : true,
        url: $anchor.length ? $anchor.attr('href') : ''
      };
    };

    /**
     * get video info
     *
     * @param {jQuery} $editable
     * @return {Object}
     */
    this.getVideoInfo = function ($editable) {
      $editable.focus();

      var rng = range.create();

      if (rng.isOnAnchor()) {
        var anchor = dom.ancestor(rng.sc, dom.isAnchor);
        rng = range.createFromNode(anchor);
      }

      return {
        text: rng.toString()
      };
    };

    this.color = function ($editable, sObjColor) {
      var oColor = JSON.parse(sObjColor);
      var foreColor = oColor.foreColor, backColor = oColor.backColor;

      if (foreColor) { document.execCommand('foreColor', false, foreColor); }
      if (backColor) { document.execCommand('backColor', false, backColor); }

      afterCommand($editable);
    };

    this.insertTable = function ($editable, sDim) {
      var dimension = sDim.split('x');
      var rng = range.create();
      rng = rng.deleteContents();
      rng.insertNode(table.createTable(dimension[0], dimension[1]));
      afterCommand($editable);
    };

    /**
     * @param {jQuery} $editable
     * @param {String} value
     * @param {jQuery} $target
     */
    this.floatMe = function ($editable, value, $target) {
      $target.css('float', value);
      afterCommand($editable);
    };

    this.imageShape = function ($editable, value, $target) {
      $target.removeClass('img-rounded img-circle img-thumbnail');

      if (value) {
        $target.addClass(value);
      }
    };

    /**
     * resize overlay element
     * @param {jQuery} $editable
     * @param {String} value
     * @param {jQuery} $target - target element
     */
    this.resize = function ($editable, value, $target) {
      $target.css({
        width: value * 100 + '%',
        height: ''
      });

      afterCommand($editable);
    };

    /**
     * @param {Position} pos
     * @param {jQuery} $target - target element
     * @param {Boolean} [bKeepRatio] - keep ratio
     */
    this.resizeTo = function (pos, $target, bKeepRatio) {
      var imageSize;
      if (bKeepRatio) {
        var newRatio = pos.y / pos.x;
        var ratio = $target.data('ratio');
        imageSize = {
          width: ratio > newRatio ? pos.x : pos.y / ratio,
          height: ratio > newRatio ? pos.x * ratio : pos.y
        };
      } else {
        imageSize = {
          width: pos.x,
          height: pos.y
        };
      }

      $target.css(imageSize);
    };

    /**
     * remove media object
     *
     * @param {jQuery} $editable
     * @param {String} value - dummy argument (for keep interface)
     * @param {jQuery} $target - target element
     */
    this.removeMedia = function ($editable, value, $target) {
      $target.detach();

      afterCommand($editable);
    };
    
    this.insertDom = function ($editable, dom) {
      range.create().insertNode(dom);
      afterCommand($editable);
    };
    
  };

  /**
   * History
   * @class
   */
  var History = function ($editable) {
    var stack = [], stackOffset = -1;
    var editable = $editable[0];

    var makeSnapshot = function () {
      var rng = range.create();
      var emptyBookmark = {s: {path: [0], offset: 0}, e: {path: [0], offset: 0}};

      return {
        contents: $editable.html(),
        bookmark: (rng ? rng.bookmark(editable) : emptyBookmark)
      };
    };

    var applySnapshot = function (snapshot) {
      if (snapshot.contents !== null) {
        $editable.html(snapshot.contents);
      }
      if (snapshot.bookmark !== null) {
        range.createFromBookmark(editable, snapshot.bookmark).select();
      }
    };

    this.undo = function () {
      if (0 < stackOffset) {
        stackOffset--;
        applySnapshot(stack[stackOffset]);
      }
    };

    this.redo = function () {
      if (stack.length - 1 > stackOffset) {
        stackOffset++;
        applySnapshot(stack[stackOffset]);
      }
    };

    this.recordUndo = function () {
      stackOffset++;

      // Wash out stack after stackOffset
      if (stack.length > stackOffset) {
        stack = stack.slice(0, stackOffset);
      }

      // Create new snapshot and push it to the end
      stack.push(makeSnapshot());
    };

    // Create first undo stack
    this.recordUndo();
  };

  /**
   * Button
   */
  var Button = function () {
    /**
     * update button status
     *
     * @param {jQuery} $container
     * @param {Object} styleInfo
     */
    this.update = function ($container, styleInfo) {
      /**
       * handle dropdown's check mark (for fontname, fontsize, lineHeight).
       * @param {jQuery} $btn
       * @param {Number} value
       */
      var checkDropdownMenu = function ($btn, value) {
        $btn.find('.dropdown-menu li a').each(function () {
          // always compare string to avoid creating another func.
          var isChecked = ($(this).data('value') + '') === (value + '');
          this.className = isChecked ? 'checked' : '';
        });
      };

      /**
       * update button state(active or not).
       *
       * @param {String} selector
       * @param {Function} pred
       */
      var btnState = function (selector, pred) {
        var $btn = $container.find(selector);
        $btn.toggleClass('active', pred());
      };

      // fontname
      var $fontname = $container.find('.note-fontname');
      if ($fontname.length) {
        var selectedFont = styleInfo['font-family'];
        if (!!selectedFont) {
          selectedFont = list.head(selectedFont.split(','));
          selectedFont = selectedFont.replace(/\'/g, '');
          $fontname.find('.note-current-fontname').text(selectedFont);
          checkDropdownMenu($fontname, selectedFont);
        }
      }

      // fontsize
      var $fontsize = $container.find('.note-fontsize');
      $fontsize.find('.note-current-fontsize').text(styleInfo['font-size']);
      checkDropdownMenu($fontsize, parseFloat(styleInfo['font-size']));

      // lineheight
      var $lineHeight = $container.find('.note-height');
      checkDropdownMenu($lineHeight, parseFloat(styleInfo['line-height']));

      btnState('button[data-event="bold"]', function () {
        return styleInfo['font-bold'] === 'bold';
      });
      btnState('button[data-event="italic"]', function () {
        return styleInfo['font-italic'] === 'italic';
      });
      btnState('button[data-event="underline"]', function () {
        return styleInfo['font-underline'] === 'underline';
      });
      btnState('button[data-event="strikethrough"]', function () {
        return styleInfo['font-strikethrough'] === 'strikethrough';
      });
      btnState('button[data-event="superscript"]', function () {
        return styleInfo['font-superscript'] === 'superscript';
      });
      btnState('button[data-event="subscript"]', function () {
        return styleInfo['font-subscript'] === 'subscript';
      });
      btnState('button[data-event="justifyLeft"]', function () {
        return styleInfo['text-align'] === 'left' || styleInfo['text-align'] === 'start';
      });
      btnState('button[data-event="justifyCenter"]', function () {
        return styleInfo['text-align'] === 'center';
      });
      btnState('button[data-event="justifyRight"]', function () {
        return styleInfo['text-align'] === 'right';
      });
      btnState('button[data-event="justifyFull"]', function () {
        return styleInfo['text-align'] === 'justify';
      });
      btnState('button[data-event="insertUnorderedList"]', function () {
        return styleInfo['list-style'] === 'unordered';
      });
      btnState('button[data-event="insertOrderedList"]', function () {
        return styleInfo['list-style'] === 'ordered';
      });
    };

    /**
     * update recent color
     *
     * @param {Node} button
     * @param {String} eventName
     * @param {value} value
     */
    this.updateRecentColor = function (button, eventName, value) {
      var $color = $(button).closest('.note-color');
      var $recentColor = $color.find('.note-recent-color');
      var colorInfo = JSON.parse($recentColor.attr('data-value'));
      colorInfo[eventName] = value;
      $recentColor.attr('data-value', JSON.stringify(colorInfo));
      var sKey = eventName === 'backColor' ? 'background-color' : 'color';
      $recentColor.find('i').css(sKey, value);
    };
  };

  /**
   * Toolbar
   */
  var Toolbar = function () {
    var button = new Button();

    this.update = function ($toolbar, styleInfo) {
      button.update($toolbar, styleInfo);
    };

    /**
     * @param {Node} button
     * @param {String} eventName
     * @param {String} value
     */
    this.updateRecentColor = function (buttonNode, eventName, value) {
      button.updateRecentColor(buttonNode, eventName, value);
    };

    /**
     * activate buttons exclude codeview
     * @param {jQuery} $toolbar
     */
    this.activate = function ($toolbar) {
      $toolbar.find('button')
              .not('button[data-event="codeview"]')
              .removeClass('disabled');
    };

    /**
     * deactivate buttons exclude codeview
     * @param {jQuery} $toolbar
     */
    this.deactivate = function ($toolbar) {
      $toolbar.find('button')
              .not('button[data-event="codeview"]')
              .addClass('disabled');
    };

    this.updateFullscreen = function ($container, bFullscreen) {
      var $btn = $container.find('button[data-event="fullscreen"]');
      $btn.toggleClass('active', bFullscreen);
    };

    this.updateCodeview = function ($container, isCodeview) {
      var $btn = $container.find('button[data-event="codeview"]');
      $btn.toggleClass('active', isCodeview);
    };
  };

  /**
   * Popover (http://getbootstrap.com/javascript/#popovers)
   */
  var Popover = function () {
    var button = new Button();

    /**
     * returns position from placeholder
     * @param {Node} placeholder
     * @param {Boolean} isAirMode
     */
    var posFromPlaceholder = function (placeholder, isAirMode) {
      var $placeholder = $(placeholder);
      var pos = isAirMode ? $placeholder.offset() : $placeholder.position();
      var height = $placeholder.outerHeight(true); // include margin

      // popover below placeholder.
      return {
        left: pos.left,
        top: pos.top + height
      };
    };

    /**
     * show popover
     * @param {jQuery} popover
     * @param {Position} pos
     */
    var showPopover = function ($popover, pos) {
      $popover.css({
        display: 'block',
        left: pos.left,
        top: pos.top
      });
    };

    var PX_POPOVER_ARROW_OFFSET_X = 20;

    /**
     * update current state
     * @param {jQuery} $popover - popover container
     * @param {Object} styleInfo - style object
     * @param {Boolean} isAirMode
     */
    this.update = function ($popover, styleInfo, isAirMode) {
      button.update($popover, styleInfo);

      var $linkPopover = $popover.find('.note-link-popover');
      if (styleInfo.anchor) {
        var $anchor = $linkPopover.find('a');
        var href = $(styleInfo.anchor).attr('href');
        $anchor.attr('href', href).html(href);
        showPopover($linkPopover, posFromPlaceholder(styleInfo.anchor, isAirMode));
      } else {
        $linkPopover.hide();
      }

      var $imagePopover = $popover.find('.note-image-popover');
      if (styleInfo.image) {
        showPopover($imagePopover, posFromPlaceholder(styleInfo.image, isAirMode));
      } else {
        $imagePopover.hide();
      }

      var $airPopover = $popover.find('.note-air-popover');
      if (isAirMode && !styleInfo.range.isCollapsed()) {
        var bnd = func.rect2bnd(list.last(styleInfo.range.getClientRects()));
        showPopover($airPopover, {
          left: Math.max(bnd.left + bnd.width / 2 - PX_POPOVER_ARROW_OFFSET_X, 0),
          top: bnd.top + bnd.height
        });
      } else {
        $airPopover.hide();
      }
    };

    /**
     * @param {Node} button
     * @param {String} eventName
     * @param {String} value
     */
    this.updateRecentColor = function (button, eventName, value) {
      button.updateRecentColor(button, eventName, value);
    };

    /**
     * hide all popovers
     * @param {jQuery} $popover - popover contaienr
     */
    this.hide = function ($popover) {
      $popover.children().hide();
    };
  };

  /**
   * Handle
   */
  var Handle = function () {
    /**
     * update handle
     * @param {jQuery} $handle
     * @param {Object} styleInfo
     * @param {Boolean} isAirMode
     */
    this.update = function ($handle, styleInfo, isAirMode) {
      var $selection = $handle.find('.note-control-selection');
      if (styleInfo.image) {
        var $image = $(styleInfo.image);
        var pos = isAirMode ? $image.offset() : $image.position();

        // include margin
        var imageSize = {
          w: $image.outerWidth(true),
          h: $image.outerHeight(true)
        };

        $selection.css({
          display: 'block',
          left: pos.left,
          top: pos.top,
          width: imageSize.w,
          height: imageSize.h
        }).data('target', styleInfo.image); // save current image element.
        var sizingText = imageSize.w + 'x' + imageSize.h;
        $selection.find('.note-control-selection-info').text(sizingText);
      } else {
        $selection.hide();
      }
    };

    this.hide = function ($handle) {
      $handle.children().hide();
    };
  };

  /**
   * Dialog 
   *
   * @class
   */
  var Dialog = function () {

    /**
     * toggle button status
     *
     * @param {jQuery} $btn
     * @param {Boolean} isEnable
     */
    var toggleBtn = function ($btn, isEnable) {
      $btn.toggleClass('disabled', !isEnable);
      $btn.attr('disabled', !isEnable);
    };

    /**
     * show image dialog
     *
     * @param {jQuery} $editable
     * @param {jQuery} $dialog
     * @return {Promise}
     */
    this.showImageDialog = function ($editable, $dialog) {
      return $.Deferred(function (deferred) {
        var $imageDialog = $dialog.find('.note-image-dialog');

        var $imageInput = $dialog.find('.note-image-input'),
            $imageUrl = $dialog.find('.note-image-url'),
            $imageBtn = $dialog.find('.note-image-btn');

        $imageDialog.one('shown.bs.modal', function () {
          // Cloning imageInput to clear element.
          $imageInput.replaceWith($imageInput.clone()
            .on('change', function () {
              deferred.resolve(this.files);
              $imageDialog.modal('hide');
            })
            .val('')
          );

          $imageBtn.click(function (event) {
            event.preventDefault();

            deferred.resolve($imageUrl.val());
            $imageDialog.modal('hide');
          });

          $imageUrl.on('keyup paste', function (event) {
            var url;
            
            if (event.type === 'paste') {
              url = event.originalEvent.clipboardData.getData('text');
            } else {
              url = $imageUrl.val();
            }
            
            toggleBtn($imageBtn, url);
          }).val('').trigger('focus');
        }).one('hidden.bs.modal', function () {
          $imageInput.off('change');
          $imageUrl.off('keyup paste');
          $imageBtn.off('click');

          if (deferred.state() === 'pending') {
            deferred.reject();
          }
        }).modal('show');
      });
    };

    /**
     * Show video dialog and set event handlers on dialog controls.
     *
     * @param {jQuery} $dialog 
     * @param {Object} videoInfo 
     * @return {Promise}
     */
    this.showVideoDialog = function ($editable, $dialog, videoInfo) {
      return $.Deferred(function (deferred) {
        var $videoDialog = $dialog.find('.note-video-dialog');
        var $videoUrl = $videoDialog.find('.note-video-url'),
            $videoBtn = $videoDialog.find('.note-video-btn');

        $videoDialog.one('shown.bs.modal', function () {
          $videoUrl.val(videoInfo.text).keyup(function () {
            toggleBtn($videoBtn, $videoUrl.val());
          }).trigger('keyup').trigger('focus');

          $videoBtn.click(function (event) {
            event.preventDefault();

            deferred.resolve($videoUrl.val());
            $videoDialog.modal('hide');
          });
        }).one('hidden.bs.modal', function () {
          // dettach events
          $videoUrl.off('keyup');
          $videoBtn.off('click');

          if (deferred.state() === 'pending') {
            deferred.reject();
          }
        }).modal('show');
      });
    };

    /**
     * Show link dialog and set event handlers on dialog controls.
     *
     * @param {jQuery} $dialog
     * @param {Object} linkInfo
     * @return {Promise}
     */
    this.showLinkDialog = function ($editable, $dialog, linkInfo) {
      return $.Deferred(function (deferred) {
        var $linkDialog = $dialog.find('.note-link-dialog');

        var $linkText = $linkDialog.find('.note-link-text'),
        $linkUrl = $linkDialog.find('.note-link-url'),
        $linkBtn = $linkDialog.find('.note-link-btn'),
        $openInNewWindow = $linkDialog.find('input[type=checkbox]');

        $linkDialog.one('shown.bs.modal', function () {
          $linkText.val(linkInfo.text);

          $linkText.keyup(function () {
            // if linktext was modified by keyup,
            // stop cloning text from linkUrl
            linkInfo.text = $linkText.val();
          });

          // if no url was given, copy text to url
          if (!linkInfo.url) {
            linkInfo.url = linkInfo.text;
            toggleBtn($linkBtn, linkInfo.text);
          }

          $linkUrl.keyup(function () {
            toggleBtn($linkBtn, $linkUrl.val());
            // display same link on `Text to display` input
            // when create a new link
            if (!linkInfo.text) {
              $linkText.val($linkUrl.val());
            }
          }).val(linkInfo.url).trigger('focus').trigger('select');

          $openInNewWindow.prop('checked', linkInfo.newWindow);

          $linkBtn.one('click', function (event) {
            event.preventDefault();

            deferred.resolve({
              range: linkInfo.range,
              url: $linkUrl.val(),
              text: $linkText.val(),
              newWindow: $openInNewWindow.is(':checked')
            });
            $linkDialog.modal('hide');
          });
        }).one('hidden.bs.modal', function () {
          // dettach events
          $linkText.off('keyup');
          $linkUrl.off('keyup');
          $linkBtn.off('click');

          if (deferred.state() === 'pending') {
            deferred.reject();
          }
        }).modal('show');
      }).promise();
    };

    /**
     * show help dialog
     *
     * @param {jQuery} $dialog
     */
    this.showHelpDialog = function ($editable, $dialog) {
      return $.Deferred(function (deferred) {
        var $helpDialog = $dialog.find('.note-help-dialog');

        $helpDialog.one('hidden.bs.modal', function () {
          deferred.resolve();
        }).modal('show');
      }).promise();
    };
  };


  var CodeMirror;
  if (agent.hasCodeMirror) {
    if (agent.isSupportAmd) {
      require(['CodeMirror'], function (cm) {
        CodeMirror = cm;
      });
    } else {
      CodeMirror = window.CodeMirror;
    }
  }

  /**
   * EventHandler
   */
  var EventHandler = function () {
    var $window = $(window);
    var $document = $(document);
    var $scrollbar = $('html, body');

    var editor = new Editor();
    var toolbar = new Toolbar(), popover = new Popover();
    var handle = new Handle(), dialog = new Dialog();

    /**
     * returns makeLayoutInfo from editor's descendant node.
     *
     * @param {Node} descendant
     * @returns {Object}
     */
    var makeLayoutInfo = function (descendant) {
      var $target = $(descendant).closest('.note-editor, .note-air-editor, .note-air-layout');

      if (!$target.length) { return null; }

      var $editor;
      if ($target.is('.note-editor, .note-air-editor')) {
        $editor = $target;
      } else {
        $editor = $('#note-editor-' + list.last($target.attr('id').split('-')));
      }

      return dom.buildLayoutInfo($editor);
    };

    /**
     * insert Images from file array.
     *
     * @param {jQuery} $editable
     * @param {File[]} files
     */
    var insertImages = function ($editable, files) {
      var callbacks = $editable.data('callbacks');

      // If onImageUpload options setted
      if (callbacks.onImageUpload) {
        callbacks.onImageUpload(files, editor, $editable);
      // else insert Image as dataURL
      } else {
        $.each(files, function (idx, file) {
          var filename = file.name;
          async.readFileAsDataURL(file).then(function (sDataURL) {
            editor.insertImage($editable, sDataURL, filename);
          }).fail(function () {
            if (callbacks.onImageUploadError) {
              callbacks.onImageUploadError();
            }
          });
        });
      }
    };

    var commands = {
      /**
       * @param {Object} layoutInfo
       */
      showLinkDialog: function (layoutInfo) {
        var $editor = layoutInfo.editor(),
            $dialog = layoutInfo.dialog(),
            $editable = layoutInfo.editable(),
            linkInfo = editor.getLinkInfo($editable);

        var options = $editor.data('options');

        editor.saveRange($editable);
        dialog.showLinkDialog($editable, $dialog, linkInfo).then(function (linkInfo) {
          editor.restoreRange($editable);
          editor.createLink($editable, linkInfo, options);
          // hide popover after creating link
          popover.hide(layoutInfo.popover());
        }).fail(function () {
          editor.restoreRange($editable);
        });
      },

      /**
       * @param {Object} layoutInfo
       */
      showImageDialog: function (layoutInfo) {
        var $dialog = layoutInfo.dialog(),
            $editable = layoutInfo.editable();

        editor.saveRange($editable);
        dialog.showImageDialog($editable, $dialog).then(function (data) {
          editor.restoreRange($editable);

          if (typeof data === 'string') {
            // image url
            editor.insertImage($editable, data);
          } else {
            // array of files
            insertImages($editable, data);
          }
        }).fail(function () {
          editor.restoreRange($editable);
        });
      },

      /**
       * @param {Object} layoutInfo
       */
      showVideoDialog: function (layoutInfo) {
        var $dialog = layoutInfo.dialog(),
            $editable = layoutInfo.editable(),
            videoInfo = editor.getVideoInfo($editable);

        editor.saveRange($editable);
        dialog.showVideoDialog($editable, $dialog, videoInfo).then(function (sUrl) {
          editor.restoreRange($editable);
          editor.insertVideo($editable, sUrl);
        }).fail(function () {
          editor.restoreRange($editable);
        });
      },

      /**
       * @param {Object} layoutInfo
       */
      showHelpDialog: function (layoutInfo) {
        var $dialog = layoutInfo.dialog(),
            $editable = layoutInfo.editable();

        editor.saveRange($editable, true);
        dialog.showHelpDialog($editable, $dialog).then(function () {
          editor.restoreRange($editable);
        });
      },

      fullscreen: function (layoutInfo) {
        var $editor = layoutInfo.editor(),
        $toolbar = layoutInfo.toolbar(),
        $editable = layoutInfo.editable(),
        $codable = layoutInfo.codable();

        var options = $editor.data('options');

        var resize = function (size) {
          $editor.css('width', size.w);
          $editable.css('height', size.h);
          $codable.css('height', size.h);
          if ($codable.data('cmeditor')) {
            $codable.data('cmeditor').setsize(null, size.h);
          }
        };

        $editor.toggleClass('fullscreen');
        var isFullscreen = $editor.hasClass('fullscreen');
        if (isFullscreen) {
          $editable.data('orgheight', $editable.css('height'));

          $window.on('resize', function () {
            resize({
              w: $window.width(),
              h: $window.height() - $toolbar.outerHeight()
            });
          }).trigger('resize');

          $scrollbar.css('overflow', 'hidden');
        } else {
          $window.off('resize');
          resize({
            w: options.width || '',
            h: $editable.data('orgheight')
          });
          $scrollbar.css('overflow', 'visible');
        }

        toolbar.updateFullscreen($toolbar, isFullscreen);
      },

      codeview: function (layoutInfo) {
        var $editor = layoutInfo.editor(),
        $toolbar = layoutInfo.toolbar(),
        $editable = layoutInfo.editable(),
        $codable = layoutInfo.codable(),
        $popover = layoutInfo.popover();

        var options = $editor.data('options');

        var cmEditor, server;

        $editor.toggleClass('codeview');

        var isCodeview = $editor.hasClass('codeview');
        if (isCodeview) {
          $codable.val(dom.html($editable, true));
          $codable.height($editable.height());
          toolbar.deactivate($toolbar);
          popover.hide($popover);
          $codable.focus();

          // activate CodeMirror as codable
          if (agent.hasCodeMirror) {
            cmEditor = CodeMirror.fromTextArea($codable[0], options.codemirror);

            // CodeMirror TernServer
            if (options.codemirror.tern) {
              server = new CodeMirror.TernServer(options.codemirror.tern);
              cmEditor.ternServer = server;
              cmEditor.on('cursorActivity', function (cm) {
                server.updateArgHints(cm);
              });
            }

            // CodeMirror hasn't Padding.
            cmEditor.setSize(null, $editable.outerHeight());
            $codable.data('cmEditor', cmEditor);
          }
        } else {
          // deactivate CodeMirror as codable
          if (agent.hasCodeMirror) {
            cmEditor = $codable.data('cmEditor');
            $codable.val(cmEditor.getValue());
            cmEditor.toTextArea();
          }

          $editable.html(dom.value($codable) || dom.emptyPara);
          $editable.height(options.height ? $codable.height() : 'auto');

          toolbar.activate($toolbar);
          $editable.focus();
        }

        toolbar.updateCodeview(layoutInfo.toolbar(), isCodeview);
      }
    };

    var hMousedown = function (event) {
      //preventDefault Selection for FF, IE8+
      if (dom.isImg(event.target)) {
        event.preventDefault();
      }
    };

    var hToolbarAndPopoverUpdate = function (event) {
      // delay for range after mouseup
      setTimeout(function () {
        var layoutInfo = makeLayoutInfo(event.currentTarget || event.target);
        var styleInfo = editor.currentStyle(event.target);
        if (!styleInfo) { return; }

        var isAirMode = layoutInfo.editor().data('options').airMode;
        if (!isAirMode) {
          toolbar.update(layoutInfo.toolbar(), styleInfo);
        }

        popover.update(layoutInfo.popover(), styleInfo, isAirMode);
        handle.update(layoutInfo.handle(), styleInfo, isAirMode);
      }, 0);
    };

    var hScroll = function (event) {
      var layoutInfo = makeLayoutInfo(event.currentTarget || event.target);
      //hide popover and handle when scrolled
      popover.hide(layoutInfo.popover());
      handle.hide(layoutInfo.handle());
    };

    /**
     * paste clipboard image
     *
     * @param {Event} event
     */
    var hPasteClipboardImage = function (event) {
      var clipboardData = event.originalEvent.clipboardData;
      if (!clipboardData || !clipboardData.items || !clipboardData.items.length) {
        return;
      }

      var layoutInfo = makeLayoutInfo(event.currentTarget || event.target),
          $editable = layoutInfo.editable();

      var item = list.head(clipboardData.items);
      var isClipboardImage = item.kind === 'file' && item.type.indexOf('image/') !== -1;

      if (isClipboardImage) {
        insertImages($editable, [item.getAsFile()]);
      }

      editor.afterCommand($editable);
    };

    /**
     * `mousedown` event handler on $handle
     *  - controlSizing: resize image
     *
     * @param {MouseEvent} event
     */
    var hHandleMousedown = function (event) {
      if (dom.isControlSizing(event.target)) {
        event.preventDefault();
        event.stopPropagation();

        var layoutInfo = makeLayoutInfo(event.target),
            $handle = layoutInfo.handle(), $popover = layoutInfo.popover(),
            $editable = layoutInfo.editable(),
            $editor = layoutInfo.editor();

        var target = $handle.find('.note-control-selection').data('target'),
            $target = $(target), posStart = $target.offset(),
            scrollTop = $document.scrollTop();

        var isAirMode = $editor.data('options').airMode;

        $document.on('mousemove', function (event) {
          editor.resizeTo({
            x: event.clientX - posStart.left,
            y: event.clientY - (posStart.top - scrollTop)
          }, $target, !event.shiftKey);

          handle.update($handle, {image: target}, isAirMode);
          popover.update($popover, {image: target}, isAirMode);
        }).one('mouseup', function () {
          $document.off('mousemove');
        });

        if (!$target.data('ratio')) { // original ratio.
          $target.data('ratio', $target.height() / $target.width());
        }

        editor.afterCommand($editable);
      }
    };

    var hToolbarAndPopoverMousedown = function (event) {
      // prevent default event when insertTable (FF, Webkit)
      var $btn = $(event.target).closest('[data-event]');
      if ($btn.length) {
        event.preventDefault();
      }
    };

    var hToolbarAndPopoverClick = function (event) {
      var $btn = $(event.target).closest('[data-event]');

      if ($btn.length) {
        var eventName = $btn.attr('data-event'),
            value = $btn.attr('data-value'),
            hide = $btn.attr('data-hide');

        var layoutInfo = makeLayoutInfo(event.target);

        event.preventDefault();

        // before command: detect control selection element($target)
        var $target;
        if ($.inArray(eventName, ['resize', 'floatMe', 'removeMedia', 'imageShape']) !== -1) {
          var $selection = layoutInfo.handle().find('.note-control-selection');
          $target = $($selection.data('target'));
        }

        // If requested, hide the popover when the button is clicked.
        // Useful for things like showHelpDialog.
        if (hide) {
          $btn.parents('.popover').hide();
        }
        
        if (editor[eventName]) { // on command
          var $editable = layoutInfo.editable();
          $editable.trigger('focus');
          editor[eventName]($editable, value, $target);
        } else if (commands[eventName]) {
          commands[eventName].call(this, layoutInfo);
        } else if ($.summernote.plugins[eventName]) {
          var plugin = $.summernote.plugins[eventName];
          if ($.isFunction(plugin.event)) {
            plugin.event(event, editor, layoutInfo);
          }
        }

        // after command
        if ($.inArray(eventName, ['backColor', 'foreColor']) !== -1) {
          var options = layoutInfo.editor().data('options', options);
          var module = options.airMode ? popover : toolbar;
          module.updateRecentColor(list.head($btn), eventName, value);
        }

        hToolbarAndPopoverUpdate(event);
      }
    };

    var EDITABLE_PADDING = 24;
    /**
     * `mousedown` event handler on statusbar
     *
     * @param {MouseEvent} event
     */
    var hStatusbarMousedown = function (event) {
      event.preventDefault();
      event.stopPropagation();

      var $editable = makeLayoutInfo(event.target).editable();
      var nEditableTop = $editable.offset().top - $document.scrollTop();

      var layoutInfo = makeLayoutInfo(event.currentTarget || event.target);
      var options = layoutInfo.editor().data('options');

      $document.on('mousemove', function (event) {
        var nHeight = event.clientY - (nEditableTop + EDITABLE_PADDING);

        nHeight = (options.minHeight > 0) ? Math.max(nHeight, options.minHeight) : nHeight;
        nHeight = (options.maxHeight > 0) ? Math.min(nHeight, options.maxHeight) : nHeight;

        $editable.height(nHeight);
      }).one('mouseup', function () {
        $document.off('mousemove');
      });
    };

    var PX_PER_EM = 18;
    var hDimensionPickerMove = function (event, options) {
      var $picker = $(event.target.parentNode); // target is mousecatcher
      var $dimensionDisplay = $picker.next();
      var $catcher = $picker.find('.note-dimension-picker-mousecatcher');
      var $highlighted = $picker.find('.note-dimension-picker-highlighted');
      var $unhighlighted = $picker.find('.note-dimension-picker-unhighlighted');

      var posOffset;
      // HTML5 with jQuery - e.offsetX is undefined in Firefox
      if (event.offsetX === undefined) {
        var posCatcher = $(event.target).offset();
        posOffset = {
          x: event.pageX - posCatcher.left,
          y: event.pageY - posCatcher.top
        };
      } else {
        posOffset = {
          x: event.offsetX,
          y: event.offsetY
        };
      }

      var dim = {
        c: Math.ceil(posOffset.x / PX_PER_EM) || 1,
        r: Math.ceil(posOffset.y / PX_PER_EM) || 1
      };

      $highlighted.css({ width: dim.c + 'em', height: dim.r + 'em' });
      $catcher.attr('data-value', dim.c + 'x' + dim.r);

      if (3 < dim.c && dim.c < options.insertTableMaxSize.col) {
        $unhighlighted.css({ width: dim.c + 1 + 'em'});
      }

      if (3 < dim.r && dim.r < options.insertTableMaxSize.row) {
        $unhighlighted.css({ height: dim.r + 1 + 'em'});
      }

      $dimensionDisplay.html(dim.c + ' x ' + dim.r);
    };

    /**
     * Drag and Drop Events
     *
     * @param {Object} layoutInfo - layout Informations
     * @param {Boolean} disableDragAndDrop
     */
    var handleDragAndDropEvent = function (layoutInfo, disableDragAndDrop) {
      if (disableDragAndDrop) {
        // prevent default drop event
        $document.on('drop', function (e) {
          e.preventDefault();
        });
      } else {
        attachDragAndDropEvent(layoutInfo);
      }
    };

    /**
     * attach Drag and Drop Events
     *
     * @param {Object} layoutInfo - layout Informations
     */
    var attachDragAndDropEvent = function (layoutInfo) {
      var collection = $(),
          $dropzone = layoutInfo.dropzone,
          $dropzoneMessage = layoutInfo.dropzone.find('.note-dropzone-message');

      // show dropzone on dragenter when dragging a object to document.
      $document.on('dragenter', function (e) {
        var isCodeview = layoutInfo.editor.hasClass('codeview');
        if (!isCodeview && !collection.length) {
          layoutInfo.editor.addClass('dragover');
          $dropzone.width(layoutInfo.editor.width());
          $dropzone.height(layoutInfo.editor.height());
          $dropzoneMessage.text('Drag Image Here');
        }
        collection = collection.add(e.target);
      }).on('dragleave', function (e) {
        collection = collection.not(e.target);
        if (!collection.length) {
          layoutInfo.editor.removeClass('dragover');
        }
      }).on('drop', function () {
        collection = $();
        layoutInfo.editor.removeClass('dragover');
      });

      // change dropzone's message on hover.
      $dropzone.on('dragenter', function () {
        $dropzone.addClass('hover');
        $dropzoneMessage.text('Drop Image');
      }).on('dragleave', function () {
        $dropzone.removeClass('hover');
        $dropzoneMessage.text('Drag Image Here');
      });

      // attach dropImage
      $dropzone.on('drop', function (event) {
        event.preventDefault();

        var dataTransfer = event.originalEvent.dataTransfer;
        if (dataTransfer && dataTransfer.files) {
          var layoutInfo = makeLayoutInfo(event.currentTarget || event.target);
          layoutInfo.editable().focus();
          insertImages(layoutInfo.editable(), dataTransfer.files);
        }
      }).on('dragover', false); // prevent default dragover event
    };


    /**
     * bind KeyMap on keydown
     *
     * @param {Object} layoutInfo
     * @param {Object} keyMap
     */
    this.bindKeyMap = function (layoutInfo, keyMap) {
      var $editor = layoutInfo.editor;
      var $editable = layoutInfo.editable;

      layoutInfo = makeLayoutInfo($editable);

      $editable.on('keydown', function (event) {
        var aKey = [];

        // modifier
        if (event.metaKey) { aKey.push('CMD'); }
        if (event.ctrlKey && !event.altKey) { aKey.push('CTRL'); }
        if (event.shiftKey) { aKey.push('SHIFT'); }

        // keycode
        var keyName = key.nameFromCode[event.keyCode];
        if (keyName) { aKey.push(keyName); }

        var eventName = keyMap[aKey.join('+')];
        if (eventName) {
          event.preventDefault();

          if (editor[eventName]) {
            editor[eventName]($editable, $editor.data('options'));
          } else if (commands[eventName]) {
            commands[eventName].call(this, layoutInfo);
          } else if ($.summernote.plugins[eventName]) {
            var plugin = $.summernote.plugins[eventName];
            if ($.isFunction(plugin.event)) {
              plugin.event(event, editor, layoutInfo);
            }
          }
        } else if (key.isEdit(event.keyCode)) {
          editor.afterCommand($editable);
        }
      });
    };

    /**
     * attach eventhandler
     *
     * @param {Object} layoutInfo - layout Informations
     * @param {Object} options - user options include custom event handlers
     * @param {Function} options.enter - enter key handler
     */
    this.attach = function (layoutInfo, options) {
      // handlers for editable
      this.bindKeyMap(layoutInfo, options.keyMap[agent.isMac ? 'mac' : 'pc']);
      layoutInfo.editable.on('mousedown', hMousedown);
      layoutInfo.editable.on('keyup mouseup', hToolbarAndPopoverUpdate);
      layoutInfo.editable.on('scroll', hScroll);
      layoutInfo.editable.on('paste', hPasteClipboardImage);

      // handler for handle and popover
      layoutInfo.handle.on('mousedown', hHandleMousedown);
      layoutInfo.popover.on('click', hToolbarAndPopoverClick);
      layoutInfo.popover.on('mousedown', hToolbarAndPopoverMousedown);

      // handlers for frame mode (toolbar, statusbar)
      if (!options.airMode) {
        // handler for drag and drop
        handleDragAndDropEvent(layoutInfo, options.disableDragAndDrop);

        // handler for toolbar
        layoutInfo.toolbar.on('click', hToolbarAndPopoverClick);
        layoutInfo.toolbar.on('mousedown', hToolbarAndPopoverMousedown);

        // handler for statusbar
        if (!options.disableResizeEditor) {
          layoutInfo.statusbar.on('mousedown', hStatusbarMousedown);
        }
      }

      // handler for table dimension
      var $catcherContainer = options.airMode ? layoutInfo.popover :
                                                layoutInfo.toolbar;
      var $catcher = $catcherContainer.find('.note-dimension-picker-mousecatcher');
      $catcher.css({
        width: options.insertTableMaxSize.col + 'em',
        height: options.insertTableMaxSize.row + 'em'
      }).on('mousemove', function (event) {
        hDimensionPickerMove(event, options);
      });

      // save options on editor
      layoutInfo.editor.data('options', options);

      // ret styleWithCSS for backColor / foreColor clearing with 'inherit'.
      if (options.styleWithSpan && !agent.isMSIE) {
        // protect FF Error: NS_ERROR_FAILURE: Failure
        setTimeout(function () {
          document.execCommand('styleWithCSS', 0, true);
        }, 0);
      }

      // History
      var history = new History(layoutInfo.editable);
      layoutInfo.editable.data('NoteHistory', history);

      // basic event callbacks (lowercase)
      // enter, focus, blur, keyup, keydown
      if (options.onenter) {
        layoutInfo.editable.keypress(function (event) {
          if (event.keyCode === key.ENTER) { options.onenter(event); }
        });
      }

      if (options.onfocus) { layoutInfo.editable.focus(options.onfocus); }
      if (options.onblur) { layoutInfo.editable.blur(options.onblur); }
      if (options.onkeyup) { layoutInfo.editable.keyup(options.onkeyup); }
      if (options.onkeydown) { layoutInfo.editable.keydown(options.onkeydown); }
      if (options.onpaste) { layoutInfo.editable.on('paste', options.onpaste); }

      // callbacks for advanced features (camel)
      if (options.onToolbarClick) { layoutInfo.toolbar.click(options.onToolbarClick); }
      if (options.onChange) {
        var hChange = function () {
          editor.triggerOnChange(layoutInfo.editable);
        };

        if (agent.isMSIE) {
          var sDomEvents = 'DOMCharacterDataModified DOMSubtreeModified DOMNodeInserted';
          layoutInfo.editable.on(sDomEvents, hChange);
        } else {
          layoutInfo.editable.on('input', hChange);
        }
      }

      // All editor status will be saved on editable with jquery's data
      // for support multiple editor with singleton object.
      layoutInfo.editable.data('callbacks', {
        onChange: options.onChange,
        onAutoSave: options.onAutoSave,
        onImageUpload: options.onImageUpload,
        onImageUploadError: options.onImageUploadError,
        onFileUpload: options.onFileUpload,
        onFileUploadError: options.onFileUpload
      });
    };

    this.dettach = function (layoutInfo, options) {
      layoutInfo.editable.off();

      layoutInfo.popover.off();
      layoutInfo.handle.off();
      layoutInfo.dialog.off();

      if (!options.airMode) {
        layoutInfo.dropzone.off();
        layoutInfo.toolbar.off();
        layoutInfo.statusbar.off();
      }
    };
  };

  /**
   * renderer
   *
   * rendering toolbar and editable
   */
  var Renderer = function () {

    /**
     * bootstrap button template
     *
     * @param {String} label
     * @param {Object} [options]
     * @param {String} [options.event]
     * @param {String} [options.value]
     * @param {String} [options.title]
     * @param {String} [options.dropdown]
     * @param {String} [options.hide]
     */
    var tplButton = function (label, options) {
      var event = options.event;
      var value = options.value;
      var title = options.title;
      var className = options.className;
      var dropdown = options.dropdown;
      var hide = options.hide;

      return '<button type="button"' +
                 ' class="btn btn-default btn-sm btn-small' +
                   (className ? ' ' + className : '') +
                   (dropdown ? ' dropdown-toggle' : '') +
                 '"' +
                 (dropdown ? ' data-toggle="dropdown"' : '') +
                 (title ? ' title="' + title + '"' : '') +
                 (event ? ' data-event="' + event + '"' : '') +
                 (value ? ' data-value=\'' + value + '\'' : '') +
                 (hide ? ' data-hide=\'' + hide + '\'' : '') +
                 ' tabindex="-1">' +
               label +
               (dropdown ? ' <span class="caret"></span>' : '') +
             '</button>' +
             (dropdown || '');
    };

    /**
     * bootstrap icon button template
     *
     * @param {String} iconClassName
     * @param {Object} [options]
     * @param {String} [options.event]
     * @param {String} [options.value]
     * @param {String} [options.title]
     * @param {String} [options.dropdown]
     */
    var tplIconButton = function (iconClassName, options) {
      var label = '<i class="' + iconClassName + '"></i>';
      return tplButton(label, options);
    };

    /**
     * bootstrap popover template
     *
     * @param {String} className
     * @param {String} content
     */
    var tplPopover = function (className, content) {
      return '<div class="' + className + ' popover bottom in" style="display: none;">' +
               '<div class="arrow"></div>' +
               '<div class="popover-content">' +
                 content +
               '</div>' +
             '</div>';
    };

    /**
     * bootstrap dialog template
     *
     * @param {String} className
     * @param {String} [title]
     * @param {String} body
     * @param {String} [footer]
     */
    var tplDialog = function (className, title, body, footer) {
      return '<div class="' + className + ' modal" aria-hidden="false">' +
               '<div class="modal-dialog">' +
                 '<div class="modal-content">' +
                   (title ?
                   '<div class="modal-header">' +
                     '<button type="button" class="close" aria-hidden="true" tabindex="-1">&times;</button>' +
                     '<h4 class="modal-title">' + title + '</h4>' +
                   '</div>' : ''
                   ) +
                   '<form class="note-modal-form">' +
                     '<div class="modal-body">' + body + '</div>' +
                     (footer ?
                     '<div class="modal-footer">' + footer + '</div>' : ''
                     ) +
                   '</form>' +
                 '</div>' +
               '</div>' +
             '</div>';
    };

    var tplButtonInfo = {
      picture: function (lang) {
        return tplIconButton('fa fa-picture-o', {
          event: 'showImageDialog',
          title: lang.image.image,
          hide: true
        });
      },
      link: function (lang) {
        return tplIconButton('fa fa-link', {
          event: 'showLinkDialog',
          title: lang.link.link,
          hide: true
        });
      },
      video: function (lang) {
        return tplIconButton('fa fa-youtube-play', {
          event: 'showVideoDialog',
          title: lang.video.video,
          hide: true
        });
      },
      table: function (lang) {
        var dropdown = '<ul class="note-table dropdown-menu">' +
                         '<div class="note-dimension-picker">' +
                           '<div class="note-dimension-picker-mousecatcher" data-event="insertTable" data-value="1x1"></div>' +
                           '<div class="note-dimension-picker-highlighted"></div>' +
                           '<div class="note-dimension-picker-unhighlighted"></div>' +
                         '</div>' +
                         '<div class="note-dimension-display"> 1 x 1 </div>' +
                       '</ul>';
        return tplIconButton('fa fa-table', {
          title: lang.table.table,
          dropdown: dropdown
        });
      },
      style: function (lang, options) {
        var items = options.styleTags.reduce(function (memo, v) {
          var label = lang.style[v === 'p' ? 'normal' : v];
          return memo + '<li><a data-event="formatBlock" href="#" data-value="' + v + '">' +
                   (
                     (v === 'p' || v === 'pre') ? label :
                     '<' + v + '>' + label + '</' + v + '>'
                   ) +
                 '</a></li>';
        }, '');

        return tplIconButton('fa fa-magic', {
          title: lang.style.style,
          dropdown: '<ul class="dropdown-menu">' + items + '</ul>'
        });
      },
      fontname: function (lang, options) {
        var items = options.fontNames.reduce(function (memo, v) {
          if (!agent.isFontInstalled(v)) { return memo; }
          return memo + '<li><a data-event="fontName" href="#" data-value="' + v + '">' +
                          '<i class="fa fa-check"></i> ' + v +
                        '</a></li>';
        }, '');
        var label = '<span class="note-current-fontname">' +
                       options.defaultFontName +
                     '</span>';
        return tplButton(label, {
          title: lang.font.name,
          dropdown: '<ul class="dropdown-menu">' + items + '</ul>'
        });
      },
      fontsize: function (lang, options) {
        var items = options.fontSizes.reduce(function (memo, v) {
          return memo + '<li><a data-event="fontSize" href="#" data-value="' + v + '">' +
                          '<i class="fa fa-check"></i> ' + v +
                        '</a></li>';
        }, '');

        var label = '<span class="note-current-fontsize">11</span>';
        return tplButton(label, {
          title: lang.font.size,
          dropdown: '<ul class="dropdown-menu">' + items + '</ul>'
        });
      },

      color: function (lang) {
        var colorButtonLabel = '<i class="fa fa-font" style="color:black;background-color:yellow;"></i>';
        var colorButton = tplButton(colorButtonLabel, {
          className: 'note-recent-color',
          title: lang.color.recent,
          event: 'color',
          value: '{"backColor":"yellow"}'
        });

        var dropdown = '<ul class="dropdown-menu">' +
                         '<li>' +
                           '<div class="btn-group">' +
                             '<div class="note-palette-title">' + lang.color.background + '</div>' +
                             '<div class="note-color-reset" data-event="backColor"' +
                               ' data-value="inherit" title="' + lang.color.transparent + '">' +
                               lang.color.setTransparent +
                             '</div>' +
                             '<div class="note-color-palette" data-target-event="backColor"></div>' +
                           '</div>' +
                           '<div class="btn-group">' +
                             '<div class="note-palette-title">' + lang.color.foreground + '</div>' +
                             '<div class="note-color-reset" data-event="foreColor" data-value="inherit" title="' + lang.color.reset + '">' +
                               lang.color.resetToDefault +
                             '</div>' +
                             '<div class="note-color-palette" data-target-event="foreColor"></div>' +
                           '</div>' +
                         '</li>' +
                       '</ul>';

        var moreButton = tplButton('', {
          title: lang.color.more,
          dropdown: dropdown
        });

        return colorButton + moreButton;
      },
      bold: function (lang) {
        return tplIconButton('fa fa-bold', {
          event: 'bold',
          title: lang.font.bold
        });
      },
      italic: function (lang) {
        return tplIconButton('fa fa-italic', {
          event: 'italic',
          title: lang.font.italic
        });
      },
      underline: function (lang) {
        return tplIconButton('fa fa-underline', {
          event: 'underline',
          title: lang.font.underline
        });
      },
      strikethrough: function (lang) {
        return tplIconButton('fa fa-strikethrough', {
          event: 'strikethrough',
          title: lang.font.strikethrough
        });
      },
      superscript: function (lang) {
        return tplIconButton('fa fa-superscript', {
          event: 'superscript',
          title: lang.font.superscript
        });
      },
      subscript: function (lang) {
        return tplIconButton('fa fa-subscript', {
          event: 'subscript',
          title: lang.font.subscript
        });
      },
      clear: function (lang) {
        return tplIconButton('fa fa-eraser', {
          event: 'removeFormat',
          title: lang.font.clear
        });
      },
      ul: function (lang) {
        return tplIconButton('fa fa-list-ul', {
          event: 'insertUnorderedList',
          title: lang.lists.unordered
        });
      },
      ol: function (lang) {
        return tplIconButton('fa fa-list-ol', {
          event: 'insertOrderedList',
          title: lang.lists.ordered
        });
      },
      paragraph: function (lang) {
        var leftButton = tplIconButton('fa fa-align-left', {
          title: lang.paragraph.left,
          event: 'justifyLeft'
        });
        var centerButton = tplIconButton('fa fa-align-center', {
          title: lang.paragraph.center,
          event: 'justifyCenter'
        });
        var rightButton = tplIconButton('fa fa-align-right', {
          title: lang.paragraph.right,
          event: 'justifyRight'
        });
        var justifyButton = tplIconButton('fa fa-align-justify', {
          title: lang.paragraph.justify,
          event: 'justifyFull'
        });

        var outdentButton = tplIconButton('fa fa-outdent', {
          title: lang.paragraph.outdent,
          event: 'outdent'
        });
        var indentButton = tplIconButton('fa fa-indent', {
          title: lang.paragraph.indent,
          event: 'indent'
        });

        var dropdown = '<div class="dropdown-menu">' +
                         '<div class="note-align btn-group">' +
                           leftButton + centerButton + rightButton + justifyButton +
                         '</div>' +
                         '<div class="note-list btn-group">' +
                           indentButton + outdentButton +
                         '</div>' +
                       '</div>';

        return tplIconButton('fa fa-align-left', {
          title: lang.paragraph.paragraph,
          dropdown: dropdown
        });
      },
      height: function (lang, options) {
        var items = options.lineHeights.reduce(function (memo, v) {
          return memo + '<li><a data-event="lineHeight" href="#" data-value="' + parseFloat(v) + '">' +
                          '<i class="fa fa-check"></i> ' + v +
                        '</a></li>';
        }, '');

        return tplIconButton('fa fa-text-height', {
          title: lang.font.height,
          dropdown: '<ul class="dropdown-menu">' + items + '</ul>'
        });

      },
      help: function (lang) {
        return tplIconButton('fa fa-question', {
          event: 'showHelpDialog',
          title: lang.options.help,
          hide: true
        });
      },
      fullscreen: function (lang) {
        return tplIconButton('fa fa-arrows-alt', {
          event: 'fullscreen',
          title: lang.options.fullscreen
        });
      },
      codeview: function (lang) {
        return tplIconButton('fa fa-code', {
          event: 'codeview',
          title: lang.options.codeview
        });
      },
      undo: function (lang) {
        return tplIconButton('fa fa-undo', {
          event: 'undo',
          title: lang.history.undo
        });
      },
      redo: function (lang) {
        return tplIconButton('fa fa-repeat', {
          event: 'redo',
          title: lang.history.redo
        });
      },
      hr: function (lang) {
        return tplIconButton('fa fa-minus', {
          event: 'insertHorizontalRule',
          title: lang.hr.insert
        });
      }
    };

    var tplPopovers = function (lang, options) {
      var tplLinkPopover = function () {
        var linkButton = tplIconButton('fa fa-edit', {
          title: lang.link.edit,
          event: 'showLinkDialog',
          hide: true
        });
        var unlinkButton = tplIconButton('fa fa-unlink', {
          title: lang.link.unlink,
          event: 'unlink'
        });
        var content = '<a href="http://www.google.com" target="_blank">www.google.com</a>&nbsp;&nbsp;' +
                      '<div class="note-insert btn-group">' +
                        linkButton + unlinkButton +
                      '</div>';
        return tplPopover('note-link-popover', content);
      };

      var tplImagePopover = function () {
        var fullButton = tplButton('<span class="note-fontsize-10">100%</span>', {
          title: lang.image.resizeFull,
          event: 'resize',
          value: '1'
        });
        var halfButton = tplButton('<span class="note-fontsize-10">50%</span>', {
          title: lang.image.resizeHalf,
          event: 'resize',
          value: '0.5'
        });
        var quarterButton = tplButton('<span class="note-fontsize-10">25%</span>', {
          title: lang.image.resizeQuarter,
          event: 'resize',
          value: '0.25'
        });

        var leftButton = tplIconButton('fa fa-align-left', {
          title: lang.image.floatLeft,
          event: 'floatMe',
          value: 'left'
        });
        var rightButton = tplIconButton('fa fa-align-right', {
          title: lang.image.floatRight,
          event: 'floatMe',
          value: 'right'
        });
        var justifyButton = tplIconButton('fa fa-align-justify', {
          title: lang.image.floatNone,
          event: 'floatMe',
          value: 'none'
        });

        var roundedButton = tplIconButton('fa fa-square', {
          title: lang.image.shapeRounded,
          event: 'imageShape',
          value: 'img-rounded'
        });
        var circleButton = tplIconButton('fa fa-circle-o', {
          title: lang.image.shapeCircle,
          event: 'imageShape',
          value: 'img-circle'
        });
        var thumbnailButton = tplIconButton('fa fa-picture-o', {
          title: lang.image.shapeThumbnail,
          event: 'imageShape',
          value: 'img-thumbnail'
        });
        var noneButton = tplIconButton('fa fa-times', {
          title: lang.image.shapeNone,
          event: 'imageShape',
          value: ''
        });

        var removeButton = tplIconButton('fa fa-trash-o', {
          title: lang.image.remove,
          event: 'removeMedia',
          value: 'none'
        });

        var content = '<div class="btn-group">' + fullButton + halfButton + quarterButton + '</div>' +
                      '<div class="btn-group">' + leftButton + rightButton + justifyButton + '</div>' +
                      '<div class="btn-group">' + roundedButton + circleButton + thumbnailButton + noneButton + '</div>' +
                      '<div class="btn-group">' + removeButton + '</div>';
        return tplPopover('note-image-popover', content);
      };

      var tplAirPopover = function () {
        var content = '';
        for (var idx = 0, len = options.airPopover.length; idx < len; idx ++) {
          var group = options.airPopover[idx];
          content += '<div class="note-' + group[0] + ' btn-group">';
          for (var i = 0, lenGroup = group[1].length; i < lenGroup; i++) {
            content += tplButtonInfo[group[1][i]](lang, options);
          }
          content += '</div>';
        }

        return tplPopover('note-air-popover', content);
      };

      return '<div class="note-popover">' +
               tplLinkPopover() +
               tplImagePopover() +
               (options.airMode ?  tplAirPopover() : '') +
             '</div>';
    };

    var tplHandles = function () {
      return '<div class="note-handle">' +
               '<div class="note-control-selection">' +
                 '<div class="note-control-selection-bg"></div>' +
                 '<div class="note-control-holder note-control-nw"></div>' +
                 '<div class="note-control-holder note-control-ne"></div>' +
                 '<div class="note-control-holder note-control-sw"></div>' +
                 '<div class="note-control-sizing note-control-se"></div>' +
                 '<div class="note-control-selection-info"></div>' +
               '</div>' +
             '</div>';
    };

    /**
     * shortcut table template
     * @param {String} title
     * @param {String} body
     */
    var tplShortcut = function (title, body) {
      return '<table class="note-shortcut">' +
               '<thead>' +
                 '<tr><th></th><th>' + title + '</th></tr>' +
               '</thead>' +
               '<tbody>' + body + '</tbody>' +
             '</table>';
    };

    var tplShortcutText = function (lang) {
      var body = '<tr><td>⌘ + B</td><td>' + lang.font.bold + '</td></tr>' +
                 '<tr><td>⌘ + I</td><td>' + lang.font.italic + '</td></tr>' +
                 '<tr><td>⌘ + U</td><td>' + lang.font.underline + '</td></tr>' +
                 '<tr><td>⌘ + ⇧ + S</td><td>' + lang.font.strikethrough + '</td></tr>' +
                 '<tr><td>⌘ + \\</td><td>' + lang.font.clear + '</td></tr>';

      return tplShortcut(lang.shortcut.textFormatting, body);
    };

    var tplShortcutAction = function (lang) {
      var body = '<tr><td>⌘ + Z</td><td>' + lang.history.undo + '</td></tr>' +
                 '<tr><td>⌘ + ⇧ + Z</td><td>' + lang.history.redo + '</td></tr>' +
                 '<tr><td>⌘ + ]</td><td>' + lang.paragraph.indent + '</td></tr>' +
                 '<tr><td>⌘ + [</td><td>' + lang.paragraph.outdent + '</td></tr>' +
                 '<tr><td>⌘ + ENTER</td><td>' + lang.hr.insert + '</td></tr>';

      return tplShortcut(lang.shortcut.action, body);
    };

    var tplShortcutPara = function (lang) {
      var body = '<tr><td>⌘ + ⇧ + L</td><td>' + lang.paragraph.left + '</td></tr>' +
                 '<tr><td>⌘ + ⇧ + E</td><td>' + lang.paragraph.center + '</td></tr>' +
                 '<tr><td>⌘ + ⇧ + R</td><td>' + lang.paragraph.right + '</td></tr>' +
                 '<tr><td>⌘ + ⇧ + J</td><td>' + lang.paragraph.justify + '</td></tr>' +
                 '<tr><td>⌘ + ⇧ + NUM7</td><td>' + lang.lists.ordered + '</td></tr>' +
                 '<tr><td>⌘ + ⇧ + NUM8</td><td>' + lang.lists.unordered + '</td></tr>';

      return tplShortcut(lang.shortcut.paragraphFormatting, body);
    };

    var tplShortcutStyle = function (lang) {
      var body = '<tr><td>⌘ + NUM0</td><td>' + lang.style.normal + '</td></tr>' +
                 '<tr><td>⌘ + NUM1</td><td>' + lang.style.h1 + '</td></tr>' +
                 '<tr><td>⌘ + NUM2</td><td>' + lang.style.h2 + '</td></tr>' +
                 '<tr><td>⌘ + NUM3</td><td>' + lang.style.h3 + '</td></tr>' +
                 '<tr><td>⌘ + NUM4</td><td>' + lang.style.h4 + '</td></tr>' +
                 '<tr><td>⌘ + NUM5</td><td>' + lang.style.h5 + '</td></tr>' +
                 '<tr><td>⌘ + NUM6</td><td>' + lang.style.h6 + '</td></tr>';

      return tplShortcut(lang.shortcut.documentStyle, body);
    };

    var tplExtraShortcuts = function (lang, options) {
      var extraKeys = options.extraKeys;
      var body = '';
      for (var key in extraKeys) {
        if (extraKeys.hasOwnProperty(key)) {
          body += '<tr><td>' + key + '</td><td>' + extraKeys[key] + '</td></tr>';
        }
      }

      return tplShortcut(lang.shortcut.extraKeys, body);
    };

    var tplShortcutTable = function (lang, options) {
      var template = '<table class="note-shortcut-layout">' +
                       '<tbody>' +
                         '<tr><td>' + tplShortcutAction(lang, options) + '</td><td>' + tplShortcutText(lang, options) + '</td></tr>' +
                         '<tr><td>' + tplShortcutStyle(lang, options) + '</td><td>' + tplShortcutPara(lang, options) + '</td></tr>';
      if (options.extraKeys) {
        template += '<tr><td colspan="2">' + tplExtraShortcuts(lang, options) + '</td></tr>';
      }
      template += '</tbody></table>';
      return template;
    };

    var replaceMacKeys = function (sHtml) {
      return sHtml.replace(/⌘/g, 'Ctrl').replace(/⇧/g, 'Shift');
    };

    var tplDialogs = function (lang, options) {
      var tplImageDialog = function () {
        var body = '<div class="form-group row-fluid note-group-select-from-files">' +
                     '<label>' + lang.image.selectFromFiles + '</label>' +
                     '<input class="note-image-input" type="file" name="files" accept="image/*" />' +
                   '</div>' +
                   '<div class="form-group row-fluid">' +
                     '<label>' + lang.image.url + '</label>' +
                     '<input class="note-image-url form-control span12" type="text" />' +
                   '</div>';
        var footer = '<button href="#" class="btn btn-primary note-image-btn disabled" disabled>' + lang.image.insert + '</button>';
        return tplDialog('note-image-dialog', lang.image.insert, body, footer);
      };

      var tplLinkDialog = function () {
        var body = '<div class="form-group row-fluid">' +
                     '<label>' + lang.link.textToDisplay + '</label>' +
                     '<input class="note-link-text form-control span12" type="text" />' +
                   '</div>' +
                   '<div class="form-group row-fluid">' +
                     '<label>' + lang.link.url + '</label>' +
                     '<input class="note-link-url form-control span12" type="text" />' +
                   '</div>' +
                   (!options.disableLinkTarget ?
                     '<div class="checkbox">' +
                       '<label>' + '<input type="checkbox" checked> ' +
                         lang.link.openInNewWindow +
                       '</label>' +
                     '</div>' : ''
                   );
        var footer = '<button href="#" class="btn btn-primary note-link-btn disabled" disabled>' + lang.link.insert + '</button>';
        return tplDialog('note-link-dialog', lang.link.insert, body, footer);
      };

      var tplVideoDialog = function () {
        var body = '<div class="form-group row-fluid">' +
                     '<label>' + lang.video.url + ' <small class="text-muted">' + lang.video.providers + '</small></label>' +
                     '<input class="note-video-url form-control span12" type="text" />' +
                   '</div>';
        var footer = '<button href="#" class="btn btn-primary note-video-btn disabled" disabled>' + lang.video.insert + '</button>';
        return tplDialog('note-video-dialog', lang.video.insert, body, footer);
      };

      var tplHelpDialog = function () {
        var body = '<a class="modal-close pull-right" aria-hidden="true" tabindex="-1">' + lang.shortcut.close + '</a>' +
                   '<div class="title">' + lang.shortcut.shortcuts + '</div>' +
                   (agent.isMac ? tplShortcutTable(lang, options) : replaceMacKeys(tplShortcutTable(lang, options))) +
                   '<p class="text-center">' +
                     '<a href="//hackerwins.github.io/summernote/" target="_blank">Summernote 0.5.10</a> · ' +
                     '<a href="//github.com/HackerWins/summernote" target="_blank">Project</a> · ' +
                     '<a href="//github.com/HackerWins/summernote/issues" target="_blank">Issues</a>' +
                   '</p>';
        return tplDialog('note-help-dialog', '', body, '');
      };

      return '<div class="note-dialog">' +
               tplImageDialog() +
               tplLinkDialog() +
               tplVideoDialog() +
               tplHelpDialog() +
             '</div>';
    };

    var tplStatusbar = function () {
      return '<div class="note-resizebar">' +
               '<div class="note-icon-bar"></div>' +
               '<div class="note-icon-bar"></div>' +
               '<div class="note-icon-bar"></div>' +
             '</div>';
    };

    var representShortcut = function (str) {
      if (agent.isMac) {
        str = str.replace('CMD', '⌘').replace('SHIFT', '⇧');
      }

      return str.replace('BACKSLASH', '\\')
                .replace('SLASH', '/')
                .replace('LEFTBRACKET', '[')
                .replace('RIGHTBRACKET', ']');
    };

    /**
     * createTooltip
     *
     * @param {jQuery} $container
     * @param {Object} keyMap
     * @param {String} [sPlacement]
     */
    var createTooltip = function ($container, keyMap, sPlacement) {
      var invertedKeyMap = func.invertObject(keyMap);
      var $buttons = $container.find('button');

      $buttons.each(function (i, elBtn) {
        var $btn = $(elBtn);
        var sShortcut = invertedKeyMap[$btn.data('event')];
        if (sShortcut) {
          $btn.attr('title', function (i, v) {
            return v + ' (' + representShortcut(sShortcut) + ')';
          });
        }
      // bootstrap tooltip on btn-group bug
      // https://github.com/twbs/bootstrap/issues/5687
      }).tooltip({
        container: 'body',
        trigger: 'hover',
        placement: sPlacement || 'top'
      }).on('click', function () {
        $(this).tooltip('hide');
      });
    };

    // createPalette
    var createPalette = function ($container, options) {
      var colorInfo = options.colors;
      $container.find('.note-color-palette').each(function () {
        var $palette = $(this), eventName = $palette.attr('data-target-event');
        var paletteContents = [];
        for (var row = 0, lenRow = colorInfo.length; row < lenRow; row++) {
          var colors = colorInfo[row];
          var buttons = [];
          for (var col = 0, lenCol = colors.length; col < lenCol; col++) {
            var color = colors[col];
            buttons.push(['<button type="button" class="note-color-btn" style="background-color:', color,
                           ';" data-event="', eventName,
                           '" data-value="', color,
                           '" title="', color,
                           '" data-toggle="button" tabindex="-1"></button>'].join(''));
          }
          paletteContents.push('<div class="note-color-row">' + buttons.join('') + '</div>');
        }
        $palette.html(paletteContents.join(''));
      });
    };

    /**
     * create summernote plugin button 
     * 
     * @param {string} plugin  plugin name 
     * @param {Object} options  plugin's options
     */
    var createPluginToolbar = function (plugin, options) {
      return function () {
        var toolbar = {
          title : options.title,
          className : options.className,
          dropdown : $.isFunction(options.dropdown) ? options.dropdown() : options.dropdown,
          hide : options.hide,
          event : (!options.dropdown) ? plugin : '',
          value : (!options.dropdown) ? plugin : ''
        };
        if (options.icon) {
          return tplIconButton(options.icon, toolbar);
        } else {
          return tplButton(options.label, toolbar);
        }
      };
    };

    /**
     * create summernote layout (air mode)
     *
     * @param {jQuery} $holder
     * @param {Object} options
     */
    this.createLayoutByAirMode = function ($holder, options) {
      var keyMap = options.keyMap[agent.isMac ? 'mac' : 'pc'];
      var langInfo = $.extend($.summernote.lang['en-US'], $.summernote.lang[options.lang]);

      var id = func.uniqueId();

      $holder.addClass('note-air-editor note-editable');
      $holder.attr({
        'id': 'note-editor-' + id,
        'contentEditable': true
      });

      var body = document.body;

      // create Popover
      var $popover = $(tplPopovers(langInfo, options));
      $popover.addClass('note-air-layout');
      $popover.attr('id', 'note-popover-' + id);
      $popover.appendTo(body);
      createTooltip($popover, keyMap);
      createPalette($popover, options);

      // create Handle
      var $handle = $(tplHandles());
      $handle.addClass('note-air-layout');
      $handle.attr('id', 'note-handle-' + id);
      $handle.appendTo(body);

      // create Dialog
      var $dialog = $(tplDialogs(langInfo, options));
      $dialog.addClass('note-air-layout');
      $dialog.attr('id', 'note-dialog-' + id);
      $dialog.find('button.close, a.modal-close').click(function () {
        $(this).closest('.modal').modal('hide');
      });
      $dialog.appendTo(body);
    };

    /**
     * create summernote layout (normal mode)
     *
     * @param {jQuery} $holder
     * @param {Object} options
     */
    this.createLayoutByFrame = function ($holder, options) {
      //01. create Editor
      var $editor = $('<div class="note-editor"></div>');
      if (options.width) {
        $editor.width(options.width);
      }

      //02. statusbar (resizebar)
      if (options.height > 0) {
        $('<div class="note-statusbar">' + (options.disableResizeEditor ? '' : tplStatusbar()) + '</div>').prependTo($editor);
      }

      //03. create Editable
      var isContentEditable = !$holder.is(':disabled');
      var $editable = $('<div class="note-editable" contentEditable="' + isContentEditable + '"></div>')
          .prependTo($editor);
      if (options.height) {
        $editable.height(options.height);
      }
      if (options.direction) {
        $editable.attr('dir', options.direction);
      }

      $editable.html(dom.html($holder) || dom.emptyPara);

      //031. create codable
      $('<textarea class="note-codable"></textarea>').prependTo($editor);

      var langInfo = $.extend($.summernote.lang['en-US'], $.summernote.lang[options.lang]);

      //04. create Toolbar
      var toolbarHTML = '';
      for (var idx = 0, len = options.toolbar.length; idx < len; idx ++) {
        var groupName = options.toolbar[idx][0];
        var groupButtons = options.toolbar[idx][1];

        toolbarHTML += '<div class="note-' + groupName + ' btn-group">';
        for (var i = 0, btnLength = groupButtons.length; i < btnLength; i++) {
          
          var buttonInfo = tplButtonInfo[groupButtons[i]];
          if (!buttonInfo && !!$.summernote.plugins[groupButtons[i]]) {
            buttonInfo = createPluginToolbar(groupButtons[i], $.summernote.plugins[groupButtons[i]]);
          }
          
          // continue creating toolbar even if a button doesn't exist
          if (!$.isFunction(buttonInfo)) { continue; }
          toolbarHTML += buttonInfo(langInfo, options);
        }
        toolbarHTML += '</div>';
      }

      toolbarHTML = '<div class="note-toolbar btn-toolbar">' + toolbarHTML + '</div>';

      var $toolbar = $(toolbarHTML).prependTo($editor);
      var keyMap = options.keyMap[agent.isMac ? 'mac' : 'pc'];
      createPalette($toolbar, options);
      createTooltip($toolbar, keyMap, 'bottom');

      //05. create Popover
      var $popover = $(tplPopovers(langInfo, options)).prependTo($editor);
      createPalette($popover, options);
      createTooltip($popover, keyMap);

      //06. handle(control selection, ...)
      $(tplHandles()).prependTo($editor);

      //07. create Dialog
      var $dialog = $(tplDialogs(langInfo, options)).prependTo($editor);
      $dialog.find('button.close, a.modal-close').click(function () {
        $(this).closest('.modal').modal('hide');
      });

      //08. create Dropzone
      $('<div class="note-dropzone"><div class="note-dropzone-message"></div></div>').prependTo($editor);

      //09. Editor/Holder switch
      $editor.insertAfter($holder);
      $holder.hide();
    };

    this.noteEditorFromHolder = function ($holder) {
      if ($holder.hasClass('note-air-editor')) {
        return $holder;
      } else if ($holder.next().hasClass('note-editor')) {
        return $holder.next();
      } else {
        return $();
      }
    };

    /**
     * create summernote layout
     *
     * @param {jQuery} $holder
     * @param {Object} options
     */
    this.createLayout = function ($holder, options) {
      if (this.noteEditorFromHolder($holder).length) {
        return;
      }

      if (options.airMode) {
        this.createLayoutByAirMode($holder, options);
      } else {
        this.createLayoutByFrame($holder, options);
      }
    };

    /**
     * returns layoutInfo from holder
     *
     * @param {jQuery} $holder - placeholder
     * @returns {Object}
     */
    this.layoutInfoFromHolder = function ($holder) {
      var $editor = this.noteEditorFromHolder($holder);
      if (!$editor.length) { return; }

      var layoutInfo = dom.buildLayoutInfo($editor);
      // cache all properties.
      for (var key in layoutInfo) {
        if (layoutInfo.hasOwnProperty(key)) {
          layoutInfo[key] = layoutInfo[key].call();
        }
      }
      return layoutInfo;
    };

    /**
     * removeLayout
     *
     * @param {jQuery} $holder - placeholder
     * @param {Object} layoutInfo
     * @param {Object} options
     *
     */
    this.removeLayout = function ($holder, layoutInfo, options) {
      if (options.airMode) {
        $holder.removeClass('note-air-editor note-editable')
               .removeAttr('id contentEditable');

        layoutInfo.popover.remove();
        layoutInfo.handle.remove();
        layoutInfo.dialog.remove();
      } else {
        $holder.html(layoutInfo.editable.html());

        layoutInfo.editor.remove();
        $holder.show();
      }
    };
  };

  // jQuery namespace for summernote
  $.summernote = $.summernote || {};

  // extends default `settings`
  $.extend($.summernote, settings);

  var renderer = new Renderer();
  var eventHandler = new EventHandler();

  /**
   * extend jquery fn
   */
  $.fn.extend({
    /**
     * initialize summernote
     *  - create editor layout and attach Mouse and keyboard events.
     *
     * @param {Object} options
     * @returns {this}
     */
    summernote: function (options) {
      // extend default options
      options = $.extend({}, $.summernote.options, options);

      this.each(function (idx, elHolder) {
        var $holder = $(elHolder);

        // createLayout with options
        renderer.createLayout($holder, options);

        var info = renderer.layoutInfoFromHolder($holder);
        eventHandler.attach(info, options);

        // Textarea: auto filling the code before form submit.
        if (dom.isTextarea($holder[0])) {
          $holder.closest('form').submit(function () {
            var contents = $holder.code();
            $holder.val(contents);

            // callback on submit
            if (options.onsubmit) {
              options.onsubmit(contents);
            }
          });
        }
      });

      // focus on first editable element
      if (this.first().length && options.focus) {
        var info = renderer.layoutInfoFromHolder(this.first());
        info.editable.focus();
      }

      // callback on init
      if (this.length && options.oninit) {
        options.oninit();
      }

      return this;
    },
    //

    /**
     * get the HTML contents of note or set the HTML contents of note.
     *
     * @param {String} [sHTML] - HTML contents(optional, set)
     * @returns {this|String} - context(set) or HTML contents of note(get).
     */
    code: function (sHTML) {
      // get the HTML contents of note
      if (sHTML === undefined) {
        var $holder = this.first();
        if (!$holder.length) { return; }
        var info = renderer.layoutInfoFromHolder($holder);
        if (!!(info && info.editable)) {
          var isCodeview = info.editor.hasClass('codeview');
          if (isCodeview && agent.hasCodeMirror) {
            info.codable.data('cmEditor').save();
          }
          return isCodeview ? info.codable.val() : info.editable.html();
        }
        return dom.isTextarea($holder[0]) ? $holder.val() : $holder.html();
      }

      // set the HTML contents of note
      this.each(function (i, elHolder) {
        var info = renderer.layoutInfoFromHolder($(elHolder));
        if (info && info.editable) { info.editable.html(sHTML); }
      });

      return this;
    },

    /**
     * destroy Editor Layout and dettach Key and Mouse Event
     * @returns {this}
     */
    destroy: function () {
      this.each(function (idx, elHolder) {
        var $holder = $(elHolder);

        var info = renderer.layoutInfoFromHolder($holder);
        if (!info || !info.editable) { return; }

        var options = info.editor.data('options');

        eventHandler.dettach(info, options);
        renderer.removeLayout($holder, info, options);
      });

      return this;
    }
  });
}));<|MERGE_RESOLUTION|>--- conflicted
+++ resolved
@@ -6,11 +6,7 @@
  * Copyright 2013-2014 Alan Hong. and other contributors
  * summernote may be freely distributed under the MIT license./
  *
-<<<<<<< HEAD
- * Date: 2014-10-17T15:38Z
-=======
- * Date: 2014-10-26T03:43Z
->>>>>>> 825e37e1
+ * Date: 2014-10-29T12:15Z
  */
 (function (factory) {
   /* global define */
