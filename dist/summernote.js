/**
 * Super simple wysiwyg editor on Bootstrap v0.5.1
 * http://hackerwins.github.io/summernote/
 *
 * summernote.js
 * Copyright 2013 Alan Hong. and outher contributors
 * summernote may be freely distributed under the MIT license./
 *
<<<<<<< HEAD
 * Date: 2014-01-05T06:31Z
=======
 * Date: 2014-02-22T05:20Z
>>>>>>> 8a61435f
 */
(function (factory) {
  /* global define */
  if (typeof define === 'function' && define.amd) {
    // AMD. Register as an anonymous module.
    define(['jquery', 'codemirror'], factory);
  } else {
    // Browser globals: jQuery, CodeMirror
    factory(window.jQuery, window.CodeMirror);
  }
}(function ($, CodeMirror) {
  


  if ('function' !== typeof Array.prototype.reduce) {
    /**
     * Array.prototype.reduce fallback
     *
     * https://developer.mozilla.org/en-US/docs/Web/JavaScript/Reference/Global_Objects/Array/Reduce
     */
    Array.prototype.reduce = function (callback, optInitialValue) {
      var idx, value, length = this.length >>> 0, isValueSet = false;
      if (1 < arguments.length) {
        value = optInitialValue;
        isValueSet = true;
      }
      for (idx = 0; length > idx; ++idx) {
        if (this.hasOwnProperty(idx)) {
          if (isValueSet) {
            value = callback(value, this[idx], idx, this);
          } else {
            value = this[idx];
            isValueSet = true;
          }
        }
      }
      if (!isValueSet) {
        throw new TypeError('Reduce of empty array with no initial value');
      }
      return value;
    };
  }

  /**
   * Object which check platform and agent
   */
  var agent = {
    bMac: navigator.appVersion.indexOf('Mac') > -1,
    bMSIE: navigator.userAgent.indexOf('MSIE') > -1,
    bFF: navigator.userAgent.indexOf('Firefox') > -1,
    jqueryVersion: parseFloat($.fn.jquery),
    bCodeMirror: !!CodeMirror
  };

  /**
   * func utils (for high-order func's arg)
   */
  var func = (function () {
    var eq = function (elA) {
      return function (elB) {
        return elA === elB;
      };
    };

    var eq2 = function (elA, elB) {
      return elA === elB;
    };

    var fail = function () {
      return false;
    };

    var not = function (f) {
      return function () {
        return !f.apply(f, arguments);
      };
    };

    var self = function (a) {
      return a;
    };

    return {
      eq: eq,
      eq2: eq2,
      fail: fail,
      not: not,
      self: self
    };
  })();

  /**
   * list utils
   */
  var list = (function () {
    /**
     * returns the first element of an array.
     * @param {Array} array
     */
    var head = function (array) {
      return array[0];
    };

    /**
     * returns the last element of an array.
     * @param {Array} array
     */
    var last = function (array) {
      return array[array.length - 1];
    };

    /**
     * returns everything but the last entry of the array.
     * @param {Array} array
     */
    var initial = function (array) {
      return array.slice(0, array.length - 1);
    };

    /**
     * returns the rest of the elements in an array.
     * @param {Array} array
     */
    var tail = function (array) {
      return array.slice(1);
    };
  
    /**
     * get sum from a list
     * @param {Array} array - array
     * @param {Function} fn - iterator
     */
    var sum = function (array, fn) {
      fn = fn || func.self;
      return array.reduce(function (memo, v) {
        return memo + fn(v);
      }, 0);
    };
  
    /**
     * returns a copy of the collection with array type.
     * @param {Collection} collection - collection eg) node.childNodes, ...
     */
    var from = function (collection) {
      var result = [], idx = -1, length = collection.length;
      while (++idx < length) {
        result[idx] = collection[idx];
      }
      return result;
    };
  
    /**
     * cluster elements by predicate function.
     * @param {Array} array - array
     * @param {Function} fn - predicate function for cluster rule
     * @param {Array[]}
     */
    var clusterBy = function (array, fn) {
      if (array.length === 0) { return []; }
      var aTail = tail(array);
      return aTail.reduce(function (memo, v) {
        var aLast = last(memo);
        if (fn(last(aLast), v)) {
          aLast[aLast.length] = v;
        } else {
          memo[memo.length] = [v];
        }
        return memo;
      }, [[head(array)]]);
    };
  
    /**
     * returns a copy of the array with all falsy values removed
     * @param {Array} array - array
     * @param {Function} fn - predicate function for cluster rule
     */
    var compact = function (array) {
      var aResult = [];
      for (var idx = 0, sz = array.length; idx < sz; idx ++) {
        if (array[idx]) { aResult.push(array[idx]); }
      }
      return aResult;
    };
  
    return { head: head, last: last, initial: initial, tail: tail,
             sum: sum, from: from, compact: compact, clusterBy: clusterBy };
  })();

  /**
   * Dom functions
   */
  var dom = (function () {
    /**
     * returns whether node is `note-editable` or not.
     *
     * @param {Element} node
     * @return {Boolean}
     */
    var isEditable = function (node) {
      return node && $(node).hasClass('note-editable');
    };
  
    var isControlSizing = function (node) {
      return node && $(node).hasClass('note-control-sizing');
    };

    /**
     * build layoutInfo from $editor(.note-editor)
     *
     * @param {jQuery} $editor
     * @return {Object}
     */
    var buildLayoutInfo = function ($editor) {
      var makeFinder = function (sClassName) {
        return function () { return $editor.find(sClassName); };
      };
      return {
        editor: function () { return $editor; },
        dropzone: makeFinder('.note-dropzone'),
        toolbar: makeFinder('.note-toolbar'),
        editable: makeFinder('.note-editable'),
        codable: makeFinder('.note-codable'),
        statusbar: makeFinder('.note-statusbar'),
        popover: makeFinder('.note-popover'),
        handle: makeFinder('.note-handle'),
        dialog: makeFinder('.note-dialog')
      };
    };

    /**
     * returns predicate which judge whether nodeName is same
     * @param {String} sNodeName
     */
    var makePredByNodeName = function (sNodeName) {
      // nodeName is always uppercase.
      return function (node) {
        return node && node.nodeName === sNodeName;
      };
    };

    /**
     * returns predicate which judge whether contains className
     */
    var makePredByClassName = function (sClassName) {
      // nodeName of element is always uppercase.
      return function (node) {
        return node && $(node).hasClass(sClassName);
      };
    };
  
    var isPara = function (node) {
      // Chrome(v31.0), FF(v25.0.1) use DIV for paragraph
      return node && /^DIV|^P|^LI|^H[1-7]/.test(node.nodeName);
    };
  
    var isList = function (node) {
      return node && /^UL|^OL/.test(node.nodeName);
    };
  
<<<<<<< HEAD
    // returns whether node is `note-editable` or not.
    var isEditable = makePredByClassName('note-editable');
    // returns whether node is `note-control-sizing` or not.
    var isControlSizing = makePredByClassName('note-control-sizing');

=======
>>>>>>> 8a61435f
    /**
     * find nearest ancestor predicate hit
     *
     * @param {Element} node
     * @param {Function} pred - predicate function
     */
    var ancestor = function (node, pred) {
      while (node) {
        if (pred(node)) { return node; }
        if (isEditable(node)) { break; }

        node = node.parentNode;
      }
      return null;
    };
  
    /**
     * returns new array of ancestor nodes (until predicate hit).
     *
     * @param {Element} node
     * @param {Function} [optional] pred - predicate function
     */
    var listAncestor = function (node, pred) {
      pred = pred || func.fail;
  
      var aAncestor = [];
      ancestor(node, function (el) {
        aAncestor.push(el);
        return pred(el);
      });
      return aAncestor;
    };
  
    /**
     * returns common ancestor node between two nodes.
     *
     * @param {Element} nodeA
     * @param {Element} nodeB
     */
    var commonAncestor = function (nodeA, nodeB) {
      var aAncestor = listAncestor(nodeA);
      for (var n = nodeB; n; n = n.parentNode) {
        if ($.inArray(n, aAncestor) > -1) { return n; }
      }
      return null; // difference document area
    };
  
    /**
     * listing all Nodes between two nodes.
     * FIXME: nodeA and nodeB must be sorted, use comparePoints later.
     *
     * @param {Element} nodeA
     * @param {Element} nodeB
     */
    var listBetween = function (nodeA, nodeB) {
      var aNode = [];
  
      var bStart = false, bEnd = false;
      var fnWalk = function (node) {
        if (!node) { return; } // traverse fisnish
        if (node === nodeA) { bStart = true; } // start point
        if (bStart && !bEnd) { aNode.push(node); } // between
        if (node === nodeB) { bEnd = true; return; } // end point
  
        for (var idx = 0, sz = node.childNodes.length; idx < sz; idx++) {
          fnWalk(node.childNodes[idx]);
        }
      };
  
      fnWalk(commonAncestor(nodeA, nodeB)); // DFS with commonAcestor.
      return aNode;
    };
  
    /**
     * listing all previous siblings (until predicate hit).
     * @param {Element} node
     * @param {Function} [optional] pred - predicate function
     */
    var listPrev = function (node, pred) {
      pred = pred || func.fail;
  
      var aNext = [];
      while (node) {
        aNext.push(node);
        if (pred(node)) { break; }
        node = node.previousSibling;
      }
      return aNext;
    };
  
    /**
     * listing next siblings (until predicate hit).
     *
     * @param {Element} node
     * @param {Function} pred [optional] - predicate function
     */
    var listNext = function (node, pred) {
      pred = pred || func.fail;
  
      var aNext = [];
      while (node) {
        aNext.push(node);
        if (pred(node)) { break; }
        node = node.nextSibling;
      }
      return aNext;
    };
  
    /**
     * insert node after preceding
     *
     * @param {Element} node
     * @param {Element} preceding - predicate function
     */
    var insertAfter = function (node, preceding) {
      var next = preceding.nextSibling, parent = preceding.parentNode;
      if (next) {
        parent.insertBefore(node, next);
      } else {
        parent.appendChild(node);
      }
      return node;
    };
  
    /**
     * append elements.
     *
     * @param {Element} node
     * @param {Collection} aChild
     */
    var appends = function (node, aChild) {
      $.each(aChild, function (idx, child) {
        node.appendChild(child);
      });
      return node;
    };
  
    var isText = makePredByNodeName('#text');
  
    /**
     * returns #text's text size or element's childNodes size
     *
     * @param {Element} node
     */
    var length = function (node) {
      if (isText(node)) { return node.nodeValue.length; }
      return node.childNodes.length;
    };
  
    /**
     * returns offset from parent.
     *
     * @param {Element} node
     */
    var position = function (node) {
      var offset = 0;
      while ((node = node.previousSibling)) { offset += 1; }
      return offset;
    };
  
    /**
     * return offsetPath(array of offset) from ancestor
     *
     * @param {Element} ancestor - ancestor node
     * @param {Element} node
     */
    var makeOffsetPath = function (ancestor, node) {
      var aAncestor = list.initial(listAncestor(node, func.eq(ancestor)));
      return $.map(aAncestor, position).reverse();
    };
  
    /**
     * return element from offsetPath(array of offset)
     *
     * @param {Element} ancestor - ancestor node
     * @param {array} aOffset - offsetPath
     */
    var fromOffsetPath = function (ancestor, aOffset) {
      var current = ancestor;
      for (var i = 0, sz = aOffset.length; i < sz; i++) {
        current = current.childNodes[aOffset[i]];
      }
      return current;
    };
  
    /**
     * split element or #text
     *
     * @param {Element} node
     * @param {Number} offset
     */
    var splitData = function (node, offset) {
      if (offset === 0) { return node; }
      if (offset >= length(node)) { return node.nextSibling; }
  
      // splitText
      if (isText(node)) { return node.splitText(offset); }
  
      // splitElement
      var child = node.childNodes[offset];
      node = insertAfter(node.cloneNode(false), node);
      return appends(node, listNext(child));
    };
  
    /**
     * split dom tree by boundaryPoint(pivot and offset)
     *
     * @param {Element} root
     * @param {Element} pivot - this will be boundaryPoint's node
     * @param {Number} offset - this will be boundaryPoint's offset
     */
    var split = function (root, pivot, offset) {
      var aAncestor = listAncestor(pivot, func.eq(root));
      if (aAncestor.length === 1) { return splitData(pivot, offset); }
      return aAncestor.reduce(function (node, parent) {
        var clone = parent.cloneNode(false);
        insertAfter(clone, parent);
        if (node === pivot) {
          node = splitData(node, offset);
        }
        appends(clone, listNext(node));
        return clone;
      });
    };
  
    /**
     * remove node, (bRemoveChild: remove child or not)
     * @param {Element} node
     * @param {Boolean} bRemoveChild
     */
    var remove = function (node, bRemoveChild) {
      if (!node || !node.parentNode) { return; }
      if (node.removeNode) { return node.removeNode(bRemoveChild); }
  
      var elParent = node.parentNode;
      if (!bRemoveChild) {
        var aNode = [];
        var i, sz;
        for (i = 0, sz = node.childNodes.length; i < sz; i++) {
          aNode.push(node.childNodes[i]);
        }
  
        for (i = 0, sz = aNode.length; i < sz; i++) {
          elParent.insertBefore(aNode[i], node);
        }
      }
  
      elParent.removeChild(node);
    };
  
    var html = function ($node) {
      return dom.isTextarea($node[0]) ? $node.val() : $node.html();
    };
  
    return {
      blank: agent.bMSIE ? '&nbsp;' : '<br/>',
      emptyPara: '<p><br/></p>',
      isEditable: isEditable,
      isControlSizing: isControlSizing,
      buildLayoutInfo: buildLayoutInfo,
      isText: isText,
      isPara: isPara,
      isList: isList,
      isAnchor: makePredByNodeName('A'),
      isDiv: makePredByNodeName('DIV'),
      isLi: makePredByNodeName('LI'),
      isSpan: makePredByNodeName('SPAN'),
      isB: makePredByNodeName('B'),
      isU: makePredByNodeName('U'),
      isS: makePredByNodeName('S'),
      isI: makePredByNodeName('I'),
      isImg: makePredByNodeName('IMG'),
      isTextarea: makePredByNodeName('TEXTAREA'),
      isTable: makePredByNodeName('TABLE'),
      ancestor: ancestor,
      listAncestor: listAncestor,
      listNext: listNext,
      listPrev: listPrev,
      commonAncestor: commonAncestor,
      listBetween: listBetween,
      insertAfter: insertAfter,
      position: position,
      makeOffsetPath: makeOffsetPath,
      fromOffsetPath: fromOffsetPath,
      split: split,
      remove: remove,
      html: html
    };
  })();

  var settings = {
    // version
    version: '0.5.1',

    /**
     * options for init
     */
    options: {
      width: null,                  // set editor width
      height: null,                 // set editable height, ex) 300
      focus: false,                 // set focus after initilize summernote
      tabsize: null,                // size of tab ex) 2 or 4
      styleWithSpan: true,          // style with span
      disableDragAndDrop: false,    // disable drag and drop event

      codemirror: null,             // codemirror options

      // language
      lang: 'en-US',   // language 'en-US', 'ko-KR', ...
      direction: null, // text direction, ex) 'rtl'

      // default toolbar
      toolbar: [
        ['style', ['style']],
        ['font', ['bold', 'italic', 'underline', 'clear']],
        ['fontname', ['fontname']],
        // ['fontsize', ['fontsize']], Still buggy
        ['color', ['color']],
        ['para', ['ul', 'ol', 'paragraph']],
        ['height', ['height']],
        ['table', ['table']],
        ['insert', ['link', 'picture', 'video']],
        ['view', ['fullscreen', 'codeview']],
        ['help', ['help']]
      ],

      // callbacks
      oninit: null,             // initialize
      onfocus: null,            // editable has focus
      onblur: null,             // editable out of focus
      onenter: null,            // enter key pressed
      onkeyup: null,            // keyup
      onkeydown: null,          // keydown
      onImageUpload: null,      // imageUploadHandler
      onImageUploadError: null, // imageUploadErrorHandler
      onToolbarClick: null
    },

    // default language: en-US
    lang: {
      'en-US': {
        font: {
          bold: 'Bold',
          italic: 'Italic',
          underline: 'Underline',
          strike: 'Strike',
          clear: 'Remove Font Style',
          height: 'Line Height',
          name: 'Font Family',
          size: 'Font Size'
        },
        image: {
          image: 'Picture',
          insert: 'Insert Image',
          resizeFull: 'Resize Full',
          resizeHalf: 'Resize Half',
          resizeQuarter: 'Resize Quarter',
          floatLeft: 'Float Left',
          floatRight: 'Float Right',
          floatNone: 'Float None',
          dragImageHere: 'Drag an image here',
          selectFromFiles: 'Select from files',
          url: 'Image URL',
          remove: 'Remove Image'
        },
        link: {
          link: 'Link',
          insert: 'Insert Link',
          unlink: 'Unlink',
          edit: 'Edit',
          textToDisplay: 'Text to display',
          url: 'To what URL should this link go?',
          openInNewWindow: 'Open in new window'
        },
        video: {
          video: 'Video',
          videoLink: 'Video Link',
          insert: 'Insert Video',
          url: 'Video URL?',
          providers: '(YouTube, Vimeo, Vine, Instagram, or DailyMotion)'
        },
        table: {
          table: 'Table'
        },
        hr: {
          insert: 'Insert Horizontal Rule'
        },
        style: {
          style: 'Style',
          normal: 'Normal',
          blockquote: 'Quote',
          pre: 'Code',
          h1: 'Header 1',
          h2: 'Header 2',
          h3: 'Header 3',
          h4: 'Header 4',
          h5: 'Header 5',
          h6: 'Header 6'
        },
        lists: {
          unordered: 'Unordered list',
          ordered: 'Ordered list'
        },
        options: {
          help: 'Help',
          fullscreen: 'Full Screen',
          codeview: 'Code View'
        },
        paragraph: {
          paragraph: 'Paragraph',
          outdent: 'Outdent',
          indent: 'Indent',
          left: 'Align left',
          center: 'Align center',
          right: 'Align right',
          justify: 'Justify full'
        },
        color: {
          recent: 'Recent Color',
          more: 'More Color',
          background: 'BackColor',
          foreground: 'FontColor',
          transparent: 'Transparent',
          setTransparent: 'Set transparent',
          reset: 'Reset',
          resetToDefault: 'Reset to default'
        },
        shortcut: {
          shortcuts: 'Keyboard shortcuts',
          close: 'Close',
          textFormatting: 'Text formatting',
          action: 'Action',
          paragraphFormatting: 'Paragraph formatting',
          documentStyle: 'Document Style'
        },
        history: {
          undo: 'Undo',
          redo: 'Redo'
        }
      }
    }
  };

  /**
   * Async functions which returns `Promise`
   */
  var async = (function () {
    /**
     * read contents of file as representing URL
     *
     * @param {File} file
     * @return {Promise}
     */
    var readFileAsDataURL = function (file) {
      return $.Deferred(function (deferred) {
        $.extend(new FileReader(), {
          onload: function (e) {
            var sDataURL = e.target.result;
            deferred.resolve(sDataURL);
          },
          onerror: function () {
            deferred.reject(this);
          }
        }).readAsDataURL(file);
      }).promise();
    };
  
    /**
     * load image from url string
     *
     * @param {String} sUrl
     * @param {Promise}
     */
    var loadImage = function (sUrl) {
      return $.Deferred(function (deferred) {
        $.extend(new Image(), {
          detachEvents: function () {
            this.onload = null;
            this.onerror = null;
            this.onabort = null;
          },
          onload: function () {
            this.detachEvents();
            deferred.resolve(this);
          },
          onerror: function () {
            // URL returns 404, etc
            this.detachEvents();
            deferred.reject(this);
          },
          onabort: function () {
            // IE may call this if user clicks "Stop"
            this.detachEvents();
            deferred.reject(this);
          }
        }).src = sUrl;
      }).promise();
    };
    return {
      readFileAsDataURL: readFileAsDataURL,
      loadImage: loadImage
    };
  })();

  /**
   * Object for keycodes.
   */
  var key = {
    BACKSPACE: 8,
    TAB: 9,
    ENTER: 13,
    SPACE: 32,

    // Number: 0-9
    NUM0: 48,
    NUM1: 49,
    NUM6: 54,
    NUM7: 55,
    NUM8: 56,

    // Alphabet: a-z
    B: 66,
    E: 69,
    I: 73,
    J: 74,
    K: 75,
    L: 76,
    R: 82,
    S: 83,
    U: 85,
    Y: 89,
    Z: 90,

    SLASH: 191,
    LEFTBRACKET: 219,
    BACKSLACH: 220,
    RIGHTBRACKET: 221
  };

  /**
   * Style
   */
  var Style = function () {
    /**
     * passing an array of style properties to .css()
     * will result in an object of property-value pairs.
     * (compability with version < 1.9)
     *
     * @param  {jQuery} $obj
     * @param  {Array} propertyNames - An array of one or more CSS properties.
     * @returns {Object}
     */
    var jQueryCSS = function ($obj, propertyNames) {
      if (agent.jqueryVersion < 1.9) {
        var result = {};
        $.each(propertyNames, function (idx, propertyName) {
          result[propertyName] = $obj.css(propertyName);
        });
        return result;
      }
      return $obj.css.call($obj, propertyNames);
    };

    /**
     * paragraph level style
     *
     * @param {WrappedRange} rng
     * @param {Object} oStyle
     */
    this.stylePara = function (rng, oStyle) {
      $.each(rng.nodes(dom.isPara), function (idx, elPara) {
        $(elPara).css(oStyle);
      });
    };

    /**
     * get current style on cursor
     *
     * @param {WrappedRange} rng
     * @param {Element} elTarget - target element on event
     * @return {Object} - object contains style properties.
     */
    this.current = function (rng, elTarget) {
      var $cont = $(dom.isText(rng.sc) ? rng.sc.parentNode : rng.sc);
      var properties = ['font-family', 'font-size', 'text-align', 'list-style-type', 'line-height'];
      var oStyle = jQueryCSS($cont, properties) || {};

      oStyle['font-size'] = parseInt(oStyle['font-size']);

      // document.queryCommandState for toggle state
      oStyle['font-bold'] = document.queryCommandState('bold') ? 'bold' : 'normal';
      oStyle['font-italic'] = document.queryCommandState('italic') ? 'italic' : 'normal';
      oStyle['font-underline'] = document.queryCommandState('underline') ? 'underline' : 'normal';

      // list-style-type to list-style(unordered, ordered)
      if (!rng.isOnList()) {
        oStyle['list-style'] = 'none';
      } else {
        var aOrderedType = ['circle', 'disc', 'disc-leading-zero', 'square'];
        var bUnordered = $.inArray(oStyle['list-style-type'], aOrderedType) > -1;
        oStyle['list-style'] = bUnordered ? 'unordered' : 'ordered';
      }

      var elPara = dom.ancestor(rng.sc, dom.isPara);
      if (elPara && elPara.style['line-height']) {
        oStyle['line-height'] = elPara.style.lineHeight;
      } else {
        var lineHeight = parseInt(oStyle['line-height']) / parseInt(oStyle['font-size']);
        oStyle['line-height'] = lineHeight.toFixed(1);
      }

      oStyle.image = dom.isImg(elTarget) && elTarget;
      oStyle.anchor = rng.isOnAnchor() && dom.ancestor(rng.sc, dom.isAnchor);
      oStyle.aAncestor = dom.listAncestor(rng.sc, dom.isEditable);

      return oStyle;
    };
  };

  /**
   * range module
   */
  var range = (function () {
    var bW3CRangeSupport = !!document.createRange;
     
    /**
     * return boundaryPoint from TextRange, inspired by Andy Na's HuskyRange.js
     * @param {TextRange} textRange
     * @param {Boolean} bStart
     * @return {BoundaryPoint}
     */
    var textRange2bp = function (textRange, bStart) {
      var elCont = textRange.parentElement(), nOffset;
  
      var tester = document.body.createTextRange(), elPrevCont;
      var aChild = list.from(elCont.childNodes);
      for (nOffset = 0; nOffset < aChild.length; nOffset++) {
        if (dom.isText(aChild[nOffset])) { continue; }
        tester.moveToElementText(aChild[nOffset]);
        if (tester.compareEndPoints('StartToStart', textRange) >= 0) { break; }
        elPrevCont = aChild[nOffset];
      }
  
      if (nOffset !== 0 && dom.isText(aChild[nOffset - 1])) {
        var textRangeStart = document.body.createTextRange(), elCurText = null;
        textRangeStart.moveToElementText(elPrevCont || elCont);
        textRangeStart.collapse(!elPrevCont);
        elCurText = elPrevCont ? elPrevCont.nextSibling : elCont.firstChild;
  
        var pointTester = textRange.duplicate();
        pointTester.setEndPoint('StartToStart', textRangeStart);
        var nTextCount = pointTester.text.replace(/[\r\n]/g, '').length;
  
        while (nTextCount > elCurText.nodeValue.length && elCurText.nextSibling) {
          nTextCount -= elCurText.nodeValue.length;
          elCurText = elCurText.nextSibling;
        }
  
        /* jshint ignore:start */
        var sDummy = elCurText.nodeValue; //enforce IE to re-reference elCurText, hack
        /* jshint ignore:end */
  
        if (bStart && elCurText.nextSibling && dom.isText(elCurText.nextSibling) &&
            nTextCount === elCurText.nodeValue.length) {
          nTextCount -= elCurText.nodeValue.length;
          elCurText = elCurText.nextSibling;
        }
  
        elCont = elCurText;
        nOffset = nTextCount;
      }
  
      return {cont: elCont, offset: nOffset};
    };
    
    /**
     * return TextRange from boundary point (inspired by google closure-library)
     * @param {BoundaryPoint} bp
     * @return {TextRange}
     */
    var bp2textRange = function (bp) {
      var textRangeInfo = function (elCont, nOffset) {
        var elNode, bCollapseToStart;
  
        if (dom.isText(elCont)) {
          var aPrevText = dom.listPrev(elCont, func.not(dom.isText));
          var elPrevCont = list.last(aPrevText).previousSibling;
          elNode =  elPrevCont || elCont.parentNode;
          nOffset += list.sum(list.tail(aPrevText), dom.length);
          bCollapseToStart = !elPrevCont;
        } else {
          elNode = elCont.childNodes[nOffset] || elCont;
          if (dom.isText(elNode)) {
            return textRangeInfo(elNode, nOffset);
          }
  
          nOffset = 0;
          bCollapseToStart = false;
        }
  
        return {cont: elNode, collapseToStart: bCollapseToStart, offset: nOffset};
      };
  
      var textRange = document.body.createTextRange();
      var info = textRangeInfo(bp.cont, bp.offset);
  
      textRange.moveToElementText(info.cont);
      textRange.collapse(info.collapseToStart);
      textRange.moveStart('character', info.offset);
      return textRange;
    };
    
    /**
     * Wrapped Range
     *
     * @param {Element} sc - start container
     * @param {Number} so - start offset
     * @param {Element} ec - end container
     * @param {Number} eo - end offset
     */
    var WrappedRange = function (sc, so, ec, eo) {
      this.sc = sc;
      this.so = so;
      this.ec = ec;
      this.eo = eo;
  
      // nativeRange: get nativeRange from sc, so, ec, eo
      var nativeRange = function () {
        if (bW3CRangeSupport) {
          var w3cRange = document.createRange();
          w3cRange.setStart(sc, so);
          w3cRange.setEnd(ec, eo);
          return w3cRange;
        } else {
          var textRange = bp2textRange({cont: sc, offset: so});
          textRange.setEndPoint('EndToEnd', bp2textRange({cont: ec, offset: eo}));
          return textRange;
        }
      };

      /**
       * select update visible range
       */
      this.select = function () {
        var nativeRng = nativeRange();
        if (bW3CRangeSupport) {
          var selection = document.getSelection();
          if (selection.rangeCount > 0) { selection.removeAllRanges(); }
          selection.addRange(nativeRng);
        } else {
          nativeRng.select();
        }
      };

      /**
       * returns matched nodes on range
       *
       * @param {Function} pred - predicate function
       * @return {Element[]}
       */
      this.nodes = function (pred) {
        var aNode = dom.listBetween(sc, ec);
        var aMatched = list.compact($.map(aNode, function (node) {
          return dom.ancestor(node, pred);
        }));
        return $.map(list.clusterBy(aMatched, func.eq2), list.head);
      };
      
      /**
       * makeIsOn: return isOn(pred) function
       */
      var makeIsOn = function (pred) {
        return function () {
          var elAncestor = dom.ancestor(sc, pred);
          return elAncestor && (elAncestor === dom.ancestor(ec, pred));
        };
      };
  
      // isOnEditable: judge whether range is on editable or not
      this.isOnEditable = makeIsOn(dom.isEditable);
      // isOnList: judge whether range is on list node or not
      this.isOnList = makeIsOn(dom.isList);
      // isOnAnchor: judge whether range is on anchor node or not
      this.isOnAnchor = makeIsOn(dom.isAnchor);
      // isOnAnchor: judge whether range is on cell node or not
      this.isOnCell = makeIsOn(dom.isCell);
      // isCollapsed: judge whether range was collapsed
      this.isCollapsed = function () { return sc === ec && so === eo; };

      /**
       * insert node at current cursor
       * @param {Element} node
       */
      this.insertNode = function (node) {
        var nativeRng = nativeRange();
        if (bW3CRangeSupport) {
          nativeRng.insertNode(node);
        } else {
          nativeRng.pasteHTML(node.outerHTML); // NOTE: missing node reference.
        }
      };
  
      this.toString = function () {
        var nativeRng = nativeRange();
        return bW3CRangeSupport ? nativeRng.toString() : nativeRng.text;
      };
  
      // bookmark: offsetPath bookmark
      this.bookmark = function (elEditable) {
        return {
          s: { path: dom.makeOffsetPath(elEditable, sc), offset: so },
          e: { path: dom.makeOffsetPath(elEditable, ec), offset: eo }
        };
      };
    };
  
    return {
      /**
       * create Range Object From arguments or Browser Selection
       *
       * @param {Element} sc - start container
       * @param {Number} so - start offset
       * @param {Element} ec - end container
       * @param {Number} eo - end offset
       */
      create : function (sc, so, ec, eo) {
        if (arguments.length === 0) { // from Browser Selection
          if (bW3CRangeSupport) { // webkit, firefox
            var selection = document.getSelection();
            if (selection.rangeCount === 0) { return null; }
  
            var nativeRng = selection.getRangeAt(0);
            sc = nativeRng.startContainer;
            so = nativeRng.startOffset;
            ec = nativeRng.endContainer;
            eo = nativeRng.endOffset;
          } else { // IE8: TextRange
            var textRange = document.selection.createRange();
            var textRangeEnd = textRange.duplicate();
            textRangeEnd.collapse(false);
            var textRangeStart = textRange;
            textRangeStart.collapse(true);
  
            var bpStart = textRange2bp(textRangeStart, true),
            bpEnd = textRange2bp(textRangeEnd, false);
  
            sc = bpStart.cont;
            so = bpStart.offset;
            ec = bpEnd.cont;
            eo = bpEnd.offset;
          }
        } else if (arguments.length === 2) { //collapsed
          ec = sc;
          eo = so;
        }
        return new WrappedRange(sc, so, ec, eo);
      },

      /**
       * create WrappedRange from node
       *
       * @param {Element} node
       * @return {WrappedRange}
       */
      createFromNode: function (node) {
        return this.create(node, 0, node, 1);
      },

      /**
       * create WrappedRange from Bookmark
       *
       * @param {Element} elEditable
       * @param {Obkect} bookmark
       * @return {WrappedRange}
       */
      createFromBookmark : function (elEditable, bookmark) {
        var sc = dom.fromOffsetPath(elEditable, bookmark.s.path);
        var so = bookmark.s.offset;
        var ec = dom.fromOffsetPath(elEditable, bookmark.e.path);
        var eo = bookmark.e.offset;
        return new WrappedRange(sc, so, ec, eo);
      }
    };
  })();

  var Table = function () {
    /**
     * create empty table element
     *
     * @param {Number} nRow
     * @param {Number} nCol
     */
    this.createTable = function (nCol, nRow) {
      var aTD = [], sTD;
      for (var idxCol = 0; idxCol < nCol; idxCol++) {
        aTD.push('<td>' + dom.blank + '</td>');
      }
      sTD = aTD.join('');

      var aTR = [], sTR;
      for (var idxRow = 0; idxRow < nRow; idxRow++) {
        aTR.push('<tr>' + sTD + '</tr>');
      }
      sTR = aTR.join('');
      var sTable = '<table class="table table-bordered">' + sTR + '</table>';

      return $(sTable)[0];
    };
  };

  /**
   * Editor
   */
  var Editor = function () {

    var style = new Style();
    var table = new Table();

    /**
     * save current range
     *
     * @param {jQuery} $editable
     */
    this.saveRange = function ($editable) {
      $editable.data('range', range.create());
    };

    /**
     * restore lately range
     *
     * @param {jQuery} $editable
     */
    this.restoreRange = function ($editable) {
      var rng = $editable.data('range');
      if (rng) { rng.select(); }
    };

    /**
     * current style
     * @param {Element} elTarget
     */
    this.currentStyle = function (elTarget) {
      var rng = range.create();
      return rng.isOnEditable() && style.current(rng, elTarget);
    };

    /**
     * undo
     * @param {jQuery} $editable
     */
    this.undo = function ($editable) {
      $editable.data('NoteHistory').undo($editable);
    };

    /**
     * redo
     * @param {jQuery} $editable
     */
    this.redo = function ($editable) {
      $editable.data('NoteHistory').redo($editable);
    };

    /**
     * record Undo
     * @param {jQuery} $editable
     */
    var recordUndo = this.recordUndo = function ($editable) {
      $editable.data('NoteHistory').recordUndo($editable);
    };

    /* jshint ignore:start */
    // native commands(with execCommand), generate function for execCommand
    var aCmd = ['bold', 'italic', 'underline', 'strikethrough',
                'justifyLeft', 'justifyCenter', 'justifyRight', 'justifyFull',
                'insertOrderedList', 'insertUnorderedList',
                'indent', 'outdent', 'formatBlock', 'removeFormat',
                'backColor', 'foreColor', 'insertHorizontalRule', 'fontName'];

    for (var idx = 0, len = aCmd.length; idx < len; idx ++) {
      this[aCmd[idx]] = (function (sCmd) {
        return function ($editable, sValue) {
          recordUndo($editable);
          document.execCommand(sCmd, false, sValue);
        };
      })(aCmd[idx]);
    }
    /* jshint ignore:end */

<<<<<<< HEAD
    var insertTab = function ($editable, rng) {
      recordUndo($editable);
      var sNbsp = new Array($editable.data('tabsize') + 1).join('&nbsp;');
=======
    /**
     * handle tab key
     *
     * @param {jQuery} $editable
     * @param {Number} tabsize
     */
    this.tab = function ($editable, tabsize) {
      recordUndo($editable);
      var rng = range.create();
      var sNbsp = new Array(tabsize + 1).join('&nbsp;');
>>>>>>> 8a61435f
      rng.insertNode($('<span id="noteTab">' + sNbsp + '</span>')[0]);
      var $tab = $('#noteTab').removeAttr('id');
      rng = range.create($tab[0], 1);
      rng.select();
      dom.remove($tab[0]);
    };

    /**
<<<<<<< HEAD
     * handle tag key
     * @param $editable {jQuery}
     */
    this.tab = function ($editable) {
      var rng = range.create();
      if (rng.isOnCell) {

      } else {
        insertTab($editable, rng);
      }
    };

    /**
     * insert Image
     * @param $editable {jQuery}
     * @param sUrl {string}
=======
     * insert image
     *
     * @param {jQuery} $editable
     * @param {String} sUrl
>>>>>>> 8a61435f
     */
    this.insertImage = function ($editable, sUrl) {
      async.loadImage(sUrl).done(function (image) {
        recordUndo($editable);
        var $image = $('<img>').attr('src', sUrl);
        $image.css('width', Math.min($editable.width(), image.width));
        range.create().insertNode($image[0]);
      }).fail(function () {
        var callbacks = $editable.data('callbacks');
        if (callbacks.onImageUploadError) {
          callbacks.onImageUploadError();
        }
      });
    };

    /**
     * insert video
     * @param {jQuery} $editable
     * @param {String} sUrl
     */
    this.insertVideo = function ($editable, sUrl) {
      recordUndo($editable);

      // video url patterns(youtube, instagram, vimeo, dailymotion)
      var ytRegExp = /^.*(youtu.be\/|v\/|u\/\w\/|embed\/|watch\?v=|\&v=)([^#\&\?]*).*/;
      var ytMatch = sUrl.match(ytRegExp);

      var igRegExp = /\/\/instagram.com\/p\/(.[a-zA-Z0-9]*)/;
      var igMatch = sUrl.match(igRegExp);

      var vRegExp = /\/\/vine.co\/v\/(.[a-zA-Z0-9]*)/;
      var vMatch = sUrl.match(vRegExp);

      var vimRegExp = /\/\/(player.)?vimeo.com\/([a-z]*\/)*([0-9]{6,11})[?]?.*/;
      var vimMatch = sUrl.match(vimRegExp);

      var dmRegExp = /.+dailymotion.com\/(video|hub)\/([^_]+)[^#]*(#video=([^_&]+))?/;
      var dmMatch = sUrl.match(dmRegExp);

      var $video;
      if (ytMatch && ytMatch[2].length === 11) {
        var youtubeId = ytMatch[2];
        $video = $('<iframe>')
          .attr('src', '//www.youtube.com/embed/' + youtubeId)
          .attr('width', '640').attr('height', '360');
      } else if (igMatch && igMatch[0].length > 0) {
        $video = $('<iframe>')
          .attr('src', igMatch[0] + '/embed/')
          .attr('width', '612').attr('height', '710')
          .attr('scrolling', 'no')
          .attr('allowtransparency', 'true');
      } else if (vMatch && vMatch[0].length > 0) {
        $video = $('<iframe>')
          .attr('src', vMatch[0] + '/embed/simple')
          .attr('width', '600').attr('height', '600')
          .attr('class', 'vine-embed');
      } else if (vimMatch && vimMatch[3].length > 0) {
        $video = $('<iframe webkitallowfullscreen mozallowfullscreen allowfullscreen>')
          .attr('src', '//player.vimeo.com/video/' + vimMatch[3])
          .attr('width', '640').attr('height', '360');
      } else if (dmMatch && dmMatch[2].length > 0) {
        $video = $('<iframe>')
          .attr('src', '//www.dailymotion.com/embed/video/' + dmMatch[2])
          .attr('width', '640').attr('height', '360');
      } else {
        // this is not a known video link. Now what, Cat? Now what?
      }

      if ($video) {
        $video.attr('frameborder', 0);
        range.create().insertNode($video[0]);
      }
    };

    /**
     * formatBlock
     *
     * @param {jQuery} $editable
     * @param {String} sTagName
     */
    this.formatBlock = function ($editable, sTagName) {
      recordUndo($editable);
      sTagName = agent.bMSIE ? '<' + sTagName + '>' : sTagName;
      document.execCommand('FormatBlock', false, sTagName);
    };

    /**
     * fontsize
     * FIXME: Still buggy
     *
     * @param {jQuery} $editable
     * @param {String} sValue - px
     */
    this.fontSize = function ($editable, sValue) {
      recordUndo($editable);
      document.execCommand('fontSize', false, 3);
      if (agent.bFF) {
        // firefox: <font size="3"> to <span style='font-size={sValue}px;'>, buggy
        $editable.find('font[size=3]').removeAttr('size').css('font-size', sValue + 'px');
      } else {
        // chrome: <span style="font-size: medium"> to <span style='font-size={sValue}px;'>
        $editable.find('span').filter(function () {
          return this.style.fontSize === 'medium';
        }).css('font-size', sValue + 'px');
      }
    };

    /**
     * lineHeight
     * @param {jQuery} $editable
     * @param {String} sValue
     */
    this.lineHeight = function ($editable, sValue) {
      recordUndo($editable);
      style.stylePara(range.create(), {lineHeight: sValue});
    };

    /**
     * unlink
     * @param {jQuery} $editable
     */
    this.unlink = function ($editable) {
      var rng = range.create();
      if (rng.isOnAnchor()) {
        recordUndo($editable);
        var elAnchor = dom.ancestor(rng.sc, dom.isAnchor);
        rng = range.createFromNode(elAnchor);
        rng.select();
        document.execCommand('unlink');
      }
    };

    /**
     * create link
     *
     * @param {jQuery} $editable
     * @param {String} sLinkUrl
     * @param {Boolean} bNewWindow
     */
    this.createLink = function ($editable, sLinkUrl, bNewWindow) {
      var rng = range.create();
      recordUndo($editable);

      // protocol
      var sLinkUrlWithProtocol = sLinkUrl;
      if (sLinkUrl.indexOf('@') !== -1 && sLinkUrl.indexOf(':') === -1) {
        sLinkUrlWithProtocol =  'mailto:' + sLinkUrl;
      } else if (sLinkUrl.indexOf('://') === -1) {
        sLinkUrlWithProtocol = 'http://' + sLinkUrl;
      }

      // createLink when range collapsed (IE, Firefox).
      if ((agent.bMSIE || agent.bFF) && rng.isCollapsed()) {
        rng.insertNode($('<A id="linkAnchor">' + sLinkUrl + '</A>')[0]);
        var $anchor = $('#linkAnchor').attr('href', sLinkUrlWithProtocol).removeAttr('id');
        rng = range.createFromNode($anchor[0]);
        rng.select();
      } else {
        document.execCommand('createlink', false, sLinkUrlWithProtocol);
        rng = range.create();
      }

      // target
      $.each(rng.nodes(dom.isAnchor), function (idx, elAnchor) {
        if (bNewWindow) {
          $(elAnchor).attr('target', '_blank');
        } else {
          $(elAnchor).removeAttr('target');
        }
      });
    };

    /**
     * set linkInfo before link dialog opened.
     * @param {jQuery} $editable
     * @param {Function} fnShowDialog
     */
    this.setLinkDialog = function ($editable, fnShowDialog) {
      var rng = range.create(),
          bNewWindow = true;

      // If range on anchor (Edit).
      if (rng.isOnAnchor()) {
        // expand range on anchor.
        var elAnchor = dom.ancestor(rng.sc, dom.isAnchor);
        rng = range.createFromNode(elAnchor);
        bNewWindow = $(elAnchor).attr('target') === '_blank';
      }

      var self = this;
      fnShowDialog({
        text: rng.toString(),
        url: rng.isOnAnchor() ? dom.ancestor(rng.sc, dom.isAnchor).href : '',
        newWindow: bNewWindow
      }, function (sLinkUrl, bNewWindow) {
        // restore range
        rng.select();
        self.createLink($editable, sLinkUrl, bNewWindow);
      });
    };

    /**
     * set videoInfo before video dialog opend.
     * @param {jQuery} $editable
     * @param {Function} fnShowDialog
     */
    this.setVideoDialog = function ($editable, fnShowDialog) {
      var rng = range.create();

      if (rng.isOnAnchor()) {
        var elAnchor = dom.ancestor(rng.sc, dom.isAnchor);
        rng = range.createFromNode(elAnchor);
      }

      var self = this;
      fnShowDialog({
        text: rng.toString()
      }, function (sLinkUrl) {
        rng.select();
        self.insertVideo($editable, sLinkUrl);
      });
    };

    this.color = function ($editable, sObjColor) {
      var oColor = JSON.parse(sObjColor);
      var foreColor = oColor.foreColor, backColor = oColor.backColor;

      recordUndo($editable);
      if (foreColor) { document.execCommand('foreColor', false, foreColor); }
      if (backColor) { document.execCommand('backColor', false, backColor); }
    };

    this.insertTable = function ($editable, sDim) {
      recordUndo($editable);
      var aDim = sDim.split('x');
      range.create().insertNode(table.createTable(aDim[0], aDim[1]));
    };

    /**
     * @param {jQuery} $editable
     * @param {String} sValue
     * @param {jQuery} $target
     */
    this.floatMe = function ($editable, sValue, $target) {
      recordUndo($editable);
      $target.css('float', sValue);
    };

    /**
     * resize overlay element
     * @param {jQuery} $editable
     * @param {String} sValue
     * @param {jQuery} $target - target element
     */
    this.resize = function ($editable, sValue, $target) {
      recordUndo($editable);

      $target.css({
        width: $editable.width() * sValue + 'px',
        height: ''
      });
    };

    /**
     * @param {Position} pos
     * @param {jQuery} $target - target element
     * @param {Boolean} [bKeepRatio] - keep ratio
     */
    this.resizeTo = function (pos, $target, bKeepRatio) {
      var szImage;
      if (bKeepRatio) {
        var newRatio = pos.y / pos.x;
        var ratio = $target.data('ratio');
        szImage = {
          width: ratio > newRatio ? pos.x : pos.y / ratio,
          height: ratio > newRatio ? pos.x * ratio : pos.y
        };
      } else {
        szImage = {
          width: pos.x,
          height: pos.y
        };
      }

      $target.css(szImage);
    };

    /**
     * remove media object
     *
     * @param {jQuery} $editable
     * @param {String} sValue - dummy argument (for keep interface)
     * @param {jQuery} $target - target element
     */
    this.removeMedia = function ($editable, sValue, $target) {
      recordUndo($editable);
      $target.detach();
    };
  };

  /**
   * History
   */
  var History = function () {
    var aUndo = [], aRedo = [];

    var makeSnap = function ($editable) {
      var elEditable = $editable[0], rng = range.create();
      return {
        contents: $editable.html(),
        bookmark: rng.bookmark(elEditable),
        scrollTop: $editable.scrollTop()
      };
    };

    var applySnap = function ($editable, oSnap) {
      $editable.html(oSnap.contents).scrollTop(oSnap.scrollTop);
      range.createFromBookmark($editable[0], oSnap.bookmark).select();
    };

    this.undo = function ($editable) {
      var oSnap = makeSnap($editable);
      if (aUndo.length === 0) { return; }
      applySnap($editable, aUndo.pop());
      aRedo.push(oSnap);
    };

    this.redo = function ($editable) {
      var oSnap = makeSnap($editable);
      if (aRedo.length === 0) { return; }
      applySnap($editable, aRedo.pop());
      aUndo.push(oSnap);
    };

    this.recordUndo = function ($editable) {
      aRedo = [];
      aUndo.push(makeSnap($editable));
    };
  };

  /**
   * Toolbar
   */
  var Toolbar = function () {
    /**
     * update button status
     *
     * @param {jQuery} $toolbar
     * @param {Object} oStyle
     */
    this.update = function ($toolbar, oStyle) {

      /**
       * handle dropdown's check mark (for fontname, fontsize, lineHeight).
       * @param {jQuery} $btn
       * @param {Number} nValue
       */
      var checkDropdownMenu = function ($btn, nValue) {
        $btn.find('.dropdown-menu li a').each(function () {
          // always compare string to avoid creating another func.
          var bChecked = ($(this).data('value') + '') === (nValue + '');
          this.className = bChecked ? 'checked' : '';
        });
      };

      /**
       * update button state(active or not).
       *
       * @param {String} sSelector
       * @param {Function} pred
       */
      var btnState = function (sSelector, pred) {
        var $btn = $toolbar.find(sSelector);
        $btn.toggleClass('active', pred());
      };

      // fontname
      var $fontname = $toolbar.find('.note-fontname');
      if ($fontname.length > 0) {
        var selectedFont = oStyle['font-family'];
        if (!!selectedFont) {
          selectedFont = list.head(selectedFont.split(','));
          selectedFont = selectedFont.replace(/\'/g, '');
          $fontname.find('.note-current-fontname').text(selectedFont);
          checkDropdownMenu($fontname, selectedFont);
        }
      }

      // fontsize
      var $fontsize = $toolbar.find('.note-fontsize');
      $fontsize.find('.note-current-fontsize').text(oStyle['font-size']);
      checkDropdownMenu($fontsize, parseFloat(oStyle['font-size']));

      // lineheight
      var $lineHeight = $toolbar.find('.note-height');
      checkDropdownMenu($lineHeight, parseFloat(oStyle['line-height']));

      btnState('button[data-event="bold"]', function () {
        return oStyle['font-bold'] === 'bold';
      });
      btnState('button[data-event="italic"]', function () {
        return oStyle['font-italic'] === 'italic';
      });
      btnState('button[data-event="underline"]', function () {
        return oStyle['font-underline'] === 'underline';
      });
      btnState('button[data-event="justifyLeft"]', function () {
        return oStyle['text-align'] === 'left' || oStyle['text-align'] === 'start';
      });
      btnState('button[data-event="justifyCenter"]', function () {
        return oStyle['text-align'] === 'center';
      });
      btnState('button[data-event="justifyRight"]', function () {
        return oStyle['text-align'] === 'right';
      });
      btnState('button[data-event="justifyFull"]', function () {
        return oStyle['text-align'] === 'justify';
      });
      btnState('button[data-event="insertUnorderedList"]', function () {
        return oStyle['list-style'] === 'unordered';
      });
      btnState('button[data-event="insertOrderedList"]', function () {
        return oStyle['list-style'] === 'ordered';
      });
    };

    /**
     * update recent color
     *
     * @param {Element} elBtn
     * @param {String} sEvent
     * @param {sValue} sValue
     */
    this.updateRecentColor = function (elBtn, sEvent, sValue) {
      var $color = $(elBtn).closest('.note-color');
      var $recentColor = $color.find('.note-recent-color');
      var oColor = JSON.parse($recentColor.attr('data-value'));
      oColor[sEvent] = sValue;
      $recentColor.attr('data-value', JSON.stringify(oColor));
      var sKey = sEvent === 'backColor' ? 'background-color' : 'color';
      $recentColor.find('i').css(sKey, sValue);
    };

    this.updateFullscreen = function ($toolbar, bFullscreen) {
      var $btn = $toolbar.find('button[data-event="fullscreen"]');
      $btn.toggleClass('active', bFullscreen);
    };

    this.updateCodeview = function ($toolbar, bCodeview) {
      var $btn = $toolbar.find('button[data-event="codeview"]');
      $btn.toggleClass('active', bCodeview);
    };

    /**
     * activate buttons exclude codeview
     * @param {jQuery} $toolbar
     */
    this.activate = function ($toolbar) {
      $toolbar.find('button').not('button[data-event="codeview"]').removeClass('disabled');
    };

    /**
     * deactivate buttons exclude codeview
     * @param {jQuery} $toolbar
     */
    this.deactivate = function ($toolbar) {
      $toolbar.find('button').not('button[data-event="codeview"]').addClass('disabled');
    };
  };

  /**
   * Popover (http://getbootstrap.com/javascript/#popovers)
   */
  var Popover = function () {
    /**
     * show popover
     * @param {jQuery} popover
     * @param {Element} elPlaceholder - placeholder for popover
     */
    var showPopover = function ($popover, elPlaceholder) {
      var $placeholder = $(elPlaceholder);
      var pos = $placeholder.position(), height = $placeholder.height();

      // display popover below placeholder.
      $popover.css({
        display: 'block',
        left: pos.left,
        top: pos.top + height
      });
    };

    /**
     * update current state
     * @param {jQuery} $popover - popover container
     * @param {Object} oStyle - style object
     */
    this.update = function ($popover, oStyle) {
      var $linkPopover = $popover.find('.note-link-popover');

      if (oStyle.anchor) {
        var $anchor = $linkPopover.find('a');
        $anchor.attr('href', oStyle.anchor.href).html(oStyle.anchor.href);
        showPopover($linkPopover, oStyle.anchor);
      } else {
        $linkPopover.hide();
      }

      var $imagePopover = $popover.find('.note-image-popover');
      if (oStyle.image) {
        showPopover($imagePopover, oStyle.image);
      } else {
        $imagePopover.hide();
      }
    };

    /**
     * hide all popovers
     * @param {jQuery} $popover - popover contaienr
     */
    this.hide = function ($popover) {
      $popover.children().hide();
    };
  };

  /**
   * Handle
   */
  var Handle = function () {
    /**
     * update handle
     * @param {jQuery} $handle
     * @param {Object} oStyle
     */
    this.update = function ($handle, oStyle) {
      var $selection = $handle.find('.note-control-selection');
      if (oStyle.image) {
        var $image = $(oStyle.image);
        var pos = $image.position();
        var szImage = {w: $image.width(), h: $image.height()};
        $selection.css({
          display: 'block',
          left: pos.left,
          top: pos.top,
          width: szImage.w,
          height: szImage.h
        }).data('target', oStyle.image); // save current image element.
        var sSizing = szImage.w + 'x' + szImage.h;
        $selection.find('.note-control-selection-info').text(sSizing);
      } else {
        $selection.hide();
      }
    };

    this.hide = function ($handle) {
      $handle.children().hide();
    };
  };

  /**
   * Dialog 
   *
   * @class
   */
  var Dialog = function () {

    /**
     * toggle button status
     *
     * @param {jQuery} $btn
     * @param {Boolean} bEnable
     */
    var toggleBtn = function ($btn, bEnable) {
      if (bEnable) {
        $btn.removeClass('disabled').attr('disabled', false);
      } else {
        $btn.addClass('disabled').attr('disabled', true);
      }
    };

    /**
     * show image dialog
     *
     * @param {jQuery} $dialog
     * @param {Function} fnInsertImages 
     * @param {Function} fnInsertImage 
     */
    this.showImageDialog = function ($editable, $dialog, fnInsertImages, fnInsertImage) {
      var $imageDialog = $dialog.find('.note-image-dialog');

      var $imageInput = $dialog.find('.note-image-input'),
          $imageUrl = $dialog.find('.note-image-url'),
          $imageBtn = $dialog.find('.note-image-btn');

      $imageDialog.one('shown.bs.modal', function (event) {
        event.stopPropagation();

        $imageInput.on('change', function () {
          fnInsertImages(this.files);
          $(this).val('');
          $imageDialog.modal('hide');
        });

        $imageBtn.click(function (event) {
          $imageDialog.modal('hide');
          fnInsertImage($imageUrl.val());
          event.preventDefault();
        });

        $imageUrl.keyup(function () {
          toggleBtn($imageBtn, $imageUrl.val());
        }).val('').focus();
      }).one('hidden.bs.modal', function (event) {
        event.stopPropagation();
        $editable.focus();
        $imageInput.off('change');
        $imageUrl.off('keyup');
        $imageBtn.off('click');
      }).modal('show');
    };

    /**
     * Show video dialog and set event handlers on dialog controls.
     *
     * @param {jQuery} $dialog 
     * @param {Object} videoInfo 
     * @param {Function} callback 
     */
    this.showVideoDialog = function ($editable, $dialog, videoInfo, callback) {
      var $videoDialog = $dialog.find('.note-video-dialog');
      var $videoUrl = $videoDialog.find('.note-video-url'),
          $videoBtn = $videoDialog.find('.note-video-btn');

      $videoDialog.one('shown.bs.modal', function (event) {
        event.stopPropagation();

        $videoUrl.val(videoInfo.text).keyup(function () {
          toggleBtn($videoBtn, $videoUrl.val());
        }).trigger('keyup').trigger('focus');

        $videoBtn.click(function (event) {
          $videoDialog.modal('hide');
          callback($videoUrl.val());
          event.preventDefault();
        });
      }).one('hidden.bs.modal', function (event) {
        event.stopPropagation();
        $editable.focus();
        $videoUrl.off('keyup');
        $videoBtn.off('click');
      }).modal('show');
    };

    /**
     * Show link dialog and set event handlers on dialog controls.
     *
     * @param {jQuery} $dialog
     * @param {Object} linkInfo
     * @param {function} callback
     */
    this.showLinkDialog = function ($editable, $dialog, linkInfo, callback) {
      var $linkDialog = $dialog.find('.note-link-dialog');

      var $linkText = $linkDialog.find('.note-link-text'),
          $linkUrl = $linkDialog.find('.note-link-url'),
          $linkBtn = $linkDialog.find('.note-link-btn'),
          $openInNewWindow = $linkDialog.find('input[type=checkbox]');

      $linkDialog.one('shown.bs.modal', function (event) {
        event.stopPropagation();

        $linkText.val(linkInfo.text);

        $linkUrl.val(linkInfo.url).keyup(function () {
          toggleBtn($linkBtn, $linkUrl.val());

          // If create a new link, display same link on `Text to display` input.
          if (!linkInfo.text) {
            $linkText.val($linkUrl.val());
          }
        }).trigger('focus');

        $openInNewWindow.prop('checked', linkInfo.newWindow);

        $linkBtn.click(function (event) {
          $linkDialog.modal('hide');
          callback($linkUrl.val(), $openInNewWindow.is(':checked'));

          event.preventDefault();
        });
      }).one('hidden.bs.modal', function (event) {
        event.stopPropagation();

        $editable.focus();
        $linkUrl.off('keyup');
        $linkBtn.off('click');
      }).modal('show');
    };

    /**
     * show help dialog
     *
     * @param {jQuery} $dialog
     */
    this.showHelpDialog = function ($editable, $dialog) {
      var $helpDialog = $dialog.find('.note-help-dialog');

      $helpDialog.one('hidden.bs.modal', function (event) {
        event.stopPropagation();
        $editable.focus();
      }).modal('show');
    };
  };

  /**
   * EventHandler
   */
  var EventHandler = function () {
    var editor = new Editor();
    var toolbar = new Toolbar(), popover = new Popover();
    var handle = new Handle(), dialog = new Dialog();

    /**
     * returns makeLayoutInfo from editor's descendant node.
     *
     * @param {Element} descendant
     * @returns {Object}
     */
    var makeLayoutInfo = function (descendant) {
      var $editor = $(descendant).closest('.note-editor');
      return $editor.length > 0 && dom.buildLayoutInfo($editor);
    };

    /**
     * insert Images from file array.
     *
     * @param {jQuery} $editable
     * @param {File[]} files
     */
    var insertImages = function ($editable, files) {
      editor.restoreRange($editable);
      var callbacks = $editable.data('callbacks');

      // If onImageUpload options setted
      if (callbacks.onImageUpload) {
        callbacks.onImageUpload(files, editor, $editable);
      // else insert Image as dataURL
      } else {
        $.each(files, function (idx, file) {
          async.readFileAsDataURL(file).done(function (sDataURL) {
            editor.insertImage($editable, sDataURL);
          }).fail(function () {
            if (callbacks.onImageUploadError) {
              callbacks.onImageUploadError();
            }
          });
        });
      }
    };

    /**
     * keydown event handler
     *
     * @param {KeyEvent} event
     */
    var hKeydown = function (event) {
      var bCmd = agent.bMac ? event.metaKey : event.ctrlKey,
          bShift = event.shiftKey, keyCode = event.keyCode;

      // optimize
      var bExecCmd = (bCmd || bShift || keyCode === key.TAB);
      var oLayoutInfo = (bExecCmd) ? makeLayoutInfo(event.target) : null;

      var tabsize = oLayoutInfo && oLayoutInfo.editor().data('options').tabsize;
      if (keyCode === key.TAB && tabsize) {
        editor.tab(oLayoutInfo.editable(), tabsize);
      } else if (bCmd && ((bShift && keyCode === key.Z) || keyCode === key.Y)) {
        editor.redo(oLayoutInfo.editable());
      } else if (bCmd && keyCode === key.Z) {
        editor.undo(oLayoutInfo.editable());
      } else if (bCmd && keyCode === key.B) {
        editor.bold(oLayoutInfo.editable());
      } else if (bCmd && keyCode === key.I) {
        editor.italic(oLayoutInfo.editable());
      } else if (bCmd && keyCode === key.U) {
        editor.underline(oLayoutInfo.editable());
      } else if (bCmd && bShift && keyCode === key.S) {
        editor.strikethrough(oLayoutInfo.editable());
      } else if (bCmd && keyCode === key.BACKSLACH) {
        editor.removeFormat(oLayoutInfo.editable());
      } else if (bCmd && keyCode === key.K) {
        editor.setLinkDialog(oLayoutInfo.editable(), function (linkInfo, cb) {
          dialog.showLinkDialog(oLayoutInfo.editable(), oLayoutInfo.dialog(), linkInfo, cb);
        });
      } else if (bCmd && keyCode === key.SLASH) {
        dialog.showHelpDialog(oLayoutInfo.editable(), oLayoutInfo.dialog());
      } else if (bCmd && bShift && keyCode === key.L) {
        editor.justifyLeft(oLayoutInfo.editable());
      } else if (bCmd && bShift && keyCode === key.E) {
        editor.justifyCenter(oLayoutInfo.editable());
      } else if (bCmd && bShift && keyCode === key.R) {
        editor.justifyRight(oLayoutInfo.editable());
      } else if (bCmd && bShift && keyCode === key.J) {
        editor.justifyFull(oLayoutInfo.editable());
      } else if (bCmd && bShift && keyCode === key.NUM7) {
        editor.insertUnorderedList(oLayoutInfo.editable());
      } else if (bCmd && bShift && keyCode === key.NUM8) {
        editor.insertOrderedList(oLayoutInfo.editable());
      } else if (bCmd && keyCode === key.LEFTBRACKET) {
        editor.outdent(oLayoutInfo.editable());
      } else if (bCmd && keyCode === key.RIGHTBRACKET) {
        editor.indent(oLayoutInfo.editable());
      } else if (bCmd && keyCode === key.NUM0) { // formatBlock Paragraph
        editor.formatBlock(oLayoutInfo.editable(), 'P');
      } else if (bCmd && (key.NUM1 <= keyCode && keyCode <= key.NUM6)) {
        var sHeading = 'H' + String.fromCharCode(keyCode); // H1~H6
        editor.formatBlock(oLayoutInfo.editable(), sHeading);
      } else if (bCmd && keyCode === key.ENTER) {
        editor.insertHorizontalRule(oLayoutInfo.editable());
      } else {
        if (keyCode === key.BACKSPACE || keyCode === key.ENTER ||
            keyCode === key.SPACE) {
          editor.recordUndo(makeLayoutInfo(event.target).editable());
        }
        return; // not matched
      }
      event.preventDefault(); //prevent default event for FF
    };

    var hDropImage = function (event) {
      var dataTransfer = event.originalEvent.dataTransfer;
      if (dataTransfer && dataTransfer.files) {
        var oLayoutInfo = makeLayoutInfo(event.currentTarget || event.target);
        oLayoutInfo.editable().focus();
        insertImages(oLayoutInfo.editable(), dataTransfer.files);
      }
      event.preventDefault();
    };

    var hMousedown = function (event) {
      //preventDefault Selection for FF, IE8+
      if (dom.isImg(event.target)) { event.preventDefault(); }
    };

    var hToolbarAndPopoverUpdate = function (event) {
      var oLayoutInfo = makeLayoutInfo(event.currentTarget || event.target);
      var oStyle = editor.currentStyle(event.target);
      if (!oStyle) { return; }
      toolbar.update(oLayoutInfo.toolbar(), oStyle);
      popover.update(oLayoutInfo.popover(), oStyle);
      handle.update(oLayoutInfo.handle(), oStyle);
    };

    var hScroll = function (event) {
      var oLayoutInfo = makeLayoutInfo(event.currentTarget || event.target);
      //hide popover and handle when scrolled
      popover.hide(oLayoutInfo.popover());
      handle.hide(oLayoutInfo.handle());
    };

    /**
     * `mousedown` event handler on $handle
     *  - controlSizing: resize image
     *
     * @param {MouseEvent} event
     */
    var hHandleMousedown = function (event) {
      if (dom.isControlSizing(event.target)) {
        var oLayoutInfo = makeLayoutInfo(event.target),
            $handle = oLayoutInfo.handle(), $popover = oLayoutInfo.popover(),
            $editable = oLayoutInfo.editable(), $editor = oLayoutInfo.editor();

        var elTarget = $handle.find('.note-control-selection').data('target'),
            $target = $(elTarget);
        var posStart = $target.offset(),
            scrollTop = $(document).scrollTop();

        $editor.on('mousemove', function (event) {
          
          editor.resizeTo({
            x: event.clientX - posStart.left,
            y: event.clientY - (posStart.top - scrollTop)
          }, $target, !event.shiftKey);

          handle.update($handle, {image: elTarget});
          popover.update($popover, {image: elTarget});
        }).one('mouseup', function () {
          $editor.off('mousemove');
        });

        if (!$target.data('ratio')) { // original ratio.
          $target.data('ratio', $target.height() / $target.width());
        }

        editor.recordUndo($editable);
        event.stopPropagation();
        event.preventDefault();
      }
    };

    var hToolbarAndPopoverMousedown = function (event) {
      // prevent default event when insertTable (FF, Webkit)
      var $btn = $(event.target).closest('[data-event]');
      if ($btn.length > 0) { event.preventDefault(); }
    };

    var hToolbarAndPopoverClick = function (event) {
      var $btn = $(event.target).closest('[data-event]');

      if ($btn.length > 0) {
        var sEvent = $btn.attr('data-event'),
            sValue = $btn.attr('data-value');

        var oLayoutInfo = makeLayoutInfo(event.target);
        var $editor = oLayoutInfo.editor(),
            $toolbar = oLayoutInfo.toolbar(),
            $dialog = oLayoutInfo.dialog(),
            $editable = oLayoutInfo.editable(),
            $codable = oLayoutInfo.codable();

        var server;
        var cmEditor;

        var options = $editor.data('options');

        // before command: detect control selection element($target)
        var $target;
        if ($.inArray(sEvent, ['resize', 'floatMe', 'removeMedia']) !== -1) {
          var $handle = oLayoutInfo.handle();
          var $selection = $handle.find('.note-control-selection');
          $target = $($selection.data('target'));
        }

        if (editor[sEvent]) { // on command
          $editable.trigger('focus');
          editor[sEvent]($editable, sValue, $target);
        }

        // after command
        if ($.inArray(sEvent, ['backColor', 'foreColor']) !== -1) {
          toolbar.updateRecentColor($btn[0], sEvent, sValue);
        } else if (sEvent === 'showLinkDialog') { // popover to dialog
          $editable.focus();
          editor.setLinkDialog($editable, function (linkInfo, cb) {
            dialog.showLinkDialog($editable, $dialog, linkInfo, cb);
          });
        } else if (sEvent === 'showImageDialog') {
          $editable.focus();
          dialog.showImageDialog($editable, $dialog, function (files) {
            insertImages($editable, files);
          }, function (sUrl) {
            editor.restoreRange($editable);
            editor.insertImage($editable, sUrl);
          });
        } else if (sEvent === 'showVideoDialog') {
          $editable.focus();
          editor.setVideoDialog($editable, function (linkInfo, cb) {
            dialog.showVideoDialog($editable, $dialog, linkInfo, cb);
          });
        } else if (sEvent === 'showHelpDialog') {
          dialog.showHelpDialog($editable, $dialog);
        } else if (sEvent === 'fullscreen') {
          $editor.toggleClass('fullscreen');

          var hResizeFullscreen = function () {
            var nWidth = $(window).width();
            $editor.css('width', nWidth);
            var nHeight = $(window).height() - $toolbar.outerHeight();
            $editable.css('height', nHeight);
            $codable.css('height', nHeight);
            var cmEditor = $codable.data('cmEditor');
            if (cmEditor) {
              cmEditor.setSize(null, nHeight);
            }
          };

          var $scrollbar = $('html, body');
          var bFullscreen = $editor.hasClass('fullscreen');
          if (bFullscreen) {
            $editor.data('orgWidth', $editor.width());
            $editable.data('orgHeight', $editable.css('height'));
            $(window).on('resize', hResizeFullscreen).trigger('resize');
            $scrollbar.css('overflow', 'hidden');
          } else {
            var orgWidth = $editor.data('orgWidth');
            var newWidth = orgWidth === $(window).width() ? 'auto' : orgWidth;
            $editor.css('width', newWidth);
            var newHeight = $editable.data('orgHeight');
            $editable.css('height', newHeight);
            $codable.css('height', newHeight);
            cmEditor = $codable.data('cmEditor');
            if (cmEditor) {
              cmEditor.setSize(null, newHeight);
            }
            $scrollbar.css('overflow', 'auto');
            $(window).off('resize');
          }

          toolbar.updateFullscreen($toolbar, bFullscreen);
        } else if (sEvent === 'codeview') {
          $editor.toggleClass('codeview');

          var bCodeview = $editor.hasClass('codeview');
          if (bCodeview) {
            $codable.val($editable.html());
            $codable.height($editable.height());
            toolbar.deactivate($toolbar);
            $codable.focus();

            // activate CodeMirror as codable
            if (agent.bCodeMirror) {
              cmEditor = CodeMirror.fromTextArea($codable[0], $.extend({
                mode: 'text/html',
                lineNumbers: true
              }, options.codemirror));
              var tern = $editor.data('options').codemirror.tern || false;
              if (tern) {
                server = new CodeMirror.TernServer(tern);
                cmEditor.ternServer = server;
                cmEditor.on('cursorActivity', function (cm) {
                  server.updateArgHints(cm);
                });
              }

              // CodeMirror hasn't Padding.
              cmEditor.setSize(null, $editable.outerHeight());
              // autoFormatRange If formatting included
              if (cmEditor.autoFormatRange) {
                cmEditor.autoFormatRange({line: 0, ch: 0}, {
                  line: cmEditor.lineCount(),
                  ch: cmEditor.getTextArea().value.length
                });
              }
              $codable.data('cmEditor', cmEditor);
            }
          } else {
            // deactivate CodeMirror as codable
            if (agent.bCodeMirror) {
              cmEditor = $codable.data('cmEditor');
              $codable.val(cmEditor.getValue());
              cmEditor.toTextArea();
            }

            $editable.html($codable.val() || dom.emptyPara);
            $editable.height(options.height ? $codable.height() : 'auto');

            toolbar.activate($toolbar);
            $editable.focus();
          }

          toolbar.updateCodeview(oLayoutInfo.toolbar(), bCodeview);
        }

        hToolbarAndPopoverUpdate(event);
      }
    };

    var EDITABLE_PADDING = 24;
    /**
     * `mousedown` event handler on statusbar
     *
     * @param {MouseEvent} event
     */
    var hStatusbarMousedown = function (event) {
      var $document = $(document);
      var $editable = makeLayoutInfo(event.target).editable();
      var nEditableTop = $editable.offset().top - $document.scrollTop();

      $document.on('mousemove', function (event) {
        var nHeight = event.clientY - (nEditableTop + EDITABLE_PADDING);
        $editable.height(nHeight);
      }).one('mouseup', function () {
        $document.off('mousemove');
      });

      event.stopPropagation();
      event.preventDefault();
    };

    var PX_PER_EM = 18;
    var hDimensionPickerMove = function (event) {
      var $picker = $(event.target.parentNode); // target is mousecatcher
      var $dimensionDisplay = $picker.next();
      var $catcher = $picker.find('.note-dimension-picker-mousecatcher');
      var $highlighted = $picker.find('.note-dimension-picker-highlighted');
      var $unhighlighted = $picker.find('.note-dimension-picker-unhighlighted');

      var posOffset;
      if (event.offsetX === undefined) {
        // HTML5 with jQuery - e.offsetX is undefined in Firefox
        var posCatcher = $(event.target).offset();
        posOffset = {x: event.pageX - posCatcher.left,
                     y: event.pageY - posCatcher.top};
      } else {
        posOffset = {x: event.offsetX, y: event.offsetY};
      }

      var dim = {
        c: Math.ceil(posOffset.x / PX_PER_EM) || 1,
        r: Math.ceil(posOffset.y / PX_PER_EM) || 1
      };

      $highlighted.css({ width: dim.c + 'em', height: dim.r + 'em' });
      $catcher.attr('data-value', dim.c + 'x' + dim.r);

      if (3 < dim.c && dim.c < 10) { // 5~10
        $unhighlighted.css({ width: dim.c + 1 + 'em'});
      }

      if (3 < dim.r && dim.r < 10) { // 5~10
        $unhighlighted.css({ height: dim.r + 1 + 'em'});
      }

      $dimensionDisplay.html(dim.c + ' x ' + dim.r);
    };

    /**
     * attach Drag and Drop Events
     *
     * @param {Object} oLayoutInfo - layout Informations
     */
    var attachDragAndDropEvent = function (oLayoutInfo) {
      var collection = $(), $dropzone = oLayoutInfo.dropzone,
          $dropzoneMessage = oLayoutInfo.dropzone.find('.note-dropzone-message');

      // show dropzone on dragenter when dragging a object to document.
      $(document).on('dragenter', function (e) {
        var bCodeview = oLayoutInfo.editor.hasClass('codeview');
        if (!bCodeview && collection.length === 0) {
          oLayoutInfo.editor.addClass('dragover');
          $dropzone.width(oLayoutInfo.editor.width());
          $dropzone.height(oLayoutInfo.editor.height());
          $dropzoneMessage.text('Drag Image Here');
        }
        collection = collection.add(e.target);
      }).on('dragleave', function (e) {
        collection = collection.not(e.target);
        if (collection.length === 0) {
          oLayoutInfo.editor.removeClass('dragover');
        }
      }).on('drop', function () {
        collection = $();
        oLayoutInfo.editor.removeClass('dragover');
      });

      // change dropzone's message on hover.
      $dropzone.on('dragenter', function () {
        $dropzone.addClass('hover');
        $dropzoneMessage.text('Drop Image');
      }).on('dragleave', function () {
        $dropzone.removeClass('hover');
        $dropzoneMessage.text('Drag Image Here');
      });

      // attach dropImage
      $dropzone.on('drop', function (e) {
        hDropImage(e);
      }).on('dragover', false); // prevent default dragover event
    };

    /**
     * attach eventhandler
     *
     * @param {Object} oLayoutInfo - layout Informations
     * @param {Object} options - user options include custom event handlers
     * @param {Function} options.enter - enter key handler
     */
    this.attach = function (oLayoutInfo, options) {
      oLayoutInfo.editable.on('keydown', hKeydown);
      oLayoutInfo.editable.on('mousedown', hMousedown);
      oLayoutInfo.editable.on('keyup mouseup', hToolbarAndPopoverUpdate);
      oLayoutInfo.editable.on('scroll', hScroll);

      // Doesn't attach `dragAndDrop` event when `options.disableDragAndDrop` is true
      if (!options.disableDragAndDrop) {
        attachDragAndDropEvent(oLayoutInfo);
      }

      oLayoutInfo.handle.on('mousedown', hHandleMousedown);

      oLayoutInfo.toolbar.on('click', hToolbarAndPopoverClick);
      oLayoutInfo.popover.on('click', hToolbarAndPopoverClick);
      oLayoutInfo.toolbar.on('mousedown', hToolbarAndPopoverMousedown);
      oLayoutInfo.popover.on('mousedown', hToolbarAndPopoverMousedown);
      oLayoutInfo.statusbar.on('mousedown', hStatusbarMousedown);

      //toolbar table dimension
      var $toolbar = oLayoutInfo.toolbar;
      var $catcher = $toolbar.find('.note-dimension-picker-mousecatcher');
      $catcher.on('mousemove', hDimensionPickerMove);

      // save selection when focusout
      oLayoutInfo.editable.on('blur', function () {
        editor.saveRange(oLayoutInfo.editable);
      });

      // save options on editor
      oLayoutInfo.editor.data('options', options);

      if (options.styleWithSpan) {
        // ret styleWithCSS for backColor / foreColor clearing with 'inherit'.
        setTimeout(function () { // protect FF Error: NS_ERROR_FAILURE: Failure
          document.execCommand('styleWithCSS', 0, true);
        });
      }

      // History
      oLayoutInfo.editable.data('NoteHistory', new History());

      // basic event callbacks (lowercase)
      // enter, focus, blur, keyup, keydown
      if (options.onenter) {
        oLayoutInfo.editable.keypress(function (event) {
          if (event.keyCode === key.ENTER) { options.onenter(event); }
        });
      }
      if (options.onfocus) { oLayoutInfo.editable.focus(options.onfocus); }
      if (options.onblur) { oLayoutInfo.editable.blur(options.onblur); }
      if (options.onkeyup) { oLayoutInfo.editable.keyup(options.onkeyup); }
      if (options.onkeydown) { oLayoutInfo.editable.keydown(options.onkeydown); }
      if (options.onToolbarClick) { oLayoutInfo.toolbar.click(options.onToolbarClick); }

      // callbacks for advanced features (camel)
      // All editor status will be saved on editable with jquery's data
      // for support multiple editor with singleton object.
      oLayoutInfo.editable.data('callbacks', {
        onChange: options.onChange,
        onAutoSave: options.onAutoSave,
        onPasteBefore: options.onPasteBefore,
        onPasteAfter: options.onPasteAfter,
        onImageUpload: options.onImageUpload,
        onImageUploadError: options.onImageUpload,
        onFileUpload: options.onFileUpload,
        onFileUploadError: options.onFileUpload
      });
    };

    this.dettach = function (oLayoutInfo) {
      oLayoutInfo.editable.off();
      oLayoutInfo.toolbar.off();
      oLayoutInfo.handle.off();
      oLayoutInfo.popover.off();
    };
  };

  /**
   * renderer
   *
   * rendering toolbar and editable
   */
  var Renderer = function () {
    var tplToolbarInfo, tplPopover, tplHandle, tplDialog, tplStatusbar;

    /* jshint ignore:start */
    tplToolbarInfo = {
      picture: function (lang) {
        return '<button type="button" class="btn btn-default btn-sm btn-small" title="' + lang.image.image + '" data-event="showImageDialog" tabindex="-1"><i class="fa fa-picture-o icon-picture"></i></button>';
      },
      link: function (lang) {
        return '<button type="button" class="btn btn-default btn-sm btn-small" title="' + lang.link.link + '" data-event="showLinkDialog" data-shortcut="Ctrl+K" data-mac-shortcut="⌘+K" tabindex="-1"><i class="fa fa-link icon-link"></i></button>';
      },
      video: function (lang) {
        return '<button type="button" class="btn btn-default btn-sm btn-small" title="' + lang.video.video + '" data-event="showVideoDialog" tabindex="-1"><i class="fa fa-youtube-play icon-play"></i></button>';
      },
      table: function (lang) {
        return '<button type="button" class="btn btn-default btn-sm btn-small dropdown-toggle" title="' + lang.table.table + '" data-toggle="dropdown" tabindex="-1"><i class="fa fa-table icon-table"></i> <span class="caret"></span></button>' +
                 '<ul class="dropdown-menu">' +
                   '<div class="note-dimension-picker">' +
                     '<div class="note-dimension-picker-mousecatcher" data-event="insertTable" data-value="1x1"></div>' +
                     '<div class="note-dimension-picker-highlighted"></div>' +
                     '<div class="note-dimension-picker-unhighlighted"></div>' +
                   '</div>' +
                   '<div class="note-dimension-display"> 1 x 1 </div>' +
                 '</ul>';
      },
      style: function (lang) {
        return '<button type="button" class="btn btn-default btn-sm btn-small dropdown-toggle" title="' + lang.style.style + '" data-toggle="dropdown" tabindex="-1"><i class="fa fa-magic icon-magic"></i> <span class="caret"></span></button>' +
               '<ul class="dropdown-menu">' +
                 '<li><a data-event="formatBlock" data-value="p">' + lang.style.normal + '</a></li>' +
                 '<li><a data-event="formatBlock" data-value="blockquote"><blockquote>' + lang.style.blockquote + '</blockquote></a></li>' +
                 '<li><a data-event="formatBlock" data-value="pre">' + lang.style.pre + '</a></li>' +
                 '<li><a data-event="formatBlock" data-value="h1"><h1>' + lang.style.h1 + '</h1></a></li>' +
                 '<li><a data-event="formatBlock" data-value="h2"><h2>' + lang.style.h2 + '</h2></a></li>' +
                 '<li><a data-event="formatBlock" data-value="h3"><h3>' + lang.style.h3 + '</h3></a></li>' +
                 '<li><a data-event="formatBlock" data-value="h4"><h4>' + lang.style.h4 + '</h4></a></li>' +
                 '<li><a data-event="formatBlock" data-value="h5"><h5>' + lang.style.h5 + '</h5></a></li>' +
                 '<li><a data-event="formatBlock" data-value="h6"><h6>' + lang.style.h6 + '</h6></a></li>' +
               '</ul>';
      },
      fontname: function(lang) {
        var aFont = [
          'Serif', 'Sans', 'Arial', 'Arial Black', 'Courier',
          'Courier New', 'Comic Sans MS', 'Helvetica', 'Impact', 'Lucida Grande',
          'Lucida Sans', 'Tahoma', 'Times', 'Times New Roman', 'Verdana'
        ];

        var sMarkup = '<button type="button" class="btn btn-default btn-sm btn-small dropdown-toggle" data-toggle="dropdown" title="' + lang.font.name + '" tabindex="-1"><span class="note-current-fontname">Arial</span> <b class="caret"></b></button>';
        sMarkup += '<ul class="dropdown-menu">';
        for (var idx = 0; idx < aFont.length; idx++ ) {
          sMarkup += '<li><a data-event="fontName" data-value="' + aFont[idx] + '"><i class="fa fa-check icon-ok"></i> ' + aFont[idx] + '</a></li>';
        }
        sMarkup += '</ul>';

        return sMarkup;
      },
      fontsize: function (lang) {
        return '<button type="button" class="btn btn-default btn-sm btn-small dropdown-toggle" data-toggle="dropdown" title="' + lang.font.size + '" tabindex="-1"><span class="note-current-fontsize">11</span> <b class="caret"></b></button>' +
               '<ul class="dropdown-menu">' +
                 '<li><a data-event="fontSize" data-value="8"><i class="fa fa-check icon-ok"></i> 8</a></li>' +
                 '<li><a data-event="fontSize" data-value="9"><i class="fa fa-check icon-ok"></i> 9</a></li>' +
                 '<li><a data-event="fontSize" data-value="10"><i class="fa fa-check icon-ok"></i> 10</a></li>' +
                 '<li><a data-event="fontSize" data-value="11"><i class="fa fa-check icon-ok"></i> 11</a></li>' +
                 '<li><a data-event="fontSize" data-value="12"><i class="fa fa-check icon-ok"></i> 12</a></li>' +
                 '<li><a data-event="fontSize" data-value="14"><i class="fa fa-check icon-ok"></i> 14</a></li>' +
                 '<li><a data-event="fontSize" data-value="18"><i class="fa fa-check icon-ok"></i> 18</a></li>' +
                 '<li><a data-event="fontSize" data-value="24"><i class="fa fa-check icon-ok"></i> 24</a></li>' +
                 '<li><a data-event="fontSize" data-value="36"><i class="fa fa-check icon-ok"></i> 36</a></li>' +
               '</ul>';
      },
      color: function (lang) {
        return '<button type="button" class="btn btn-default btn-sm btn-small note-recent-color" title="' + lang.color.recent + '" data-event="color" data-value=\'{"backColor":"yellow"}\' tabindex="-1"><i class="fa fa-font icon-font" style="color:black;background-color:yellow;"></i></button>' +
               '<button type="button" class="btn btn-default btn-sm btn-small dropdown-toggle" title="' + lang.color.more + '" data-toggle="dropdown" tabindex="-1">' +
                 '<span class="caret"></span>' +
               '</button>' +
               '<ul class="dropdown-menu">' +
                 '<li>' +
                   '<div class="btn-group">' +
                     '<div class="note-palette-title">' + lang.color.background + '</div>' +
                     '<div class="note-color-reset" data-event="backColor" data-value="inherit" title="' + lang.color.transparent + '">' + lang.color.setTransparent + '</div>' +
                     '<div class="note-color-palette" data-target-event="backColor"></div>' +
                   '</div>' +
                   '<div class="btn-group">' +
                     '<div class="note-palette-title">' + lang.color.foreground + '</div>' +
                     '<div class="note-color-reset" data-event="foreColor" data-value="inherit" title="' + lang.color.reset + '">' + lang.color.resetToDefault + '</div>' +
                     '<div class="note-color-palette" data-target-event="foreColor"></div>' +
                   '</div>' +
                 '</li>' +
               '</ul>';
      },
      bold: function (lang) {
        return '<button type="button" class="btn btn-default btn-sm btn-small" title="' + lang.font.bold + '" data-shortcut="Ctrl+B" data-mac-shortcut="⌘+B" data-event="bold" tabindex="-1"><i class="fa fa-bold icon-bold"></i></button>';
      },
      italic: function (lang) {
        return '<button type="button" class="btn btn-default btn-sm btn-small" title="' + lang.font.italic + '" data-shortcut="Ctrl+I" data-mac-shortcut="⌘+I" data-event="italic" tabindex="-1"><i class="fa fa-italic icon-italic"></i></button>';
      },
      underline: function (lang) {
        return '<button type="button" class="btn btn-default btn-sm btn-small" title="' + lang.font.underline + '" data-shortcut="Ctrl+U" data-mac-shortcut="⌘+U" data-event="underline" tabindex="-1"><i class="fa fa-underline icon-underline"></i></button>';
      },
      clear: function (lang) {
        return '<button type="button" class="btn btn-default btn-sm btn-small" title="' + lang.font.clear + '" data-shortcut="Ctrl+\\" data-mac-shortcut="⌘+\\" data-event="removeFormat" tabindex="-1"><i class="fa fa-eraser icon-eraser"></i></button>';
      },
      ul: function (lang) {
        return '<button type="button" class="btn btn-default btn-sm btn-small" title="' + lang.lists.unordered + '" data-shortcut="Ctrl+Shift+8" data-mac-shortcut="⌘+⇧+7" data-event="insertUnorderedList" tabindex="-1"><i class="fa fa-list-ul icon-list-ul"></i></button>';
      },
      ol: function (lang) {
        return '<button type="button" class="btn btn-default btn-sm btn-small" title="' + lang.lists.ordered + '" data-shortcut="Ctrl+Shift+7" data-mac-shortcut="⌘+⇧+8" data-event="insertOrderedList" tabindex="-1"><i class="fa fa-list-ol icon-list-ol"></i></button>';
      },
      paragraph: function (lang) {
        return '<button type="button" class="btn btn-default btn-sm btn-small dropdown-toggle" title="' + lang.paragraph.paragraph + '" data-toggle="dropdown" tabindex="-1"><i class="fa fa-align-left icon-align-left"></i>  <span class="caret"></span></button>' +
        '<div class="dropdown-menu">' +
          '<div class="note-align btn-group">' +
            '<button type="button" class="btn btn-default btn-sm btn-small" title="' + lang.paragraph.left + '" data-shortcut="Ctrl+Shift+L" data-mac-shortcut="⌘+⇧+L" data-event="justifyLeft" tabindex="-1"><i class="fa fa-align-left icon-align-left"></i></button>' +
            '<button type="button" class="btn btn-default btn-sm btn-small" title="' + lang.paragraph.center + '" data-shortcut="Ctrl+Shift+E" data-mac-shortcut="⌘+⇧+E" data-event="justifyCenter" tabindex="-1"><i class="fa fa-align-center icon-align-center"></i></button>' +
            '<button type="button" class="btn btn-default btn-sm btn-small" title="' + lang.paragraph.right + '" data-shortcut="Ctrl+Shift+R" data-mac-shortcut="⌘+⇧+R" data-event="justifyRight" tabindex="-1"><i class="fa fa-align-right icon-align-right"></i></button>' +
            '<button type="button" class="btn btn-default btn-sm btn-small" title="' + lang.paragraph.justify + '" data-shortcut="Ctrl+Shift+J" data-mac-shortcut="⌘+⇧+J" data-event="justifyFull" tabindex="-1"><i class="fa fa-align-justify icon-align-justify"></i></button>' +
          '</div>' +
          '<div class="note-list btn-group">' +
            '<button type="button" class="btn btn-default btn-sm btn-small" title="' + lang.paragraph.outdent + '" data-shortcut="Ctrl+[" data-mac-shortcut="⌘+[" data-event="outdent" tabindex="-1"><i class="fa fa-outdent icon-indent-left"></i></button>' +
            '<button type="button" class="btn btn-default btn-sm btn-small" title="' + lang.paragraph.indent + '" data-shortcut="Ctrl+]" data-mac-shortcut="⌘+]" data-event="indent" tabindex="-1"><i class="fa fa-indent icon-indent-right"></i></button>' +
          '</div>' +
        '</div>';
      },
      height: function (lang) {
        return '<button type="button" class="btn btn-default btn-sm btn-small dropdown-toggle" data-toggle="dropdown" title="' + lang.font.height + '" tabindex="-1"><i class="fa fa-text-height icon-text-height"></i>&nbsp; <b class="caret"></b></button>' +
        '<ul class="dropdown-menu">' +
          '<li><a data-event="lineHeight" data-value="1.0"><i class="fa fa-check icon-ok"></i> 1.0</a></li>' +
          '<li><a data-event="lineHeight" data-value="1.2"><i class="fa fa-check icon-ok"></i> 1.2</a></li>' +
          '<li><a data-event="lineHeight" data-value="1.4"><i class="fa fa-check icon-ok"></i> 1.4</a></li>' +
          '<li><a data-event="lineHeight" data-value="1.5"><i class="fa fa-check icon-ok"></i> 1.5</a></li>' +
          '<li><a data-event="lineHeight" data-value="1.6"><i class="fa fa-check icon-ok"></i> 1.6</a></li>' +
          '<li><a data-event="lineHeight" data-value="1.8"><i class="fa fa-check icon-ok"></i> 1.8</a></li>' +
          '<li><a data-event="lineHeight" data-value="2.0"><i class="fa fa-check icon-ok"></i> 2.0</a></li>' +
          '<li><a data-event="lineHeight" data-value="3.0"><i class="fa fa-check icon-ok"></i> 3.0</a></li>' +
        '</ul>';
      },
      help: function (lang) {
        return '<button type="button" class="btn btn-default btn-sm btn-small" title="' + lang.options.help + '" data-shortcut="Ctrl+/" data-mac-shortcut="⌘+/" data-event="showHelpDialog" tabindex="-1"><i class="fa fa-question icon-question"></i></button>';
      },
      fullscreen: function (lang) {
        return '<button type="button" class="btn btn-default btn-sm btn-small" title="' + lang.options.fullscreen + '" data-event="fullscreen" tabindex="-1"><i class="fa fa-arrows-alt icon-fullscreen"></i></button>';
      },
      codeview: function (lang) {
        return '<button type="button" class="btn btn-default btn-sm btn-small" title="' + lang.options.codeview + '" data-event="codeview" tabindex="-1"><i class="fa fa-code icon-code"></i></button>';
      },
      undo: function (lang) {
        return '<button type="button" class="btn btn-default btn-sm btn-small" title="' + lang.history.undo + '" data-event="undo" tabindex="-1"><i class="fa fa-undo icon-undo"></i></button>';
      },
      redo: function (lang) {
        return '<button type="button" class="btn btn-default btn-sm btn-small" title="' + lang.history.redo + '" data-event="redo" tabindex="-1"><i class="fa fa-repeat icon-repeat"></i></button>';
      }
    };
    tplPopover = function (lang) {
      return '<div class="note-popover">' +
                '<div class="note-link-popover popover bottom in" style="display: none;">' +
                  '<div class="arrow"></div>' +
                  '<div class="popover-content note-link-content">' +
                    '<a href="http://www.google.com" target="_blank">www.google.com</a>&nbsp;&nbsp;' +
                    '<div class="note-insert btn-group">' +
                    '<button type="button" class="btn btn-default btn-sm btn-small" title="' + lang.link.edit + '" data-event="showLinkDialog" tabindex="-1"><i class="fa fa-edit icon-edit"></i></button>' +
                    '<button type="button" class="btn btn-default btn-sm btn-small" title="' + lang.link.unlink + '" data-event="unlink" tabindex="-1"><i class="fa fa-unlink icon-unlink"></i></button>' +
                    '</div>' +
                  '</div>' +
                '</div>' +
                '<div class="note-image-popover popover bottom in" style="display: none;">' +
                  '<div class="arrow"></div>' +
                  '<div class="popover-content note-image-content">' +
                    '<div class="btn-group">' +
                      '<button type="button" class="btn btn-default btn-sm btn-small" title="' + lang.image.resizeFull + '" data-event="resize" data-value="1" tabindex="-1"><span class="note-fontsize-10">100%</span> </button>' +
                      '<button type="button" class="btn btn-default btn-sm btn-small" title="' + lang.image.resizeHalf + '" data-event="resize" data-value="0.5" tabindex="-1"><span class="note-fontsize-10">50%</span> </button>' +
                      '<button type="button" class="btn btn-default btn-sm btn-small" title="' + lang.image.resizeQuarter + '" data-event="resize" data-value="0.25" tabindex="-1"><span class="note-fontsize-10">25%</span> </button>' +
                    '</div>' +
                    '<div class="btn-group">' +
                      '<button type="button" class="btn btn-default btn-sm btn-small" title="' + lang.image.floatLeft + '" data-event="floatMe" data-value="left" tabindex="-1"><i class="fa fa-align-left icon-align-left"></i></button>' +
                      '<button type="button" class="btn btn-default btn-sm btn-small" title="' + lang.image.floatRight + '" data-event="floatMe" data-value="right" tabindex="-1"><i class="fa fa-align-right icon-align-right"></i></button>' +
                      '<button type="button" class="btn btn-default btn-sm btn-small" title="' + lang.image.floatNone + '" data-event="floatMe" data-value="none" tabindex="-1"><i class="fa fa-align-justify icon-align-justify"></i></button>' +
                    '</div>' +
                    '<div class="btn-group">' +
                      '<button type="button" class="btn btn-default btn-sm btn-small" title="' + lang.image.remove + '" data-event="removeMedia" data-value="none" tabindex="-1"><i class="fa fa-trash-o icon-trash"></i></button>' +
                    '</div>' +
                  '</div>' +
                '</div>' +
              '</div>';
    };

    var tplHandle = function () {
      return '<div class="note-handle">' +
               '<div class="note-control-selection">' +
                 '<div class="note-control-selection-bg"></div>' +
                 '<div class="note-control-holder note-control-nw"></div>' +
                 '<div class="note-control-holder note-control-ne"></div>' +
                 '<div class="note-control-holder note-control-sw"></div>' +
                 '<div class="note-control-sizing note-control-se"></div>' +
                 '<div class="note-control-selection-info"></div>' +
               '</div>' +
             '</div>';
    };

    var tplShortcutText = function (lang, options) {
      return '<table class="note-shortcut">' +
               '<thead>' +
                 '<tr><th></th><th>' + lang.shortcut.textFormatting + '</th></tr>' +
               '</thead>' +
               '<tbody>' +
                 '<tr><td>⌘ + B</td><td>' + lang.font.bold + '</td></tr>' +
                 '<tr><td>⌘ + I</td><td>' + lang.font.italic + '</td></tr>' +
                 '<tr><td>⌘ + U</td><td>' + lang.font.underline + '</td></tr>' +
                 '<tr><td>⌘ + ⇧ + S</td><td>' + lang.font.strike + '</td></tr>' +
                 '<tr><td>⌘ + \\</td><td>' + lang.font.clear + '</td></tr>' +
                 '</tr>' +
               '</tbody>' +
             '</table>';
    };

    var tplShortcutAction = function (lang, options) {
      return '<table class="note-shortcut">' +
               '<thead>' +
                 '<tr><th></th><th>' + lang.shortcut.action + '</th></tr>' +
               '</thead>' +
               '<tbody>' +
                 '<tr><td>⌘ + Z</td><td>' + lang.history.undo + '</td></tr>' +
                 '<tr><td>⌘ + ⇧ + Z</td><td>' + lang.history.redo + '</td></tr>' +
                 '<tr><td>⌘ + ]</td><td>' + lang.paragraph.indent + '</td></tr>' +
                 '<tr><td>⌘ + [</td><td>' + lang.paragraph.outdent + '</td></tr>' +
                 '<tr><td>⌘ + K</td><td>' + lang.link.insert + '</td></tr>' +
                 '<tr><td>⌘ + ENTER</td><td>' + lang.hr.insert + '</td></tr>' +
               '</tbody>' +
             '</table>';
    };

    var tplExtraShortcuts = function(lang, options) {
      var template =
             '<table class="note-shortcut">' +
               '<thead>' +
                 '<tr><th></th><th>' + lang.shortcut.extraKeys + '</th></tr>' +
               '</thead>' +
               '<tbody>';
      for (var key in options.extraKeys) {
          if (!options.extraKeys.hasOwnProperty(key)) {
              continue;
          }
          template += '<tr><td>' + key + '</td><td>' + options.extraKeys[key] + '</td></tr>';
      }
      template +='</tbody></table>';
      return template;
    };

    var tplShortcutPara = function (lang, options) {
      return '<table class="note-shortcut">' +
                '<thead>' +
                  '<tr><th></th><th>' + lang.shortcut.paragraphFormatting + '</th></tr>' +
                '</thead>' +
                '<tbody>' +
                  '<tr><td>⌘ + ⇧ + L</td><td>' + lang.paragraph.left + '</td></tr>' +
                  '<tr><td>⌘ + ⇧ + E</td><td>' + lang.paragraph.center + '</td></tr>' +
                  '<tr><td>⌘ + ⇧ + R</td><td>' + lang.paragraph.right + '</td></tr>' +
                  '<tr><td>⌘ + ⇧ + J</td><td>' + lang.paragraph.justify + '</td></tr>' +
                  '<tr><td>⌘ + ⇧ + NUM7</td><td>' + lang.lists.ordered + '</td></tr>' +
                  '<tr><td>⌘ + ⇧ + NUM8</td><td>' + lang.lists.unordered + '</td></tr>' +
                '</tbody>' +
              '</table>';
    };

    var tplShortcutStyle = function (lang, options) {
      return '<table class="note-shortcut">' +
               '<thead>' +
                 '<tr><th></th><th>' + lang.shortcut.documentStyle + '</th></tr>' +
               '</thead>' +
               '<tbody>' +
                 '<tr><td>⌘ + NUM0</td><td>' + lang.style.normal + '</td></tr>' +
                 '<tr><td>⌘ + NUM1</td><td>' + lang.style.h1 + '</td></tr>' +
                 '<tr><td>⌘ + NUM2</td><td>' + lang.style.h2 + '</td></tr>' +
                 '<tr><td>⌘ + NUM3</td><td>' + lang.style.h3 + '</td></tr>' +
                 '<tr><td>⌘ + NUM4</td><td>' + lang.style.h4 + '</td></tr>' +
                 '<tr><td>⌘ + NUM5</td><td>' + lang.style.h5 + '</td></tr>' +
                 '<tr><td>⌘ + NUM6</td><td>' + lang.style.h6 + '</td></tr>' +
               '</tbody>' +
             '</table>';
    };

    var tplShortcutTable = function (lang, options) {
      var template = '<table class="note-shortcut-layout">' +
               '<tbody>' +
                 '<tr><td>' + tplShortcutAction(lang, options) + '</td><td>' + tplShortcutText(lang, options) + '</td></tr>' +
                 '<tr><td>' + tplShortcutStyle(lang, options) + '</td><td>' + tplShortcutPara(lang, options) + '</td></tr>';
      if (options.extraKeys) {
          template += '<tr><td colspan="2">' + tplExtraShortcuts(lang, options) + '</td></tr>';
      }
      template += '</tbody</table>';
      return template;
    };

    var replaceMacKeys = function (sHtml) {
      return sHtml.replace(/⌘/g, 'Ctrl').replace(/⇧/g, 'Shift');
    };

    tplDialog = function (lang, options) {
      return '<div class="note-dialog">' +
               '<div class="note-image-dialog modal" aria-hidden="false">' +
                 '<div class="modal-dialog">' +
                   '<div class="modal-content">' +
                     '<div class="modal-header">' +
                       '<button type="button" class="close" aria-hidden="true" tabindex="-1">&times;</button>' +
                       '<h4>' + lang.image.insert + '</h4>' +
                     '</div>' +
                     '<div class="modal-body">' +
                       '<div class="row-fluid">' +
                         '<h5>' + lang.image.selectFromFiles + '</h5>' +
                         '<input class="note-image-input" type="file" name="files" accept="image/*" />' +
                         '<h5>' + lang.image.url + '</h5>' +
                         '<input class="note-image-url form-control span12" type="text" />' +
                       '</div>' +
                     '</div>' +
                     '<div class="modal-footer">' +
                       '<button href="#" class="btn btn-primary note-image-btn disabled" disabled="disabled">' + lang.image.insert + '</button>' +
                     '</div>' +
                   '</div>' +
                 '</div>' +
               '</div>' +
               '<div class="note-link-dialog modal" aria-hidden="false">' +
                 '<div class="modal-dialog">' +
                   '<div class="modal-content">' +
                     '<div class="modal-header">' +
                       '<button type="button" class="close" aria-hidden="true" tabindex="-1">&times;</button>' +
                       '<h4>' + lang.link.insert + '</h4>' +
                     '</div>' +
                     '<div class="modal-body">' +
                       '<div class="row-fluid">' +
                         '<div class="form-group">' +
                           '<label>' + lang.link.textToDisplay + '</label>' +
                           '<input class="note-link-text form-control span12" disabled type="text" />' +
                         '</div>' +
                         '<div class="form-group">' +
                           '<label>' + lang.link.url + '</label>' +
                           '<input class="note-link-url form-control span12" type="text" />' +
                         '</div>' +
                         '<div class="checkbox">' +
                           '<label>' + '<input type="checkbox" checked> ' +
                             lang.link.openInNewWindow +
                           '</label>' +
                         '</div>' +
                       '</div>' +
                     '</div>' +
                     '<div class="modal-footer">' +
                       '<button href="#" class="btn btn-primary note-link-btn disabled" disabled="disabled">' + lang.link.insert + '</button>' +
                     '</div>' +
                   '</div>' +
                 '</div>' +
               '</div>' +
                   '<div class="note-video-dialog modal" aria-hidden="false">' +
                     '<div class="modal-dialog">' +
                       '<div class="modal-content">' +
                         '<div class="modal-header">' +
                           '<button type="button" class="close" aria-hidden="true" tabindex="-1">&times;</button>' +
                           '<h4>' + lang.video.insert + '</h4>' +
                         '</div>' +
                         '<div class="modal-body">' +
                           '<div class="row-fluid">' +

                           '<div class="form-group">' +
                             '<label>' + lang.video.url + '</label>&nbsp;<small class="text-muted">' + lang.video.providers + '</small>' +
                             '<input class="note-video-url form-control span12" type="text" />' +
                           '</div>' +
                           '</div>' +
                         '</div>' +
                         '<div class="modal-footer">' +
                           '<button href="#" class="btn btn-primary note-video-btn disabled" disabled="disabled">' + lang.video.insert + '</button>' +
                         '</div>' +
                       '</div>' +
                     '</div>' +
                   '</div>' +
               '<div class="note-help-dialog modal" aria-hidden="false">' +
                 '<div class="modal-dialog">' +
                   '<div class="modal-content">' +
                     '<div class="modal-body">' +
                       '<div class="modal-background">' +
                       '<a class="modal-close pull-right" aria-hidden="true" tabindex="-1">' + lang.shortcut.close + '</a>' +
                       '<div class="title">' + lang.shortcut.shortcuts + '</div>' +
                       (agent.bMac ? tplShortcutTable(lang, options) : replaceMacKeys(tplShortcutTable(lang, options))) +
                       '<p class="text-center"><a href="//hackerwins.github.io/summernote/" target="_blank">Summernote 0.5.1</a> · <a href="//github.com/HackerWins/summernote" target="_blank">Project</a> · <a href="//github.com/HackerWins/summernote/issues" target="_blank">Issues</a></p>' +
                     '</div>' +
                   '</div>' +
                 '</div>' +
               '</div>' +
             '</div>';
    };

    tplStatusbar = function () {
      return '<div class="note-resizebar"><div class="note-icon-bar"></div><div class="note-icon-bar"></div><div class="note-icon-bar"></div></div>';
    };
    /* jshint ignore:end */

    // createTooltip
    var createTooltip = function ($container, sPlacement) {
      $container.find('button').each(function (i, elBtn) {
        var $btn = $(elBtn);
        var tplShortcut = $btn.attr(agent.bMac ? 'data-mac-shortcut': 'data-shortcut');
        if (tplShortcut) { $btn.attr('title', function (i, v) { return v + ' (' + tplShortcut + ')'; }); }
      // bootstrap tooltip on btn-group bug: https://github.com/twitter/bootstrap/issues/5687
      }).tooltip({container: 'body', trigger: 'hover', placement: sPlacement || 'top'})
        .on('click', function () {$(this).tooltip('hide'); });
    };

    // pallete colors
    var aaColor = [
      ['#000000', '#424242', '#636363', '#9C9C94', '#CEC6CE', '#EFEFEF', '#F7F7F7', '#FFFFFF'],
      ['#FF0000', '#FF9C00', '#FFFF00', '#00FF00', '#00FFFF', '#0000FF', '#9C00FF', '#FF00FF'],
      ['#F7C6CE', '#FFE7CE', '#FFEFC6', '#D6EFD6', '#CEDEE7', '#CEE7F7', '#D6D6E7', '#E7D6DE'],
      ['#E79C9C', '#FFC69C', '#FFE79C', '#B5D6A5', '#A5C6CE', '#9CC6EF', '#B5A5D6', '#D6A5BD'],
      ['#E76363', '#F7AD6B', '#FFD663', '#94BD7B', '#73A5AD', '#6BADDE', '#8C7BC6', '#C67BA5'],
      ['#CE0000', '#E79439', '#EFC631', '#6BA54A', '#4A7B8C', '#3984C6', '#634AA5', '#A54A7B'],
      ['#9C0000', '#B56308', '#BD9400', '#397B21', '#104A5A', '#085294', '#311873', '#731842'],
      ['#630000', '#7B3900', '#846300', '#295218', '#083139', '#003163', '#21104A', '#4A1031']
    ];

    // createPalette
    var createPalette = function ($container) {
      $container.find('.note-color-palette').each(function () {
        var $palette = $(this), sEvent = $palette.attr('data-target-event');
        var aPaletteContents = [];
        for (var row = 0, szRow = aaColor.length; row < szRow; row++) {
          var aColor = aaColor[row];
          var aButton = [];
          for (var col = 0, szCol = aColor.length; col < szCol; col++) {
            var sColor = aColor[col];
            aButton.push(['<button type="button" class="note-color-btn" style="background-color:', sColor,
                           ';" data-event="', sEvent,
                           '" data-value="', sColor,
                           '" title="', sColor,
                           '" data-toggle="button" tabindex="-1"></button>'].join(''));
          }
          aPaletteContents.push('<div>' + aButton.join('') + '</div>');
        }
        $palette.html(aPaletteContents.join(''));
      });
    };

    /**
     * create summernote layout
     *
     * @param {jQuery} $holder
     * @param {Object} options
     */
    this.createLayout = function ($holder, options) {
      //already created
      var next = $holder.next();
      if (next && next.hasClass('note-editor')) { return; }

      //01. create Editor
      var $editor = $('<div class="note-editor"></div>');
      if (options.width) {
        $editor.width(options.width);
      }

      //02. statusbar (resizebar)
      if (options.height > 0) {
        $('<div class="note-statusbar">' + tplStatusbar() + '</div>').prependTo($editor);
      }

      //03. create Editable
      var isContentEditable = !$holder.is(':disabled');
      var $editable = $('<div class="note-editable" contentEditable="' + isContentEditable + '"></div>')
          .prependTo($editor);
      if (options.height) {
        $editable.height(options.height);
      }
      if (options.direction) {
        $editable.attr('dir', options.direction);
      }

      $editable.html(dom.html($holder) || dom.emptyPara);

      //031. create codable
      $('<textarea class="note-codable"></textarea>').prependTo($editor);

      var langInfo = $.summernote.lang[options.lang];

      //04. create Toolbar
      var sToolbar = '';
      for (var idx = 0, sz = options.toolbar.length; idx < sz; idx ++) {
        var group = options.toolbar[idx];
        sToolbar += '<div class="note-' + group[0] + ' btn-group">';
        for (var i = 0, szGroup = group[1].length; i < szGroup; i++) {
          sToolbar += tplToolbarInfo[group[1][i]](langInfo);
        }
        sToolbar += '</div>';
      }

      sToolbar = '<div class="note-toolbar btn-toolbar">' + sToolbar + '</div>';

      var $toolbar = $(sToolbar).prependTo($editor);
      createPalette($toolbar);
      createTooltip($toolbar, 'bottom');

      //05. create Popover
      var $popover = $(tplPopover(langInfo)).prependTo($editor);
      createTooltip($popover);

      //06. handle(control selection, ...)
      $(tplHandle()).prependTo($editor);

      //07. create Dialog
      var $dialog = $(tplDialog(langInfo, options)).prependTo($editor);
      $dialog.find('button.close, a.modal-close').click(function () {
        $(this).closest('.modal').modal('hide');
      });

      //08. create Dropzone
      $('<div class="note-dropzone"><div class="note-dropzone-message"></div></div>').prependTo($editor);

      //09. Editor/Holder switch
      $editor.insertAfter($holder);
      $holder.hide();
    };

    /**
     * returns layoutInfo from holder
     *
     * @param {jQuery} $holder - placeholder
     * @returns {Object}
     */
    this.layoutInfoFromHolder = function ($holder) {
      var $editor = $holder.next();
      if (!$editor.hasClass('note-editor')) { return; }

      var layoutInfo = dom.buildLayoutInfo($editor);
      // cache all properties.
      for (var key in layoutInfo) {
        if (layoutInfo.hasOwnProperty(key)) {
          layoutInfo[key] = layoutInfo[key].call();
        }
      }
      return layoutInfo;
    };

    /**
     * removeLayout
     *
     * @param {jQuery} $holder - placeholder
     */
    this.removeLayout = function ($holder) {
      var info = this.layoutInfoFromHolder($holder);
      if (!info) { return; }
      $holder.html(info.editable.html());

      info.editor.remove();
      $holder.show();
    };
  };

  // jQuery namespace for summernote
  $.summernote = $.summernote || {};

  // extends default `settings`
  $.extend($.summernote, settings);

  var renderer = new Renderer();
  var eventHandler = new EventHandler();

  /**
   * extend jquery fn
   */
  $.fn.extend({
    /**
     * initialize summernote
     *  - create editor layout and attach Mouse and keyboard events.
     *
     * @param {Object} options
     * @returns {this}
     */
    summernote: function (options) {
      // extend default options
      options = $.extend({}, $.summernote.options, options);

      this.each(function (idx, elHolder) {
        var $holder = $(elHolder);

        // createLayout with options
        renderer.createLayout($holder, options);

        var info = renderer.layoutInfoFromHolder($holder);
        eventHandler.attach(info, options);

        // Textarea: auto filling the code before form submit.
        if (dom.isTextarea($holder[0])) {
          $holder.closest('form').submit(function () {
            $holder.html($holder.code());
          });
        }
      });

      // focus on first editable element
      if (this.first() && options.focus) {
        var info = renderer.layoutInfoFromHolder(this.first());
        info.editable.focus();
      }

      // callback on init
      if (this.length > 0 && options.oninit) {
        options.oninit();
      }

      return this;
    },
    // 

    /**
     * get the HTML contents of note or set the HTML contents of note.
     *
     * @param {String} [sHTML] - HTML contents(optional, set)
     * @returns {this|String} - context(set) or HTML contents of note(get).
     */
    code: function (sHTML) {
      // get the HTML contents of note
      if (sHTML === undefined) {
        var $holder = this.first();
        if ($holder.length === 0) { return; }
        var info = renderer.layoutInfoFromHolder($holder);
        if (!!(info && info.editable)) {
          var bCodeview = info.editor.hasClass('codeview');
          if (bCodeview && agent.bCodeMirror) {
            info.codable.data('cmEditor').save();
          }
          return bCodeview ? info.codable.val() : info.editable.html();
        }
        return $holder.html();
      }

      // set the HTML contents of note
      this.each(function (i, elHolder) {
        var info = renderer.layoutInfoFromHolder($(elHolder));
        if (info && info.editable) { info.editable.html(sHTML); }
      });

      return this;
    },

    /**
     * destroy Editor Layout and dettach Key and Mouse Event
     * @returns {this}
     */
    destroy: function () {
      this.each(function (idx, elHolder) {
        var $holder = $(elHolder);

        var info = renderer.layoutInfoFromHolder($holder);
        if (!info || !info.editable) { return; }
        eventHandler.dettach(info);
        renderer.removeLayout($holder);
      });

      return this;
    }
  });
}));<|MERGE_RESOLUTION|>--- conflicted
+++ resolved
@@ -6,11 +6,7 @@
  * Copyright 2013 Alan Hong. and outher contributors
  * summernote may be freely distributed under the MIT license./
  *
-<<<<<<< HEAD
- * Date: 2014-01-05T06:31Z
-=======
- * Date: 2014-02-22T05:20Z
->>>>>>> 8a61435f
+ * Date: 2014-02-22T07:26Z
  */
 (function (factory) {
   /* global define */
@@ -79,6 +75,10 @@
       return elA === elB;
     };
 
+    var ok = function () {
+      return true;
+    };
+
     var fail = function () {
       return false;
     };
@@ -96,6 +96,7 @@
     return {
       eq: eq,
       eq2: eq2,
+      ok: ok,
       fail: fail,
       not: not,
       self: self
@@ -136,6 +137,28 @@
      */
     var tail = function (array) {
       return array.slice(1);
+    };
+
+    /**
+     * returns next item.
+     * @param {Array} array
+     */
+    var next = function (array, item) {
+      var idx = array.indexOf(item);
+      if (idx === -1) { return null; }
+
+      return array[idx + 1];
+    };
+
+    /**
+     * returns prev item.
+     * @param {Array} array
+     */
+    var prev = function (array, item) {
+      var idx = array.indexOf(item);
+      if (idx === -1) { return null; }
+
+      return array[idx - 1];
     };
   
     /**
@@ -196,7 +219,8 @@
     };
   
     return { head: head, last: last, initial: initial, tail: tail,
-             sum: sum, from: from, compact: compact, clusterBy: clusterBy };
+             prev: prev, next: next, sum: sum, from: from,
+             compact: compact, clusterBy: clusterBy };
   })();
 
   /**
@@ -250,16 +274,6 @@
         return node && node.nodeName === sNodeName;
       };
     };
-
-    /**
-     * returns predicate which judge whether contains className
-     */
-    var makePredByClassName = function (sClassName) {
-      // nodeName of element is always uppercase.
-      return function (node) {
-        return node && $(node).hasClass(sClassName);
-      };
-    };
   
     var isPara = function (node) {
       // Chrome(v31.0), FF(v25.0.1) use DIV for paragraph
@@ -269,15 +283,11 @@
     var isList = function (node) {
       return node && /^UL|^OL/.test(node.nodeName);
     };
-  
-<<<<<<< HEAD
-    // returns whether node is `note-editable` or not.
-    var isEditable = makePredByClassName('note-editable');
-    // returns whether node is `note-control-sizing` or not.
-    var isControlSizing = makePredByClassName('note-control-sizing');
-
-=======
->>>>>>> 8a61435f
+
+    var isCell = function (node) {
+      return node && /^TD|^TH/.test(node.nodeName);
+    };
+  
     /**
      * find nearest ancestor predicate hit
      *
@@ -336,18 +346,19 @@
       var aNode = [];
   
       var bStart = false, bEnd = false;
-      var fnWalk = function (node) {
+
+      // DFS(depth first search) with commonAcestor.
+      (function fnWalk(node) {
         if (!node) { return; } // traverse fisnish
         if (node === nodeA) { bStart = true; } // start point
         if (bStart && !bEnd) { aNode.push(node); } // between
         if (node === nodeB) { bEnd = true; return; } // end point
-  
+
         for (var idx = 0, sz = node.childNodes.length; idx < sz; idx++) {
           fnWalk(node.childNodes[idx]);
         }
-      };
-  
-      fnWalk(commonAncestor(nodeA, nodeB)); // DFS with commonAcestor.
+      })(commonAncestor(nodeA, nodeB));
+  
       return aNode;
     };
   
@@ -372,7 +383,7 @@
      * listing next siblings (until predicate hit).
      *
      * @param {Element} node
-     * @param {Function} pred [optional] - predicate function
+     * @param {Function} [pred] - predicate function
      */
     var listNext = function (node, pred) {
       pred = pred || func.fail;
@@ -384,6 +395,30 @@
         node = node.nextSibling;
       }
       return aNext;
+    };
+
+    /**
+     * listing descendant nodes
+     *
+     * @param {Element} node
+     * @param {Function} [pred] - predicate function
+     */
+    var listDescendant = function (node, pred) {
+      var aDescendant = [];
+      pred = pred || func.ok;
+
+      // start DFS(depth first search) with node
+      (function fnWalk(current) {
+        console.log(current);
+        if (node !== current && pred(current)) {
+          aDescendant.push(current);
+        }
+        for (var idx = 0, sz = current.childNodes.length; idx < sz; idx++) {
+          fnWalk(current.childNodes[idx]);
+        }
+      })(node);
+
+      return aDescendant;
     };
   
     /**
@@ -541,6 +576,8 @@
       isText: isText,
       isPara: isPara,
       isList: isList,
+      isTable: makePredByNodeName('TABLE'),
+      isCell: isCell,
       isAnchor: makePredByNodeName('A'),
       isDiv: makePredByNodeName('DIV'),
       isLi: makePredByNodeName('LI'),
@@ -551,11 +588,11 @@
       isI: makePredByNodeName('I'),
       isImg: makePredByNodeName('IMG'),
       isTextarea: makePredByNodeName('TEXTAREA'),
-      isTable: makePredByNodeName('TABLE'),
       ancestor: ancestor,
       listAncestor: listAncestor,
       listNext: listNext,
       listPrev: listPrev,
+      listDescendant: listDescendant,
       commonAncestor: commonAncestor,
       listBetween: listBetween,
       insertAfter: insertAfter,
@@ -819,6 +856,7 @@
 
   /**
    * Style
+   * @class
    */
   var Style = function () {
     /**
@@ -1045,6 +1083,14 @@
         }));
         return $.map(list.clusterBy(aMatched, func.eq2), list.head);
       };
+
+      /**
+       * returns commonAncestor of range
+       * @return {Element} - commonAncestor
+       */
+      this.commonAncestor = function () {
+        return dom.commonAncestor(sc, ec);
+      };
       
       /**
        * makeIsOn: return isOn(pred) function
@@ -1052,7 +1098,7 @@
       var makeIsOn = function (pred) {
         return function () {
           var elAncestor = dom.ancestor(sc, pred);
-          return elAncestor && (elAncestor === dom.ancestor(ec, pred));
+          return !!elAncestor && (elAncestor === dom.ancestor(ec, pred));
         };
       };
   
@@ -1163,7 +1209,28 @@
     };
   })();
 
+  /**
+   * Table
+   * @class
+   */
   var Table = function () {
+    /**
+     * handle tab key
+     *
+     * @param {WrappedRange} rng
+     * @param {Boolean} bShift
+     */
+    this.tab = function (rng, bShift) {
+      var elCell = dom.ancestor(rng.commonAncestor(), dom.isCell);
+      var elTable = dom.ancestor(elCell, dom.isTable);
+      var aCell = dom.listDescendant(elTable, dom.isCell);
+
+      var elNext = list[bShift ? 'prev' : 'next'](aCell, elCell);
+      if (elNext) {
+        range.create(elNext, 0).select();
+      }
+    };
+
     /**
      * create empty table element
      *
@@ -1190,6 +1257,7 @@
 
   /**
    * Editor
+   * @class
    */
   var Editor = function () {
 
@@ -1266,22 +1334,14 @@
     }
     /* jshint ignore:end */
 
-<<<<<<< HEAD
-    var insertTab = function ($editable, rng) {
+    /**
+     * @param {jQuery} $editable 
+     * @param {WrappedRange} rng
+     * @param {Number} nTabsize
+     */
+    var insertTab = function ($editable, rng, nTabsize) {
       recordUndo($editable);
-      var sNbsp = new Array($editable.data('tabsize') + 1).join('&nbsp;');
-=======
-    /**
-     * handle tab key
-     *
-     * @param {jQuery} $editable
-     * @param {Number} tabsize
-     */
-    this.tab = function ($editable, tabsize) {
-      recordUndo($editable);
-      var rng = range.create();
-      var sNbsp = new Array(tabsize + 1).join('&nbsp;');
->>>>>>> 8a61435f
+      var sNbsp = new Array(nTabsize + 1).join('&nbsp;');
       rng.insertNode($('<span id="noteTab">' + sNbsp + '</span>')[0]);
       var $tab = $('#noteTab').removeAttr('id');
       rng = range.create($tab[0], 1);
@@ -1290,29 +1350,25 @@
     };
 
     /**
-<<<<<<< HEAD
-     * handle tag key
-     * @param $editable {jQuery}
-     */
-    this.tab = function ($editable) {
+     * handle tab key
+     * @param {jQuery} $editable 
+     * @param {Number} nTabsize
+     * @param {Boolean} bShift
+     */
+    this.tab = function ($editable, nTabsize, bShift) {
       var rng = range.create();
-      if (rng.isOnCell) {
-
+      if (rng.isCollapsed() && rng.isOnCell()) {
+        table.tab(rng, bShift);
       } else {
-        insertTab($editable, rng);
-      }
-    };
-
-    /**
-     * insert Image
-     * @param $editable {jQuery}
-     * @param sUrl {string}
-=======
+        insertTab($editable, rng, nTabsize);
+      }
+    };
+
+    /**
      * insert image
      *
      * @param {jQuery} $editable
      * @param {String} sUrl
->>>>>>> 8a61435f
      */
     this.insertImage = function ($editable, sUrl) {
       async.loadImage(sUrl).done(function (image) {
@@ -1615,6 +1671,7 @@
 
   /**
    * History
+   * @class
    */
   var History = function () {
     var aUndo = [], aRedo = [];
@@ -2085,9 +2142,9 @@
       var bExecCmd = (bCmd || bShift || keyCode === key.TAB);
       var oLayoutInfo = (bExecCmd) ? makeLayoutInfo(event.target) : null;
 
-      var tabsize = oLayoutInfo && oLayoutInfo.editor().data('options').tabsize;
-      if (keyCode === key.TAB && tabsize) {
-        editor.tab(oLayoutInfo.editable(), tabsize);
+      if (keyCode === key.TAB) {
+        var nTabsize = oLayoutInfo.editor().data('options').tabsize;
+        editor.tab(oLayoutInfo.editable(), nTabsize, bShift);
       } else if (bCmd && ((bShift && keyCode === key.Z) || keyCode === key.Y)) {
         editor.redo(oLayoutInfo.editable());
       } else if (bCmd && keyCode === key.Z) {
