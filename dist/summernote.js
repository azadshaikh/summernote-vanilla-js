--- conflicted
+++ resolved
@@ -6,11 +6,7 @@
  * Copyright 2013-2015 Alan Hong. and other contributors
  * summernote may be freely distributed under the MIT license./
  *
-<<<<<<< HEAD
- * Date: 2015-10-01T09:12Z
-=======
- * Date: 2015-10-01T09:31Z
->>>>>>> 0e1d5022
+ * Date: 2015-10-01T09:32Z
  */
 (function (factory) {
   /* global define */
@@ -5851,7 +5847,6 @@
     };
   };
 
-<<<<<<< HEAD
   var HintPopover = function (summernote) {
     var self = this;
     var ui = $.summernote.ui;
@@ -6101,8 +6096,6 @@
     };
   };
 
-=======
->>>>>>> 0e1d5022
   var SpecialCharDialog = function (summernote) {
     var self = this;
     var ui = $.summernote.ui;
@@ -6654,10 +6647,7 @@
         'imagePopover': ImagePopover,
         'helpDialog': HelpDialog,
         'airPopover': AirPopover,
-<<<<<<< HEAD
         'hintPopover': HintPopover,
-=======
->>>>>>> 0e1d5022
         'specialCharDialog' : SpecialCharDialog
       },
 
