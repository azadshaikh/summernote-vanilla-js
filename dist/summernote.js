/**
 * Super simple wysiwyg editor on Bootstrap v0.5.10
 * http://hackerwins.github.io/summernote/
 *
 * summernote.js
 * Copyright 2013-2014 Alan Hong. and other contributors
 * summernote may be freely distributed under the MIT license./
 *
<<<<<<< HEAD
 * Date: 2014-10-29T19:18Z
=======
 * Date: 2014-10-10T00:57Z
>>>>>>> f7b66180
 */
(function (factory) {
  /* global define */
  if (typeof define === 'function' && define.amd) {
    // AMD. Register as an anonymous module.
    define(['jquery'], factory);
  } else {
    // Browser globals: jQuery
    factory(window.jQuery);
  }
}(function ($) {
  


  if ('function' !== typeof Array.prototype.reduce) {
    /**
     * Array.prototype.reduce fallback
     *
     * https://developer.mozilla.org/en-US/docs/Web/JavaScript/Reference/Global_Objects/Array/Reduce
     */
    Array.prototype.reduce = function (callback, optInitialValue) {
      var idx, value, length = this.length >>> 0, isValueSet = false;
      if (1 < arguments.length) {
        value = optInitialValue;
        isValueSet = true;
      }
      for (idx = 0; length > idx; ++idx) {
        if (this.hasOwnProperty(idx)) {
          if (isValueSet) {
            value = callback(value, this[idx], idx, this);
          } else {
            value = this[idx];
            isValueSet = true;
          }
        }
      }
      if (!isValueSet) {
        throw new TypeError('Reduce of empty array with no initial value');
      }
      return value;
    };
  }

  if ('function' !== typeof Array.prototype.filter) {
    Array.prototype.filter = function (fun/*, thisArg*/) {
      if (this === void 0 || this === null) {
        throw new TypeError();
      }
  
      var t = Object(this);
      var len = t.length >>> 0;
      if (typeof fun !== 'function') {
        throw new TypeError();
      }
  
      var res = [];
      var thisArg = arguments.length >= 2 ? arguments[1] : void 0;
      for (var i = 0; i < len; i++) {
        if (i in t) {
          var val = t[i];
          if (fun.call(thisArg, val, i, t)) {
            res.push(val);
          }
        }
      }
  
      return res;
    };
  }

  var isSupportAmd = typeof define === 'function' && define.amd;

  /**
   * returns whether font is installed or not.
   * @param {String} fontName
   * @return {Boolean}
   */
  var isFontInstalled = function (fontName) {
    var testFontName = fontName === 'Comic Sans MS' ? 'Courier New' : 'Comic Sans MS';
    var $tester = $('<div>').css({
      position: 'absolute',
      left: '-9999px',
      top: '-9999px',
      fontSize: '200px'
    }).text('mmmmmmmmmwwwwwww').appendTo(document.body);

    var originalWidth = $tester.css('fontFamily', testFontName).width();
    var width = $tester.css('fontFamily', fontName + ',' + testFontName).width();

    $tester.remove();

    return originalWidth !== width;
  };

  /**
   * Object which check platform and agent
   */
  var agent = {
    isMac: navigator.appVersion.indexOf('Mac') > -1,
    isMSIE: navigator.userAgent.indexOf('MSIE') > -1 || navigator.userAgent.indexOf('Trident') > -1,
    isFF: navigator.userAgent.indexOf('Firefox') > -1,
    jqueryVersion: parseFloat($.fn.jquery),
    isSupportAmd: isSupportAmd,
    hasCodeMirror: isSupportAmd ? require.specified('CodeMirror') : !!window.CodeMirror,
    isFontInstalled: isFontInstalled,
    isW3CRangeSupport: !!document.createRange
  };

  /**
   * func utils (for high-order func's arg)
   */
  var func = (function () {
    var eq = function (itemA) {
      return function (itemB) {
        return itemA === itemB;
      };
    };

    var eq2 = function (itemA, itemB) {
      return itemA === itemB;
    };

    var peq2 = function (propName) {
      return function (itemA, itemB) {
        return itemA[propName] === itemB[propName];
      };
    };

    var ok = function () {
      return true;
    };

    var fail = function () {
      return false;
    };

    var not = function (f) {
      return function () {
        return !f.apply(f, arguments);
      };
    };

    var and = function (fA, fB) {
      return function (item) {
        return fA(item) && fB(item);
      };
    };

    var self = function (a) {
      return a;
    };

    var idCounter = 0;

    /**
     * generate a globally-unique id
     *
     * @param {String} [prefix]
     */
    var uniqueId = function (prefix) {
      var id = ++idCounter + '';
      return prefix ? prefix + id : id;
    };

    /**
     * returns bnd (bounds) from rect
     *
     * - IE Compatability Issue: http://goo.gl/sRLOAo
     * - Scroll Issue: http://goo.gl/sNjUc
     *
     * @param {Rect} rect
     * @return {Object} bounds
     * @return {Number} bounds.top
     * @return {Number} bounds.left
     * @return {Number} bounds.width
     * @return {Number} bounds.height
     */
    var rect2bnd = function (rect) {
      var $document = $(document);
      return {
        top: rect.top + $document.scrollTop(),
        left: rect.left + $document.scrollLeft(),
        width: rect.right - rect.left,
        height: rect.bottom - rect.top
      };
    };

    /**
     * returns a copy of the object where the keys have become the values and the values the keys.
     * @param {Object} obj
     * @return {Object}
     */
    var invertObject = function (obj) {
      var inverted = {};
      for (var key in obj) {
        if (obj.hasOwnProperty(key)) {
          inverted[obj[key]] = key;
        }
      }
      return inverted;
    };

    return {
      eq: eq,
      eq2: eq2,
      peq2: peq2,
      ok: ok,
      fail: fail,
      self: self,
      not: not,
      and: and,
      uniqueId: uniqueId,
      rect2bnd: rect2bnd,
      invertObject: invertObject
    };
  })();

  /**
   * list utils
   */
  var list = (function () {
    /**
     * returns the first item of an array.
     *
     * @param {Array} array
     */
    var head = function (array) {
      return array[0];
    };

    /**
     * returns the last item of an array.
     *
     * @param {Array} array
     */
    var last = function (array) {
      return array[array.length - 1];
    };

    /**
     * returns everything but the last entry of the array.
     *
     * @param {Array} array
     */
    var initial = function (array) {
      return array.slice(0, array.length - 1);
    };

    /**
     * returns the rest of the items in an array.
     *
     * @param {Array} array
     */
    var tail = function (array) {
      return array.slice(1);
    };

    /**
     * returns item of array
     */
    var find = function (array, pred) {
      for (var idx = 0, len = array.length; idx < len; idx ++) {
        var item = array[idx];
        if (pred(item)) {
          return item;
        }
      }
    };

    /**
     * returns true if all of the values in the array pass the predicate truth test.
     */
    var all = function (array, pred) {
      for (var idx = 0, len = array.length; idx < len; idx ++) {
        if (!pred(array[idx])) {
          return false;
        }
      }
      return true;
    };

    /**
     * returns true if the value is present in the list.
     */
    var contains = function (array, item) {
      return $.inArray(item, array) !== -1;
    };

    /**
     * get sum from a list
     *
     * @param {Array} array - array
     * @param {Function} fn - iterator
     */
    var sum = function (array, fn) {
      fn = fn || func.self;
      return array.reduce(function (memo, v) {
        return memo + fn(v);
      }, 0);
    };
  
    /**
     * returns a copy of the collection with array type.
     * @param {Collection} collection - collection eg) node.childNodes, ...
     */
    var from = function (collection) {
      var result = [], idx = -1, length = collection.length;
      while (++idx < length) {
        result[idx] = collection[idx];
      }
      return result;
    };
  
    /**
     * cluster elements by predicate function.
     *
     * @param {Array} array - array
     * @param {Function} fn - predicate function for cluster rule
     * @param {Array[]}
     */
    var clusterBy = function (array, fn) {
      if (!array.length) { return []; }
      var aTail = tail(array);
      return aTail.reduce(function (memo, v) {
        var aLast = last(memo);
        if (fn(last(aLast), v)) {
          aLast[aLast.length] = v;
        } else {
          memo[memo.length] = [v];
        }
        return memo;
      }, [[head(array)]]);
    };
  
    /**
     * returns a copy of the array with all falsy values removed
     *
     * @param {Array} array - array
     * @param {Function} fn - predicate function for cluster rule
     */
    var compact = function (array) {
      var aResult = [];
      for (var idx = 0, len = array.length; idx < len; idx ++) {
        if (array[idx]) { aResult.push(array[idx]); }
      }
      return aResult;
    };

    /**
     * produces a duplicate-free version of the array
     *
     * @param {Array} array
     */
    var unique = function (array) {
      var results = [];

      for (var idx = 0, len = array.length; idx < len; idx ++) {
        if (!contains(results, array[idx])) {
          results.push(array[idx]);
        }
      }

      return results;
    };
  
    return { head: head, last: last, initial: initial, tail: tail,
             find: find, contains: contains,
             all: all, sum: sum, from: from,
             clusterBy: clusterBy, compact: compact, unique: unique };
  })();


  var NBSP_CHAR = String.fromCharCode(160);
  var ZERO_WIDTH_NBSP_CHAR = '\ufeff';

  /**
   * Dom functions
   */
  var dom = (function () {
    /**
     * returns whether node is `note-editable` or not.
     *
     * @param {Node} node
     * @return {Boolean}
     */
    var isEditable = function (node) {
      return node && $(node).hasClass('note-editable');
    };

    /**
     * returns whether node is `note-control-sizing` or not.
     *
     * @param {Node} node
     * @return {Boolean}
     */
    var isControlSizing = function (node) {
      return node && $(node).hasClass('note-control-sizing');
    };

    /**
     * build layoutInfo from $editor(.note-editor)
     *
     * @param {jQuery} $editor
     * @return {Object}
     */
    var buildLayoutInfo = function ($editor) {
      var makeFinder;

      // air mode
      if ($editor.hasClass('note-air-editor')) {
        var id = list.last($editor.attr('id').split('-'));
        makeFinder = function (sIdPrefix) {
          return function () { return $(sIdPrefix + id); };
        };

        return {
          editor: function () { return $editor; },
          editable: function () { return $editor; },
          popover: makeFinder('#note-popover-'),
          handle: makeFinder('#note-handle-'),
          dialog: makeFinder('#note-dialog-')
        };

        // frame mode
      } else {
        makeFinder = function (sClassName) {
          return function () { return $editor.find(sClassName); };
        };
        return {
          editor: function () { return $editor; },
          dropzone: makeFinder('.note-dropzone'),
          toolbar: makeFinder('.note-toolbar'),
          editable: makeFinder('.note-editable'),
          codable: makeFinder('.note-codable'),
          statusbar: makeFinder('.note-statusbar'),
          popover: makeFinder('.note-popover'),
          handle: makeFinder('.note-handle'),
          dialog: makeFinder('.note-dialog')
        };
      }
    };

    /**
     * returns predicate which judge whether nodeName is same
     *
     * @param {String} nodeName
     * @return {String}
     */
    var makePredByNodeName = function (nodeName) {
      nodeName = nodeName.toUpperCase();
      return function (node) {
        return node && node.nodeName.toUpperCase() === nodeName;
      };
    };

    var isText = function (node) {
      return node && node.nodeType === 3;
    };

    /**
     * ex) br, col, embed, hr, img, input, ...
     * @see http://www.w3.org/html/wg/drafts/html/master/syntax.html#void-elements
     */
    var isVoid = function (node) {
      return node && /^BR|^IMG|^HR/.test(node.nodeName.toUpperCase());
    };

    var isPara = function (node) {
      if (isEditable(node)) {
        return false;
      }

      // Chrome(v31.0), FF(v25.0.1) use DIV for paragraph
      return node && /^DIV|^P|^LI|^H[1-7]/.test(node.nodeName.toUpperCase());
    };

    var isLi = makePredByNodeName('LI');

    var isPurePara = function (node) {
      return isPara(node) && !isLi(node);
    };

    var isInline = function (node) {
      return !isBodyContainer(node) && !isList(node) && !isPara(node);
    };

    var isList = function (node) {
      return node && /^UL|^OL/.test(node.nodeName.toUpperCase());
    };

    var isCell = function (node) {
      return node && /^TD|^TH/.test(node.nodeName.toUpperCase());
    };

    var isBlockquote = makePredByNodeName('BLOCKQUOTE');

    var isBodyContainer = function (node) {
      return isCell(node) || isBlockquote(node) || isEditable(node);
    };

    var isAnchor = makePredByNodeName('A');

    var isParaInline = function (node) {
      return isInline(node) && !!ancestor(node, isPara);
    };

    var isBodyInline = function (node) {
      return isInline(node) && !ancestor(node, isPara);
    };

    var isBody = makePredByNodeName('BODY');

    /**
     * blank HTML for cursor position
     */
    var blankHTML = agent.isMSIE ? '&nbsp;' : '<br>';

    /**
     * returns #text's text size or element's childNodes size
     *
     * @param {Node} node
     */
    var nodeLength = function (node) {
      if (isText(node)) {
        return node.nodeValue.length;
      }

      return node.childNodes.length;
    };

    /**
     * returns whether node is empty or not.
     *
     * @param {Node} node
     * @return {Boolean}
     */
    var isEmpty = function (node) {
      var len = nodeLength(node);

      if (len === 0) {
        return true;
      } else if (!dom.isText(node) && len === 1 && node.innerHTML === blankHTML) {
        // ex) <p><br></p>, <span><br></span>
        return true;
      }

      return false;
    };

    /**
     * padding blankHTML if node is empty (for cursor position)
     */
    var paddingBlankHTML = function (node) {
      if (!isVoid(node) && !nodeLength(node)) {
        node.innerHTML = blankHTML;
      }
    };

    /**
     * find nearest ancestor predicate hit
     *
     * @param {Node} node
     * @param {Function} pred - predicate function
     */
    var ancestor = function (node, pred) {
      while (node) {
        if (pred(node)) { return node; }
        if (isEditable(node)) { break; }

        node = node.parentNode;
      }
      return null;
    };

    /**
     * returns new array of ancestor nodes (until predicate hit).
     *
     * @param {Node} node
     * @param {Function} [optional] pred - predicate function
     */
    var listAncestor = function (node, pred) {
      pred = pred || func.fail;

      var ancestors = [];
      ancestor(node, function (el) {
        if (!isEditable(el)) {
          ancestors.push(el);
        }

        return pred(el);
      });
      return ancestors;
    };

    /**
     * find farthest ancestor predicate hit
     */
    var lastAncestor = function (node, pred) {
      var ancestors = listAncestor(node);
      return list.last(ancestors.filter(pred));
    };

    /**
     * returns common ancestor node between two nodes.
     *
     * @param {Node} nodeA
     * @param {Node} nodeB
     */
    var commonAncestor = function (nodeA, nodeB) {
      var ancestors = listAncestor(nodeA);
      for (var n = nodeB; n; n = n.parentNode) {
        if ($.inArray(n, ancestors) > -1) { return n; }
      }
      return null; // difference document area
    };

    /**
     * listing all previous siblings (until predicate hit).
     *
     * @param {Node} node
     * @param {Function} [optional] pred - predicate function
     */
    var listPrev = function (node, pred) {
      pred = pred || func.fail;

      var nodes = [];
      while (node) {
        if (pred(node)) { break; }
        nodes.push(node);
        node = node.previousSibling;
      }
      return nodes;
    };

    /**
     * listing next siblings (until predicate hit).
     *
     * @param {Node} node
     * @param {Function} [pred] - predicate function
     */
    var listNext = function (node, pred) {
      pred = pred || func.fail;

      var nodes = [];
      while (node) {
        if (pred(node)) { break; }
        nodes.push(node);
        node = node.nextSibling;
      }
      return nodes;
    };

    /**
     * listing descendant nodes
     *
     * @param {Node} node
     * @param {Function} [pred] - predicate function
     */
    var listDescendant = function (node, pred) {
      var descendents = [];
      pred = pred || func.ok;

      // start DFS(depth first search) with node
      (function fnWalk(current) {
        if (node !== current && pred(current)) {
          descendents.push(current);
        }
        for (var idx = 0, len = current.childNodes.length; idx < len; idx++) {
          fnWalk(current.childNodes[idx]);
        }
      })(node);

      return descendents;
    };

    /**
     * wrap node with new tag.
     *
     * @param {Node} node
     * @param {Node} tagName of wrapper
     * @return {Node} - wrapper
     */
    var wrap = function (node, wrapperName) {
      var parent = node.parentNode;
      var wrapper = $('<' + wrapperName + '>')[0];

      parent.insertBefore(wrapper, node);
      wrapper.appendChild(node);

      return wrapper;
    };

    /**
     * insert node after preceding
     *
     * @param {Node} node
     * @param {Node} preceding - predicate function
     */
    var insertAfter = function (node, preceding) {
      var next = preceding.nextSibling, parent = preceding.parentNode;
      if (next) {
        parent.insertBefore(node, next);
      } else {
        parent.appendChild(node);
      }
      return node;
    };

    /**
     * append elements.
     *
     * @param {Node} node
     * @param {Collection} aChild
     */
    var appendChildNodes = function (node, aChild) {
      $.each(aChild, function (idx, child) {
        node.appendChild(child);
      });
      return node;
    };

    /**
     * returns whether boundaryPoint is left edge or not.
     *
     * @param {BoundaryPoint} point
     * @return {Boolean}
     */
    var isLeftEdgePoint = function (point) {
      return point.offset === 0;
    };

    /**
     * returns whether boundaryPoint is right edge or not.
     *
     * @param {BoundaryPoint} point
     * @return {Boolean}
     */
    var isRightEdgePoint = function (point) {
      return point.offset === nodeLength(point.node);
    };

    /**
     * returns whether boundaryPoint is edge or not.
     *
     * @param {BoundaryPoint} point
     * @return {Boolean}
     */
    var isEdgePoint = function (point) {
      return isLeftEdgePoint(point) || isRightEdgePoint(point);
    };

    /**
     * returns wheter node is left edge of ancestor or not.
     *
     * @param {Node} node
     * @param {Node} ancestor
     * @return {Boolean}
     */
    var isLeftEdgeOf = function (node, ancestor) {
      while (node && node !== ancestor) {
        if (position(node) !== 0) {
          return false;
        }
        node = node.parentNode;
      }

      return true;
    };

    /**
     * returns whether node is right edge of ancestor or not.
     *
     * @param {Node} node
     * @param {Node} ancestor
     * @return {Boolean}
     */
    var isRightEdgeOf = function (node, ancestor) {
      while (node && node !== ancestor) {
        if (position(node) !== nodeLength(node.parentNode) - 1) {
          return false;
        }
        node = node.parentNode;
      }

      return true;
    };

    /**
     * returns offset from parent.
     *
     * @param {Node} node
     */
    var position = function (node) {
      var offset = 0;
      while ((node = node.previousSibling)) {
        offset += 1;
      }
      return offset;
    };

    var hasChildren = function (node) {
      return !!(node && node.childNodes && node.childNodes.length);
    };

    /**
     * returns previous boundaryPoint
     *
     * @param {BoundaryPoint} point
     * @param {Boolean} isSkipInnerOffset
     * @return {BoundaryPoint}
     */
    var prevPoint = function (point, isSkipInnerOffset) {
      var node, offset;

      if (point.offset === 0) {
        if (isEditable(point.node)) {
          return null;
        }

        node = point.node.parentNode;
        offset = position(point.node);
      } else if (hasChildren(point.node)) {
        node = point.node.childNodes[point.offset - 1];
        offset = nodeLength(node);
      } else {
        node = point.node;
        offset = isSkipInnerOffset ? 0 : point.offset - 1;
      }

      return {
        node: node,
        offset: offset
      };
    };

    /**
     * returns next boundaryPoint
     *
     * @param {BoundaryPoint} point
     * @param {Boolean} isSkipInnerOffset
     * @return {BoundaryPoint}
     */
    var nextPoint = function (point, isSkipInnerOffset) {
      var node, offset;

      if (nodeLength(point.node) === point.offset) {
        if (isEditable(point.node)) {
          return null;
        }

        node = point.node.parentNode;
        offset = position(point.node) + 1;
      } else if (hasChildren(point.node)) {
        node = point.node.childNodes[point.offset];
        offset = 0;
      } else {
        node = point.node;
        offset = isSkipInnerOffset ? nodeLength(point.node) : point.offset + 1;
      }

      return {
        node: node,
        offset: offset
      };
    };

    /**
     * returns whether pointA and pointB is same or not.
     *
     * @param {BoundaryPoint} pointA
     * @param {BoundaryPoint} pointB
     * @return {Boolean}
     */
    var isSamePoint = function (pointA, pointB) {
      return pointA.node === pointB.node && pointA.offset === pointB.offset;
    };

    /**
     * returns whether point is visible (can set cursor) or not.
     * 
     * @param {BoundaryPoint} point
     * @return {Boolean}
     */
    var isVisiblePoint = function (point) {
      if (isText(point.node) || !hasChildren(point.node) || isEmpty(point.node)) {
        return true;
      }

      var leftNode = point.node.childNodes[point.offset - 1];
      var rightNode = point.node.childNodes[point.offset];
      if ((!leftNode || isVoid(leftNode)) && (!rightNode || isVoid(rightNode))) {
        return true;
      }

      return false;
    };

    /**
     * @param {BoundaryPoint} point
     * @param {Function} pred
     * @return {BoundaryPoint}
     */
    var prevPointUntil = function (point, pred) {
      while (point) {
        if (pred(point)) {
          return point;
        }

        point = prevPoint(point);
      }

      return null;
    };

    /**
     * @param {BoundaryPoint} point
     * @param {Function} pred
     * @return {BoundaryPoint}
     */
    var nextPointUntil = function (point, pred) {
      while (point) {
        if (pred(point)) {
          return point;
        }

        point = nextPoint(point);
      }

      return null;
    };

    /**
     * @param {BoundaryPoint} startPoint
     * @param {BoundaryPoint} endPoint
     * @param {Function} handler
     * @param {Boolean} isSkipInnerOffset
     */
    var walkPoint = function (startPoint, endPoint, handler, isSkipInnerOffset) {
      var point = startPoint;

      while (point) {
        handler(point);

        if (isSamePoint(point, endPoint)) {
          break;
        }

        var isSkipOffset = isSkipInnerOffset &&
                           startPoint.node !== point.node &&
                           endPoint.node !== point.node;
        point = nextPoint(point, isSkipOffset);
      }
    };

    /**
     * return offsetPath(array of offset) from ancestor
     *
     * @param {Node} ancestor - ancestor node
     * @param {Node} node
     */
    var makeOffsetPath = function (ancestor, node) {
      var ancestors = listAncestor(node, func.eq(ancestor));
      return $.map(ancestors, position).reverse();
    };

    /**
     * return element from offsetPath(array of offset)
     *
     * @param {Node} ancestor - ancestor node
     * @param {array} aOffset - offsetPath
     */
    var fromOffsetPath = function (ancestor, aOffset) {
      var current = ancestor;
      for (var i = 0, len = aOffset.length; i < len; i++) {
        if (current.childNodes.length <= aOffset[i]) {
          current = current.childNodes[current.childNodes.length - 1];
        } else {
          current = current.childNodes[aOffset[i]];
        }
      }
      return current;
    };

    /**
     * split element or #text
     *
     * @param {BoundaryPoint} point
     * @param {Boolean} [isSkipPaddingBlankHTML]
     * @return {Node} right node of boundaryPoint
     */
    var splitNode = function (point, isSkipPaddingBlankHTML) {
      // split #text
      if (isText(point.node)) {
        // edge case
        if (isLeftEdgePoint(point)) {
          return point.node;
        } else if (isRightEdgePoint(point)) {
          return point.node.nextSibling;
        }

        return point.node.splitText(point.offset);
      }

      // split element
      var childNode = point.node.childNodes[point.offset];
      var clone = insertAfter(point.node.cloneNode(false), point.node);
      appendChildNodes(clone, listNext(childNode));

      if (!isSkipPaddingBlankHTML) {
        paddingBlankHTML(point.node);
        paddingBlankHTML(clone);
      }

      return clone;
    };

    /**
     * split tree by point
     *
     * @param {Node} root - split root
     * @param {BoundaryPoint} point
     * @param {Boolean} [isSkipPaddingBlankHTML]
     * @return {Node} right node of boundaryPoint
     */
    var splitTree = function (root, point, isSkipPaddingBlankHTML) {
      // ex) [#text, <span>, <p>]
      var ancestors = listAncestor(point.node, func.eq(root));

      if (!ancestors.length) {
        return null;
      } else if (ancestors.length === 1) {
        return splitNode(point, isSkipPaddingBlankHTML);
      }

      return ancestors.reduce(function (node, parent) {
        var clone = insertAfter(parent.cloneNode(false), parent);

        if (node === point.node) {
          node = splitNode(point, isSkipPaddingBlankHTML);
        }

        appendChildNodes(clone, listNext(node));

        if (!isSkipPaddingBlankHTML) {
          paddingBlankHTML(parent);
          paddingBlankHTML(clone);
        }
        return clone;
      });
    };

    var create = function (nodeName) {
      return document.createElement(nodeName);
    };

    var createText = function (text) {
      return document.createTextNode(text);
    };

    /**
     * remove node, (isRemoveChild: remove child or not)
     * @param {Node} node
     * @param {Boolean} isRemoveChild
     */
    var remove = function (node, isRemoveChild) {
      if (!node || !node.parentNode) { return; }
      if (node.removeNode) { return node.removeNode(isRemoveChild); }

      var parent = node.parentNode;
      if (!isRemoveChild) {
        var nodes = [];
        var i, len;
        for (i = 0, len = node.childNodes.length; i < len; i++) {
          nodes.push(node.childNodes[i]);
        }

        for (i = 0, len = nodes.length; i < len; i++) {
          parent.insertBefore(nodes[i], node);
        }
      }

      parent.removeChild(node);
    };

    /**
     * @param {Node} node
     * @param {Function} pred
     */
    var removeWhile = function (node, pred) {
      while (node) {
        if (isEditable(node) || !pred(node)) {
          break;
        }

        var parent = node.parentNode;
        remove(node);
        node = parent;
      }
    };

    /**
     * replace node with provided nodeName
     *
     * @param {Node} node
     * @param {String} nodeName
     * @return {Node} - new node
     */
    var replace = function (node, nodeName) {
      if (node.nodeName.toUpperCase() === nodeName.toUpperCase()) {
        return node;
      }

      var newNode = create(nodeName);

      if (node.style.cssText) {
        newNode.style.cssText = node.style.cssText;
      }

      appendChildNodes(newNode, list.from(node.childNodes));
      insertAfter(newNode, node);
      remove(node);

      return newNode;
    };

    var isTextarea = makePredByNodeName('TEXTAREA');

    /**
     * get the HTML contents of node 
     *
     * @param {jQuery} $node
     * @param {Boolean} [isNewlineOnBlock]
     */
    var html = function ($node, isNewlineOnBlock) {
      var markup = isTextarea($node[0]) ? $node.val() : $node.html();

      if (isNewlineOnBlock) {
        var regexTag = /<(\/?)(\b(?!!)[^>\s]*)(.*?)(\s*\/?>)/g;
        markup = markup.replace(regexTag, function (match, endSlash, name) {
          name = name.toUpperCase();
          var isEndOfInlineContainer = /^DIV|^TD|^TH|^P|^LI|^H[1-7]/.test(name) &&
                                       !!endSlash;
          var isBlockNode = /^BLOCKQUOTE|^TABLE|^TBODY|^TR|^HR|^UL|^OL/.test(name);

          return match + ((isEndOfInlineContainer || isBlockNode) ? '\n' : '');
        });
        markup = $.trim(markup);
      }

      return markup;
    };

    var value = function ($textarea) {
      var val = $textarea.val();
      // strip line breaks
      return val.replace(/[\n\r]/g, '');
    };

    return {
      NBSP_CHAR: NBSP_CHAR,
      ZERO_WIDTH_NBSP_CHAR: ZERO_WIDTH_NBSP_CHAR,
      blank: blankHTML,
      emptyPara: '<p>' + blankHTML + '</p>',
      isEditable: isEditable,
      isControlSizing: isControlSizing,
      buildLayoutInfo: buildLayoutInfo,
      isText: isText,
      isPara: isPara,
      isPurePara: isPurePara,
      isInline: isInline,
      isBodyInline: isBodyInline,
      isBody: isBody,
      isParaInline: isParaInline,
      isList: isList,
      isTable: makePredByNodeName('TABLE'),
      isCell: isCell,
      isBlockquote: isBlockquote,
      isBodyContainer: isBodyContainer,
      isAnchor: isAnchor,
      isDiv: makePredByNodeName('DIV'),
      isLi: isLi,
      isSpan: makePredByNodeName('SPAN'),
      isB: makePredByNodeName('B'),
      isU: makePredByNodeName('U'),
      isS: makePredByNodeName('S'),
      isI: makePredByNodeName('I'),
      isImg: makePredByNodeName('IMG'),
      isTextarea: isTextarea,
      isEmpty: isEmpty,
      isEmptyAnchor: func.and(isAnchor, isEmpty),
      nodeLength: nodeLength,
      isLeftEdgePoint: isLeftEdgePoint,
      isRightEdgePoint: isRightEdgePoint,
      isEdgePoint: isEdgePoint,
      isLeftEdgeOf: isLeftEdgeOf,
      isRightEdgeOf: isRightEdgeOf,
      prevPoint: prevPoint,
      nextPoint: nextPoint,
      isSamePoint: isSamePoint,
      isVisiblePoint: isVisiblePoint,
      prevPointUntil: prevPointUntil,
      nextPointUntil: nextPointUntil,
      walkPoint: walkPoint,
      ancestor: ancestor,
      listAncestor: listAncestor,
      lastAncestor: lastAncestor,
      listNext: listNext,
      listPrev: listPrev,
      listDescendant: listDescendant,
      commonAncestor: commonAncestor,
      wrap: wrap,
      insertAfter: insertAfter,
      appendChildNodes: appendChildNodes,
      position: position,
      hasChildren: hasChildren,
      makeOffsetPath: makeOffsetPath,
      fromOffsetPath: fromOffsetPath,
      splitTree: splitTree,
      create: create,
      createText: createText,
      remove: remove,
      removeWhile: removeWhile,
      replace: replace,
      html: html,
      value: value
    };
  })();


  /**
   * Data structure
   *  - {BoundaryPoint}: a point of dom tree
   *  - {BoundaryPoints}: two boundaryPoints corresponding to the start and the end of the Range
   *
   *  @see http://www.w3.org/TR/DOM-Level-2-Traversal-Range/ranges.html#Level-2-Range-Position
   */
  var range = (function () {

    /**
     * return boundaryPoint from TextRange, inspired by Andy Na's HuskyRange.js
     *
     * @param {TextRange} textRange
     * @param {Boolean} isStart
     * @return {BoundaryPoint}
     *
     * @see http://msdn.microsoft.com/en-us/library/ie/ms535872(v=vs.85).aspx
     */
    var textRangeToPoint = function (textRange, isStart) {
      var container = textRange.parentElement(), offset;
  
      var tester = document.body.createTextRange(), prevContainer;
      var childNodes = list.from(container.childNodes);
      for (offset = 0; offset < childNodes.length; offset++) {
        if (dom.isText(childNodes[offset])) {
          continue;
        }
        tester.moveToElementText(childNodes[offset]);
        if (tester.compareEndPoints('StartToStart', textRange) >= 0) {
          break;
        }
        prevContainer = childNodes[offset];
      }
  
      if (offset !== 0 && dom.isText(childNodes[offset - 1])) {
        var textRangeStart = document.body.createTextRange(), curTextNode = null;
        textRangeStart.moveToElementText(prevContainer || container);
        textRangeStart.collapse(!prevContainer);
        curTextNode = prevContainer ? prevContainer.nextSibling : container.firstChild;
  
        var pointTester = textRange.duplicate();
        pointTester.setEndPoint('StartToStart', textRangeStart);
        var textCount = pointTester.text.replace(/[\r\n]/g, '').length;
  
        while (textCount > curTextNode.nodeValue.length && curTextNode.nextSibling) {
          textCount -= curTextNode.nodeValue.length;
          curTextNode = curTextNode.nextSibling;
        }
  
        /* jshint ignore:start */
        var dummy = curTextNode.nodeValue; // enforce IE to re-reference curTextNode, hack
        /* jshint ignore:end */
  
        if (isStart && curTextNode.nextSibling && dom.isText(curTextNode.nextSibling) &&
            textCount === curTextNode.nodeValue.length) {
          textCount -= curTextNode.nodeValue.length;
          curTextNode = curTextNode.nextSibling;
        }
  
        container = curTextNode;
        offset = textCount;
      }
  
      return {
        cont: container,
        offset: offset
      };
    };
    
    /**
     * return TextRange from boundary point (inspired by google closure-library)
     * @param {BoundaryPoint} point
     * @return {TextRange}
     */
    var pointToTextRange = function (point) {
      var textRangeInfo = function (container, offset) {
        var node, isCollapseToStart;
  
        if (dom.isText(container)) {
          var prevTextNodes = dom.listPrev(container, func.not(dom.isText));
          var prevContainer = list.last(prevTextNodes).previousSibling;
          node =  prevContainer || container.parentNode;
          offset += list.sum(list.tail(prevTextNodes), dom.nodeLength);
          isCollapseToStart = !prevContainer;
        } else {
          node = container.childNodes[offset] || container;
          if (dom.isText(node)) {
            return textRangeInfo(node, 0);
          }
  
          offset = 0;
          isCollapseToStart = false;
        }
  
        return {
          node: node,
          collapseToStart: isCollapseToStart,
          offset: offset
        };
      };
  
      var textRange = document.body.createTextRange();
      var info = textRangeInfo(point.node, point.offset);
  
      textRange.moveToElementText(info.node);
      textRange.collapse(info.collapseToStart);
      textRange.moveStart('character', info.offset);
      return textRange;
    };
    
    /**
     * Wrapped Range
     *
     * @param {Node} sc - start container
     * @param {Number} so - start offset
     * @param {Node} ec - end container
     * @param {Number} eo - end offset
     */
    var WrappedRange = function (sc, so, ec, eo) {
      this.sc = sc;
      this.so = so;
      this.ec = ec;
      this.eo = eo;
  
      // nativeRange: get nativeRange from sc, so, ec, eo
      var nativeRange = function () {
        if (agent.isW3CRangeSupport) {
          var w3cRange = document.createRange();
          w3cRange.setStart(sc, so);
          w3cRange.setEnd(ec, eo);

          return w3cRange;
        } else {
          var textRange = pointToTextRange({
            node: sc,
            offset: so
          });

          textRange.setEndPoint('EndToEnd', pointToTextRange({
            node: ec,
            offset: eo
          }));

          return textRange;
        }
      };

      this.getPoints = function () {
        return {
          sc: sc,
          so: so,
          ec: ec,
          eo: eo
        };
      };

      this.getStartPoint = function () {
        return {
          node: sc,
          offset: so
        };
      };

      this.getEndPoint = function () {
        return {
          node: ec,
          offset: eo
        };
      };

      /**
       * select update visible range
       */
      this.select = function () {
        var nativeRng = nativeRange();
        if (agent.isW3CRangeSupport) {
          var selection = document.getSelection();
          if (selection.rangeCount > 0) {
            selection.removeAllRanges();
          }
          selection.addRange(nativeRng);
        } else {
          nativeRng.select();
        }
      };

      /**
       * @return {WrappedRange}
       */
      this.normalize = function () {
        var getVisiblePoint = function (point) {
          if (!dom.isVisiblePoint(point)) {
            if (dom.isLeftEdgePoint(point)) {
              point = dom.nextPointUntil(point, dom.isVisiblePoint);
            } else if (dom.isRightEdgePoint(point)) {
              point = dom.prevPointUntil(point, dom.isVisiblePoint);
            }
          }
          return point;
        };

        var startPoint = getVisiblePoint(this.getStartPoint());
        var endPoint = getVisiblePoint(this.getStartPoint());

        return new WrappedRange(
          startPoint.node,
          startPoint.offset,
          endPoint.node,
          endPoint.offset
        );
      };

      /**
       * returns matched nodes on range
       *
       * @param {Function} [pred] - predicate function
       * @param {Object} [options]
       * @param {Boolean} [options.includeAncestor]
       * @param {Boolean} [options.fullyContains]
       * @return {Node[]}
       */
      this.nodes = function (pred, options) {
        pred = pred || func.ok;

        var includeAncestor = options && options.includeAncestor;
        var fullyContains = options && options.fullyContains;

        // TODO compare points and sort
        var startPoint = this.getStartPoint();
        var endPoint = this.getEndPoint();

        var nodes = [];
        var leftEdgeNodes = [];

        dom.walkPoint(startPoint, endPoint, function (point) {
          if (dom.isEditable(point.node)) {
            return;
          }

          var node;
          if (fullyContains) {
            if (dom.isLeftEdgePoint(point)) {
              leftEdgeNodes.push(point.node);
            }
            if (dom.isRightEdgePoint(point) && list.contains(leftEdgeNodes, point.node)) {
              node = point.node;
            }
          } else if (includeAncestor) {
            node = dom.ancestor(point.node, pred);
          } else {
            node = point.node;
          }

          if (node && pred(node)) {
            nodes.push(node);
          }
        }, true);

        return list.unique(nodes);
      };

      /**
       * returns commonAncestor of range
       * @return {Element} - commonAncestor
       */
      this.commonAncestor = function () {
        return dom.commonAncestor(sc, ec);
      };

      /**
       * returns expanded range by pred
       *
       * @param {Function} pred - predicate function
       * @return {WrappedRange}
       */
      this.expand = function (pred) {
        var startAncestor = dom.ancestor(sc, pred);
        var endAncestor = dom.ancestor(ec, pred);

        if (!startAncestor && !endAncestor) {
          return new WrappedRange(sc, so, ec, eo);
        }

        var boundaryPoints = this.getPoints();

        if (startAncestor) {
          boundaryPoints.sc = startAncestor;
          boundaryPoints.so = 0;
        }

        if (endAncestor) {
          boundaryPoints.ec = endAncestor;
          boundaryPoints.eo = dom.nodeLength(endAncestor);
        }

        return new WrappedRange(
          boundaryPoints.sc,
          boundaryPoints.so,
          boundaryPoints.ec,
          boundaryPoints.eo
        );
      };

      /**
       * @param {Boolean} isCollapseToStart
       * @return {WrappedRange}
       */
      this.collapse = function (isCollapseToStart) {
        if (isCollapseToStart) {
          return new WrappedRange(sc, so, sc, so);
        } else {
          return new WrappedRange(ec, eo, ec, eo);
        }
      };

      /**
       * splitText on range
       */
      this.splitText = function () {
        var isSameContainer = sc === ec;
        var boundaryPoints = this.getPoints();

        if (dom.isText(ec) && !dom.isEdgePoint(this.getEndPoint())) {
          ec.splitText(eo);
        }

        if (dom.isText(sc) && !dom.isEdgePoint(this.getStartPoint())) {
          boundaryPoints.sc = sc.splitText(so);
          boundaryPoints.so = 0;

          if (isSameContainer) {
            boundaryPoints.ec = boundaryPoints.sc;
            boundaryPoints.eo = eo - so;
          }
        }

        return new WrappedRange(
          boundaryPoints.sc,
          boundaryPoints.so,
          boundaryPoints.ec,
          boundaryPoints.eo
        );
      };

      /**
       * delete contents on range
       * @return {WrappedRange}
       */
      this.deleteContents = function () {
        if (this.isCollapsed()) {
          return this;
        }

        var rng = this.splitText();
        var nodes = rng.nodes(null, {
          fullyContains: true
        });

        var point = dom.prevPointUntil(rng.getStartPoint(), function (point) {
          return !list.contains(nodes, point.node);
        });

        var emptyParents = [];
        $.each(nodes, function (idx, node) {
          // find empty parents
          var parent = node.parentNode;
          if (point.node !== parent && dom.nodeLength(parent) === 1) {
            emptyParents.push(parent);
          }
          dom.remove(node, false);
        });

        // remove empty parents
        $.each(emptyParents, function (idx, node) {
          dom.remove(node, false);
        });

        return new WrappedRange(
          point.node,
          point.offset,
          point.node,
          point.offset
        );
      };
      
      /**
       * makeIsOn: return isOn(pred) function
       */
      var makeIsOn = function (pred) {
        return function () {
          var ancestor = dom.ancestor(sc, pred);
          return !!ancestor && (ancestor === dom.ancestor(ec, pred));
        };
      };
  
      // isOnEditable: judge whether range is on editable or not
      this.isOnEditable = makeIsOn(dom.isEditable);
      // isOnList: judge whether range is on list node or not
      this.isOnList = makeIsOn(dom.isList);
      // isOnAnchor: judge whether range is on anchor node or not
      this.isOnAnchor = makeIsOn(dom.isAnchor);
      // isOnAnchor: judge whether range is on cell node or not
      this.isOnCell = makeIsOn(dom.isCell);

      /**
       * @param {Function} pred
       * @return {Boolean}
       */
      this.isLeftEdgeOf = function (pred) {
        if (!dom.isLeftEdgePoint(this.getStartPoint())) {
          return false;
        }

        var node = dom.ancestor(this.sc, pred);
        return node && dom.isLeftEdgeOf(this.sc, node);
      };

      /**
       * returns whether range was collapsed or not
       */
      this.isCollapsed = function () {
        return sc === ec && so === eo;
      };

      /**
       * wrap inline nodes which children of body with paragraph
       *
       * @return {WrappedRange}
       */
      this.wrapBodyInlineWithPara = function () {
        if (dom.isBodyContainer(sc) && dom.isEmpty(sc)) {
          sc.innerHTML = dom.emptyPara;
          return new WrappedRange(sc.firstChild, 0);
        } else if (!dom.isInline(sc) || dom.isParaInline(sc)) {
          return this;
        }

        // find inline top ancestor
        var ancestors = dom.listAncestor(sc, func.not(dom.isInline));
        var topAncestor = list.last(ancestors);
        if (!dom.isInline(topAncestor)) {
          topAncestor = ancestors[ancestors.length - 2] || sc.childNodes[so];
        }

        // siblings not in paragraph
        var inlineSiblings = dom.listPrev(topAncestor, dom.isParaInline).reverse();
        inlineSiblings = inlineSiblings.concat(dom.listNext(topAncestor.nextSibling, dom.isParaInline));

        // wrap with paragraph
        if (inlineSiblings.length) {
          var para = dom.wrap(list.head(inlineSiblings), 'p');
          dom.appendChildNodes(para, list.tail(inlineSiblings));
        }

        return this;
      };

      /**
       * insert node at current cursor
       *
       * @param {Node} node
       * @param {Boolean} [isInline]
       * @return {Node}
       */
      this.insertNode = function (node, isInline) {
        var rng = this.wrapBodyInlineWithPara();
        var point = rng.getStartPoint();

        var splitRoot, container, pivot;
        if (isInline) {
          container = dom.isPara(point.node) ? point.node : point.node.parentNode;
          if (dom.isPara(point.node)) {
            pivot = point.node.childNodes[point.offset];
          } else {
            pivot = dom.splitTree(point.node, point);
          }
        } else {
          // splitRoot will be childNode of container
          var ancestors = dom.listAncestor(point.node, dom.isBodyContainer);
          var topAncestor = list.last(ancestors) || point.node;

          if (dom.isBodyContainer(topAncestor)) {
            splitRoot = ancestors[ancestors.length - 2];
            container = topAncestor;
          } else {
            splitRoot = topAncestor;
            container = splitRoot.parentNode;
          }
          pivot = splitRoot && dom.splitTree(splitRoot, point);
        }

        if (pivot) {
          pivot.parentNode.insertBefore(node, pivot);
        } else {
          container.appendChild(node);
        }

        return node;
      };
  
      this.toString = function () {
        var nativeRng = nativeRange();
        return agent.isW3CRangeSupport ? nativeRng.toString() : nativeRng.text;
      };
  
      /**
       * create offsetPath bookmark
       * @param {Node} editable
       */
      this.bookmark = function (editable) {
        return {
          s: {
            path: dom.makeOffsetPath(editable, sc),
            offset: so
          },
          e: {
            path: dom.makeOffsetPath(editable, ec),
            offset: eo
          }
        };
      };

      /**
       * getClientRects
       * @return {Rect[]}
       */
      this.getClientRects = function () {
        var nativeRng = nativeRange();
        return nativeRng.getClientRects();
      };
    };
  
    return {
      /**
       * create Range Object From arguments or Browser Selection
       *
       * @param {Node} sc - start container
       * @param {Number} so - start offset
       * @param {Node} ec - end container
       * @param {Number} eo - end offset
       */
      create : function (sc, so, ec, eo) {
        if (!arguments.length) { // from Browser Selection
          if (agent.isW3CRangeSupport) {
            var selection = document.getSelection();
            if (selection.rangeCount === 0) {
              return null;
            } else if (dom.isBody(selection.anchorNode)) {
              // Firefox: returns entire body as range on initialization. We won't never need it.
              return null;
            }
  
            var nativeRng = selection.getRangeAt(0);
            sc = nativeRng.startContainer;
            so = nativeRng.startOffset;
            ec = nativeRng.endContainer;
            eo = nativeRng.endOffset;
          } else { // IE8: TextRange
            var textRange = document.selection.createRange();
            var textRangeEnd = textRange.duplicate();
            textRangeEnd.collapse(false);
            var textRangeStart = textRange;
            textRangeStart.collapse(true);
  
            var startPoint = textRangeToPoint(textRangeStart, true),
            endPoint = textRangeToPoint(textRangeEnd, false);

            // same visible point case: range was collapsed.
            if (dom.isText(startPoint.node) && dom.isLeftEdgePoint(startPoint) &&
                dom.isTextNode(endPoint.node) && dom.isRightEdgePoint(endPoint) &&
                endPoint.node.nextSibling === startPoint.node) {
              startPoint = endPoint;
            }

            sc = startPoint.cont;
            so = startPoint.offset;
            ec = endPoint.cont;
            eo = endPoint.offset;
          }
        } else if (arguments.length === 2) { //collapsed
          ec = sc;
          eo = so;
        }
        return new WrappedRange(sc, so, ec, eo);
      },

      /**
       * create WrappedRange from node
       *
       * @param {Node} node
       * @return {WrappedRange}
       */
      createFromNode: function (node) {
        return this.create(node, 0, node, 1);
      },

      /**
       * create WrappedRange from Bookmark
       *
       * @param {Node} editable
       * @param {Obkect} bookmark
       * @return {WrappedRange}
       */
      createFromBookmark : function (editable, bookmark) {
        var sc = dom.fromOffsetPath(editable, bookmark.s.path);
        var so = bookmark.s.offset;
        var ec = dom.fromOffsetPath(editable, bookmark.e.path);
        var eo = bookmark.e.offset;
        return new WrappedRange(sc, so, ec, eo);
      }
    };
  })();

  var settings = {
    // version
    version: '0.5.10',

    /**
     * options
     */
    options: {
      width: null,                  // set editor width
      height: null,                 // set editor height, ex) 300

      minHeight: null,              // set minimum height of editor
      maxHeight: null,              // set maximum height of editor

      focus: false,                 // set focus to editable area after initializing summernote

      tabsize: 4,                   // size of tab ex) 2 or 4
      styleWithSpan: true,          // style with span (Chrome and FF only)

      disableLinkTarget: false,     // hide link Target Checkbox
      disableDragAndDrop: false,    // disable drag and drop event
      disableResizeEditor: false,   // disable resizing editor

      codemirror: {                 // codemirror options
        mode: 'text/html',
        htmlMode: true,
        lineNumbers: true
      },

      // language
      lang: 'en-US',                // language 'en-US', 'ko-KR', ...
      direction: null,              // text direction, ex) 'rtl'

      // toolbar
      toolbar: [
        ['style', ['style']],
        ['font', ['bold', 'italic', 'underline', 'superscript', 'subscript', 'strikethrough', 'clear']],
        ['fontname', ['fontname']],
        // ['fontsize', ['fontsize']], // Still buggy
        ['color', ['color']],
        ['para', ['ul', 'ol', 'paragraph']],
        ['height', ['height']],
        ['table', ['table']],
        ['insert', ['link', 'picture', 'hr']],
        ['view', ['fullscreen', 'codeview']],
        ['help', ['help']]
      ],

      // air mode: inline editor
      airMode: false,
      // airPopover: [
      //   ['style', ['style']],
      //   ['font', ['bold', 'italic', 'underline', 'clear']],
      //   ['fontname', ['fontname']],
      //   ['fontsize', ['fontsize']], // Still buggy
      //   ['color', ['color']],
      //   ['para', ['ul', 'ol', 'paragraph']],
      //   ['height', ['height']],
      //   ['table', ['table']],
      //   ['insert', ['link', 'picture']],
      //   ['help', ['help']]
      // ],
      airPopover: [
        ['color', ['color']],
        ['font', ['bold', 'underline', 'clear']],
        ['para', ['ul', 'paragraph']],
        ['table', ['table']],
        ['insert', ['link', 'picture']]
      ],

      // style tag
      styleTags: ['p', 'blockquote', 'pre', 'h1', 'h2', 'h3', 'h4', 'h5', 'h6'],

      // default fontName
      defaultFontName: 'Helvetica Neue',

      // fontName
      fontNames: [
        'Arial', 'Arial Black', 'Comic Sans MS', 'Courier New',
        'Helvetica Neue', 'Impact', 'Lucida Grande',
        'Tahoma', 'Times New Roman', 'Verdana'
      ],

      // pallete colors(n x n)
      colors: [
        ['#000000', '#424242', '#636363', '#9C9C94', '#CEC6CE', '#EFEFEF', '#F7F7F7', '#FFFFFF'],
        ['#FF0000', '#FF9C00', '#FFFF00', '#00FF00', '#00FFFF', '#0000FF', '#9C00FF', '#FF00FF'],
        ['#F7C6CE', '#FFE7CE', '#FFEFC6', '#D6EFD6', '#CEDEE7', '#CEE7F7', '#D6D6E7', '#E7D6DE'],
        ['#E79C9C', '#FFC69C', '#FFE79C', '#B5D6A5', '#A5C6CE', '#9CC6EF', '#B5A5D6', '#D6A5BD'],
        ['#E76363', '#F7AD6B', '#FFD663', '#94BD7B', '#73A5AD', '#6BADDE', '#8C7BC6', '#C67BA5'],
        ['#CE0000', '#E79439', '#EFC631', '#6BA54A', '#4A7B8C', '#3984C6', '#634AA5', '#A54A7B'],
        ['#9C0000', '#B56308', '#BD9400', '#397B21', '#104A5A', '#085294', '#311873', '#731842'],
        ['#630000', '#7B3900', '#846300', '#295218', '#083139', '#003163', '#21104A', '#4A1031']
      ],

      // fontSize
      fontSizes: ['8', '9', '10', '11', '12', '14', '18', '24', '36'],

      // lineHeight
      lineHeights: ['1.0', '1.2', '1.4', '1.5', '1.6', '1.8', '2.0', '3.0'],

      // insertTable max size
      insertTableMaxSize: {
        col: 10,
        row: 10
      },

      // callbacks
      oninit: null,             // initialize
      onfocus: null,            // editable has focus
      onblur: null,             // editable out of focus
      onenter: null,            // enter key pressed
      onkeyup: null,            // keyup
      onkeydown: null,          // keydown
      onImageUpload: null,      // imageUpload
      onImageUploadError: null, // imageUploadError
      onToolbarClick: null,

      /**
       * manipulate link address when user create link
       * @param {String} sLinkUrl
       * @return {String}
       */
      onCreateLink: function (sLinkUrl) {
        if (sLinkUrl.indexOf('@') !== -1 && sLinkUrl.indexOf(':') === -1) {
          sLinkUrl =  'mailto:' + sLinkUrl;
        } else if (sLinkUrl.indexOf('://') === -1) {
          sLinkUrl = 'http://' + sLinkUrl;
        }

        return sLinkUrl;
      },

      keyMap: {
        pc: {
          'ENTER': 'insertParagraph',
          'CTRL+Z': 'undo',
          'CTRL+Y': 'redo',
          'TAB': 'tab',
          'SHIFT+TAB': 'untab',
          'CTRL+B': 'bold',
          'CTRL+I': 'italic',
          'CTRL+U': 'underline',
          'CTRL+SHIFT+S': 'strikethrough',
          'CTRL+BACKSLASH': 'removeFormat',
          'CTRL+SHIFT+L': 'justifyLeft',
          'CTRL+SHIFT+E': 'justifyCenter',
          'CTRL+SHIFT+R': 'justifyRight',
          'CTRL+SHIFT+J': 'justifyFull',
          'CTRL+SHIFT+NUM7': 'insertUnorderedList',
          'CTRL+SHIFT+NUM8': 'insertOrderedList',
          'CTRL+LEFTBRACKET': 'outdent',
          'CTRL+RIGHTBRACKET': 'indent',
          'CTRL+NUM0': 'formatPara',
          'CTRL+NUM1': 'formatH1',
          'CTRL+NUM2': 'formatH2',
          'CTRL+NUM3': 'formatH3',
          'CTRL+NUM4': 'formatH4',
          'CTRL+NUM5': 'formatH5',
          'CTRL+NUM6': 'formatH6',
          'CTRL+ENTER': 'insertHorizontalRule',
          'CTRL+K': 'showLinkDialog'
        },

        mac: {
          'ENTER': 'insertParagraph',
          'CMD+Z': 'undo',
          'CMD+SHIFT+Z': 'redo',
          'TAB': 'tab',
          'SHIFT+TAB': 'untab',
          'CMD+B': 'bold',
          'CMD+I': 'italic',
          'CMD+U': 'underline',
          'CMD+SHIFT+S': 'strikethrough',
          'CMD+BACKSLASH': 'removeFormat',
          'CMD+SHIFT+L': 'justifyLeft',
          'CMD+SHIFT+E': 'justifyCenter',
          'CMD+SHIFT+R': 'justifyRight',
          'CMD+SHIFT+J': 'justifyFull',
          'CMD+SHIFT+NUM7': 'insertUnorderedList',
          'CMD+SHIFT+NUM8': 'insertOrderedList',
          'CMD+LEFTBRACKET': 'outdent',
          'CMD+RIGHTBRACKET': 'indent',
          'CMD+NUM0': 'formatPara',
          'CMD+NUM1': 'formatH1',
          'CMD+NUM2': 'formatH2',
          'CMD+NUM3': 'formatH3',
          'CMD+NUM4': 'formatH4',
          'CMD+NUM5': 'formatH5',
          'CMD+NUM6': 'formatH6',
          'CMD+ENTER': 'insertHorizontalRule',
          'CMD+K': 'showLinkDialog'
        }
      }
    },

    // default language: en-US
    lang: {
      'en-US': {
        font: {
          bold: 'Bold',
          italic: 'Italic',
          underline: 'Underline',
          strikethrough: 'Strikethrough',
          subscript: 'Subscript',
          superscript: 'Superscript',
          clear: 'Remove Font Style',
          height: 'Line Height',
          name: 'Font Family',
          size: 'Font Size'
        },
        image: {
          image: 'Picture',
          insert: 'Insert Image',
          resizeFull: 'Resize Full',
          resizeHalf: 'Resize Half',
          resizeQuarter: 'Resize Quarter',
          floatLeft: 'Float Left',
          floatRight: 'Float Right',
          floatNone: 'Float None',
          shapeRounded: 'Shape: Rounded',
          shapeCircle: 'Shape: Circle',
          shapeThumbnail: 'Shape: Thumbnail',
          shapeNone: 'Shape: None',
          dragImageHere: 'Drag an image here',
          selectFromFiles: 'Select from files',
          url: 'Image URL',
          remove: 'Remove Image'
        },
        link: {
          link: 'Link',
          insert: 'Insert Link',
          unlink: 'Unlink',
          edit: 'Edit',
          textToDisplay: 'Text to display',
          url: 'To what URL should this link go?',
          openInNewWindow: 'Open in new window'
        },
        table: {
          table: 'Table'
        },
        hr: {
          insert: 'Insert Horizontal Rule'
        },
        style: {
          style: 'Style',
          normal: 'Normal',
          blockquote: 'Quote',
          pre: 'Code',
          h1: 'Header 1',
          h2: 'Header 2',
          h3: 'Header 3',
          h4: 'Header 4',
          h5: 'Header 5',
          h6: 'Header 6'
        },
        lists: {
          unordered: 'Unordered list',
          ordered: 'Ordered list'
        },
        options: {
          help: 'Help',
          fullscreen: 'Full Screen',
          codeview: 'Code View'
        },
        paragraph: {
          paragraph: 'Paragraph',
          outdent: 'Outdent',
          indent: 'Indent',
          left: 'Align left',
          center: 'Align center',
          right: 'Align right',
          justify: 'Justify full'
        },
        color: {
          recent: 'Recent Color',
          more: 'More Color',
          background: 'Background Color',
          foreground: 'Foreground Color',
          transparent: 'Transparent',
          setTransparent: 'Set transparent',
          reset: 'Reset',
          resetToDefault: 'Reset to default'
        },
        shortcut: {
          shortcuts: 'Keyboard shortcuts',
          close: 'Close',
          textFormatting: 'Text formatting',
          action: 'Action',
          paragraphFormatting: 'Paragraph formatting',
          documentStyle: 'Document Style'
        },
        history: {
          undo: 'Undo',
          redo: 'Redo'
        }
      }
    }
  };

  /**
   * Async functions which returns `Promise`
   */
  var async = (function () {
    /**
     * read contents of file as representing URL
     *
     * @param {File} file
     * @return {Promise} - then: sDataUrl
     */
    var readFileAsDataURL = function (file) {
      return $.Deferred(function (deferred) {
        $.extend(new FileReader(), {
          onload: function (e) {
            var sDataURL = e.target.result;
            deferred.resolve(sDataURL);
          },
          onerror: function () {
            deferred.reject(this);
          }
        }).readAsDataURL(file);
      }).promise();
    };
  
    /**
     * create `<image>` from url string
     *
     * @param {String} sUrl
     * @return {Promise} - then: $image
     */
    var createImage = function (sUrl, filename) {
      return $.Deferred(function (deferred) {
        $('<img>').one('load', function () {
          deferred.resolve($(this));
        }).one('error abort', function () {
          deferred.reject($(this));
        }).css({
          display: 'none'
        }).appendTo(document.body)
          .attr('src', sUrl)
          .attr('data-filename', filename);
      }).promise();
    };

    return {
      readFileAsDataURL: readFileAsDataURL,
      createImage: createImage
    };
  })();

  /**
   * Object for keycodes.
   */
  var key = {
    isEdit: function (keyCode) {
      return list.contains([8, 9, 13, 32], keyCode);
    },
    nameFromCode: {
      '8': 'BACKSPACE',
      '9': 'TAB',
      '13': 'ENTER',
      '32': 'SPACE',

      // Number: 0-9
      '48': 'NUM0',
      '49': 'NUM1',
      '50': 'NUM2',
      '51': 'NUM3',
      '52': 'NUM4',
      '53': 'NUM5',
      '54': 'NUM6',
      '55': 'NUM7',
      '56': 'NUM8',

      // Alphabet: a-z
      '66': 'B',
      '69': 'E',
      '73': 'I',
      '74': 'J',
      '75': 'K',
      '76': 'L',
      '82': 'R',
      '83': 'S',
      '85': 'U',
      '89': 'Y',
      '90': 'Z',

      '191': 'SLASH',
      '219': 'LEFTBRACKET',
      '220': 'BACKSLASH',
      '221': 'RIGHTBRACKET'
    }
  };

  /**
   * Style
   * @class
   */
  var Style = function () {
    /**
     * passing an array of style properties to .css()
     * will result in an object of property-value pairs.
     * (compability with version < 1.9)
     *
     * @param  {jQuery} $obj
     * @param  {Array} propertyNames - An array of one or more CSS properties.
     * @returns {Object}
     */
    var jQueryCSS = function ($obj, propertyNames) {
      if (agent.jqueryVersion < 1.9) {
        var result = {};
        $.each(propertyNames, function (idx, propertyName) {
          result[propertyName] = $obj.css(propertyName);
        });
        return result;
      }
      return $obj.css.call($obj, propertyNames);
    };

    /**
     * paragraph level style
     *
     * @param {WrappedRange} rng
     * @param {Object} styleInfo
     */
    this.stylePara = function (rng, styleInfo) {
      $.each(rng.nodes(dom.isPara, {
        includeAncestor: true
      }), function (idx, para) {
        $(para).css(styleInfo);
      });
    };

    /**
     * get current style on cursor
     *
     * @param {WrappedRange} rng
     * @param {Node} target - target element on event
     * @return {Object} - object contains style properties.
     */
    this.current = function (rng, target) {
      var $cont = $(dom.isText(rng.sc) ? rng.sc.parentNode : rng.sc);
      var properties = ['font-family', 'font-size', 'text-align', 'list-style-type', 'line-height'];
      var styleInfo = jQueryCSS($cont, properties) || {};

      styleInfo['font-size'] = parseInt(styleInfo['font-size'], 10);

      // document.queryCommandState for toggle state
      styleInfo['font-bold'] = document.queryCommandState('bold') ? 'bold' : 'normal';
      styleInfo['font-italic'] = document.queryCommandState('italic') ? 'italic' : 'normal';
      styleInfo['font-underline'] = document.queryCommandState('underline') ? 'underline' : 'normal';
      styleInfo['font-strikethrough'] = document.queryCommandState('strikeThrough') ? 'strikethrough' : 'normal';
      styleInfo['font-superscript'] = document.queryCommandState('superscript') ? 'superscript' : 'normal';
      styleInfo['font-subscript'] = document.queryCommandState('subscript') ? 'subscript' : 'normal';

      // list-style-type to list-style(unordered, ordered)
      if (!rng.isOnList()) {
        styleInfo['list-style'] = 'none';
      } else {
        var aOrderedType = ['circle', 'disc', 'disc-leading-zero', 'square'];
        var isUnordered = $.inArray(styleInfo['list-style-type'], aOrderedType) > -1;
        styleInfo['list-style'] = isUnordered ? 'unordered' : 'ordered';
      }

      var para = dom.ancestor(rng.sc, dom.isPara);
      if (para && para.style['line-height']) {
        styleInfo['line-height'] = para.style.lineHeight;
      } else {
        var lineHeight = parseInt(styleInfo['line-height'], 10) / parseInt(styleInfo['font-size'], 10);
        styleInfo['line-height'] = lineHeight.toFixed(1);
      }

      styleInfo.image = dom.isImg(target) && target;
      styleInfo.anchor = rng.isOnAnchor() && dom.ancestor(rng.sc, dom.isAnchor);
      styleInfo.ancestors = dom.listAncestor(rng.sc, dom.isEditable);
      styleInfo.range = rng;

      return styleInfo;
    };
  };


  var Typing = function () {

    /**
     * @param {jQuery} $editable 
     * @param {WrappedRange} rng
     * @param {Number} tabsize
     */
    this.insertTab = function ($editable, rng, tabsize) {
      var tab = dom.createText(new Array(tabsize + 1).join(dom.NBSP_CHAR));
      rng = rng.deleteContents();
      rng.insertNode(tab, true);

      rng = range.create(tab, tabsize);
      rng.select();
    };

    /**
     * insert paragraph
     */
    this.insertParagraph = function () {
      var rng = range.create();

      // deleteContents on range.
      rng = rng.deleteContents();

      // Wrap range if it needs to be wrapped by paragraph
      rng = rng.wrapBodyInlineWithPara();

      // finding paragraph
      var splitRoot = dom.ancestor(rng.sc, dom.isPara);

      var nextPara;
      // on paragraph: split paragraph
      if (splitRoot) {
        nextPara = dom.splitTree(splitRoot, rng.getStartPoint());

        var emptyAnchors = dom.listDescendant(splitRoot, dom.isEmptyAnchor);
        emptyAnchors = emptyAnchors.concat(dom.listDescendant(nextPara, dom.isEmptyAnchor));

        $.each(emptyAnchors, function (idx, anchor) {
          dom.remove(anchor);
        });
      // no paragraph: insert empty paragraph
      } else {
        var next = rng.sc.childNodes[rng.so];
        nextPara = $(dom.emptyPara)[0];
        if (next) {
          rng.sc.insertBefore(nextPara, next);
        } else {
          rng.sc.appendChild(nextPara);
        }
      }

      range.create(nextPara, 0).normalize().select();
    };

  };

  /**
   * Table
   * @class
   */
  var Table = function () {
    /**
     * handle tab key
     *
     * @param {WrappedRange} rng
     * @param {Boolean} isShift
     */
    this.tab = function (rng, isShift) {
      var cell = dom.ancestor(rng.commonAncestor(), dom.isCell);
      var table = dom.ancestor(cell, dom.isTable);
      var cells = dom.listDescendant(table, dom.isCell);

      var nextCell = list[isShift ? 'prev' : 'next'](cells, cell);
      if (nextCell) {
        range.create(nextCell, 0).select();
      }
    };

    /**
     * create empty table element
     *
     * @param {Number} rowCount
     * @param {Number} colCount
     * @return {Node}
     */
    this.createTable = function (colCount, rowCount) {
      var tds = [], tdHTML;
      for (var idxCol = 0; idxCol < colCount; idxCol++) {
        tds.push('<td>' + dom.blank + '</td>');
      }
      tdHTML = tds.join('');

      var trs = [], trHTML;
      for (var idxRow = 0; idxRow < rowCount; idxRow++) {
        trs.push('<tr>' + tdHTML + '</tr>');
      }
      trHTML = trs.join('');
      return $('<table class="table table-bordered">' + trHTML + '</table>')[0];
    };
  };


  var Bullet = function () {
    /**
     * toggle ordered list
     * @type command
     */
    this.insertOrderedList = function () {
      this.toggleList('OL');
    };

    /**
     * toggle unordered list
     * @type command
     */
    this.insertUnorderedList = function () {
      this.toggleList('UL');
    };

    /**
     * indent
     * @type command
     */
    this.indent = function () {
      var self = this;
      var rng = range.create().wrapBodyInlineWithPara();

      var paras = rng.nodes(dom.isPara, { includeAncestor: true });
      var clustereds = list.clusterBy(paras, func.peq2('parentNode'));

      $.each(clustereds, function (idx, paras) {
        var head = list.head(paras);
        if (dom.isLi(head)) {
          self.wrapList(paras, head.parentNode.nodeName);
        } else {
          $.each(paras, function (idx, para) {
            $(para).css('marginLeft', function (idx, val) {
              return (parseInt(val, 10) || 0) + 25;
            });
          });
        }
      });

      rng.select();
    };

    /**
     * outdent
     * @type command
     */
    this.outdent = function () {
      var self = this;
      var rng = range.create().wrapBodyInlineWithPara();

      var paras = rng.nodes(dom.isPara, { includeAncestor: true });
      var clustereds = list.clusterBy(paras, func.peq2('parentNode'));

      $.each(clustereds, function (idx, paras) {
        var head = list.head(paras);
        if (dom.isLi(head)) {
          self.releaseList([paras]);
        } else {
          $.each(paras, function (idx, para) {
            $(para).css('marginLeft', function (idx, val) {
              val = (parseInt(val, 10) || 0);
              return val > 25 ? val - 25 : '';
            });
          });
        }
      });

      rng.select();
    };

    /**
     * toggle list
     * @param {String} listName - OL or UL
     */
    this.toggleList = function (listName) {
      var self = this;
      var rng = range.create().wrapBodyInlineWithPara();

      var paras = rng.nodes(dom.isPara, { includeAncestor: true });
      var clustereds = list.clusterBy(paras, func.peq2('parentNode'));

      // paragraph to list
      if (list.find(paras, dom.isPurePara)) {
        $.each(clustereds, function (idx, paras) {
          self.wrapList(paras, listName);
        });
      // list to paragraph or change list style
      } else {
        var diffLists = rng.nodes(dom.isList, {
          includeAncestor: true
        }).filter(function (listNode) {
          return !$.nodeName(listNode, listName);
        });

        if (diffLists.length) {
          $.each(diffLists, function (idx, listNode) {
            dom.replace(listNode, listName);
          });
        } else {
          this.releaseList(clustereds, true);
        }
      }

      rng.select();
    };

    /**
     * @param {Node[]} paras
     * @param {String} listName
     */
    this.wrapList = function (paras, listName) {
      var head = list.head(paras);
      var last = list.last(paras);

      var prevList = dom.isList(head.previousSibling) && head.previousSibling;
      var nextList = dom.isList(last.nextSibling) && last.nextSibling;

      var listNode = prevList || dom.insertAfter(dom.create(listName || 'UL'), last);

      // P to LI
      paras = $.map(paras, function (para) {
        return dom.isPurePara(para) ? dom.replace(para, 'LI') : para;
      });

      // append to list(<ul>, <ol>)
      dom.appendChildNodes(listNode, paras);

      if (nextList) {
        dom.appendChildNodes(listNode, list.from(nextList.childNodes));
        dom.remove(nextList);
      }
    };

    /**
     * @param {Array[]} clustereds
     * @param {Boolean} isEscapseToBody
     * @return {Node[]}
     */
    this.releaseList = function (clustereds, isEscapseToBody) {
      var releasedParas = [];

      $.each(clustereds, function (idx, paras) {
        var head = list.head(paras);
        var last = list.last(paras);

        var headList = isEscapseToBody ? dom.lastAncestor(head, dom.isList) :
                                         head.parentNode;
        var lastList = headList.childNodes.length > 1 ? dom.splitTree(headList, {
          node: last.parentNode,
          offset: dom.position(last) + 1
        }, true) : null;

        var middleList = dom.splitTree(headList, {
          node: head.parentNode,
          offset: dom.position(head)
        }, true);

        paras = isEscapseToBody ? dom.listDescendant(middleList, dom.isLi) :
                                  list.from(middleList.childNodes).filter(dom.isLi);

        // LI to P
        if (isEscapseToBody || !dom.isList(headList.parentNode)) {
          paras = $.map(paras, function (para) {
            return dom.replace(para, 'P');
          });
        }

        $.each(list.from(paras).reverse(), function (idx, para) {
          dom.insertAfter(para, headList);
        });

        // remove empty lists
        var rootLists = list.compact([headList, middleList, lastList]);
        $.each(rootLists, function (idx, rootList) {
          var listNodes = [rootList].concat(dom.listDescendant(rootList, dom.isList));
          $.each(listNodes.reverse(), function (idx, listNode) {
            if (!dom.nodeLength(listNode)) {
              dom.remove(listNode, true);
            }
          });
        });

        releasedParas = releasedParas.concat(paras);
      });

      return releasedParas;
    };
  };

  /**
   * Editor
   * @class
   */
  var Editor = function () {

    var style = new Style();
    var table = new Table();
    var typing = new Typing();
    var bullet = new Bullet();

    /**
     * create range
     */
    this.createRange = function ($editable) {
      $editable.focus();
      return range.create();
    };

    /**
     * save current range
     *
     * @param {jQuery} $editable
     */
    this.saveRange = function ($editable, thenCollapse) {
      $editable.focus();
      $editable.data('range', range.create());
      if (thenCollapse) {
        range.create().collapse().select();
      }
    };

    /**
     * restore lately range
     *
     * @param {jQuery} $editable
     */
    this.restoreRange = function ($editable) {
      var rng = $editable.data('range');
      if (rng) {
        rng.select();
        $editable.focus();
      }
    };

    /**
     * current style
     * @param {Node} target
     */
    this.currentStyle = function (target) {
      var rng = range.create();
      return rng ? rng.isOnEditable() && style.current(rng, target) : false;
    };

    var triggerOnChange = this.triggerOnChange = function ($editable) {
      var onChange = $editable.data('callbacks').onChange;
      if (onChange) {
        onChange($editable.html(), $editable);
      }
    };

    /**
     * undo
     * @param {jQuery} $editable
     */
    this.undo = function ($editable) {
      $editable.data('NoteHistory').undo();
      triggerOnChange($editable);
    };

    /**
     * redo
     * @param {jQuery} $editable
     */
    this.redo = function ($editable) {
      $editable.data('NoteHistory').redo();
      triggerOnChange($editable);
    };

    /**
     * after command
     * @param {jQuery} $editable
     */
    var afterCommand = this.afterCommand = function ($editable) {
      $editable.data('NoteHistory').recordUndo();
      triggerOnChange($editable);
    };

    /* jshint ignore:start */
    // native commands(with execCommand), generate function for execCommand
    var commands = ['bold', 'italic', 'underline', 'strikethrough', 'superscript', 'subscript',
                    'justifyLeft', 'justifyCenter', 'justifyRight', 'justifyFull',
                    'formatBlock', 'removeFormat',
                    'backColor', 'foreColor', 'insertHorizontalRule', 'fontName'];

    for (var idx = 0, len = commands.length; idx < len; idx ++) {
      this[commands[idx]] = (function (sCmd) {
        return function ($editable, value) {
          document.execCommand(sCmd, false, value);

          afterCommand($editable);
        };
      })(commands[idx]);
    }
    /* jshint ignore:end */

    /**
     * handle tab key
     *
     * @param {jQuery} $editable
     * @param {Object} options
     */
    this.tab = function ($editable, options) {
      var rng = range.create();
      if (rng.isCollapsed() && rng.isOnCell()) {
        table.tab(rng);
      } else {
        typing.insertTab($editable, rng, options.tabsize);
        afterCommand($editable);
      }
    };

    /**
     * handle shift+tab key
     */
    this.untab = function () {
      var rng = range.create();
      if (rng.isCollapsed() && rng.isOnCell()) {
        table.tab(rng, true);
      }
    };

    /**
     * insert paragraph
     *
     * @param {Node} $editable
     */
    this.insertParagraph = function ($editable) {
      typing.insertParagraph($editable);
      afterCommand($editable);
    };

    /**
     * @param {jQuery} $editable
     */
    this.insertOrderedList = function ($editable) {
      bullet.insertOrderedList($editable);
      afterCommand($editable);
    };

    /**
     * @param {jQuery} $editable
     */
    this.insertUnorderedList = function ($editable) {
      bullet.insertUnorderedList($editable);
      afterCommand($editable);
    };

    /**
     * @param {jQuery} $editable
     */
    this.indent = function ($editable) {
      bullet.indent($editable);
      afterCommand($editable);
    };

    /**
     * @param {jQuery} $editable
     */
    this.outdent = function ($editable) {
      bullet.outdent($editable);
      afterCommand($editable);
    };

    /**
     * insert image
     *
     * @param {jQuery} $editable
     * @param {String} sUrl
     */
    this.insertImage = function ($editable, sUrl, filename) {
      async.createImage(sUrl, filename).then(function ($image) {
        $image.css({
          display: '',
          width: Math.min($editable.width(), $image.width())
        });
        range.create().insertNode($image[0]);
        afterCommand($editable);
      }).fail(function () {
        var callbacks = $editable.data('callbacks');
        if (callbacks.onImageUploadError) {
          callbacks.onImageUploadError();
        }
      });
    };

    /**
     * insert node
     * @param {Node} node
     * @param {Boolean} [isInline]
     */
    this.insertNode = function ($editable, node, isInline) {
      range.create().insertNode(node, isInline);
      afterCommand($editable);
    };

    /**
     * formatBlock
     *
     * @param {jQuery} $editable
     * @param {String} tagName
     */
    this.formatBlock = function ($editable, tagName) {
      tagName = agent.isMSIE ? '<' + tagName + '>' : tagName;
      document.execCommand('FormatBlock', false, tagName);
      afterCommand($editable);
    };

    this.formatPara = function ($editable) {
      this.formatBlock($editable, 'P');
      afterCommand($editable);
    };

    /* jshint ignore:start */
    for (var idx = 1; idx <= 6; idx ++) {
      this['formatH' + idx] = function (idx) {
        return function ($editable) {
          this.formatBlock($editable, 'H' + idx);
        };
      }(idx);
    };
    /* jshint ignore:end */

    /**
     * fontsize
     * FIXME: Still buggy
     *
     * @param {jQuery} $editable
     * @param {String} value - px
     */
    this.fontSize = function ($editable, value) {
      document.execCommand('fontSize', false, 3);
      if (agent.isFF) {
        // firefox: <font size="3"> to <span style='font-size={value}px;'>, buggy
        $editable.find('font[size=3]').removeAttr('size').css('font-size', value + 'px');
      } else {
        // chrome: <span style="font-size: medium"> to <span style='font-size={value}px;'>
        $editable.find('span').filter(function () {
          return this.style.fontSize === 'medium';
        }).css('font-size', value + 'px');
      }

      afterCommand($editable);
    };

    /**
     * lineHeight
     * @param {jQuery} $editable
     * @param {String} value
     */
    this.lineHeight = function ($editable, value) {
      style.stylePara(range.create(), {
        lineHeight: value
      });
      afterCommand($editable);
    };

    /**
     * unlink
     *
     * @type command
     *
     * @param {jQuery} $editable
     */
    this.unlink = function ($editable) {
      var rng = range.create();
      if (rng.isOnAnchor()) {
        var anchor = dom.ancestor(rng.sc, dom.isAnchor);
        rng = range.createFromNode(anchor);
        rng.select();
        document.execCommand('unlink');

        afterCommand($editable);
      }
    };

    /**
     * create link
     *
     * @type command
     *
     * @param {jQuery} $editable
     * @param {Object} linkInfo
     * @param {Object} options
     */
    this.createLink = function ($editable, linkInfo, options) {
      var linkUrl = linkInfo.url;
      var linkText = linkInfo.text;
      var isNewWindow = linkInfo.newWindow;
      var rng = linkInfo.range;

      if (options.onCreateLink) {
        linkUrl = options.onCreateLink(linkUrl);
      }

      rng = rng.deleteContents();

      // Create a new link when there is no anchor on range.
      var anchor = rng.insertNode($('<A>' + linkText + '</A>')[0], true);
      $(anchor).attr({
        href: linkUrl,
        target: isNewWindow ? '_blank' : ''
      });

      range.createFromNode(anchor).select();
      afterCommand($editable);
    };

    /**
     * returns link info
     *
     * @return {Object}
     */
    this.getLinkInfo = function ($editable) {
      $editable.focus();

      var rng = range.create().expand(dom.isAnchor);

      // Get the first anchor on range(for edit).
      var $anchor = $(list.head(rng.nodes(dom.isAnchor)));

      return {
        range: rng,
        text: rng.toString(),
        isNewWindow: $anchor.length ? $anchor.attr('target') === '_blank' : true,
        url: $anchor.length ? $anchor.attr('href') : ''
      };
    };

    this.color = function ($editable, sObjColor) {
      var oColor = JSON.parse(sObjColor);
      var foreColor = oColor.foreColor, backColor = oColor.backColor;

      if (foreColor) { document.execCommand('foreColor', false, foreColor); }
      if (backColor) { document.execCommand('backColor', false, backColor); }

      afterCommand($editable);
    };

    this.insertTable = function ($editable, sDim) {
      var dimension = sDim.split('x');
      var rng = range.create();
      rng = rng.deleteContents();
      rng.insertNode(table.createTable(dimension[0], dimension[1]));
      afterCommand($editable);
    };

    /**
     * @param {jQuery} $editable
     * @param {String} value
     * @param {jQuery} $target
     */
    this.floatMe = function ($editable, value, $target) {
      $target.css('float', value);
      afterCommand($editable);
    };

    this.imageShape = function ($editable, value, $target) {
      $target.removeClass('img-rounded img-circle img-thumbnail');

      if (value) {
        $target.addClass(value);
      }
    };

    /**
     * resize overlay element
     * @param {jQuery} $editable
     * @param {String} value
     * @param {jQuery} $target - target element
     */
    this.resize = function ($editable, value, $target) {
      $target.css({
        width: value * 100 + '%',
        height: ''
      });

      afterCommand($editable);
    };

    /**
     * @param {Position} pos
     * @param {jQuery} $target - target element
     * @param {Boolean} [bKeepRatio] - keep ratio
     */
    this.resizeTo = function (pos, $target, bKeepRatio) {
      var imageSize;
      if (bKeepRatio) {
        var newRatio = pos.y / pos.x;
        var ratio = $target.data('ratio');
        imageSize = {
          width: ratio > newRatio ? pos.x : pos.y / ratio,
          height: ratio > newRatio ? pos.x * ratio : pos.y
        };
      } else {
        imageSize = {
          width: pos.x,
          height: pos.y
        };
      }

      $target.css(imageSize);
    };

    /**
     * remove media object
     *
     * @param {jQuery} $editable
     * @param {String} value - dummy argument (for keep interface)
     * @param {jQuery} $target - target element
     */
    this.removeMedia = function ($editable, value, $target) {
      $target.detach();

      afterCommand($editable);
    };
  };

  /**
   * History
   * @class
   */
  var History = function ($editable) {
    var stack = [], stackOffset = -1;
    var editable = $editable[0];

    var makeSnapshot = function () {
      var rng = range.create();
      var emptyBookmark = {s: {path: [0], offset: 0}, e: {path: [0], offset: 0}};

      return {
        contents: $editable.html(),
        bookmark: (rng ? rng.bookmark(editable) : emptyBookmark)
      };
    };

    var applySnapshot = function (snapshot) {
      if (snapshot.contents !== null) {
        $editable.html(snapshot.contents);
      }
      if (snapshot.bookmark !== null) {
        range.createFromBookmark(editable, snapshot.bookmark).select();
      }
    };

    this.undo = function () {
      if (0 < stackOffset) {
        stackOffset--;
        applySnapshot(stack[stackOffset]);
      }
    };

    this.redo = function () {
      if (stack.length - 1 > stackOffset) {
        stackOffset++;
        applySnapshot(stack[stackOffset]);
      }
    };

    this.recordUndo = function () {
      stackOffset++;

      // Wash out stack after stackOffset
      if (stack.length > stackOffset) {
        stack = stack.slice(0, stackOffset);
      }

      // Create new snapshot and push it to the end
      stack.push(makeSnapshot());
    };

    // Create first undo stack
    this.recordUndo();
  };

  /**
   * Button
   */
  var Button = function () {
    /**
     * update button status
     *
     * @param {jQuery} $container
     * @param {Object} styleInfo
     */
    this.update = function ($container, styleInfo) {
      /**
       * handle dropdown's check mark (for fontname, fontsize, lineHeight).
       * @param {jQuery} $btn
       * @param {Number} value
       */
      var checkDropdownMenu = function ($btn, value) {
        $btn.find('.dropdown-menu li a').each(function () {
          // always compare string to avoid creating another func.
          var isChecked = ($(this).data('value') + '') === (value + '');
          this.className = isChecked ? 'checked' : '';
        });
      };

      /**
       * update button state(active or not).
       *
       * @param {String} selector
       * @param {Function} pred
       */
      var btnState = function (selector, pred) {
        var $btn = $container.find(selector);
        $btn.toggleClass('active', pred());
      };

      // fontname
      var $fontname = $container.find('.note-fontname');
      if ($fontname.length) {
        var selectedFont = styleInfo['font-family'];
        if (!!selectedFont) {
          selectedFont = list.head(selectedFont.split(','));
          selectedFont = selectedFont.replace(/\'/g, '');
          $fontname.find('.note-current-fontname').text(selectedFont);
          checkDropdownMenu($fontname, selectedFont);
        }
      }

      // fontsize
      var $fontsize = $container.find('.note-fontsize');
      $fontsize.find('.note-current-fontsize').text(styleInfo['font-size']);
      checkDropdownMenu($fontsize, parseFloat(styleInfo['font-size']));

      // lineheight
      var $lineHeight = $container.find('.note-height');
      checkDropdownMenu($lineHeight, parseFloat(styleInfo['line-height']));

      btnState('button[data-event="bold"]', function () {
        return styleInfo['font-bold'] === 'bold';
      });
      btnState('button[data-event="italic"]', function () {
        return styleInfo['font-italic'] === 'italic';
      });
      btnState('button[data-event="underline"]', function () {
        return styleInfo['font-underline'] === 'underline';
      });
      btnState('button[data-event="strikethrough"]', function () {
        return styleInfo['font-strikethrough'] === 'strikethrough';
      });
      btnState('button[data-event="superscript"]', function () {
        return styleInfo['font-superscript'] === 'superscript';
      });
      btnState('button[data-event="subscript"]', function () {
        return styleInfo['font-subscript'] === 'subscript';
      });
      btnState('button[data-event="justifyLeft"]', function () {
        return styleInfo['text-align'] === 'left' || styleInfo['text-align'] === 'start';
      });
      btnState('button[data-event="justifyCenter"]', function () {
        return styleInfo['text-align'] === 'center';
      });
      btnState('button[data-event="justifyRight"]', function () {
        return styleInfo['text-align'] === 'right';
      });
      btnState('button[data-event="justifyFull"]', function () {
        return styleInfo['text-align'] === 'justify';
      });
      btnState('button[data-event="insertUnorderedList"]', function () {
        return styleInfo['list-style'] === 'unordered';
      });
      btnState('button[data-event="insertOrderedList"]', function () {
        return styleInfo['list-style'] === 'ordered';
      });
    };

    /**
     * update recent color
     *
     * @param {Node} button
     * @param {String} eventName
     * @param {value} value
     */
    this.updateRecentColor = function (button, eventName, value) {
      var $color = $(button).closest('.note-color');
      var $recentColor = $color.find('.note-recent-color');
      var colorInfo = JSON.parse($recentColor.attr('data-value'));
      colorInfo[eventName] = value;
      $recentColor.attr('data-value', JSON.stringify(colorInfo));
      var sKey = eventName === 'backColor' ? 'background-color' : 'color';
      $recentColor.find('i').css(sKey, value);
    };
  };

  /**
   * Toolbar
   */
  var Toolbar = function () {
    var button = new Button();

    this.update = function ($toolbar, styleInfo) {
      button.update($toolbar, styleInfo);
    };

    /**
     * @param {Node} button
     * @param {String} eventName
     * @param {String} value
     */
    this.updateRecentColor = function (buttonNode, eventName, value) {
      button.updateRecentColor(buttonNode, eventName, value);
    };

    /**
     * activate buttons exclude codeview
     * @param {jQuery} $toolbar
     */
    this.activate = function ($toolbar) {
      $toolbar.find('button')
              .not('button[data-event="codeview"]')
              .removeClass('disabled');
    };

    /**
     * deactivate buttons exclude codeview
     * @param {jQuery} $toolbar
     */
    this.deactivate = function ($toolbar) {
      $toolbar.find('button')
              .not('button[data-event="codeview"]')
              .addClass('disabled');
    };

    this.updateFullscreen = function ($container, bFullscreen) {
      var $btn = $container.find('button[data-event="fullscreen"]');
      $btn.toggleClass('active', bFullscreen);
    };

    this.updateCodeview = function ($container, isCodeview) {
      var $btn = $container.find('button[data-event="codeview"]');
      $btn.toggleClass('active', isCodeview);
    };
  };

  /**
   * Popover (http://getbootstrap.com/javascript/#popovers)
   */
  var Popover = function () {
    var button = new Button();

    /**
     * returns position from placeholder
     * @param {Node} placeholder
     * @param {Boolean} isAirMode
     */
    var posFromPlaceholder = function (placeholder, isAirMode) {
      var $placeholder = $(placeholder);
      var pos = isAirMode ? $placeholder.offset() : $placeholder.position();
      var height = $placeholder.outerHeight(true); // include margin

      // popover below placeholder.
      return {
        left: pos.left,
        top: pos.top + height
      };
    };

    /**
     * show popover
     * @param {jQuery} popover
     * @param {Position} pos
     */
    var showPopover = function ($popover, pos) {
      $popover.css({
        display: 'block',
        left: pos.left,
        top: pos.top
      });
    };

    var PX_POPOVER_ARROW_OFFSET_X = 20;

    /**
     * update current state
     * @param {jQuery} $popover - popover container
     * @param {Object} styleInfo - style object
     * @param {Boolean} isAirMode
     */
    this.update = function ($popover, styleInfo, isAirMode) {
      button.update($popover, styleInfo);

      var $linkPopover = $popover.find('.note-link-popover');
      if (styleInfo.anchor) {
        var $anchor = $linkPopover.find('a');
        var href = $(styleInfo.anchor).attr('href');
        $anchor.attr('href', href).html(href);
        showPopover($linkPopover, posFromPlaceholder(styleInfo.anchor, isAirMode));
      } else {
        $linkPopover.hide();
      }

      var $imagePopover = $popover.find('.note-image-popover');
      if (styleInfo.image) {
        showPopover($imagePopover, posFromPlaceholder(styleInfo.image, isAirMode));
      } else {
        $imagePopover.hide();
      }

      var $airPopover = $popover.find('.note-air-popover');
      if (isAirMode && !styleInfo.range.isCollapsed()) {
        var bnd = func.rect2bnd(list.last(styleInfo.range.getClientRects()));
        showPopover($airPopover, {
          left: Math.max(bnd.left + bnd.width / 2 - PX_POPOVER_ARROW_OFFSET_X, 0),
          top: bnd.top + bnd.height
        });
      } else {
        $airPopover.hide();
      }
    };

    /**
     * @param {Node} button
     * @param {String} eventName
     * @param {String} value
     */
    this.updateRecentColor = function (button, eventName, value) {
      button.updateRecentColor(button, eventName, value);
    };

    /**
     * hide all popovers
     * @param {jQuery} $popover - popover contaienr
     */
    this.hide = function ($popover) {
      $popover.children().hide();
    };
  };

  /**
   * Handle
   */
  var Handle = function () {
    /**
     * update handle
     * @param {jQuery} $handle
     * @param {Object} styleInfo
     * @param {Boolean} isAirMode
     */
    this.update = function ($handle, styleInfo, isAirMode) {
      var $selection = $handle.find('.note-control-selection');
      if (styleInfo.image) {
        var $image = $(styleInfo.image);
        var pos = isAirMode ? $image.offset() : $image.position();

        // include margin
        var imageSize = {
          w: $image.outerWidth(true),
          h: $image.outerHeight(true)
        };

        $selection.css({
          display: 'block',
          left: pos.left,
          top: pos.top,
          width: imageSize.w,
          height: imageSize.h
        }).data('target', styleInfo.image); // save current image element.
        var sizingText = imageSize.w + 'x' + imageSize.h;
        $selection.find('.note-control-selection-info').text(sizingText);
      } else {
        $selection.hide();
      }
    };

    this.hide = function ($handle) {
      $handle.children().hide();
    };
  };

  /**
   * Dialog 
   *
   * @class
   */
  var Dialog = function () {

    /**
     * toggle button status
     *
     * @param {jQuery} $btn
     * @param {Boolean} isEnable
     */
    var toggleBtn = function ($btn, isEnable) {
      $btn.toggleClass('disabled', !isEnable);
      $btn.attr('disabled', !isEnable);
    };

    /**
     * show image dialog
     *
     * @param {jQuery} $editable
     * @param {jQuery} $dialog
     * @return {Promise}
     */
    this.showImageDialog = function ($editable, $dialog) {
      return $.Deferred(function (deferred) {
        var $imageDialog = $dialog.find('.note-image-dialog');

        var $imageInput = $dialog.find('.note-image-input'),
            $imageUrl = $dialog.find('.note-image-url'),
            $imageBtn = $dialog.find('.note-image-btn');

        $imageDialog.one('shown.bs.modal', function () {
          // Cloning imageInput to clear element.
          $imageInput.replaceWith($imageInput.clone()
            .on('change', function () {
              deferred.resolve(this.files);
              $imageDialog.modal('hide');
            })
            .val('')
          );

          $imageBtn.click(function (event) {
            event.preventDefault();

            deferred.resolve($imageUrl.val());
            $imageDialog.modal('hide');
          });

          $imageUrl.on('keyup paste', function (event) {
            var url;
            
            if (event.type === 'paste') {
              url = event.originalEvent.clipboardData.getData('text');
            } else {
              url = $imageUrl.val();
            }
            
            toggleBtn($imageBtn, url);
          }).val('').trigger('focus');
        }).one('hidden.bs.modal', function () {
          $imageInput.off('change');
          $imageUrl.off('keyup paste');
          $imageBtn.off('click');

          if (deferred.state() === 'pending') {
            deferred.reject();
          }
        }).modal('show');
      });
    };

    /**
     * Show link dialog and set event handlers on dialog controls.
     *
     * @param {jQuery} $dialog
     * @param {Object} linkInfo
     * @return {Promise}
     */
    this.showLinkDialog = function ($editable, $dialog, linkInfo) {
      return $.Deferred(function (deferred) {
        var $linkDialog = $dialog.find('.note-link-dialog');

        var $linkText = $linkDialog.find('.note-link-text'),
        $linkUrl = $linkDialog.find('.note-link-url'),
        $linkBtn = $linkDialog.find('.note-link-btn'),
        $openInNewWindow = $linkDialog.find('input[type=checkbox]');

        $linkDialog.one('shown.bs.modal', function () {
          $linkText.val(linkInfo.text);

          $linkText.keyup(function () {
            // if linktext was modified by keyup,
            // stop cloning text from linkUrl
            linkInfo.text = $linkText.val();
          });

          // if no url was given, copy text to url
          if (!linkInfo.url) {
            linkInfo.url = linkInfo.text;
            toggleBtn($linkBtn, linkInfo.text);
          }

          $linkUrl.keyup(function () {
            toggleBtn($linkBtn, $linkUrl.val());
            // display same link on `Text to display` input
            // when create a new link
            if (!linkInfo.text) {
              $linkText.val($linkUrl.val());
            }
          }).val(linkInfo.url).trigger('focus').trigger('select');

          $openInNewWindow.prop('checked', linkInfo.newWindow);

          $linkBtn.one('click', function (event) {
            event.preventDefault();

            deferred.resolve({
              range: linkInfo.range,
              url: $linkUrl.val(),
              text: $linkText.val(),
              newWindow: $openInNewWindow.is(':checked')
            });
            $linkDialog.modal('hide');
          });
        }).one('hidden.bs.modal', function () {
          // detach events
          $linkText.off('keyup');
          $linkUrl.off('keyup');
          $linkBtn.off('click');

          if (deferred.state() === 'pending') {
            deferred.reject();
          }
        }).modal('show');
      }).promise();
    };

    /**
     * show help dialog
     *
     * @param {jQuery} $dialog
     */
    this.showHelpDialog = function ($editable, $dialog) {
      return $.Deferred(function (deferred) {
        var $helpDialog = $dialog.find('.note-help-dialog');

        $helpDialog.one('hidden.bs.modal', function () {
          deferred.resolve();
        }).modal('show');
      }).promise();
    };
  };


  var CodeMirror;
  if (agent.hasCodeMirror) {
    if (agent.isSupportAmd) {
      require(['CodeMirror'], function (cm) {
        CodeMirror = cm;
      });
    } else {
      CodeMirror = window.CodeMirror;
    }
  }

  /**
   * EventHandler
   */
  var EventHandler = function () {
    var $window = $(window);
    var $document = $(document);
    var $scrollbar = $('html, body');

    var editor = new Editor();
    var toolbar = new Toolbar(), popover = new Popover();
    var handle = new Handle(), dialog = new Dialog();

    this.getEditor = function () {
      return editor;
    };

    /**
     * returns makeLayoutInfo from editor's descendant node.
     *
     * @param {Node} descendant
     * @returns {Object}
     */
    var makeLayoutInfo = function (descendant) {
      var $target = $(descendant).closest('.note-editor, .note-air-editor, .note-air-layout');

      if (!$target.length) { return null; }

      var $editor;
      if ($target.is('.note-editor, .note-air-editor')) {
        $editor = $target;
      } else {
        $editor = $('#note-editor-' + list.last($target.attr('id').split('-')));
      }

      return dom.buildLayoutInfo($editor);
    };

    /**
     * insert Images from file array.
     *
     * @param {jQuery} $editable
     * @param {File[]} files
     */
    var insertImages = function ($editable, files) {
      var callbacks = $editable.data('callbacks');

      // If onImageUpload options setted
      if (callbacks.onImageUpload) {
        callbacks.onImageUpload(files, editor, $editable);
      // else insert Image as dataURL
      } else {
        $.each(files, function (idx, file) {
          var filename = file.name;
          async.readFileAsDataURL(file).then(function (sDataURL) {
            editor.insertImage($editable, sDataURL, filename);
          }).fail(function () {
            if (callbacks.onImageUploadError) {
              callbacks.onImageUploadError();
            }
          });
        });
      }
    };

    var commands = {
      /**
       * @param {Object} layoutInfo
       */
      showLinkDialog: function (layoutInfo) {
        var $editor = layoutInfo.editor(),
            $dialog = layoutInfo.dialog(),
            $editable = layoutInfo.editable(),
            linkInfo = editor.getLinkInfo($editable);

        var options = $editor.data('options');

        editor.saveRange($editable);
        dialog.showLinkDialog($editable, $dialog, linkInfo).then(function (linkInfo) {
          editor.restoreRange($editable);
          editor.createLink($editable, linkInfo, options);
          // hide popover after creating link
          popover.hide(layoutInfo.popover());
        }).fail(function () {
          editor.restoreRange($editable);
        });
      },

      /**
       * @param {Object} layoutInfo
       */
      showImageDialog: function (layoutInfo) {
        var $dialog = layoutInfo.dialog(),
            $editable = layoutInfo.editable();

        editor.saveRange($editable);
        dialog.showImageDialog($editable, $dialog).then(function (data) {
          editor.restoreRange($editable);

          if (typeof data === 'string') {
            // image url
            editor.insertImage($editable, data);
          } else {
            // array of files
            insertImages($editable, data);
          }
        }).fail(function () {
          editor.restoreRange($editable);
        });
      },

      /**
       * @param {Object} layoutInfo
       */
      showHelpDialog: function (layoutInfo) {
        var $dialog = layoutInfo.dialog(),
            $editable = layoutInfo.editable();

        editor.saveRange($editable, true);
        dialog.showHelpDialog($editable, $dialog).then(function () {
          editor.restoreRange($editable);
        });
      },

      fullscreen: function (layoutInfo) {
        var $editor = layoutInfo.editor(),
        $toolbar = layoutInfo.toolbar(),
        $editable = layoutInfo.editable(),
        $codable = layoutInfo.codable();

        var options = $editor.data('options');

        var resize = function (size) {
          $editor.css('width', size.w);
          $editable.css('height', size.h);
          $codable.css('height', size.h);
          if ($codable.data('cmeditor')) {
            $codable.data('cmeditor').setsize(null, size.h);
          }
        };

        $editor.toggleClass('fullscreen');
        var isFullscreen = $editor.hasClass('fullscreen');
        if (isFullscreen) {
          $editable.data('orgheight', $editable.css('height'));

          $window.on('resize', function () {
            resize({
              w: $window.width(),
              h: $window.height() - $toolbar.outerHeight()
            });
          }).trigger('resize');

          $scrollbar.css('overflow', 'hidden');
        } else {
          $window.off('resize');
          resize({
            w: options.width || '',
            h: $editable.data('orgheight')
          });
          $scrollbar.css('overflow', 'visible');
        }

        toolbar.updateFullscreen($toolbar, isFullscreen);
      },

      codeview: function (layoutInfo) {
        var $editor = layoutInfo.editor(),
        $toolbar = layoutInfo.toolbar(),
        $editable = layoutInfo.editable(),
        $codable = layoutInfo.codable(),
        $popover = layoutInfo.popover();

        var options = $editor.data('options');

        var cmEditor, server;

        $editor.toggleClass('codeview');

        var isCodeview = $editor.hasClass('codeview');
        if (isCodeview) {
          $codable.val(dom.html($editable, true));
          $codable.height($editable.height());
          toolbar.deactivate($toolbar);
          popover.hide($popover);
          $codable.focus();

          // activate CodeMirror as codable
          if (agent.hasCodeMirror) {
            cmEditor = CodeMirror.fromTextArea($codable[0], options.codemirror);

            // CodeMirror TernServer
            if (options.codemirror.tern) {
              server = new CodeMirror.TernServer(options.codemirror.tern);
              cmEditor.ternServer = server;
              cmEditor.on('cursorActivity', function (cm) {
                server.updateArgHints(cm);
              });
            }

            // CodeMirror hasn't Padding.
            cmEditor.setSize(null, $editable.outerHeight());
            $codable.data('cmEditor', cmEditor);
          }
        } else {
          // deactivate CodeMirror as codable
          if (agent.hasCodeMirror) {
            cmEditor = $codable.data('cmEditor');
            $codable.val(cmEditor.getValue());
            cmEditor.toTextArea();
          }

          $editable.html(dom.value($codable) || dom.emptyPara);
          $editable.height(options.height ? $codable.height() : 'auto');

          toolbar.activate($toolbar);
          $editable.focus();
        }

        toolbar.updateCodeview(layoutInfo.toolbar(), isCodeview);
      }
    };

    var hMousedown = function (event) {
      //preventDefault Selection for FF, IE8+
      if (dom.isImg(event.target)) {
        event.preventDefault();
      }
    };

    var hToolbarAndPopoverUpdate = function (event) {
      // delay for range after mouseup
      setTimeout(function () {
        var layoutInfo = makeLayoutInfo(event.currentTarget || event.target);
        var styleInfo = editor.currentStyle(event.target);
        if (!styleInfo) { return; }

        var isAirMode = layoutInfo.editor().data('options').airMode;
        if (!isAirMode) {
          toolbar.update(layoutInfo.toolbar(), styleInfo);
        }

        popover.update(layoutInfo.popover(), styleInfo, isAirMode);
        handle.update(layoutInfo.handle(), styleInfo, isAirMode);
      }, 0);
    };

    var hScroll = function (event) {
      var layoutInfo = makeLayoutInfo(event.currentTarget || event.target);
      //hide popover and handle when scrolled
      popover.hide(layoutInfo.popover());
      handle.hide(layoutInfo.handle());
    };

    /**
     * paste clipboard image
     *
     * @param {Event} event
     */
    var hPasteClipboardImage = function (event) {
      var clipboardData = event.originalEvent.clipboardData;
      if (!clipboardData || !clipboardData.items || !clipboardData.items.length) {
        return;
      }

      var layoutInfo = makeLayoutInfo(event.currentTarget || event.target),
          $editable = layoutInfo.editable();

      var item = list.head(clipboardData.items);
      var isClipboardImage = item.kind === 'file' && item.type.indexOf('image/') !== -1;

      if (isClipboardImage) {
        insertImages($editable, [item.getAsFile()]);
      }

      editor.afterCommand($editable);
    };

    /**
     * `mousedown` event handler on $handle
     *  - controlSizing: resize image
     *
     * @param {MouseEvent} event
     */
    var hHandleMousedown = function (event) {
      if (dom.isControlSizing(event.target)) {
        event.preventDefault();
        event.stopPropagation();

        var layoutInfo = makeLayoutInfo(event.target),
            $handle = layoutInfo.handle(), $popover = layoutInfo.popover(),
            $editable = layoutInfo.editable(),
            $editor = layoutInfo.editor();

        var target = $handle.find('.note-control-selection').data('target'),
            $target = $(target), posStart = $target.offset(),
            scrollTop = $document.scrollTop();

        var isAirMode = $editor.data('options').airMode;

        $document.on('mousemove', function (event) {
          editor.resizeTo({
            x: event.clientX - posStart.left,
            y: event.clientY - (posStart.top - scrollTop)
          }, $target, !event.shiftKey);

          handle.update($handle, {image: target}, isAirMode);
          popover.update($popover, {image: target}, isAirMode);
        }).one('mouseup', function () {
          $document.off('mousemove');
        });

        if (!$target.data('ratio')) { // original ratio.
          $target.data('ratio', $target.height() / $target.width());
        }

        editor.afterCommand($editable);
      }
    };

    var hToolbarAndPopoverMousedown = function (event) {
      // prevent default event when insertTable (FF, Webkit)
      var $btn = $(event.target).closest('[data-event]');
      if ($btn.length) {
        event.preventDefault();
      }
    };

    var hToolbarAndPopoverClick = function (event) {
      var $btn = $(event.target).closest('[data-event]');

      if ($btn.length) {
        var eventName = $btn.attr('data-event'),
            value = $btn.attr('data-value'),
            hide = $btn.attr('data-hide');

        var layoutInfo = makeLayoutInfo(event.target);

        event.preventDefault();

        // before command: detect control selection element($target)
        var $target;
        if ($.inArray(eventName, ['resize', 'floatMe', 'removeMedia', 'imageShape']) !== -1) {
          var $selection = layoutInfo.handle().find('.note-control-selection');
          $target = $($selection.data('target'));
        }

        // If requested, hide the popover when the button is clicked.
        // Useful for things like showHelpDialog.
        if (hide) {
          $btn.parents('.popover').hide();
        }
        
        if (editor[eventName]) { // on command
          var $editable = layoutInfo.editable();
          $editable.trigger('focus');
          editor[eventName]($editable, value, $target);
        } else if (commands[eventName]) {
          commands[eventName].call(this, layoutInfo);
        } else if ($.isFunction($.summernote.pluginEvents[eventName])) {
          $.summernote.pluginEvents[eventName](layoutInfo);
        }

        // after command
        if ($.inArray(eventName, ['backColor', 'foreColor']) !== -1) {
          var options = layoutInfo.editor().data('options', options);
          var module = options.airMode ? popover : toolbar;
          module.updateRecentColor(list.head($btn), eventName, value);
        }

        hToolbarAndPopoverUpdate(event);
      }
    };

    var EDITABLE_PADDING = 24;
    /**
     * `mousedown` event handler on statusbar
     *
     * @param {MouseEvent} event
     */
    var hStatusbarMousedown = function (event) {
      event.preventDefault();
      event.stopPropagation();

      var $editable = makeLayoutInfo(event.target).editable();
      var nEditableTop = $editable.offset().top - $document.scrollTop();

      var layoutInfo = makeLayoutInfo(event.currentTarget || event.target);
      var options = layoutInfo.editor().data('options');

      $document.on('mousemove', function (event) {
        var nHeight = event.clientY - (nEditableTop + EDITABLE_PADDING);

        nHeight = (options.minHeight > 0) ? Math.max(nHeight, options.minHeight) : nHeight;
        nHeight = (options.maxHeight > 0) ? Math.min(nHeight, options.maxHeight) : nHeight;

        $editable.height(nHeight);
      }).one('mouseup', function () {
        $document.off('mousemove');
      });
    };

    var PX_PER_EM = 18;
    var hDimensionPickerMove = function (event, options) {
      var $picker = $(event.target.parentNode); // target is mousecatcher
      var $dimensionDisplay = $picker.next();
      var $catcher = $picker.find('.note-dimension-picker-mousecatcher');
      var $highlighted = $picker.find('.note-dimension-picker-highlighted');
      var $unhighlighted = $picker.find('.note-dimension-picker-unhighlighted');

      var posOffset;
      // HTML5 with jQuery - e.offsetX is undefined in Firefox
      if (event.offsetX === undefined) {
        var posCatcher = $(event.target).offset();
        posOffset = {
          x: event.pageX - posCatcher.left,
          y: event.pageY - posCatcher.top
        };
      } else {
        posOffset = {
          x: event.offsetX,
          y: event.offsetY
        };
      }

      var dim = {
        c: Math.ceil(posOffset.x / PX_PER_EM) || 1,
        r: Math.ceil(posOffset.y / PX_PER_EM) || 1
      };

      $highlighted.css({ width: dim.c + 'em', height: dim.r + 'em' });
      $catcher.attr('data-value', dim.c + 'x' + dim.r);

      if (3 < dim.c && dim.c < options.insertTableMaxSize.col) {
        $unhighlighted.css({ width: dim.c + 1 + 'em'});
      }

      if (3 < dim.r && dim.r < options.insertTableMaxSize.row) {
        $unhighlighted.css({ height: dim.r + 1 + 'em'});
      }

      $dimensionDisplay.html(dim.c + ' x ' + dim.r);
    };

    /**
     * Drag and Drop Events
     *
     * @param {Object} layoutInfo - layout Informations
     * @param {Boolean} disableDragAndDrop
     */
    var handleDragAndDropEvent = function (layoutInfo, disableDragAndDrop) {
      if (disableDragAndDrop) {
        // prevent default drop event
        $document.on('drop', function (e) {
          e.preventDefault();
        });
      } else {
        attachDragAndDropEvent(layoutInfo);
      }
    };

    /**
     * attach Drag and Drop Events
     *
     * @param {Object} layoutInfo - layout Informations
     */
    var attachDragAndDropEvent = function (layoutInfo) {
      var collection = $(),
          $dropzone = layoutInfo.dropzone,
          $dropzoneMessage = layoutInfo.dropzone.find('.note-dropzone-message');

      // show dropzone on dragenter when dragging a object to document.
      $document.on('dragenter', function (e) {
        var isCodeview = layoutInfo.editor.hasClass('codeview');
        if (!isCodeview && !collection.length) {
          layoutInfo.editor.addClass('dragover');
          $dropzone.width(layoutInfo.editor.width());
          $dropzone.height(layoutInfo.editor.height());
          $dropzoneMessage.text('Drag Image Here');
        }
        collection = collection.add(e.target);
      }).on('dragleave', function (e) {
        collection = collection.not(e.target);
        if (!collection.length) {
          layoutInfo.editor.removeClass('dragover');
        }
      }).on('drop', function () {
        collection = $();
        layoutInfo.editor.removeClass('dragover');
      });

      // change dropzone's message on hover.
      $dropzone.on('dragenter', function () {
        $dropzone.addClass('hover');
        $dropzoneMessage.text('Drop Image');
      }).on('dragleave', function () {
        $dropzone.removeClass('hover');
        $dropzoneMessage.text('Drag Image Here');
      });

      // attach dropImage
      $dropzone.on('drop', function (event) {
        event.preventDefault();

        var dataTransfer = event.originalEvent.dataTransfer;
        if (dataTransfer && dataTransfer.files) {
          var layoutInfo = makeLayoutInfo(event.currentTarget || event.target);
          layoutInfo.editable().focus();
          insertImages(layoutInfo.editable(), dataTransfer.files);
        }
      }).on('dragover', false); // prevent default dragover event
    };


    /**
     * bind KeyMap on keydown
     *
     * @param {Object} layoutInfo
     * @param {Object} keyMap
     */
    this.bindKeyMap = function (layoutInfo, keyMap) {
      var $editor = layoutInfo.editor;
      var $editable = layoutInfo.editable;

      layoutInfo = makeLayoutInfo($editable);

      $editable.on('keydown', function (event) {
        var aKey = [];

        // modifier
        if (event.metaKey) { aKey.push('CMD'); }
        if (event.ctrlKey && !event.altKey) { aKey.push('CTRL'); }
        if (event.shiftKey) { aKey.push('SHIFT'); }

        // keycode
        var keyName = key.nameFromCode[event.keyCode];
        if (keyName) { aKey.push(keyName); }

        var eventName = keyMap[aKey.join('+')];
        if (eventName) {
          event.preventDefault();

          if (editor[eventName]) {
            editor[eventName]($editable, $editor.data('options'));
          } else if (commands[eventName]) {
            commands[eventName].call(this, layoutInfo);
          } else if ($.summernote.plugins[eventName]) {
            var plugin = $.summernote.plugins[eventName];
            if ($.isFunction(plugin.event)) {
              plugin.event(event, editor, layoutInfo);
            }
          }
        } else if (key.isEdit(event.keyCode)) {
          editor.afterCommand($editable);
        }
      });
    };

    /**
     * attach eventhandler
     *
     * @param {Object} layoutInfo - layout Informations
     * @param {Object} options - user options include custom event handlers
     * @param {Function} options.enter - enter key handler
     */
    this.attach = function (layoutInfo, options) {
      // handlers for editable
      this.bindKeyMap(layoutInfo, options.keyMap[agent.isMac ? 'mac' : 'pc']);
      layoutInfo.editable.on('mousedown', hMousedown);
      layoutInfo.editable.on('keyup mouseup', hToolbarAndPopoverUpdate);
      layoutInfo.editable.on('scroll', hScroll);
      layoutInfo.editable.on('paste', hPasteClipboardImage);

      // handler for handle and popover
      layoutInfo.handle.on('mousedown', hHandleMousedown);
      layoutInfo.popover.on('click', hToolbarAndPopoverClick);
      layoutInfo.popover.on('mousedown', hToolbarAndPopoverMousedown);

      // handlers for frame mode (toolbar, statusbar)
      if (!options.airMode) {
        // handler for drag and drop
        handleDragAndDropEvent(layoutInfo, options.disableDragAndDrop);

        // handler for toolbar
        layoutInfo.toolbar.on('click', hToolbarAndPopoverClick);
        layoutInfo.toolbar.on('mousedown', hToolbarAndPopoverMousedown);

        // handler for statusbar
        if (!options.disableResizeEditor) {
          layoutInfo.statusbar.on('mousedown', hStatusbarMousedown);
        }
      }

      // handler for table dimension
      var $catcherContainer = options.airMode ? layoutInfo.popover :
                                                layoutInfo.toolbar;
      var $catcher = $catcherContainer.find('.note-dimension-picker-mousecatcher');
      $catcher.css({
        width: options.insertTableMaxSize.col + 'em',
        height: options.insertTableMaxSize.row + 'em'
      }).on('mousemove', function (event) {
        hDimensionPickerMove(event, options);
      });

      // save options on editor
      layoutInfo.editor.data('options', options);

      // ret styleWithCSS for backColor / foreColor clearing with 'inherit'.
      if (options.styleWithSpan && !agent.isMSIE) {
        // protect FF Error: NS_ERROR_FAILURE: Failure
        setTimeout(function () {
          document.execCommand('styleWithCSS', 0, true);
        }, 0);
      }

      // History
      var history = new History(layoutInfo.editable);
      layoutInfo.editable.data('NoteHistory', history);

      // basic event callbacks (lowercase)
      // enter, focus, blur, keyup, keydown
      if (options.onenter) {
        layoutInfo.editable.keypress(function (event) {
          if (event.keyCode === key.ENTER) { options.onenter(event); }
        });
      }

      if (options.onfocus) { layoutInfo.editable.focus(options.onfocus); }
      if (options.onblur) { layoutInfo.editable.blur(options.onblur); }
      if (options.onkeyup) { layoutInfo.editable.keyup(options.onkeyup); }
      if (options.onkeydown) { layoutInfo.editable.keydown(options.onkeydown); }
      if (options.onpaste) { layoutInfo.editable.on('paste', options.onpaste); }

      // callbacks for advanced features (camel)
      if (options.onToolbarClick) { layoutInfo.toolbar.click(options.onToolbarClick); }
      if (options.onChange) {
        var hChange = function () {
          editor.triggerOnChange(layoutInfo.editable);
        };

        if (agent.isMSIE) {
          var sDomEvents = 'DOMCharacterDataModified DOMSubtreeModified DOMNodeInserted';
          layoutInfo.editable.on(sDomEvents, hChange);
        } else {
          layoutInfo.editable.on('input', hChange);
        }
      }

      // All editor status will be saved on editable with jquery's data
      // for support multiple editor with singleton object.
      layoutInfo.editable.data('callbacks', {
        onChange: options.onChange,
        onAutoSave: options.onAutoSave,
        onImageUpload: options.onImageUpload,
        onImageUploadError: options.onImageUploadError,
        onFileUpload: options.onFileUpload,
        onFileUploadError: options.onFileUpload
      });
    };

    this.detach = function (layoutInfo, options) {
      layoutInfo.editable.off();

      layoutInfo.popover.off();
      layoutInfo.handle.off();
      layoutInfo.dialog.off();

      if (!options.airMode) {
        layoutInfo.dropzone.off();
        layoutInfo.toolbar.off();
        layoutInfo.statusbar.off();
      }
    };
  };

  /**
   * renderer
   *
   * rendering toolbar and editable
   */
  var Renderer = function () {

    /**
     * bootstrap button template
     *
     * @param {String} label
     * @param {Object} [options]
     * @param {String} [options.event]
     * @param {String} [options.value]
     * @param {String} [options.title]
     * @param {String} [options.dropdown]
     * @param {String} [options.hide]
     */
    var tplButton = function (label, options) {
      var event = options.event;
      var value = options.value;
      var title = options.title;
      var className = options.className;
      var dropdown = options.dropdown;
      var hide = options.hide;

      return '<button type="button"' +
                 ' class="btn btn-default btn-sm btn-small' +
                   (className ? ' ' + className : '') +
                   (dropdown ? ' dropdown-toggle' : '') +
                 '"' +
                 (dropdown ? ' data-toggle="dropdown"' : '') +
                 (title ? ' title="' + title + '"' : '') +
                 (event ? ' data-event="' + event + '"' : '') +
                 (value ? ' data-value=\'' + value + '\'' : '') +
                 (hide ? ' data-hide=\'' + hide + '\'' : '') +
                 ' tabindex="-1">' +
               label +
               (dropdown ? ' <span class="caret"></span>' : '') +
             '</button>' +
             (dropdown || '');
    };

    /**
     * bootstrap icon button template
     *
     * @param {String} iconClassName
     * @param {Object} [options]
     * @param {String} [options.event]
     * @param {String} [options.value]
     * @param {String} [options.title]
     * @param {String} [options.dropdown]
     */
    var tplIconButton = function (iconClassName, options) {
      var label = '<i class="' + iconClassName + '"></i>';
      return tplButton(label, options);
    };

    /**
     * bootstrap popover template
     *
     * @param {String} className
     * @param {String} content
     */
    var tplPopover = function (className, content) {
      return '<div class="' + className + ' popover bottom in" style="display: none;">' +
               '<div class="arrow"></div>' +
               '<div class="popover-content">' +
                 content +
               '</div>' +
             '</div>';
    };

    /**
     * bootstrap dialog template
     *
     * @param {String} className
     * @param {String} [title]
     * @param {String} body
     * @param {String} [footer]
     */
    var tplDialog = function (className, title, body, footer) {
      return '<div class="' + className + ' modal" aria-hidden="false">' +
               '<div class="modal-dialog">' +
                 '<div class="modal-content">' +
                   (title ?
                   '<div class="modal-header">' +
                     '<button type="button" class="close" aria-hidden="true" tabindex="-1">&times;</button>' +
                     '<h4 class="modal-title">' + title + '</h4>' +
                   '</div>' : ''
                   ) +
                   '<form class="note-modal-form">' +
                     '<div class="modal-body">' + body + '</div>' +
                     (footer ?
                     '<div class="modal-footer">' + footer + '</div>' : ''
                     ) +
                   '</form>' +
                 '</div>' +
               '</div>' +
             '</div>';
    };

    var tplButtonInfo = {
      picture: function (lang) {
        return tplIconButton('fa fa-picture-o', {
          event: 'showImageDialog',
          title: lang.image.image,
          hide: true
        });
      },
      link: function (lang) {
        return tplIconButton('fa fa-link', {
          event: 'showLinkDialog',
          title: lang.link.link,
          hide: true
        });
      },
      table: function (lang) {
        var dropdown = '<ul class="note-table dropdown-menu">' +
                         '<div class="note-dimension-picker">' +
                           '<div class="note-dimension-picker-mousecatcher" data-event="insertTable" data-value="1x1"></div>' +
                           '<div class="note-dimension-picker-highlighted"></div>' +
                           '<div class="note-dimension-picker-unhighlighted"></div>' +
                         '</div>' +
                         '<div class="note-dimension-display"> 1 x 1 </div>' +
                       '</ul>';
        return tplIconButton('fa fa-table', {
          title: lang.table.table,
          dropdown: dropdown
        });
      },
      style: function (lang, options) {
        var items = options.styleTags.reduce(function (memo, v) {
          var label = lang.style[v === 'p' ? 'normal' : v];
          return memo + '<li><a data-event="formatBlock" href="#" data-value="' + v + '">' +
                   (
                     (v === 'p' || v === 'pre') ? label :
                     '<' + v + '>' + label + '</' + v + '>'
                   ) +
                 '</a></li>';
        }, '');

        return tplIconButton('fa fa-magic', {
          title: lang.style.style,
          dropdown: '<ul class="dropdown-menu">' + items + '</ul>'
        });
      },
      fontname: function (lang, options) {
        var items = options.fontNames.reduce(function (memo, v) {
          if (!agent.isFontInstalled(v)) { return memo; }
          return memo + '<li><a data-event="fontName" href="#" data-value="' + v + '">' +
                          '<i class="fa fa-check"></i> ' + v +
                        '</a></li>';
        }, '');
        var label = '<span class="note-current-fontname">' +
                       options.defaultFontName +
                     '</span>';
        return tplButton(label, {
          title: lang.font.name,
          dropdown: '<ul class="dropdown-menu">' + items + '</ul>'
        });
      },
      fontsize: function (lang, options) {
        var items = options.fontSizes.reduce(function (memo, v) {
          return memo + '<li><a data-event="fontSize" href="#" data-value="' + v + '">' +
                          '<i class="fa fa-check"></i> ' + v +
                        '</a></li>';
        }, '');

        var label = '<span class="note-current-fontsize">11</span>';
        return tplButton(label, {
          title: lang.font.size,
          dropdown: '<ul class="dropdown-menu">' + items + '</ul>'
        });
      },

      color: function (lang) {
        var colorButtonLabel = '<i class="fa fa-font" style="color:black;background-color:yellow;"></i>';
        var colorButton = tplButton(colorButtonLabel, {
          className: 'note-recent-color',
          title: lang.color.recent,
          event: 'color',
          value: '{"backColor":"yellow"}'
        });

        var dropdown = '<ul class="dropdown-menu">' +
                         '<li>' +
                           '<div class="btn-group">' +
                             '<div class="note-palette-title">' + lang.color.background + '</div>' +
                             '<div class="note-color-reset" data-event="backColor"' +
                               ' data-value="inherit" title="' + lang.color.transparent + '">' +
                               lang.color.setTransparent +
                             '</div>' +
                             '<div class="note-color-palette" data-target-event="backColor"></div>' +
                           '</div>' +
                           '<div class="btn-group">' +
                             '<div class="note-palette-title">' + lang.color.foreground + '</div>' +
                             '<div class="note-color-reset" data-event="foreColor" data-value="inherit" title="' + lang.color.reset + '">' +
                               lang.color.resetToDefault +
                             '</div>' +
                             '<div class="note-color-palette" data-target-event="foreColor"></div>' +
                           '</div>' +
                         '</li>' +
                       '</ul>';

        var moreButton = tplButton('', {
          title: lang.color.more,
          dropdown: dropdown
        });

        return colorButton + moreButton;
      },
      bold: function (lang) {
        return tplIconButton('fa fa-bold', {
          event: 'bold',
          title: lang.font.bold
        });
      },
      italic: function (lang) {
        return tplIconButton('fa fa-italic', {
          event: 'italic',
          title: lang.font.italic
        });
      },
      underline: function (lang) {
        return tplIconButton('fa fa-underline', {
          event: 'underline',
          title: lang.font.underline
        });
      },
      strikethrough: function (lang) {
        return tplIconButton('fa fa-strikethrough', {
          event: 'strikethrough',
          title: lang.font.strikethrough
        });
      },
      superscript: function (lang) {
        return tplIconButton('fa fa-superscript', {
          event: 'superscript',
          title: lang.font.superscript
        });
      },
      subscript: function (lang) {
        return tplIconButton('fa fa-subscript', {
          event: 'subscript',
          title: lang.font.subscript
        });
      },
      clear: function (lang) {
        return tplIconButton('fa fa-eraser', {
          event: 'removeFormat',
          title: lang.font.clear
        });
      },
      ul: function (lang) {
        return tplIconButton('fa fa-list-ul', {
          event: 'insertUnorderedList',
          title: lang.lists.unordered
        });
      },
      ol: function (lang) {
        return tplIconButton('fa fa-list-ol', {
          event: 'insertOrderedList',
          title: lang.lists.ordered
        });
      },
      paragraph: function (lang) {
        var leftButton = tplIconButton('fa fa-align-left', {
          title: lang.paragraph.left,
          event: 'justifyLeft'
        });
        var centerButton = tplIconButton('fa fa-align-center', {
          title: lang.paragraph.center,
          event: 'justifyCenter'
        });
        var rightButton = tplIconButton('fa fa-align-right', {
          title: lang.paragraph.right,
          event: 'justifyRight'
        });
        var justifyButton = tplIconButton('fa fa-align-justify', {
          title: lang.paragraph.justify,
          event: 'justifyFull'
        });

        var outdentButton = tplIconButton('fa fa-outdent', {
          title: lang.paragraph.outdent,
          event: 'outdent'
        });
        var indentButton = tplIconButton('fa fa-indent', {
          title: lang.paragraph.indent,
          event: 'indent'
        });

        var dropdown = '<div class="dropdown-menu">' +
                         '<div class="note-align btn-group">' +
                           leftButton + centerButton + rightButton + justifyButton +
                         '</div>' +
                         '<div class="note-list btn-group">' +
                           indentButton + outdentButton +
                         '</div>' +
                       '</div>';

        return tplIconButton('fa fa-align-left', {
          title: lang.paragraph.paragraph,
          dropdown: dropdown
        });
      },
      height: function (lang, options) {
        var items = options.lineHeights.reduce(function (memo, v) {
          return memo + '<li><a data-event="lineHeight" href="#" data-value="' + parseFloat(v) + '">' +
                          '<i class="fa fa-check"></i> ' + v +
                        '</a></li>';
        }, '');

        return tplIconButton('fa fa-text-height', {
          title: lang.font.height,
          dropdown: '<ul class="dropdown-menu">' + items + '</ul>'
        });

      },
      help: function (lang) {
        return tplIconButton('fa fa-question', {
          event: 'showHelpDialog',
          title: lang.options.help,
          hide: true
        });
      },
      fullscreen: function (lang) {
        return tplIconButton('fa fa-arrows-alt', {
          event: 'fullscreen',
          title: lang.options.fullscreen
        });
      },
      codeview: function (lang) {
        return tplIconButton('fa fa-code', {
          event: 'codeview',
          title: lang.options.codeview
        });
      },
      undo: function (lang) {
        return tplIconButton('fa fa-undo', {
          event: 'undo',
          title: lang.history.undo
        });
      },
      redo: function (lang) {
        return tplIconButton('fa fa-repeat', {
          event: 'redo',
          title: lang.history.redo
        });
      },
      hr: function (lang) {
        return tplIconButton('fa fa-minus', {
          event: 'insertHorizontalRule',
          title: lang.hr.insert
        });
      }
    };

    var tplPopovers = function (lang, options) {
      var tplLinkPopover = function () {
        var linkButton = tplIconButton('fa fa-edit', {
          title: lang.link.edit,
          event: 'showLinkDialog',
          hide: true
        });
        var unlinkButton = tplIconButton('fa fa-unlink', {
          title: lang.link.unlink,
          event: 'unlink'
        });
        var content = '<a href="http://www.google.com" target="_blank">www.google.com</a>&nbsp;&nbsp;' +
                      '<div class="note-insert btn-group">' +
                        linkButton + unlinkButton +
                      '</div>';
        return tplPopover('note-link-popover', content);
      };

      var tplImagePopover = function () {
        var fullButton = tplButton('<span class="note-fontsize-10">100%</span>', {
          title: lang.image.resizeFull,
          event: 'resize',
          value: '1'
        });
        var halfButton = tplButton('<span class="note-fontsize-10">50%</span>', {
          title: lang.image.resizeHalf,
          event: 'resize',
          value: '0.5'
        });
        var quarterButton = tplButton('<span class="note-fontsize-10">25%</span>', {
          title: lang.image.resizeQuarter,
          event: 'resize',
          value: '0.25'
        });

        var leftButton = tplIconButton('fa fa-align-left', {
          title: lang.image.floatLeft,
          event: 'floatMe',
          value: 'left'
        });
        var rightButton = tplIconButton('fa fa-align-right', {
          title: lang.image.floatRight,
          event: 'floatMe',
          value: 'right'
        });
        var justifyButton = tplIconButton('fa fa-align-justify', {
          title: lang.image.floatNone,
          event: 'floatMe',
          value: 'none'
        });

        var roundedButton = tplIconButton('fa fa-square', {
          title: lang.image.shapeRounded,
          event: 'imageShape',
          value: 'img-rounded'
        });
        var circleButton = tplIconButton('fa fa-circle-o', {
          title: lang.image.shapeCircle,
          event: 'imageShape',
          value: 'img-circle'
        });
        var thumbnailButton = tplIconButton('fa fa-picture-o', {
          title: lang.image.shapeThumbnail,
          event: 'imageShape',
          value: 'img-thumbnail'
        });
        var noneButton = tplIconButton('fa fa-times', {
          title: lang.image.shapeNone,
          event: 'imageShape',
          value: ''
        });

        var removeButton = tplIconButton('fa fa-trash-o', {
          title: lang.image.remove,
          event: 'removeMedia',
          value: 'none'
        });

        var content = '<div class="btn-group">' + fullButton + halfButton + quarterButton + '</div>' +
                      '<div class="btn-group">' + leftButton + rightButton + justifyButton + '</div>' +
                      '<div class="btn-group">' + roundedButton + circleButton + thumbnailButton + noneButton + '</div>' +
                      '<div class="btn-group">' + removeButton + '</div>';
        return tplPopover('note-image-popover', content);
      };

      var tplAirPopover = function () {
        var content = '';
        for (var idx = 0, len = options.airPopover.length; idx < len; idx ++) {
          var group = options.airPopover[idx];
          content += '<div class="note-' + group[0] + ' btn-group">';
          for (var i = 0, lenGroup = group[1].length; i < lenGroup; i++) {
            content += tplButtonInfo[group[1][i]](lang, options);
          }
          content += '</div>';
        }

        return tplPopover('note-air-popover', content);
      };

      return '<div class="note-popover">' +
               tplLinkPopover() +
               tplImagePopover() +
               (options.airMode ?  tplAirPopover() : '') +
             '</div>';
    };

    var tplHandles = function () {
      return '<div class="note-handle">' +
               '<div class="note-control-selection">' +
                 '<div class="note-control-selection-bg"></div>' +
                 '<div class="note-control-holder note-control-nw"></div>' +
                 '<div class="note-control-holder note-control-ne"></div>' +
                 '<div class="note-control-holder note-control-sw"></div>' +
                 '<div class="note-control-sizing note-control-se"></div>' +
                 '<div class="note-control-selection-info"></div>' +
               '</div>' +
             '</div>';
    };

    /**
     * shortcut table template
     * @param {String} title
     * @param {String} body
     */
    var tplShortcut = function (title, keys) {
      var keyClass = 'note-shortcut-col col-xs-6 note-shortcut-';
      var body = [];

      for (var i in keys) {
        body.push(
          '<div class="' + keyClass + 'key">' + keys[i].kbd + '</div>' +
          '<div class="' + keyClass + 'name">' + keys[i].text + '</div>'
          );
      }

      return '<div class="note-shortcut-row row"><div class="' + keyClass + 'title col-xs-offset-6">' + title + '</div></div>' +
             '<div class="note-shortcut-row row">' + body.join('</div><div class="note-shortcut-row row">') + '</div>';
    };

    var tplShortcutText = function (lang) {
      var keys = [
        { kbd: '⌘ + B', text: lang.font.bold },
        { kbd: '⌘ + I', text: lang.font.italic },
        { kbd: '⌘ + U', text: lang.font.underline },
        { kbd: '⌘ + ⇧ + S', text: lang.font.sdivikethrough },
        { kbd: '⌘ + \\', text: lang.font.clear }
      ];

      return tplShortcut(lang.shortcut.textFormatting, keys);
    };

    var tplShortcutAction = function (lang) {
      var keys = [
        { kbd: '⌘ + Z', text: lang.history.undo },
        { kbd: '⌘ + ⇧ + Z', text: lang.history.redo },
        { kbd: '⌘ + ]', text: lang.paragraph.indent },
        { kbd: '⌘ + [', text: lang.paragraph.oudivent },
        { kbd: '⌘ + ENTER', text: lang.hr.insert }
      ];

      return tplShortcut(lang.shortcut.action, keys);
    };

    var tplShortcutPara = function (lang) {
      var keys = [
        { kbd: '⌘ + ⇧ + L', text: lang.paragraph.left },
        { kbd: '⌘ + ⇧ + E', text: lang.paragraph.center },
        { kbd: '⌘ + ⇧ + R', text: lang.paragraph.right },
        { kbd: '⌘ + ⇧ + J', text: lang.paragraph.justify },
        { kbd: '⌘ + ⇧ + NUM7', text: lang.lists.ordered },
        { kbd: '⌘ + ⇧ + NUM8', text: lang.lists.unordered }
      ];

      return tplShortcut(lang.shortcut.paragraphFormatting, keys);
    };

    var tplShortcutStyle = function (lang) {
      var keys = [
        { kbd: '⌘ + NUM0', text: lang.style.normal },
        { kbd: '⌘ + NUM1', text: lang.style.h1 },
        { kbd: '⌘ + NUM2', text: lang.style.h2 },
        { kbd: '⌘ + NUM3', text: lang.style.h3 },
        { kbd: '⌘ + NUM4', text: lang.style.h4 },
        { kbd: '⌘ + NUM5', text: lang.style.h5 },
        { kbd: '⌘ + NUM6', text: lang.style.h6 }
      ];

      return tplShortcut(lang.shortcut.documentStyle, keys);
    };

    var tplExtraShortcuts = function (lang, options) {
      var extraKeys = options.extraKeys;
      var keys = [];

      for (var key in extraKeys) {
        if (extraKeys.hasOwnProperty(key)) {
          keys.push({ kbd: key, text: extraKeys[key] });
        }
      }

      return tplShortcut(lang.shortcut.extraKeys, keys);
    };

    var tplShortcutTable = function (lang, options) {
      var colClass = 'class="note-shortcut note-shortcut-col col-sm-6 col-xs-12"';
      var template = [
        '<div ' + colClass + '>' + tplShortcutAction(lang, options) + '</div>' +
        '<div ' + colClass + '>' + tplShortcutText(lang, options) + '</div>',
        '<div ' + colClass + '>' + tplShortcutStyle(lang, options) + '</div>' +
        '<div ' + colClass + '>' + tplShortcutPara(lang, options) + '</div>'
      ];

      if (options.extraKeys) {
        template.push('<div ' + colClass + '>' + tplExtraShortcuts(lang, options) + '</div>');
      }

      return '<div class="note-shortcut-row row">' +
               template.join('</div><div class="note-shortcut-row row">') +
             '</div>';
    };

    var replaceMacKeys = function (sHtml) {
      return sHtml.replace(/⌘/g, 'Ctrl').replace(/⇧/g, 'Shift');
    };

    var tplDialogInfo = {
      image: function (lang) {
        var body = '<div class="form-group row-fluid note-group-select-from-files">' +
                     '<label>' + lang.image.selectFromFiles + '</label>' +
                     '<input class="note-image-input" type="file" name="files" accept="image/*" />' +
                   '</div>' +
                   '<div class="form-group row-fluid">' +
                     '<label>' + lang.image.url + '</label>' +
                     '<input class="note-image-url form-control span12" type="text" />' +
                   '</div>';
        var footer = '<button href="#" class="btn btn-primary note-image-btn disabled" disabled>' + lang.image.insert + '</button>';
        return tplDialog('note-image-dialog', lang.image.insert, body, footer);
      },

      link: function (lang, options) {
        var body = '<div class="form-group row-fluid">' +
                     '<label>' + lang.link.textToDisplay + '</label>' +
                     '<input class="note-link-text form-control span12" type="text" />' +
                   '</div>' +
                   '<div class="form-group row-fluid">' +
                     '<label>' + lang.link.url + '</label>' +
                     '<input class="note-link-url form-control span12" type="text" />' +
                   '</div>' +
                   (!options.disableLinkTarget ?
                     '<div class="checkbox">' +
                       '<label>' + '<input type="checkbox" checked> ' +
                         lang.link.openInNewWindow +
                       '</label>' +
                     '</div>' : ''
                   );
        var footer = '<button href="#" class="btn btn-primary note-link-btn disabled" disabled>' + lang.link.insert + '</button>';
        return tplDialog('note-link-dialog', lang.link.insert, body, footer);
      },

      help: function (lang, options) {
        var body = '<a class="modal-close pull-right" aria-hidden="true" tabindex="-1">' + lang.shortcut.close + '</a>' +
                   '<div class="title">' + lang.shortcut.shortcuts + '</div>' +
                   (agent.isMac ? tplShortcutTable(lang, options) : replaceMacKeys(tplShortcutTable(lang, options))) +
                   '<p class="text-center">' +
                     '<a href="//hackerwins.github.io/summernote/" target="_blank">Summernote 0.5.10</a> · ' +
                     '<a href="//github.com/HackerWins/summernote" target="_blank">Project</a> · ' +
                     '<a href="//github.com/HackerWins/summernote/issues" target="_blank">Issues</a>' +
                   '</p>';
        return tplDialog('note-help-dialog', '', body, '');
      }
    };

    var tplDialogs = function (lang, options) {
      var dialogs = '';

      $.each(tplDialogInfo, function (idx, tplDialog) {
        dialogs += tplDialog(lang, options);
      });

      return '<div class="note-dialog">' + dialogs + '</div>';
    };

    var tplStatusbar = function () {
      return '<div class="note-resizebar">' +
               '<div class="note-icon-bar"></div>' +
               '<div class="note-icon-bar"></div>' +
               '<div class="note-icon-bar"></div>' +
             '</div>';
    };

    var representShortcut = function (str) {
      if (agent.isMac) {
        str = str.replace('CMD', '⌘').replace('SHIFT', '⇧');
      }

      return str.replace('BACKSLASH', '\\')
                .replace('SLASH', '/')
                .replace('LEFTBRACKET', '[')
                .replace('RIGHTBRACKET', ']');
    };

    /**
     * createTooltip
     *
     * @param {jQuery} $container
     * @param {Object} keyMap
     * @param {String} [sPlacement]
     */
    var createTooltip = function ($container, keyMap, sPlacement) {
      var invertedKeyMap = func.invertObject(keyMap);
      var $buttons = $container.find('button');

      $buttons.each(function (i, elBtn) {
        var $btn = $(elBtn);
        var sShortcut = invertedKeyMap[$btn.data('event')];
        if (sShortcut) {
          $btn.attr('title', function (i, v) {
            return v + ' (' + representShortcut(sShortcut) + ')';
          });
        }
      // bootstrap tooltip on btn-group bug
      // https://github.com/twbs/bootstrap/issues/5687
      }).tooltip({
        container: 'body',
        trigger: 'hover',
        placement: sPlacement || 'top'
      }).on('click', function () {
        $(this).tooltip('hide');
      });
    };

    // createPalette
    var createPalette = function ($container, options) {
      var colorInfo = options.colors;
      $container.find('.note-color-palette').each(function () {
        var $palette = $(this), eventName = $palette.attr('data-target-event');
        var paletteContents = [];
        for (var row = 0, lenRow = colorInfo.length; row < lenRow; row++) {
          var colors = colorInfo[row];
          var buttons = [];
          for (var col = 0, lenCol = colors.length; col < lenCol; col++) {
            var color = colors[col];
            buttons.push(['<button type="button" class="note-color-btn" style="background-color:', color,
                           ';" data-event="', eventName,
                           '" data-value="', color,
                           '" title="', color,
                           '" data-toggle="button" tabindex="-1"></button>'].join(''));
          }
          paletteContents.push('<div class="note-color-row">' + buttons.join('') + '</div>');
        }
        $palette.html(paletteContents.join(''));
      });
    };

    /**
     * create summernote plugin button 
     * 
     * @param {string} plugin  plugin name 
     * @param {Object} options  plugin's options
     */
    var createPluginToolbar = function (plugin, options) {
      return function () {
        var toolbar = {
          title : options.title,
          className : options.className,
          dropdown : $.isFunction(options.dropdown) ? options.dropdown() : options.dropdown,
          hide : options.hide,
          event : (!options.dropdown) ? plugin : '',
          value : (!options.dropdown) ? plugin : ''
        };
        if (options.icon) {
          return tplIconButton(options.icon, toolbar);
        } else {
          return tplButton(options.label, toolbar);
        }
      };
    };

    /**
     * create summernote layout (air mode)
     *
     * @param {jQuery} $holder
     * @param {Object} options
     */
    this.createLayoutByAirMode = function ($holder, options) {
      var keyMap = options.keyMap[agent.isMac ? 'mac' : 'pc'];
      var langInfo = $.extend($.summernote.lang['en-US'], $.summernote.lang[options.lang]);

      var id = func.uniqueId();

      $holder.addClass('note-air-editor note-editable');
      $holder.attr({
        'id': 'note-editor-' + id,
        'contentEditable': true
      });

      var body = document.body;

      // create Popover
      var $popover = $(tplPopovers(langInfo, options));
      $popover.addClass('note-air-layout');
      $popover.attr('id', 'note-popover-' + id);
      $popover.appendTo(body);
      createTooltip($popover, keyMap);
      createPalette($popover, options);

      // create Handle
      var $handle = $(tplHandles());
      $handle.addClass('note-air-layout');
      $handle.attr('id', 'note-handle-' + id);
      $handle.appendTo(body);

      // create Dialog
      var $dialog = $(tplDialogs(langInfo, options));
      $dialog.addClass('note-air-layout');
      $dialog.attr('id', 'note-dialog-' + id);
      $dialog.find('button.close, a.modal-close').click(function () {
        $(this).closest('.modal').modal('hide');
      });
      $dialog.appendTo(body);
    };

    /**
     * create summernote layout (normal mode)
     *
     * @param {jQuery} $holder
     * @param {Object} options
     */
    this.createLayoutByFrame = function ($holder, options) {
      //01. create Editor
      var $editor = $('<div class="note-editor"></div>');
      if (options.width) {
        $editor.width(options.width);
      }

      //02. statusbar (resizebar)
      if (options.height > 0) {
        $('<div class="note-statusbar">' + (options.disableResizeEditor ? '' : tplStatusbar()) + '</div>').prependTo($editor);
      }

      //03. create Editable
      var isContentEditable = !$holder.is(':disabled');
      var $editable = $('<div class="note-editable" contentEditable="' + isContentEditable + '"></div>')
          .prependTo($editor);
      if (options.height) {
        $editable.height(options.height);
      }
      if (options.direction) {
        $editable.attr('dir', options.direction);
      }

      $editable.html(dom.html($holder) || dom.emptyPara);

      //031. create codable
      $('<textarea class="note-codable"></textarea>').prependTo($editor);

      var langInfo = $.extend($.summernote.lang['en-US'], $.summernote.lang[options.lang]);

      //04. create Toolbar
      var toolbarHTML = '';
      for (var idx = 0, len = options.toolbar.length; idx < len; idx ++) {
        var groupName = options.toolbar[idx][0];
        var groupButtons = options.toolbar[idx][1];

        toolbarHTML += '<div class="note-' + groupName + ' btn-group">';
        for (var i = 0, btnLength = groupButtons.length; i < btnLength; i++) {
          
          var buttonInfo = tplButtonInfo[groupButtons[i]];
          if (!buttonInfo && !!$.summernote.plugins[groupButtons[i]]) {
            buttonInfo = createPluginToolbar(groupButtons[i], $.summernote.plugins[groupButtons[i]]);
          }
          
          // continue creating toolbar even if a button doesn't exist
          if (!$.isFunction(buttonInfo)) { continue; }
          toolbarHTML += buttonInfo(langInfo, options);
        }
        toolbarHTML += '</div>';
      }

      toolbarHTML = '<div class="note-toolbar btn-toolbar">' + toolbarHTML + '</div>';

      var $toolbar = $(toolbarHTML).prependTo($editor);
      var keyMap = options.keyMap[agent.isMac ? 'mac' : 'pc'];
      createPalette($toolbar, options);
      createTooltip($toolbar, keyMap, 'bottom');

      //05. create Popover
      var $popover = $(tplPopovers(langInfo, options)).prependTo($editor);
      createPalette($popover, options);
      createTooltip($popover, keyMap);

      //06. handle(control selection, ...)
      $(tplHandles()).prependTo($editor);

      //07. create Dialog
      var $dialog = $(tplDialogs(langInfo, options)).prependTo($editor);
      $dialog.find('button.close, a.modal-close').click(function () {
        $(this).closest('.modal').modal('hide');
      });

      //08. create Dropzone
      $('<div class="note-dropzone"><div class="note-dropzone-message"></div></div>').prependTo($editor);

      //09. Editor/Holder switch
      $editor.insertAfter($holder);
      $holder.hide();
    };

    this.noteEditorFromHolder = function ($holder) {
      if ($holder.hasClass('note-air-editor')) {
        return $holder;
      } else if ($holder.next().hasClass('note-editor')) {
        return $holder.next();
      } else {
        return $();
      }
    };

    /**
     * create summernote layout
     *
     * @param {jQuery} $holder
     * @param {Object} options
     */
    this.createLayout = function ($holder, options) {
      if (this.noteEditorFromHolder($holder).length) {
        return;
      }

      if (options.airMode) {
        this.createLayoutByAirMode($holder, options);
      } else {
        this.createLayoutByFrame($holder, options);
      }
    };

    /**
     * returns layoutInfo from holder
     *
     * @param {jQuery} $holder - placeholder
     * @returns {Object}
     */
    this.layoutInfoFromHolder = function ($holder) {
      var $editor = this.noteEditorFromHolder($holder);
      if (!$editor.length) { return; }

      var layoutInfo = dom.buildLayoutInfo($editor);
      // cache all properties.
      for (var key in layoutInfo) {
        if (layoutInfo.hasOwnProperty(key)) {
          layoutInfo[key] = layoutInfo[key].call();
        }
      }
      return layoutInfo;
    };

    /**
     * removeLayout
     *
     * @param {jQuery} $holder - placeholder
     * @param {Object} layoutInfo
     * @param {Object} options
     *
     */
    this.removeLayout = function ($holder, layoutInfo, options) {
      if (options.airMode) {
        $holder.removeClass('note-air-editor note-editable')
               .removeAttr('id contentEditable');

        layoutInfo.popover.remove();
        layoutInfo.handle.remove();
        layoutInfo.dialog.remove();
      } else {
        $holder.html(layoutInfo.editable.html());

        layoutInfo.editor.remove();
        $holder.show();
      }
    };

    this.getTemplate = function () {
      return {
        button: tplButton,
        iconButton: tplIconButton,
        dialog: tplDialog
      };
    };

    this.addButtonInfo = function (name, buttonInfo) {
      tplButtonInfo[name] = buttonInfo;
    };

    this.addDialogInfo = function (name, dialogInfo) {
      tplDialogInfo[name] = dialogInfo;
    };
  };

  // jQuery namespace for summernote
  $.summernote = $.summernote || {};

  // extends default `settings`
  $.extend($.summernote, settings);

  var renderer = new Renderer();
  var eventHandler = new EventHandler();

  $.extend($.summernote, {
    renderer: renderer,
    eventHandler: eventHandler,
    core: {
      agent: agent,
      dom: dom,
      range: range
    },
    pluginEvents: {}
  });

  /**
   * addPlugin
   *
   * @param {Object} plugin
   */
  $.summernote.addPlugin = function (plugin) {
    $.each(plugin.buttons, function (name, button) {
      renderer.addButtonInfo(name, button);
    });

    $.each(plugin.dialogs, function (name, dialog) {
      renderer.addDialogInfo(name, dialog);
    });

    $.each(plugin.events, function (name, event) {
      $.summernote.pluginEvents[name] = event;
    });

    $.each(plugin.langs, function (locale, lang) {
      if ($.summernote.lang[locale]) {
        $.extend($.summernote.lang[locale], lang);
      }
    });
  };

  /**
   * extend jquery fn
   */
  $.fn.extend({
    /**
     * initialize summernote
     *  - create editor layout and attach Mouse and keyboard events.
     *
     * @param {Object} options
     * @returns {this}
     */
    summernote: function (options) {
      // extend default options
      options = $.extend({}, $.summernote.options, options);

      this.each(function (idx, elHolder) {
        var $holder = $(elHolder);

        // createLayout with options
        renderer.createLayout($holder, options);

        var info = renderer.layoutInfoFromHolder($holder);
        eventHandler.attach(info, options);

        // Textarea: auto filling the code before form submit.
        if (dom.isTextarea($holder[0])) {
          $holder.closest('form').submit(function () {
            $holder.val($holder.code());
          });
        }
      });

      // focus on first editable element
      if (this.first().length && options.focus) {
        var info = renderer.layoutInfoFromHolder(this.first());
        info.editable.focus();
      }

      // callback on init
      if (this.length && options.oninit) {
        options.oninit();
      }

      return this;
    },
    // 

    /**
     * get the HTML contents of note or set the HTML contents of note.
     *
     * @param {String} [sHTML] - HTML contents(optional, set)
     * @returns {this|String} - context(set) or HTML contents of note(get).
     */
    code: function (sHTML) {
      // get the HTML contents of note
      if (sHTML === undefined) {
        var $holder = this.first();
        if (!$holder.length) { return; }
        var info = renderer.layoutInfoFromHolder($holder);
        if (!!(info && info.editable)) {
          var isCodeview = info.editor.hasClass('codeview');
          if (isCodeview && agent.hasCodeMirror) {
            info.codable.data('cmEditor').save();
          }
          return isCodeview ? info.codable.val() : info.editable.html();
        }
        return dom.isTextarea($holder[0]) ? $holder.val() : $holder.html();
      }

      // set the HTML contents of note
      this.each(function (i, elHolder) {
        var info = renderer.layoutInfoFromHolder($(elHolder));
        if (info && info.editable) { info.editable.html(sHTML); }
      });

      return this;
    },

    /**
     * destroy Editor Layout and detach Key and Mouse Event
     * @returns {this}
     */
    destroy: function () {
      this.each(function (idx, elHolder) {
        var $holder = $(elHolder);

        var info = renderer.layoutInfoFromHolder($holder);
        if (!info || !info.editable) { return; }

        var options = info.editor.data('options');

        eventHandler.detach(info, options);
        renderer.removeLayout($holder, info, options);
      });

      return this;
    }
  });
}));<|MERGE_RESOLUTION|>--- conflicted
+++ resolved
@@ -6,11 +6,7 @@
  * Copyright 2013-2014 Alan Hong. and other contributors
  * summernote may be freely distributed under the MIT license./
  *
-<<<<<<< HEAD
- * Date: 2014-10-29T19:18Z
-=======
- * Date: 2014-10-10T00:57Z
->>>>>>> f7b66180
+ * Date: 2014-10-29T19:27Z
  */
 (function (factory) {
   /* global define */
