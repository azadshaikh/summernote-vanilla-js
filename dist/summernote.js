--- conflicted
+++ resolved
@@ -6,11 +6,7 @@
  * Copyright 2013 Alan Hong. and outher contributors
  * summernote may be freely distributed under the MIT license./
  *
-<<<<<<< HEAD
- * Date: 2014-09-12T09:53Z
-=======
- * Date: 2014-09-14T04:54Z
->>>>>>> 728b8dc0
+ * Date: 2014-09-15T07:34Z
  */
 (function (factory) {
   /* global define */
@@ -521,6 +517,8 @@
       return isInline(node) && !ancestor(node, isPara);
     };
 
+    var isBody = makePredByNodeName('BODY');
+
     /**
      * blank HTML for cursor position
      */
@@ -1180,6 +1178,7 @@
       isPurePara: isPurePara,
       isInline: isInline,
       isBodyInline: isBodyInline,
+      isBody: isBody,
       isParaInline: isParaInline,
       isList: isList,
       isTable: makePredByNodeName('TABLE'),
@@ -2268,7 +2267,8 @@
             var selection = document.getSelection();
             if (selection.rangeCount === 0) {
               return null;
-            } else if (selection.anchorNode.tagName === 'BODY') {
+            } else if (dom.isBody(selection.anchorNode)) {
+              // Firefox: returns entire body as range on initialization. We won't never need it.
               return null;
             }
   
