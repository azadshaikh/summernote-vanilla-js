## Publish new version

### 1. `develop` to `master`

Send pull request `develop` to `master` on github repository and merge it.
https://github.com/summernote/summernote/compare/master...develop

#### development 

```bash
npm install 

npm run dev
```

* you can test examples/ files 

```bash
npm run dev
open localhost:3000/examples/
click example page 
```

#### build dist files 

```bash
npm build
```

### 2. Build dist files

Build dist files and push to master
```bash
# change branch
git checkout master

# fetch all changes
git pull

<<<<<<< HEAD
# build dist files and binary(.zip) for release post
npm run build 

# Push new dist files to remote repository.
=======
# Bump version in package.json

# build dist files and binary(.zip) for release post
grunt dist

# Commit and add tag for new version
>>>>>>> 2f0cfbac
git commit -a -m "Update dist files"
git tag -a "<new-version>"

# Push new dist files and tags to remote repository.
git push origin --tags
```

### 3. Release new version
Post release note with new tag version on github

https://github.com/summernote/summernote/releases/new

### 4. Publish

Publish on npm
```bash
npm publish
```

### 05. Update summernote.github.io
Update summernote version in _config.yml.

### 06. Update connectors
Request maintainers of each connector to update package information.<|MERGE_RESOLUTION|>--- conflicted
+++ resolved
@@ -5,27 +5,6 @@
 Send pull request `develop` to `master` on github repository and merge it.
 https://github.com/summernote/summernote/compare/master...develop
 
-#### development 
-
-```bash
-npm install 
-
-npm run dev
-```
-
-* you can test examples/ files 
-
-```bash
-npm run dev
-open localhost:3000/examples/
-click example page 
-```
-
-#### build dist files 
-
-```bash
-npm build
-```
 
 ### 2. Build dist files
 
@@ -37,19 +16,12 @@
 # fetch all changes
 git pull
 
-<<<<<<< HEAD
+# Bump version in package.json
+
 # build dist files and binary(.zip) for release post
 npm run build 
 
-# Push new dist files to remote repository.
-=======
-# Bump version in package.json
-
-# build dist files and binary(.zip) for release post
-grunt dist
-
 # Commit and add tag for new version
->>>>>>> 2f0cfbac
 git commit -a -m "Update dist files"
 git tag -a "<new-version>"
 
