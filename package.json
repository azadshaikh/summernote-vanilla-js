--- conflicted
+++ resolved
@@ -24,15 +24,7 @@
     "prebuild": "node ./config/build-fonts.js",
     "build": "cross-env NODE_OPTIONS=--openssl-legacy-provider webpack --node-env production --mode=production --config=./config/webpack.production.js --progress",
     "lint": "eslint src plugin test config",
-<<<<<<< HEAD
     "test": "vitest run",
-=======
-    "test": "cross-env NODE_OPTIONS=--openssl-legacy-provider karma start .karma/config.js --single-run",
-    "test:grep": "karma run .karma/config.js -- --grep",
-    "test:watch": "karma start .karma/config.js",
-    "test:sauce": "karma start .karma/saucelabs.js --single-run",
-    "test:debug": "karma start .karma/debug.js",
->>>>>>> c8a16787
     "prepublishOnly": "pinst --disable",
     "postpublish": "pinst --enable"
   },
@@ -52,21 +44,7 @@
     "babel-loader": "^9.1.3",
     "babel-plugin-module-resolver": "^5.0.2",
     "bootstrap": "^5.0.1",
-<<<<<<< HEAD
-    "chromedriver": "^119.0.1",
     "clean-webpack-plugin": "^4.0.0-alpha.0",
-    "concurrently": "^6.2.0",
-    "copy-webpack-plugin": "^9.0.1",
-    "cross-env": "^7.0.3",
-    "css-loader": "^6.2.0",
-    "css-minimizer-webpack-plugin": "^3.0.1",
-    "cssnano": "^5.0.6",
-    "eslint": "^7.19.0",
-    "eslint-config-standard": "^16.0.2",
-    "eslint-plugin-chai-friendly": "^0.7.1",
-=======
-    "chai": "^5.1.1",
-    "chai-spies": "^1.1.0",
     "chromedriver": "^126.0.4",
     "concurrently": "^8.2.2",
     "copy-webpack-plugin": "^12.0.2",
@@ -77,7 +55,6 @@
     "eslint": "^8.13.0",
     "eslint-config-standard": "^17.1.0",
     "eslint-plugin-chai-friendly": "^1.0.0",
->>>>>>> c8a16787
     "eslint-plugin-import": "^2.20.2",
     "eslint-plugin-n": "^16.0.0",
     "eslint-plugin-node": "^11.1.0",
@@ -88,22 +65,7 @@
     "html-webpack-plugin": "^5.3.2",
     "husky": "^9.0.11",
     "jquery": "^3.6.0",
-<<<<<<< HEAD
     "jsdom": "^24.1.0",
-=======
-    "karma": "^6.4.3",
-    "karma-chrome-launcher": "^3.1.0",
-    "karma-coverage": "^2.0.2",
-    "karma-coveralls": "^2.1.0",
-    "karma-detect-browsers": "^2.3.3",
-    "karma-firefox-launcher": "^2.1.0",
-    "karma-ie-launcher": "^1.0.0",
-    "karma-mocha": "^2.0.0",
-    "karma-opera-launcher": "^1.0.0",
-    "karma-safari-launcher": "^1.0.0",
-    "karma-sauce-launcher": "^4.3.6",
-    "karma-webpack": "^5.0.0",
->>>>>>> c8a16787
     "less": "^4.1.1",
     "less-loader": "^12.2.0",
     "mini-css-extract-plugin": "^2.3.0",
@@ -125,13 +87,8 @@
     "webfont": "^11.1.1",
     "webpack": "^5.40.0",
     "webpack-bundle-analyzer": "^4.4.0",
-<<<<<<< HEAD
-    "webpack-cli": "^4.5.0",
-    "webpack-dev-server": "^4.3.0",
-=======
     "webpack-cli": "^5.1.4",
     "webpack-dev-server": "^5.0.4",
->>>>>>> c8a16787
     "webpack-sources": "^3.2.3",
     "zip-webpack-plugin": "^4.0.1"
   }
