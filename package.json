{
  "name": "summernote",
  "description": "Super Simple WYSIWYG Editor on Bootstrap",
<<<<<<< HEAD
  "version": "0.6.1",
=======
  "version": "0.6.0",
  "keywords": [
    "editor",
    "bootstrap",
    "WYSIWYG"
  ],
>>>>>>> 30b45439
  "repository": {
    "type": "git",
    "url": "https://github.com/summernote/summernote.git"
  },
  "author": {
    "name": "Hackerwins",
    "email": "<susukang98@gmail.com>"
  },
  "devDependencies": {
    "load-grunt-tasks": "0.2.0",
    "requirejs": "2.1.9",
    "grunt": "*",
    "grunt-contrib-jshint": "0.7.2",
    "grunt-contrib-qunit": "*",
    "grunt-contrib-uglify": "~0.2.2",
    "grunt-recess": "*",
    "grunt-contrib-watch": "*",
    "grunt-contrib-connect": "*",
    "grunt-exec": "^0.4.6",
    "connect-livereload": "*"
  },
  "dependencies": {
    "open": "0.0.4"
  }
}<|MERGE_RESOLUTION|>--- conflicted
+++ resolved
@@ -1,16 +1,12 @@
 {
   "name": "summernote",
   "description": "Super Simple WYSIWYG Editor on Bootstrap",
-<<<<<<< HEAD
   "version": "0.6.1",
-=======
-  "version": "0.6.0",
   "keywords": [
     "editor",
     "bootstrap",
     "WYSIWYG"
   ],
->>>>>>> 30b45439
   "repository": {
     "type": "git",
     "url": "https://github.com/summernote/summernote.git"
