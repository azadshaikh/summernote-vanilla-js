--- conflicted
+++ resolved
@@ -35,12 +35,8 @@
   "devDependencies": {
     "chai": "^4.1.2",
     "chai-spies": "^0.7.1",
-<<<<<<< HEAD
     "chromedriver": "^2.32.3",
     "concurrently": "^3.5.0",
-    "grunt": "*",
-    "grunt-cli": "*",
-=======
     "eslint-config-standard": "^10.2.1",
     "eslint-plugin-chai-friendly": "^0.4.0",
     "eslint-plugin-import": "^2.7.0",
@@ -49,7 +45,6 @@
     "eslint-plugin-standard": "^3.0.1",
     "grunt": "^1.0.1",
     "grunt-cli": "^1.2.0",
->>>>>>> 4b6e91b0
     "grunt-contrib-clean": "^1.1.0",
     "grunt-contrib-compress": "^1.4.3",
     "grunt-contrib-connect": "^1.0.2",
@@ -77,20 +72,13 @@
     "karma-typescript": "^3.0.7",
     "karma-typescript-es6-transform": "^1.0.2",
     "load-grunt-tasks": "3.5.2",
-<<<<<<< HEAD
-    "mocha": "^3.2.0",
     "nightwatch": "^0.9.16",
-    "open": "0.0.5",
-    "phantomjs-prebuilt": "^2.1.7",
-    "requirejs": "^2.1.22",
     "serve-static": "^1.13.1"
-=======
     "mocha": "^4.0.0",
     "phantomjs-prebuilt": "^2.1.15",
     "rollup": "^0.50.0",
     "rollup-plugin-eslint": "^4.0.0",
     "rollup-plugin-typescript2": "^0.7.0",
     "typescript": "^2.5.3"
->>>>>>> 4b6e91b0
   }
 }