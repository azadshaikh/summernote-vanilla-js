/**
 * summernote.js
 * (c) 2013~ Alan Hong
 * summernote may be freely distributed under the MIT license./
 */
(function ($, CodeMirror) {
  'use strict';
  /**
   * object which check platform/agent
   */
  var agent = {
    bMac: navigator.appVersion.indexOf('Mac') > -1,
    bMSIE: navigator.userAgent.indexOf('MSIE') > -1,
    bFF: navigator.userAgent.indexOf('Firefox') > -1,
    bCodeMirror: !!CodeMirror
  };

  /**
   * func utils (for high-order func's arg)
   */
  var func = (function () {
    var eq = function (elA) { return function (elB) { return elA === elB; }; };
    var eq2 = function (elA, elB) { return elA === elB; };
    var fail = function () { return false; };
    var not = function (f) { return function () { return !f.apply(f, arguments); }; };
    var self = function (a) { return a; };
    return { eq: eq, eq2: eq2, fail: fail, not: not, self: self };
<<<<<<< HEAD
  }();
=======
  })();
>>>>>>> 30909d2d

  /**
   * list utils
   */
  var list = (function () {
    var head = function (array) { return array[0]; };
    var last = function (array) { return array[array.length - 1]; };
    var initial = function (array) { return array.slice(0, array.length - 1); };
    var tail = function (array) { return array.slice(1); };

    /**
     * get sum from a list
     * @param {array} array - array
     * @param {function} fn - iterator
     */
    var sum = function (array, fn) {
      fn = fn || func.self;
      return array.reduce(function (memo, v) {
        return memo + fn(v);
      }, 0);
    };

    /**
     * returns a copy of the collection with array type.
     * @param {collection} collection - collection eg) node.childNodes, ...
     */
    var from = function (collection) {
      var result = [], idx = -1, length = collection.length;
      while (++idx < length) {
        result[idx] = collection[idx];
      }
      return result;
    };

    /**
     * cluster item by second function
     * @param {array} array - array
     * @param {function} fn - predicate function for cluster rule
     */
    var clusterBy = function (array, fn) {
      if (array.length === 0) { return []; }
      var aTail = tail(array);
      return aTail.reduce(function (memo, v) {
        var aLast = last(memo);
        if (fn(last(aLast), v)) {
          aLast[aLast.length] = v;
        } else {
          memo[memo.length] = [v];
        }
        return memo;
      }, [[head(array)]]);
    };

    /**
     * returns a copy of the array with all falsy values removed
     * @param {array} array - array
     * @param {function} fn - predicate function for cluster rule
     */
    var compact = function (array) {
      var aResult = [];
      for (var idx = 0, sz = array.length; idx < sz; idx ++) {
        if (array[idx]) { aResult.push(array[idx]); }
      }
      return aResult;
    };

    return { head: head, last: last, initial: initial, tail: tail,
             sum: sum, from: from, compact: compact, clusterBy: clusterBy };
  })();

  /**
   * aysnc functions which returns deferred object
   */
  var async = (function () {
    /**
     * readFile
     * @param {file} file - file object
     */
    var readFile = function (file) {
      return $.Deferred(function (deferred) {
        var reader = new FileReader();
        reader.onload = function (e) { deferred.resolve(e.target.result); };
        reader.onerror = function () { deferred.reject(this); };
        reader.readAsDataURL(file);
      }).promise();
    };

    /**
     * loadImage from url string
     * @param {string} sUrl
     */
    var loadImage = function (sUrl) {
      return $.Deferred(function (deferred) {
        var image = new Image();
        image.onload = loaded;
        image.onerror = errored; // URL returns 404, etc
        image.onabort = errored; // IE may call this if user clicks "Stop"
        image.src = sUrl;
         
        function loaded() {
          unbindEvents();
          deferred.resolve(image);
        }
        function errored() {
          unbindEvents();
          deferred.reject(image);
        }
        function unbindEvents() {
          image.onload = null;
          image.onerror = null;
          image.onabort = null;
        }
      }).promise();
    };

    return { readFile: readFile, loadImage: loadImage };
<<<<<<< HEAD
  }();
=======
  })();
>>>>>>> 30909d2d

  /**
   * dom utils
   */
  var dom = (function () {
    /**
     * returns predicate which judge whether nodeName is same
     */
    var makePredByNodeName = function (sNodeName) {
      // nodeName of element is always uppercase.
      return function (node) {
        return node && node.nodeName === sNodeName;
      };
    };

<<<<<<< HEAD
    var isPara = function(node) {
      return node && /^P|^LI|^H[1-7]/.test(node.nodeName);
=======
    var isPara = function (node) {
      // Chrome(v31.0), FF(v25.0.1) use DIV for paragraph
      return node && /^DIV|^P|^LI|^H[1-7]/.test(node.nodeName);
>>>>>>> 30909d2d
    };

    var emptyPara = '<p><br/></p>';

    var isList = function (node) {
      return node && /^UL|^OL/.test(node.nodeName);
    };

    var isEditable = function (node) {
      return node && $(node).hasClass('note-editable');
    };

    var isControlSizing = function (node) {
      return node && $(node).hasClass('note-control-sizing');
    };

    /**
     * find nearest ancestor predicate hit
     * @param {element} node
     * @param {function} pred - predicate function
     */
    var ancestor = function (node, pred) {
      while (node) {
        if (pred(node)) { return node; }
        node = node.parentNode;
      }
      return null;
    };

    /**
     * returns new array of ancestor nodes (until predicate hit).
     * @param {element} node
     * @param {function} [optional] pred - predicate function
     */
<<<<<<< HEAD
    var listAncestor = function(node, pred) {
=======
    var listAncestor = function (node, pred) {
>>>>>>> 30909d2d
      pred = pred || func.fail;

      var aAncestor = [];
      ancestor(node, function (el) {
        aAncestor.push(el);
        return pred(el);
      });
      return aAncestor;
    };

    /**
     * returns common ancestor node between two nodes.
     * @param {element} nodeA
     * @param {element} nodeB
     */
    var commonAncestor = function (nodeA, nodeB) {
      var aAncestor = listAncestor(nodeA);
      for (var n = nodeB; n; n = n.parentNode) {
        if ($.inArray(n, aAncestor) > -1) { return n; }
      }
      return null; // difference document area
    };

    /**
     * listing all Nodes between two nodes.
     * FIXME: nodeA and nodeB must be sorted, use comparePoints later.
     * @param {element} nodeA
     * @param {element} nodeB
     */
    var listBetween = function (nodeA, nodeB) {
      var aNode = [];

      var bStart = false, bEnd = false;
      var fnWalk = function (node) {
        if (!node) { return; } // traverse fisnish
        if (node === nodeA) { bStart = true; } // start point
        if (bStart && !bEnd) { aNode.push(node); } // between
        if (node === nodeB) { bEnd = true; return; } // end point

        for (var idx = 0, sz = node.childNodes.length; idx < sz; idx++) {
          fnWalk(node.childNodes[idx]);
        }
      };

      fnWalk(commonAncestor(nodeA, nodeB)); // DFS with commonAcestor.
      return aNode;
    };

    /**
     * listing all prevSiblings (until predicate hit).
     * @param {element} node
     * @param {function} [optional] pred - predicate function
     */
<<<<<<< HEAD
    var listPrev = function(node, pred) {
=======
    var listPrev = function (node, pred) {
>>>>>>> 30909d2d
      pred = pred || func.fail;

      var aNext = [];
      while (node) {
        aNext.push(node);
        if (pred(node)) { break; }
        node = node.previousSibling;
      }
      return aNext;
    };

    /**
     * listing nextSiblings (until predicate hit).
     * @param {element} node
     * @param {function} pred [optional] - predicate function
     */
<<<<<<< HEAD
    var listNext = function(node, pred) {
=======
    var listNext = function (node, pred) {
>>>>>>> 30909d2d
      pred = pred || func.fail;

      var aNext = [];
      while (node) {
        aNext.push(node);
        if (pred(node)) { break; }
        node = node.nextSibling;
      }
      return aNext;
    };

    /**
     * insert node after preceding
     * @param {element} node
     * @param {element} preceding - predicate function
     */
    var insertAfter = function (node, preceding) {
      var next = preceding.nextSibling, parent = preceding.parentNode;
      if (next) {
        parent.insertBefore(node, next);
      } else {
        parent.appendChild(node);
      }
      return node;
    };

    /**
     * append children
     * @param {element} node
     * @param {collection} aChild
     */
    var appends = function (node, aChild) {
      $.each(aChild, function (idx, child) {
        node.appendChild(child);
      });
      return node;
    };

    var isText = makePredByNodeName('#text');

    /**
     * returns #text's text size or element's childNodes size
     * @param {element} node
     */
    var length = function (node) {
      if (isText(node)) { return node.nodeValue.length; }
      return node.childNodes.length;
    };

    /**
     * returns offset from parent.
     * @param {element} node
     */
    var position = function (node) {
      var offset = 0;
      while (node = node.previousSibling) { offset += 1; }
      return offset;
    };

    /**
     * return offsetPath(array of offset) from ancestor
     * @param {element} ancestor - ancestor node
     * @param {element} node
     */
    var makeOffsetPath = function (ancestor, node) {
      var aAncestor = list.initial(listAncestor(node, func.eq(ancestor)));
      return $.map(aAncestor, position).reverse();
    };

    /**
     * return element from offsetPath(array of offset)
     * @param {element} ancestor - ancestor node
     * @param {array} aOffset - offsetPath
     */
    var fromOffsetPath = function (ancestor, aOffset) {
      var current = ancestor;
      for (var i = 0, sz = aOffset.length; i < sz; i++) {
        current = current.childNodes[aOffset[i]];
      }
      return current;
    };

    /**
     * split element or #text
     * @param {element} node
     * @param {number} offset
     */
    var splitData = function (node, offset) {
      if (offset === 0) { return node; }
      if (offset >= length(node)) { return node.nextSibling; }

      // splitText
      if (isText(node)) { return node.splitText(offset); }

      // splitElement
      var child = node.childNodes[offset];
      node = insertAfter(node.cloneNode(false), node);
      return appends(node, listNext(child));
    };

    /**
     * split dom tree by boundaryPoint(pivot and offset)
     * @param {element} root
     * @param {element} pivot - this will be boundaryPoint's node
     * @param {number} offset - this will be boundaryPoint's offset
     */
    var split = function (root, pivot, offset) {
      var aAncestor = listAncestor(pivot, func.eq(root));
      if (aAncestor.length === 1) { return splitData(pivot, offset); }
      return aAncestor.reduce(function (node, parent) {
        var clone = parent.cloneNode(false);
        insertAfter(clone, parent);
        if (node === pivot) {
          node = splitData(node, offset);
        }
        appends(clone, listNext(node));
        return clone;
      });
    };

    /**
     * remove node, (bRemoveChild: remove child or not)
     * @param {element} node
     * @param {boolean} bRemoveChild
     */
    var remove = function (node, bRemoveChild) {
      if (!node || !node.parentNode) { return; }
      if (node.removeNode) { return node.removeNode(bRemoveChild); }

      var elParent = node.parentNode;
      if (!bRemoveChild) {
        var aNode = [];
        var i, sz;
        for (i = 0, sz = node.childNodes.length; i < sz; i++) {
          aNode.push(node.childNodes[i]);
        }

        for (i = 0, sz = aNode.length; i < sz; i++) {
          elParent.insertBefore(aNode[i], node);
        }
      }

      elParent.removeChild(node);
    };

    var html = function ($node) {
      return dom.isTextarea($node[0]) ? $node.val() : $node.html();
    };
<<<<<<< HEAD
    var html = function($node) {
      return dom.isTextarea($node[0]) ? unescape($node.val()) : $node.html();
    };
=======
>>>>>>> 30909d2d

    return {
      emptyPara: emptyPara,
      isText: isText,
      isPara: isPara,
      isList: isList,
      isEditable: isEditable,
      isControlSizing: isControlSizing,
      isAnchor: makePredByNodeName('A'),
      isDiv: makePredByNodeName('DIV'),
      isSpan: makePredByNodeName('SPAN'),
      isB: makePredByNodeName('B'),
      isU: makePredByNodeName('U'),
      isS: makePredByNodeName('S'),
      isI: makePredByNodeName('I'),
      isImg: makePredByNodeName('IMG'),
      isTextarea: makePredByNodeName('TEXTAREA'),
      ancestor: ancestor,
      listAncestor: listAncestor,
      listNext: listNext,
      listPrev: listPrev,
      commonAncestor: commonAncestor,
      listBetween: listBetween,
      insertAfter: insertAfter,
      position: position,
      makeOffsetPath: makeOffsetPath,
      fromOffsetPath: fromOffsetPath,
      split: split,
      remove: remove,
      html: html
    };
  })();

  /**
   * range module
   */
  var range = (function () {
    var bW3CRangeSupport = !!document.createRange;

    // return boundaryPoint from TextRange, inspired by Andy Na's HuskyRange.js
    var textRange2bp = function (textRange, bStart) {
      var elCont = textRange.parentElement(), nOffset;

      var tester = document.body.createTextRange(), elPrevCont;
      var aChild = list.from(elCont.childNodes);
      for (nOffset = 0; nOffset < aChild.length; nOffset++) {
        if (dom.isText(aChild[nOffset])) { continue; }
        tester.moveToElementText(aChild[nOffset]);
        if (tester.compareEndPoints('StartToStart', textRange) >= 0) { break; }
        elPrevCont = aChild[nOffset];
      }

      if (nOffset !== 0 && dom.isText(aChild[nOffset - 1])) {
        var textRangeStart = document.body.createTextRange(), elCurText = null;
        textRangeStart.moveToElementText(elPrevCont || elCont);
        textRangeStart.collapse(!elPrevCont);
        elCurText = elPrevCont ? elPrevCont.nextSibling : elCont.firstChild;

        var pointTester = textRange.duplicate();
        pointTester.setEndPoint('StartToStart', textRangeStart);
        var nTextCount = pointTester.text.replace(/[\r\n]/g, '').length;

        while (nTextCount > elCurText.nodeValue.length && elCurText.nextSibling) {
          nTextCount -= elCurText.nodeValue.length;
          elCurText = elCurText.nextSibling;
        }

        /* jshint ignore:start */
        var sDummy = elCurText.nodeValue; //enforce IE to re-reference elCurText, hack
        /* jshint ignore:end */

        if (bStart && elCurText.nextSibling && dom.isText(elCurText.nextSibling) &&
            nTextCount === elCurText.nodeValue.length) {
          nTextCount -= elCurText.nodeValue.length;
          elCurText = elCurText.nextSibling;
        }

        elCont = elCurText;
        nOffset = nTextCount;
      }

      return {cont: elCont, offset: nOffset};
    };

    // return TextRange from boundary point (inspired by google closure-library)
    var bp2textRange = function (bp) {
      var textRangeInfo = function (elCont, nOffset) {
        var elNode, bCollapseToStart;

        if (dom.isText(elCont)) {
          var aPrevText = dom.listPrev(elCont, func.not(dom.isText));
          var elPrevCont = list.last(aPrevText).previousSibling;
          elNode =  elPrevCont || elCont.parentNode;
          nOffset += list.sum(list.tail(aPrevText), dom.length);
          bCollapseToStart = !elPrevCont;
        } else {
          elNode = elCont.childNodes[nOffset] || elCont;
          if (dom.isText(elNode)) {
            return textRangeInfo(elNode, nOffset);
          }

          nOffset = 0;
          bCollapseToStart = false;
        }

        return {cont: elNode, collapseToStart: bCollapseToStart, offset: nOffset};
      };

      var textRange = document.body.createTextRange();
      var info = textRangeInfo(bp.cont, bp.offset);

      textRange.moveToElementText(info.cont);
      textRange.collapse(info.collapseToStart);
      textRange.moveStart('character', info.offset);
      return textRange;
    };

    // {startContainer, startOffset, endContainer, endOffset}
    var WrappedRange = function (sc, so, ec, eo) {
      this.sc = sc;
      this.so = so;
      this.ec = ec;
      this.eo = eo;

      // nativeRange: get nativeRange from sc, so, ec, eo
      var nativeRange = function () {
        if (bW3CRangeSupport) {
          var w3cRange = document.createRange();
          w3cRange.setStart(sc, so);
          w3cRange.setEnd(ec, eo);
          return w3cRange;
        } else {
          var textRange = bp2textRange({cont: sc, offset: so});
          textRange.setEndPoint('EndToEnd', bp2textRange({cont: ec, offset: eo}));
          return textRange;
        }
      };

      // select: update visible range
      this.select = function () {
        var nativeRng = nativeRange();
        if (bW3CRangeSupport) {
          var selection = document.getSelection();
          if (selection.rangeCount > 0) { selection.removeAllRanges(); }
          selection.addRange(nativeRng);
        } else {
          nativeRng.select();
        }
      };

      // listPara: listing paragraphs on range
      this.listPara = function () {
        var aNode = dom.listBetween(sc, ec);
        var aPara = list.compact($.map(aNode, function (node) {
          return dom.ancestor(node, dom.isPara);
        }));
        return $.map(list.clusterBy(aPara, func.eq2), list.head);
      };

      // makeIsOn: return isOn(pred) function
      var makeIsOn = function (pred) {
        return function () {
          var elAncestor = dom.ancestor(sc, pred);
          return elAncestor && (elAncestor === dom.ancestor(ec, pred));
        };
      };

      // isOnEditable: judge whether range is on editable or not
      this.isOnEditable = makeIsOn(dom.isEditable);
      // isOnList: judge whether range is on list node or not
      this.isOnList = makeIsOn(dom.isList);
      // isOnAnchor: judge whether range is on anchor node or not
      this.isOnAnchor = makeIsOn(dom.isAnchor);
      // isCollapsed: judge whether range was collapsed
      this.isCollapsed = function () { return sc === ec && so === eo; };

      // insertNode
      this.insertNode = function (node) {
        var nativeRng = nativeRange();
        if (bW3CRangeSupport) {
          nativeRng.insertNode(node);
        } else {
          nativeRng.pasteHTML(node.outerHTML); // NOTE: missing node reference.
        }
      };

      this.toString = function () {
        var nativeRng = nativeRange();
        return bW3CRangeSupport ? nativeRng.toString() : nativeRng.text;
      };

      //bookmark: offsetPath bookmark
      this.bookmark = function (elEditable) {
        return {
          s: { path: dom.makeOffsetPath(elEditable, sc), offset: so },
          e: { path: dom.makeOffsetPath(elEditable, ec), offset: eo }
        };
      };
    };

    return { // Range Object
      // create Range Object From arguments or Browser Selection
      create : function (sc, so, ec, eo) {
        if (arguments.length === 0) { // from Browser Selection
          if (bW3CRangeSupport) { // webkit, firefox
            var selection = document.getSelection();
            if (selection.rangeCount === 0) { return null; }

            var nativeRng = selection.getRangeAt(0);
            sc = nativeRng.startContainer;
            so = nativeRng.startOffset;
            ec = nativeRng.endContainer;
            eo = nativeRng.endOffset;
          } else { // IE8: TextRange
            var textRange = document.selection.createRange();
            var textRangeEnd = textRange.duplicate();
            textRangeEnd.collapse(false);
            var textRangeStart = textRange;
            textRangeStart.collapse(true);

            var bpStart = textRange2bp(textRangeStart, true),
            bpEnd = textRange2bp(textRangeEnd, false);

            sc = bpStart.cont;
            so = bpStart.offset;
            ec = bpEnd.cont;
            eo = bpEnd.offset;
          }
        } else if (arguments.length === 2) { //collapsed
          ec = sc;
          eo = so;
        }
        return new WrappedRange(sc, so, ec, eo);
      },
      // createFromBookmark
      createFromBookmark : function (elEditable, bookmark) {
        var sc = dom.fromOffsetPath(elEditable, bookmark.s.path);
        var so = bookmark.s.offset;
        var ec = dom.fromOffsetPath(elEditable, bookmark.e.path);
        var eo = bookmark.e.offset;
        return new WrappedRange(sc, so, ec, eo);
      }
    };
<<<<<<< HEAD
  }();
=======
  })();
>>>>>>> 30909d2d

  /**
   * Style
   */
  var Style = function () {
    // para level style
    this.stylePara = function (rng, oStyle) {
      var aPara = rng.listPara();
      $.each(aPara, function (idx, elPara) {
        $.each(oStyle, function (sKey, sValue) {
          elPara.style[sKey] = sValue;
        });
      });
    };

    // get current style, elTarget: target element on event.
    this.current = function (rng, elTarget) {
      var $cont = $(dom.isText(rng.sc) ? rng.sc.parentNode : rng.sc);
      var oStyle = $cont.css(['font-size', 'text-align',
                                'list-style-type', 'line-height']) || {};

      oStyle['font-size'] = parseInt(oStyle['font-size']);

      // document.queryCommandState for toggle state
      oStyle['font-bold'] = document.queryCommandState('bold') ? 'bold' : 'normal';
      oStyle['font-italic'] = document.queryCommandState('italic') ? 'italic' : 'normal';
      oStyle['font-underline'] = document.queryCommandState('underline') ? 'underline' : 'normal';

      // list-style-type to list-style(unordered, ordered)
      if (!rng.isOnList()) {
        oStyle['list-style'] = 'none';
      } else {
        var aOrderedType = ['circle', 'disc', 'disc-leading-zero', 'square'];
        var bUnordered = $.inArray(oStyle['list-style-type'], aOrderedType) > -1;
        oStyle['list-style'] = bUnordered ? 'unordered' : 'ordered';
      }

      var elPara = dom.ancestor(rng.sc, dom.isPara);
      if (elPara && elPara.style['line-height']) {
        oStyle['line-height'] = elPara.style.lineHeight;
      } else {
        var lineHeight = parseInt(oStyle['line-height']) / parseInt(oStyle['font-size']);
        oStyle['line-height'] = lineHeight.toFixed(1);
      }

      oStyle.image = dom.isImg(elTarget) && elTarget;
      oStyle.anchor = rng.isOnAnchor() && dom.ancestor(rng.sc, dom.isAnchor);
      oStyle.aAncestor = dom.listAncestor(rng.sc, dom.isEditable);

      return oStyle;
    };
  };

  /**
   * History
   */
  var History = function () {
    var aUndo = [], aRedo = [];

    var makeSnap = function ($editable) {
      var elEditable = $editable[0], rng = range.create();
      return {
        contents: $editable.html(),
        bookmark: rng.bookmark(elEditable),
        scrollTop: $editable.scrollTop()
      };
    };

    var applySnap = function ($editable, oSnap) {
      $editable.html(oSnap.contents).scrollTop(oSnap.scrollTop);
      range.createFromBookmark($editable[0], oSnap.bookmark).select();
    };

    this.undo = function ($editable) {
      var oSnap = makeSnap($editable);
      if (aUndo.length === 0) { return; }
      applySnap($editable, aUndo.pop());
      aRedo.push(oSnap);
    };

    this.redo = function ($editable) {
      var oSnap = makeSnap($editable);
      if (aRedo.length === 0) { return; }
      applySnap($editable, aRedo.pop());
      aUndo.push(oSnap);
    };

    this.recordUndo = function ($editable) {
      aRedo = [];
      aUndo.push(makeSnap($editable));
    };
  };

  /**
   * Editor
   */
  var Editor = function () {
    // save current range
    this.saveRange = function ($editable) {
      $editable.data('range', range.create());
    };

    // restore lately range
    this.restoreRange = function ($editable) {
      var rng = $editable.data('range');
      if (rng) { rng.select(); }
    };

    //currentStyle
    var style = new Style();
    this.currentStyle = function (elTarget) {
      var rng = range.create();
      return rng.isOnEditable() && style.current(rng, elTarget);
    };

    this.tab = function ($editable) {
      recordUndo($editable);
      var rng = range.create();
      var sNbsp = new Array($editable.data('tabsize') + 1).join('&nbsp;');
      rng.insertNode($('<span id="noteTab">' + sNbsp + '</span>')[0]);
      var $tab = $('#noteTab').removeAttr('id');
      rng = range.create($tab[0], 1);
      rng.select();
      dom.remove($tab[0]);
    };

    // undo
    this.undo = function ($editable) {
      $editable.data('NoteHistory').undo($editable);
    };

    // redo
    this.redo = function ($editable) {
      $editable.data('NoteHistory').redo($editable);
    };

    // recordUndo
    var recordUndo = this.recordUndo = function ($editable) {
      $editable.data('NoteHistory').recordUndo($editable);
    };

    /* jshint ignore:start */
    // native commands(with execCommand), generate function for execCommand
    var aCmd = ['bold', 'italic', 'underline', 'strikethrough',
                'justifyLeft', 'justifyCenter', 'justifyRight', 'justifyFull',
                'insertOrderedList', 'insertUnorderedList',
                'indent', 'outdent', 'formatBlock', 'removeFormat',
                'backColor', 'foreColor', 'insertHorizontalRule'];

<<<<<<< HEAD
    for (var idx = 0, len=aCmd.length; idx < len; idx ++) {
      this[aCmd[idx]] = function(sCmd) {
        return function(welEditable, sValue) {
          recordUndo(welEditable);
=======
    for (var idx = 0, len = aCmd.length; idx < len; idx ++) {
      this[aCmd[idx]] = (function (sCmd) {
        return function ($editable, sValue) {
          recordUndo($editable);
>>>>>>> 30909d2d
          document.execCommand(sCmd, false, sValue);
        };
      })(aCmd[idx]);
    }
<<<<<<< HEAD

    this.insertImage = function(welEditable, sUrl) {
      async.loadImage(sUrl).done(function(image) {
        recordUndo(welEditable);
        var welImage = $('<img>').attr('src', sUrl);
        welImage.css('width', Math.min(welEditable.width(), image.width));
        range.create().insertNode(welImage[0]);
      }).fail(function(image) {
        var callbacks = welEditable.data('callbacks');
=======
    /* jshint ignore:end */

    this.insertImage = function ($editable, sUrl) {
      async.loadImage(sUrl).done(function (image) {
        recordUndo($editable);
        var $image = $('<img>').attr('src', sUrl);
        $image.css('width', Math.min($editable.width(), image.width));
        range.create().insertNode($image[0]);
      }).fail(function () {
        var callbacks = $editable.data('callbacks');
>>>>>>> 30909d2d
        if (callbacks.onImageUploadError) {
          callbacks.onImageUploadError();
        }
      });
    };

<<<<<<< HEAD
    this.insertVideo = function(welEditable, sUrl) {
      var ytRegExp = /(?:https?:\/\/)?(?:www\.)?youtu(?:be\.com\/watch\?(?:.*?&(?:amp;)?)?v=|\.be\/)([\w‌​\-]+)(?:&(?:amp;)?[\w\?=]*)?/;
      var ytMatch = sUrl.match(ytRegExp);

      var igRegExp = /\/\/instagram.com\/p\/(.[a-zA-Z0-9]*)/;
      var igMatch = sUrl.match(igRegExp);

      var vRegExp = /\/\/vine.co\/v\/(.[a-zA-Z0-9]*)/;
      var vMatch = sUrl.match(vRegExp);

      var vimRegExp = /\/\/(player.)?vimeo.com\/([a-z]*\/)*([0-9]{6,11})[?]?.*/;
      var vimMatch = sUrl.match(vimRegExp);

      var dmRegExp = /.+dailymotion.com\/(video|hub)\/([^_]+)[^#]*(#video=([^_&]+))?/;
      var dmMatch = sUrl.match(dmRegExp);

      var welVideo;

      if (ytMatch && ytMatch[1].length==11){
        var youtube_id =  ytMatch[1];
        welVideo = $('<iframe>')
          .attr('src', 'http://www.youtube.com/embed/' + youtube_id + "?origin=http://diply.com")
          .attr('frameborder', '0')
          .attr('width', '640').attr('height', '360');

      }else if (igMatch && igMatch[0].length > 0){
        welVideo = $('<iframe>')
          .attr('src', igMatch[0] + "/embed/")
          .attr('frameborder', '0')
          .attr('width', '612').attr('height', '710')
          .attr('scrolling', 'no')
          .attr('allowtransparency', 'true');

      }else if (vMatch && vMatch[0].length > 0){
        welVideo = $('<iframe>')
          .attr('src', vMatch[0] + "/embed/simple")
          .attr('frameborder', 0)
          .attr('width', '600').attr('height', '600')
          .attr('class', 'vine-embed');

      } else if (vimMatch && vimMatch[3].length >0){
        welVideo = $('<iframe webkitallowfullscreen mozallowfullscreen allowfullscreen>')
          .attr('src','//player.vimeo.com/video/' + vimMatch[3])
          .attr('width', '640').attr('height', '360')
          .attr('frameborder', 0);


      } else if(dmMatch && dmMatch[2].length >0) {
        welVideo = $('<iframe>')
          .attr('src','http://www.dailymotion.com/embed/video/' + dmMatch[2])
          .attr('frameborder', 0)
          .attr('width', '640').attr('height', '360');

      }else{
          //this is not a known video link. Now what, Cat? Now what?
      }

      if (welVideo){
          document.execCommand('delete');
          range.create().insertNode(welVideo[0]);
      }
    }

    this.formatBlock = function(welEditable, sValue) {
      recordUndo(welEditable);
=======
    this.formatBlock = function ($editable, sValue) {
      recordUndo($editable);
>>>>>>> 30909d2d
      sValue = agent.bMSIE ? '<' + sValue + '>' : sValue;
      document.execCommand('FormatBlock', false, sValue);
    };

    this.fontSize = function ($editable, sValue) {
      recordUndo($editable);
      document.execCommand('fontSize', false, 3);
      if (agent.bFF) {
        // firefox: <font size="3"> to <span style='font-size={sValue}px;'>, buggy
        $editable.find('font[size=3]').removeAttr('size').css('font-size', sValue + 'px');
      } else {
        // chrome: <span style="font-size: medium"> to <span style='font-size={sValue}px;'>
        $editable.find('span').filter(function () {
          return this.style.fontSize === 'medium';
        }).css('font-size', sValue + 'px');
      }
    };

<<<<<<< HEAD
    this.lineHeight = function(welEditable, sValue) {
      recordUndo(welEditable);
=======
    this.lineHeight = function ($editable, sValue) {
      recordUndo($editable);
>>>>>>> 30909d2d
      style.stylePara(range.create(), {lineHeight: sValue});
    };

    this.unlink = function ($editable) {
      var rng = range.create();
      if (rng.isOnAnchor()) {
        recordUndo($editable);
        var elAnchor = dom.ancestor(rng.sc, dom.isAnchor);
        rng = range.create(elAnchor, 0, elAnchor, 1);
        rng.select();
        document.execCommand('unlink');
      }
    };

    this.setLinkDialog = function ($editable, fnShowDialog) {
      var rng = range.create();
      if (rng.isOnAnchor()) {
        var elAnchor = dom.ancestor(rng.sc, dom.isAnchor);
        rng = range.create(elAnchor, 0, elAnchor, 1);
      }
      fnShowDialog({
        range: rng,
        text: rng.toString(),
        url: rng.isOnAnchor() ? dom.ancestor(rng.sc, dom.isAnchor).href : ''
      }, function (sLinkUrl) {
        rng.select();
        recordUndo($editable);

        var sLinkUrlWithProtocol;
        if (sLinkUrl.indexOf('@') !== -1) { // email address
          sLinkUrlWithProtocol = sLinkUrl.indexOf(':') !== -1 ? sLinkUrl : 'mailto:' + sLinkUrl;
        } else { // normal address
          sLinkUrlWithProtocol = sLinkUrl.indexOf('://') !== -1 ? sLinkUrl : 'http://' + sLinkUrl;
        }

        //IE: createLink when range collapsed.
        if (agent.bMSIE && rng.isCollapsed()) {
          rng.insertNode($('<A id="linkAnchor">' + sLinkUrl + '</A>')[0]);
          var $anchor = $('#linkAnchor').removeAttr('id')
                                          .attr('href', sLinkUrlWithProtocol);
          rng = range.create($anchor[0], 0, $anchor[0], 1);
          rng.select();
        } else {
          document.execCommand('createlink', false, sLinkUrlWithProtocol);
        }
      });
    };

<<<<<<< HEAD
    this.setVideoDialog = function(welEditable, fnShowDialog){
      var rng = range.create();
      var editor = this;

      if (rng.isOnAnchor()) {
        var elAnchor = dom.ancestor(rng.sc, dom.isAnchor);
        rng = range.create(elAnchor, 0, elAnchor, 1);
      }

      fnShowDialog({
        range: rng,
        text: rng.toString()
      }, function(sLinkUrl) {
        rng.select();
        recordUndo(welEditable);
        editor.insertVideo(welEditable, sLinkUrl);
      })
    }

    this.color = function(welEditable, sObjColor) {
=======
    this.color = function ($editable, sObjColor) {
>>>>>>> 30909d2d
      var oColor = JSON.parse(sObjColor);
      var foreColor = oColor.foreColor, backColor = oColor.backColor;

      recordUndo($editable);
      if (foreColor) { document.execCommand('foreColor', false, foreColor); }
      if (backColor) { document.execCommand('backColor', false, backColor); }
    };

<<<<<<< HEAD
    this.insertTable = function(welEditable, sDim) {
      recordUndo(welEditable);
=======
    this.insertTable = function ($editable, sDim) {
      recordUndo($editable);
>>>>>>> 30909d2d
      var aDim = sDim.split('x');
      var nCol = aDim[0], nRow = aDim[1];

      var aTD = [], sTD;
      var sWhitespace = agent.bMSIE ? '&nbsp;' : '<br/>';
      for (var idxCol = 0; idxCol < nCol; idxCol++) {
        aTD.push('<td>' + sWhitespace + '</td>');
      }
      sTD = aTD.join('');

      var aTR = [], sTR;
      for (var idxRow = 0; idxRow < nRow; idxRow++) {
        aTR.push('<tr>' + sTD + '</tr>');
      }
      sTR = aTR.join('');
      var sTable = '<table class="table table-bordered">' + sTR + '</table>';
      range.create().insertNode($(sTable)[0]);
    };

    this.floatMe = function ($editable, sValue, elTarget) {
      recordUndo($editable);
      elTarget.style.cssFloat = sValue;
    };

    this.resize = function ($editable, sValue, elTarget) {
      recordUndo($editable);
      elTarget.style.width = $editable.width() * sValue + 'px';
      elTarget.style.height = '';
    };

    this.resizeTo = function (pos, $target) {
      var newRatio = pos.y / pos.x;
      var ratio = $target.data('ratio');

      $target.css({
        width: ratio > newRatio ? pos.x : pos.y / ratio,
        height: ratio > newRatio ? pos.x * ratio : pos.y
      });
    };
  };

  /**
   * Toolbar
   */
  var Toolbar = function () {
    this.update = function ($toolbar, oStyle) {
      //handle selectbox for fontsize, lineHeight
      var checkDropdownMenu = function ($btn, nValue) {
        $btn.find('.dropdown-menu li a').each(function () {
          var bChecked = parseFloat($(this).data('value')) === nValue;
          this.className = bChecked ? 'checked' : '';
        });
      };

<<<<<<< HEAD
      var welFontsize = welToolbar.find('.note-fontsize');
      welFontsize.find('.note-current-fontsize').html(oStyle['font-size']);
      checkDropdownMenu(welFontsize, parseFloat(oStyle['font-size']));

      var welLineHeight = welToolbar.find('.note-height');
      checkDropdownMenu(welLineHeight, parseFloat(oStyle['line-height']));
=======
      var $fontsize = $toolbar.find('.note-fontsize');
      $fontsize.find('.note-current-fontsize').html(oStyle['font-size']);
      checkDropdownMenu($fontsize, parseFloat(oStyle['font-size']));

      var $lineHeight = $toolbar.find('.note-height');
      checkDropdownMenu($lineHeight, parseFloat(oStyle['line-height']));
>>>>>>> 30909d2d

      //check button state
      var btnState = function (sSelector, pred) {
        var $btn = $toolbar.find(sSelector);
        $btn[pred() ? 'addClass' : 'removeClass']('active');
      };

      btnState('button[data-event="bold"]', function () {
        return oStyle['font-bold'] === 'bold';
      });
      btnState('button[data-event="italic"]', function () {
        return oStyle['font-italic'] === 'italic';
      });
      btnState('button[data-event="underline"]', function () {
        return oStyle['font-underline'] === 'underline';
      });
      btnState('button[data-event="justifyLeft"]', function () {
        return oStyle['text-align'] === 'left' || oStyle['text-align'] === 'start';
      });
      btnState('button[data-event="justifyCenter"]', function () {
        return oStyle['text-align'] === 'center';
      });
      btnState('button[data-event="justifyRight"]', function () {
        return oStyle['text-align'] === 'right';
      });
      btnState('button[data-event="justifyFull"]', function () {
        return oStyle['text-align'] === 'justify';
      });
      btnState('button[data-event="insertUnorderedList"]', function () {
        return oStyle['list-style'] === 'unordered';
      });
      btnState('button[data-event="insertOrderedList"]', function () {
        return oStyle['list-style'] === 'ordered';
      });
    };

<<<<<<< HEAD
    this.updateRecentColor = function(elBtn, sEvent, sValue) {
      var welColor = $(elBtn).closest('.note-color');
      var welRecentColor = welColor.find('.note-recent-color');
      var oColor = JSON.parse(welRecentColor.attr('data-value'));
=======
    this.updateRecentColor = function (elBtn, sEvent, sValue) {
      var $color = $(elBtn).closest('.note-color');
      var $recentColor = $color.find('.note-recent-color');
      var oColor = JSON.parse($recentColor.attr('data-value'));
>>>>>>> 30909d2d
      oColor[sEvent] = sValue;
      $recentColor.attr('data-value', JSON.stringify(oColor));
      var sKey = sEvent === 'backColor' ? 'background-color' : 'color';
      $recentColor.find('i').css(sKey, sValue);
    };

    this.updateFullscreen = function ($toolbar, bFullscreen) {
      var $btn = $toolbar.find('button[data-event="fullscreen"]');
      $btn[bFullscreen ? 'addClass' : 'removeClass']('active');
    };
    this.updateCodeview = function ($toolbar, bCodeview) {
      var $btn = $toolbar.find('button[data-event="codeview"]');
      $btn[bCodeview ? 'addClass' : 'removeClass']('active');
    };

    this.enable = function ($toolbar) {
      $toolbar.find('button').not('button[data-event="codeview"]').removeClass('disabled');
    };

    this.disable = function ($toolbar) {
      $toolbar.find('button').not('button[data-event="codeview"]').addClass('disabled');
    };
  };

  /**
   * Popover (http://getbootstrap.com/javascript/#popovers)
   */
  var Popover = function () {
    var showPopover = function ($popover, elPlaceholder) {
      var $placeholder = $(elPlaceholder);
      var pos = $placeholder.position(), height = $placeholder.height();
      $popover.css({
        display: 'block',
        left: pos.left,
        top: pos.top + height
      });
    };

    this.update = function ($popover, oStyle) {
      var $linkPopover = $popover.find('.note-link-popover'),
          $imagePopover = $popover.find('.note-image-popover');
      if (oStyle.anchor) {
        var $anchor = $linkPopover.find('a');
        $anchor.attr('href', oStyle.anchor.href).html(oStyle.anchor.href);
        showPopover($linkPopover, oStyle.anchor);
      } else {
        $linkPopover.hide();
      }

      if (oStyle.image) {
        showPopover($imagePopover, oStyle.image);
      } else {
        $imagePopover.hide();
      }
    };

<<<<<<< HEAD
    this.hide = function(welPopover) {
      welPopover.children().hide();
=======
    this.hide = function ($popover) {
      $popover.children().hide();
>>>>>>> 30909d2d
    };
  };

  /**
   * Handle
   */
  var Handle = function () {
    this.update = function ($handle, oStyle) {
      var $selection = $handle.find('.note-control-selection');
      if (oStyle.image) {
        var $image = $(oStyle.image);
        var pos = $image.position();
        var szImage = {w: $image.width(), h: $image.height()};
        $selection.css({
          display: 'block',
          left: pos.left,
          top: pos.top,
          width: szImage.w,
          height: szImage.h
        }).data('target', oStyle.image); // save current image element.
        var sSizing = szImage.w + 'x' + szImage.h;
        $selection.find('.note-control-selection-info').text(sSizing);
      } else {
        $selection.hide();
      }
    };

    this.hide = function ($handle) {
      $handle.children().hide();
    };
  };

  /**
   * Dialog
   */
  var Dialog = function () {
    this.showImageDialog = function ($dialog, hDropImage, fnInsertImages, fnInsertImage) {
      var $imageDialog = $dialog.find('.note-image-dialog');
      var $dropzone = $dialog.find('.note-dropzone'),
          $imageInput = $dialog.find('.note-image-input'),
          $imageUrl = $dialog.find('.note-image-url'),
          $imageBtn = $dialog.find('.note-image-btn');

      $imageDialog.on('shown.bs.modal', function () {
        $dropzone.on('dragenter dragover dragleave', false);
        $dropzone.on('drop', function (e) {
          hDropImage(e);
          $imageDialog.modal('hide');
        });
        $imageInput.on('change', function () {
          fnInsertImages(this.files);
          $(this).val('');
          $imageDialog.modal('hide');
        });
        $imageUrl.val('').keyup(function () {
          if ($imageUrl.val()) {
            $imageBtn.removeClass('disabled').attr('disabled', false);
          } else {
            $imageBtn.addClass('disabled').attr('disabled', true);
          }
        }).trigger('focus');
        $imageBtn.click(function (event) {
          $imageDialog.modal('hide');
          fnInsertImage($imageUrl.val());
          event.preventDefault();
        });
      }).on('hidden.bs.modal', function () {
        $dropzone.off('dragenter dragover dragleave drop');
        $imageInput.off('change');
        $imageDialog.off('shown.bs.modal hidden.bs.modal');
        $imageUrl.off('keyup');
        $imageBtn.off('click');
      }).modal('show');
    };

<<<<<<< HEAD
    this.showVideoDialog = function(welDialog, videoInfo, callback){
      var welVideoDialog = welDialog.find('.note-video-dialog');
      var welVideoUrl = welVideoDialog.find('.note-video-url'),
          welVideoBtn = welVideoDialog.find('.note-video-btn');

      welVideoDialog.on('show.bs.modal', function(e){
        welVideoUrl.val(videoInfo.text).keyup(function(event) {
          if (welVideoUrl.val()) {
            welVideoBtn.removeClass('disabled').attr('disabled', false);
          } else {
            welVideoBtn.addClass('disabled').attr('disabled', true);
          }
        }).trigger('keyup').trigger('focus');

        welVideoBtn.click(function(event){
          welVideoDialog.modal('hide');
          callback(welVideoUrl.val());
          event.preventDefault();
        })

      }).on('hidden.bs.modal', function(e){
        welVideoUrl.off('keyup');
        welVideoBtn.off('click');
        welVideoDialog.off('show.bs.modal hidden.bs.modal');
      }).modal('show');
    }

    this.showLinkDialog = function(welDialog, linkInfo, callback) {
      var welLinkDialog = welDialog.find('.note-link-dialog');
      var welLinkText = welLinkDialog.find('.note-link-text'),
          welLinkUrl = welLinkDialog.find('.note-link-url'),
          welLinkBtn = welLinkDialog.find('.note-link-btn');
=======
    this.showLinkDialog = function ($dialog, linkInfo, callback) {
      var $linkDialog = $dialog.find('.note-link-dialog');
      var $linkText = $linkDialog.find('.note-link-text'),
          $linkUrl = $linkDialog.find('.note-link-url'),
          $linkBtn = $linkDialog.find('.note-link-btn');
>>>>>>> 30909d2d

      $linkDialog.on('shown.bs.modal', function () {
        $linkText.html(linkInfo.text);
        $linkUrl.val(linkInfo.url).keyup(function () {
          if ($linkUrl.val()) {
            $linkBtn.removeClass('disabled').attr('disabled', false);
          } else {
            $linkBtn.addClass('disabled').attr('disabled', true);
          }

          if (!linkInfo.text) { $linkText.html($linkUrl.val()); }
        }).trigger('focus');
        $linkBtn.click(function (event) {
          $linkDialog.modal('hide'); //hide and createLink (ie9+)
          callback($linkUrl.val());
          event.preventDefault();
        });
      }).on('hidden.bs.modal', function () {
        $linkUrl.off('keyup');
        $linkBtn.off('click');
        $linkDialog.off('shown.bs.modal hidden.bs.modal');
      }).modal('show');
    };

    this.showHelpDialog = function ($dialog) {
      $dialog.find('.note-help-dialog').modal('show');
    };
  };

  /**
   * EventHandler
   *
   * handle mouse & key event on note
   */
  var EventHandler = function () {
    var editor = new Editor();
    var toolbar = new Toolbar(), popover = new Popover();
    var handle = new Handle(), dialog = new Dialog();

    var key = { BACKSPACE: 8, TAB: 9, ENTER: 13, SPACE: 32,
                NUM0: 48, NUM1: 49, NUM6: 54, NUM7: 55, NUM8: 56,
                B: 66, E: 69, I: 73, J: 74, K: 75, L: 76, R: 82, S: 83, U: 85,
                Y: 89, Z: 90, SLASH: 191,
                LEFTBRACKET: 219, BACKSLACH: 220, RIGHTBRACKET: 221 };

    // makeLayoutInfo from editor's descendant node.
    var makeLayoutInfo = function (descendant) {
      var $editor = $(descendant).closest('.note-editor');
      return {
        editor: function () { return $editor; },
        toolbar: function () { return $editor.find('.note-toolbar'); },
        editable: function () { return $editor.find('.note-editable'); },
        codable: function () { return $editor.find('.note-codable'); },
        statusbar: function () { return $editor.find('.note-statusbar'); },
        popover: function () { return $editor.find('.note-popover'); },
        handle: function () { return $editor.find('.note-handle'); },
        dialog: function () { return $editor.find('.note-dialog'); }
      };
    };

    var hKeydown = function (event) {
      var bCmd = agent.bMac ? event.metaKey : event.ctrlKey,
          bShift = event.shiftKey, keyCode = event.keyCode;

      // optimize
      var bExecCmd = (bCmd || bShift || keyCode === key.TAB);
      var oLayoutInfo = (bExecCmd) ? makeLayoutInfo(event.target) : null;

      if (keyCode === key.TAB && oLayoutInfo.editable().data('tabsize')) {
        editor.tab(oLayoutInfo.editable());
      } else if (bCmd && ((bShift && keyCode === key.Z) || keyCode === key.Y)) {
        editor.redo(oLayoutInfo.editable());
      } else if (bCmd && keyCode === key.Z) {
        editor.undo(oLayoutInfo.editable());
      } else if (bCmd && keyCode === key.B) {
        editor.bold(oLayoutInfo.editable());
      } else if (bCmd && keyCode === key.I) {
        editor.italic(oLayoutInfo.editable());
      } else if (bCmd && keyCode === key.U) {
        editor.underline(oLayoutInfo.editable());
      } else if (bCmd && bShift && keyCode === key.S) {
        editor.strikethrough(oLayoutInfo.editable());
      } else if (bCmd && keyCode === key.BACKSLACH) {
        editor.removeFormat(oLayoutInfo.editable());
      } else if (bCmd && keyCode === key.K) {
        oLayoutInfo.editable();
        editor.setLinkDialog(oLayoutInfo.editable(), function (linkInfo, cb) {
          dialog.showLinkDialog(oLayoutInfo.dialog(), linkInfo, cb);
        });
      } else if (bCmd && keyCode === key.SLASH) {
        dialog.showHelpDialog(oLayoutInfo.dialog());
      } else if (bCmd && bShift && keyCode === key.L) {
        editor.justifyLeft(oLayoutInfo.editable());
      } else if (bCmd && bShift && keyCode === key.E) {
        editor.justifyCenter(oLayoutInfo.editable());
      } else if (bCmd && bShift && keyCode === key.R) {
        editor.justifyRight(oLayoutInfo.editable());
      } else if (bCmd && bShift && keyCode === key.J) {
        editor.justifyFull(oLayoutInfo.editable());
      } else if (bCmd && bShift && keyCode === key.NUM7) {
        editor.insertUnorderedList(oLayoutInfo.editable());
      } else if (bCmd && bShift && keyCode === key.NUM8) {
        editor.insertOrderedList(oLayoutInfo.editable());
      } else if (bCmd && keyCode === key.LEFTBRACKET) {
        editor.outdent(oLayoutInfo.editable());
      } else if (bCmd && keyCode === key.RIGHTBRACKET) {
        editor.indent(oLayoutInfo.editable());
      } else if (bCmd && keyCode === key.NUM0) { // formatBlock Paragraph
        editor.formatBlock(oLayoutInfo.editable(), 'P');
      } else if (bCmd && (key.NUM1 <= keyCode && keyCode <= key.NUM6)) {
        var sHeading = 'H' + String.fromCharCode(keyCode); // H1~H6
        editor.formatBlock(oLayoutInfo.editable(), sHeading);
      } else if (bCmd && keyCode === key.ENTER) {
        editor.insertHorizontalRule(oLayoutInfo.editable());
      } else {
        if (keyCode === key.BACKSPACE || keyCode === key.ENTER ||
            keyCode === key.SPACE) {
          editor.recordUndo(makeLayoutInfo(event.target).editable());
        }
        return; // not matched
      }
      event.preventDefault(); //prevent default event for FF
    };

    var insertImages = function ($editable, files) {
      var callbacks = $editable.data('callbacks');
      editor.restoreRange($editable);
      if (callbacks.onImageUpload) { // call custom handler
        callbacks.onImageUpload(files, editor, $editable);
      } else {
        $.each(files, function (idx, file) {
          async.readFile(file).done(function (sURL) {
            editor.insertImage($editable, sURL);
          }).fail(function () {
            if (callbacks.onImageUploadError) {
<<<<<<< HEAD
                callbacks.onImageUploadError();
=======
              callbacks.onImageUploadError();
>>>>>>> 30909d2d
            }
          });
        });
      }
    };

    var hDropImage = function (event) {
      var dataTransfer = event.originalEvent.dataTransfer;
      if (dataTransfer && dataTransfer.files) {
        var oLayoutInfo = makeLayoutInfo(event.currentTarget || event.target);
        insertImages(oLayoutInfo.editable(), dataTransfer.files);
      }
      event.stopPropagation();
      event.preventDefault();
    };

    var hMousedown = function (event) {
      //preventDefault Selection for FF, IE8+
      if (dom.isImg(event.target)) { event.preventDefault(); }
    };

<<<<<<< HEAD
    var hToolbarAndPopoverUpdate = function(event) {
=======
    var hToolbarAndPopoverUpdate = function (event) {
>>>>>>> 30909d2d
      var oLayoutInfo = makeLayoutInfo(event.currentTarget || event.target);
      var oStyle = editor.currentStyle(event.target);
      if (!oStyle) { return; }
      toolbar.update(oLayoutInfo.toolbar(), oStyle);
      popover.update(oLayoutInfo.popover(), oStyle);
      handle.update(oLayoutInfo.handle(), oStyle);
    };

    var hScroll = function (event) {
      var oLayoutInfo = makeLayoutInfo(event.currentTarget || event.target);
      //hide popover and handle when scrolled
      popover.hide(oLayoutInfo.popover());
      handle.hide(oLayoutInfo.handle());
    };

    var hHandleMousedown = function (event) {
      if (dom.isControlSizing(event.target)) {
        var oLayoutInfo = makeLayoutInfo(event.target),
            $handle = oLayoutInfo.handle(), $popover = oLayoutInfo.popover(),
            $editable = oLayoutInfo.editable(), $editor = oLayoutInfo.editor();

        var elTarget = $handle.find('.note-control-selection').data('target'),
            $target = $(elTarget);
        var posStart = $target.offset(),
            scrollTop = $(document).scrollTop(), posDistance;

        $editor.on('mousemove', function (event) {
          posDistance = {x: event.clientX - posStart.left,
                         y: event.clientY - (posStart.top - scrollTop)};
          editor.resizeTo(posDistance, $target);
          handle.update($handle, {image: elTarget});
          popover.update($popover, {image: elTarget});
        }).on('mouseup', function () {
          $editor.off('mousemove').off('mouseup');
        });

        if (!$target.data('ratio')) { // original ratio.
          $target.data('ratio', $target.height() / $target.width());
        }

        editor.recordUndo($editable);
        event.stopPropagation();
        event.preventDefault();
      }
    };

<<<<<<< HEAD
    var hToolbarAndPopoverMousedown = function(event) {
=======
    var hToolbarAndPopoverMousedown = function (event) {
>>>>>>> 30909d2d
      // prevent default event when insertTable (FF, Webkit)
      var $btn = $(event.target).closest('[data-event]');
      if ($btn.length > 0) { event.preventDefault(); }
    };

<<<<<<< HEAD
    var hToolbarAndPopoverClick = function(event) {
      var welBtn = $(event.target).closest('[data-event]');

      if (welBtn.length > 0) {
        var sEvent = welBtn.attr('data-event'),
            sValue = welBtn.attr('data-value');
=======
    var hToolbarAndPopoverClick = function (event) {
      var $btn = $(event.target).closest('[data-event]');

      if ($btn.length > 0) {
        var sEvent = $btn.attr('data-event'),
            sValue = $btn.attr('data-value');
>>>>>>> 30909d2d

        var oLayoutInfo = makeLayoutInfo(event.target);
        var $editor = oLayoutInfo.editor(),
            $toolbar = oLayoutInfo.toolbar(),
            $dialog = oLayoutInfo.dialog(),
            $editable = oLayoutInfo.editable(),
            $codable = oLayoutInfo.codable();

        // before command
        var elTarget;
        if ($.inArray(sEvent, ['resize', 'floatMe']) !== -1) {
          var $handle = oLayoutInfo.handle();
          var $selection = $handle.find('.note-control-selection');
          elTarget = $selection.data('target');
        }

        if (editor[sEvent]) { // on command
          $editable.trigger('focus');
          editor[sEvent]($editable, sValue, elTarget);
        }

        // after command
        if ($.inArray(sEvent, ['backColor', 'foreColor']) !== -1) {
          toolbar.updateRecentColor($btn[0], sEvent, sValue);
        } else if (sEvent === 'showLinkDialog') { // popover to dialog
          $editable.focus();
          editor.setLinkDialog($editable, function (linkInfo, cb) {
            dialog.showLinkDialog($dialog, linkInfo, cb);
          });
        } else if (sEvent === 'showImageDialog') {
          $editable.focus();
          dialog.showImageDialog($dialog, hDropImage, function (files) {
            insertImages($editable, files);
          }, function (sUrl) {
            editor.restoreRange($editable);
            editor.insertImage($editable, sUrl);
          });
        } else if (sEvent === 'showVideoDialog') {
          welEditable.focus();
          editor.setVideoDialog(welEditable, function(linkInfo, cb) {
            dialog.showVideoDialog(welDialog, linkInfo, cb);
            //popover.hide();
          });
        } else if (sEvent === 'showHelpDialog') {
          dialog.showHelpDialog($dialog);
        } else if (sEvent === 'fullscreen') {
          $editor.toggleClass('fullscreen');

          var hResizeFullscreen = function () {
            var nHeight = $(window).height() - $toolbar.outerHeight();
            $editable.css('height', nHeight);
          };

          var bFullscreen = $editor.hasClass('fullscreen');
          if (bFullscreen) {
            $editable.data('orgHeight', $editable.css('height'));
            $(window).resize(hResizeFullscreen).trigger('resize');
          } else {
            var hasOptionHeight = !!$editable.data('optionHeight');
            $editable.css('height', hasOptionHeight ? $editable.data('orgHeight') : 'auto');
            $(window).off('resize');
          }

          toolbar.updateFullscreen($toolbar, bFullscreen);
        } else if (sEvent === 'codeview') {
          $editor.toggleClass('codeview');

          var bCodeview = $editor.hasClass('codeview');
          if (bCodeview) {
            $codable.val($editable.html());
            $codable.height($editable.height());
            toolbar.disable($toolbar);
            $codable.focus();

            // activate CodeMirror as codable
            if (agent.bCodeMirror) {
              var cmEditor = CodeMirror.fromTextArea($codable[0], $.extend({
                mode: 'text/html',
                lineNumbers: true
              }, $editor.data('options').codemirror));
              // CodeMirror hasn't Padding.
              cmEditor.setSize(null, $editable.outerHeight());
              // autoFormatRange If formatting included
              if (cmEditor.autoFormatRange) {
                cmEditor.autoFormatRange({line: 0, ch: 0}, {
                  line: cmEditor.lineCount(),
                  ch: cmEditor.getTextArea().value.length
                });
              }
              $codable.data('cmEditor', cmEditor);
            }
          } else {
            // deactivate CodeMirror as codable
            if (agent.bCodeMirror) {
              $codable.data('cmEditor').toTextArea();
            }

            $editable.html($codable.val() || dom.emptyPara);
            $editable.height($editable.data('optionHeight') ? $codable.height() : 'auto');

            toolbar.enable($toolbar);
            $editable.focus();
          }

          toolbar.updateCodeview(oLayoutInfo.toolbar(), bCodeview);
        }

        hToolbarAndPopoverUpdate(event);
      }
    };

    var EDITABLE_PADDING = 24;
    var hStatusbarMousedown = function (event) {
      var $document = $(document);
      var oLayoutInfo = makeLayoutInfo(event.target);
      var $editable = oLayoutInfo.editable();

      var nEditableTop = $editable.offset().top - $document.scrollTop();
      var hMousemove = function (event) {
        $editable.height(event.clientY - (nEditableTop + EDITABLE_PADDING));
      };
      var hMouseup = function () {
        $document.unbind('mousemove', hMousemove)
                   .unbind('mouseup', hMouseup);
      };
      $document.mousemove(hMousemove).mouseup(hMouseup);
      event.stopPropagation();
      event.preventDefault();
    };

    var PX_PER_EM = 18;
    var hDimensionPickerMove = function (event) {
      var $picker = $(event.target.parentNode); // target is mousecatcher
      var $dimensionDisplay = $picker.next();
      var $catcher = $picker.find('.note-dimension-picker-mousecatcher');
      var $highlighted = $picker.find('.note-dimension-picker-highlighted');
      var $unhighlighted = $picker.find('.note-dimension-picker-unhighlighted');
      var posOffset;
      if (event.offsetX === undefined) {
        // HTML5 with jQuery - e.offsetX is undefined in Firefox
        var posCatcher = $(event.target).offset();
        posOffset = {x: event.pageX - posCatcher.left,
                     y: event.pageY - posCatcher.top};
      } else {
        posOffset = {x: event.offsetX, y: event.offsetY};
      }

      var dim = {c: Math.ceil(posOffset.x / PX_PER_EM) || 1,
                 r: Math.ceil(posOffset.y / PX_PER_EM) || 1};

<<<<<<< HEAD
      welHighlighted.css({ width: dim.c +'em', height: dim.r + 'em' });
      welCatcher.attr('data-value', dim.c + 'x' + dim.r);
=======
      $highlighted.css({ width: dim.c + 'em', height: dim.r + 'em' });
      $catcher.attr('data-value', dim.c + 'x' + dim.r);
>>>>>>> 30909d2d

      if (3 < dim.c && dim.c < 10) { // 5~10
        $unhighlighted.css({ width: dim.c + 1 + 'em'});
      }

      if (3 < dim.r && dim.r < 10) { // 5~10
        $unhighlighted.css({ height: dim.r + 1 + 'em'});
      }

      $dimensionDisplay.html(dim.c + ' x ' + dim.r);
    };

    /**
     * Attach eventhandler
     * @param {object} oLayoutInfo - layout Informations
     * @param {object} options - user options include custom event handlers
     * @param {function} options.enter - enter key handler
     */
    this.attach = function (oLayoutInfo, options) {
      oLayoutInfo.editable.on('keydown', hKeydown);
      oLayoutInfo.editable.on('mousedown', hMousedown);
      oLayoutInfo.editable.on('keyup mouseup', hToolbarAndPopoverUpdate);
      oLayoutInfo.editable.on('scroll', hScroll);
      //TODO: handle Drag point
      oLayoutInfo.editable.on('dragenter dragover dragleave', false);
      oLayoutInfo.editable.on('drop', hDropImage);

      oLayoutInfo.handle.on('mousedown', hHandleMousedown);

      oLayoutInfo.toolbar.on('click', hToolbarAndPopoverClick);
      oLayoutInfo.popover.on('click', hToolbarAndPopoverClick);
      oLayoutInfo.toolbar.on('mousedown', hToolbarAndPopoverMousedown);
      oLayoutInfo.popover.on('mousedown', hToolbarAndPopoverMousedown);

      oLayoutInfo.statusbar.on('mousedown', hStatusbarMousedown);

      //toolbar table dimension
      var $toolbar = oLayoutInfo.toolbar;
      var $catcher = $toolbar.find('.note-dimension-picker-mousecatcher');
      $catcher.on('mousemove', hDimensionPickerMove);

      // save selection when focusout
      oLayoutInfo.editable.on('blur', function () {
        editor.saveRange(oLayoutInfo.editable);
      });

      // basic event callbacks (lowercase)
      // enter, focus, blur, keyup, keydown
      if (options.onenter) {
        oLayoutInfo.editable.keypress(function (event) {
          if (event.keyCode === key.ENTER) { options.onenter(event); }
        });
      }
      if (options.onfocus) { oLayoutInfo.editable.focus(options.onfocus); }
      if (options.onblur) { oLayoutInfo.editable.blur(options.onblur); }
      if (options.onkeyup) { oLayoutInfo.editable.keyup(options.onkeyup); }
      if (options.onkeydown) { oLayoutInfo.editable.keydown(options.onkeydown); }

      // callbacks for advanced features (camel)
      // All editor status will be saved on editable with jquery's data
      // for support multiple editor with singleton object.
      oLayoutInfo.editable.data('callbacks', {
        onChange: options.onChange,
        onAutoSave: options.onAutoSave,
        onPasteBefore: options.onPasteBefore,
        onPasteAfter: options.onPasteAfter,
        onImageUpload: options.onImageUpload,
        onImageUploadError: options.onImageUpload,
        onFileUpload: options.onFileUpload,
        onFileUploadError: options.onFileUpload
      });
    };

    this.dettach = function (oLayoutInfo) {
      oLayoutInfo.editable.off();
      oLayoutInfo.toolbar.off();
      oLayoutInfo.handle.off();
      oLayoutInfo.popover.off();
    };
  };

  /**
   * Locale
   */
  var Locale = {
    'en-US': {
      font: {
        bold: 'Bold',
        italic: 'Italic',
        underline: 'Underline',
        strike: 'Strike',
        clear: 'Remove Font Style',
        height: 'Line Height',
        size: 'Font Size'
      },
      image: {
        image: 'Picture',
        insert: 'Insert Image',
        resize_full: 'Resize Full',
        resize_half: 'Resize Half',
        resize_quarter: 'Resize Quarter',
        float_left: 'Float Left',
        float_right: 'Float Right',
        float_none: 'Float None',
        drag_image_here: 'Drag an image here',
        select_from_files: 'Select from files',
        url: 'Image URL'
      },
      link: {
        link: 'Link',
        insert: 'Insert Link',
        unlink: 'Unlink',
        edit: 'Edit',
        text_to_display: 'Text to display',
        url: 'To what URL should this link go?'
      },
      table: {
        table: 'Table'
      },
      hr: {
        insert: 'Insert Horizontal Rule'
      },
      style: {
        style: 'Style',
        normal: 'Normal',
        blockquote: 'Quote',
        pre: 'Code',
        h1: 'Header 1',
        h2: 'Header 2',
        h3: 'Header 3',
        h4: 'Header 4',
        h5: 'Header 5',
        h6: 'Header 6'
      },
      lists: {
        unordered: 'Unordered list',
        ordered: 'Ordered list'
      },
      options: {
        help: 'Help',
        fullscreen: 'Full Screen',
        codeview: 'Code View'
      },
      paragraph: {
        paragraph: 'Paragraph',
        outdent: 'Outdent',
        indent: 'Indent',
        left: 'Align left',
        center: 'Align center',
        right: 'Align right',
        justify: 'Justify full'
      },
      color: {
        recent: 'Recent Color',
        more: 'More Color',
        background: 'BackColor',
        foreground: 'FontColor',
        transparent: 'Transparent',
        set_transparent: 'Set transparent',
        reset: 'Reset',
        reset_to_default: 'Reset to default'
      },
      shortcut: {
        shortcuts: 'Keyboard shortcuts',
        close: 'Close',
        text_formatting: 'Text formatting',
        action: 'Action',
        paragraph_formatting: 'Paragraph formatting',
        document_style: 'Document Style'
      },
      history: {
        undo: 'Undo',
        redo: 'Redo'
      }
    },

    'nl-NL': {
      font: {
        bold: 'Vet',
        italic: 'Cursief',
        underline: 'Onderstrepen',
        strike: 'Doorhalen',
        clear: 'Stijl verwijderen',
        height: 'Regelhoogte',
        size: 'Tekstgrootte'
      },
      image: {
        image: 'Afbeelding',
        insert: 'Afbeelding invoegen',
        resize_full: 'Volledige breedte',
        resize_half: 'Halve breedte',
        resize_quarter: 'Kwart breedte',
        float_left: 'Links uitlijnen',
        float_right: 'Rechts uitlijnen',
        float_none: 'Geen uitlijning',
        drag_image_here: 'Sleep hier een afbeelding naar toe',
        select_from_files: 'Selecteer een bestand',
        url: 'URL van de afbeelding'
      },
      link: {
        link: 'Link',
        insert: 'Link invoegen',
        unlink: 'Link verwijderen',
        edit: 'Wijzigen',
        text_to_display: 'Tekst van link',
        url: 'Naar welke URL moet deze link verwijzen?'
      },
      table: {
        table: 'Tabel'
      },
      hr: {
        insert: 'Horizontale lijn invoegen'
      },
      style: {
        style: 'Stijl',
        normal: 'Normaal',
        blockquote: 'Quote',
        pre: 'Code',
        h1: 'Kop 1',
        h2: 'Kop 2',
        h3: 'Kop 3',
        h4: 'Kop 4',
        h5: 'Kop 5',
        h6: 'Kop 6'
      },
      lists: {
        unordered: 'Ongeordende lijst',
        ordered: 'Geordende lijst'
      },
      options: {
        help: 'Help',
        fullscreen: 'Volledig scherm',
        codeview: 'Bekijk Code'
      },
      paragraph: {
        paragraph: 'Paragraaf',
        outdent: 'Inspringen verkleinen',
        indent: 'Inspringen vergroten',
        left: 'Links uitlijnen',
        center: 'Centreren',
        right: 'Rechts uitlijnen',
        justify: 'Uitvullen'
      },
      color: {
        recent: 'Recente kleur',
        more: 'Meer kleuren',
        background: 'Achtergrond kleur',
        foreground: 'Tekst kleur',
        transparent: 'Transparant',
        set_transparent: 'Transparant',
        reset: 'Standaard',
        reset_to_default: 'Standaard kleur'
      },
      shortcut: {
        shortcuts: 'Toetsencombinaties',
        close: 'sluiten',
        text_formatting: 'Tekststijlen',
        action: 'Acties',
        paragraph_formatting: 'Paragraafstijlen',
        document_style: 'Documentstijlen'
      },
      history: {
        undo: 'Ongedaan maken',
        redo: 'Opnieuw doorvoeren'
      }
    },

    'de-DE': {
      font: {
        bold: 'Fett',
        italic: 'Kursiv',
        underline: 'Unterstreichen',
        strike: 'Durchgestrichen',
        clear: 'Zurücksetzen',
        height: 'Zeilenhöhe',
        size: 'Schriftgröße'
      },
      image: {
        image: 'Grafik',
        insert: 'Grafik einfügen',
        resize_full: 'Originalgröße',
        resize_half: 'Größe 1/2',
        resize_quarter: 'Größe 1/4',
        float_left: 'Linksbündig',
        float_right: 'Rechtsbündig',
        float_none: 'Kein Textfluss',
        drag_image_here: 'Ziehen Sie ein Bild mit der Maus hierher',
        select_from_files: 'Wählen Sie eine Datei aus',
        url: 'Grafik URL'
      },
      link: {
        link: 'Link',
        insert: 'Link einfügen',
        unlink: 'Link entfernen',
        edit: 'Editieren',
        text_to_display: 'Anzeigetext',
        url: 'Ziel des Links?'
      },
      table: {
        table: 'Tabelle'
      },
      hr: {
        insert: 'Eine horizontale Linie einfügen'
      },
      style: {
        style: 'Stil',
        normal: 'Normal',
        blockquote: 'Zitat',
        pre: 'Quellcode',
        h1: 'Überschrift 1',
        h2: 'Überschrift 2',
        h3: 'Überschrift 3',
        h4: 'Überschrift 4',
        h5: 'Überschrift 5',
        h6: 'Überschrift 6'
      },
      lists: {
        unordered: 'Aufzählung',
        ordered: 'Nummerieung'
      },
      options: {
        help: 'Hilfe',
        fullscreen: 'Vollbild',
        codeview: 'HTML-Code anzeigen'
      },
      paragraph: {
        paragraph: 'Absatz',
        outdent: 'Einzug vergrößern',
        indent: 'Einzug verkleinern',
        left: 'Links ausrichten',
        center: 'Zentriert ausrichten',
        right: 'Rechts ausrichten',
        justify: 'Blocksatz'
      },
      color: {
        recent: 'Letzte Farbe',
        more: 'Mehr Farben',
        background: 'Hintergrundfarbe',
        foreground: 'Schriftfarbe',
        transparent: 'Transparenz',
        set_transparent: 'Transparenz setzen',
        reset: 'Zurücksetzen',
        reset_to_default: 'Auf Standard zurücksetzen'
      },
      shortcut: {
        shortcuts: 'Tastenkürzel',
        close: 'Schließen',
        text_formatting: 'Textformatierung',
        action: 'Aktion',
        paragraph_formatting: 'Absatzformatierung',
        document_style: 'Dokumentenstil'
      },
      history: {
        undo: 'Rückgängig',
        redo: 'Wiederholen'
      }
    }
  };

  /**
   * Renderer
   *
   * rendering toolbar and editable
   */
  var Renderer = function () {
    /* jshint ignore:start */
    var aToolbarItem = {
<<<<<<< HEAD
      picture:
        '<button type="button" class="btn btn-default btn-sm btn-small" title="Picture" data-event="showImageDialog" tabindex="-1"><i class="fa fa-picture-o icon-picture"></i></button>',
      link:
        '<button type="button" class="btn btn-default btn-sm btn-small" title="Link" data-event="showLinkDialog" data-shortcut="Ctrl+K" data-mac-shortcut="⌘+K" tabindex="-1"><i class="fa fa-link icon-link"></i></button>',
      video:
          '<button type="button" class="btn btn-default btn-sm btn-small" title="Video" data-event="showVideoDialog" tabindex="-1"><i class="fa fa-youtube-play icon-play"></i></button>',
      table:
        '<button type="button" class="btn btn-default btn-sm btn-small dropdown-toggle" title="Table" data-toggle="dropdown" tabindex="-1"><i class="fa fa-table icon-table"></i> <span class="caret"></span></button>' +
=======
      picture: function(locale) {
        return '<button type="button" class="btn btn-default btn-sm btn-small" title="' + locale.image.image + '" data-event="showImageDialog" tabindex="-1"><i class="fa fa-picture-o icon-picture"></i></button>';
      },
      link: function(locale) {
        return '<button type="button" class="btn btn-default btn-sm btn-small" title="' + locale.link.link + '" data-event="showLinkDialog" data-shortcut="Ctrl+K" data-mac-shortcut="⌘+K" tabindex="-1"><i class="fa fa-link icon-link"></i></button>';
      },
      table: function(locale) {
        return '<button type="button" class="btn btn-default btn-sm btn-small dropdown-toggle" title="' + locale.table.table + '" data-toggle="dropdown" tabindex="-1"><i class="fa fa-table icon-table"></i> <span class="caret"></span></button>' +
>>>>>>> 30909d2d
        '<ul class="dropdown-menu">' +
        '<div class="note-dimension-picker">' +
        '<div class="note-dimension-picker-mousecatcher" data-event="insertTable" data-value="1x1"></div>' +
        '<div class="note-dimension-picker-highlighted"></div>' +
        '<div class="note-dimension-picker-unhighlighted"></div>' +
        '</div>' +
        '<div class="note-dimension-display"> 1 x 1 </div>' +
        '</ul>';
      },
      style: function(locale) {
        return '<button type="button" class="btn btn-default btn-sm btn-small dropdown-toggle" title="' + locale.style.style + '" data-toggle="dropdown" tabindex="-1"><i class="fa fa-magic icon-magic"></i> <span class="caret"></span></button>' +
        '<ul class="dropdown-menu">' +
        '<li><a data-event="formatBlock" data-value="p">' + locale.style.normal + '</a></li>' +
        '<li><a data-event="formatBlock" data-value="blockquote"><blockquote>' + locale.style.blockquote + '</blockquote></a></li>' +
        '<li><a data-event="formatBlock" data-value="pre">' + locale.style.pre + '</a></li>' +
        '<li><a data-event="formatBlock" data-value="h1"><h1>' + locale.style.h1 + '</h1></a></li>' +
        '<li><a data-event="formatBlock" data-value="h2"><h2>' + locale.style.h2 + '</h2></a></li>' +
        '<li><a data-event="formatBlock" data-value="h3"><h3>' + locale.style.h3 + '</h3></a></li>' +
        '<li><a data-event="formatBlock" data-value="h4"><h4>' + locale.style.h4 + '</h4></a></li>' +
        '<li><a data-event="formatBlock" data-value="h5"><h5>' + locale.style.h5 + '</h5></a></li>' +
        '<li><a data-event="formatBlock" data-value="h6"><h6>' + locale.style.h6 + '</h6></a></li>' +
        '</ul>';
      },
      fontsize: function(locale) {
        return '<button type="button" class="btn btn-default btn-sm btn-small dropdown-toggle" data-toggle="dropdown" title="' + locale.font.size + '" tabindex="-1"><span class="note-current-fontsize">11</span> <b class="caret"></b></button>' +
        '<ul class="dropdown-menu">' +
        '<li><a data-event="fontSize" data-value="8"><i class="fa fa-check icon-ok"></i> 8</a></li>' +
        '<li><a data-event="fontSize" data-value="9"><i class="fa fa-check icon-ok"></i> 9</a></li>' +
        '<li><a data-event="fontSize" data-value="10"><i class="fa fa-check icon-ok"></i> 10</a></li>' +
        '<li><a data-event="fontSize" data-value="11"><i class="fa fa-check icon-ok"></i> 11</a></li>' +
        '<li><a data-event="fontSize" data-value="12"><i class="fa fa-check icon-ok"></i> 12</a></li>' +
        '<li><a data-event="fontSize" data-value="14"><i class="fa fa-check icon-ok"></i> 14</a></li>' +
        '<li><a data-event="fontSize" data-value="18"><i class="fa fa-check icon-ok"></i> 18</a></li>' +
        '<li><a data-event="fontSize" data-value="24"><i class="fa fa-check icon-ok"></i> 24</a></li>' +
        '<li><a data-event="fontSize" data-value="36"><i class="fa fa-check icon-ok"></i> 36</a></li>' +
        '</ul>';
      },
      color: function(locale) {
        return '<button type="button" class="btn btn-default btn-sm btn-small note-recent-color" title="' + locale.color.recent + '" data-event="color" data-value=\'{"backColor":"yellow"}\' tabindex="-1"><i class="fa fa-font icon-font" style="color:black;background-color:yellow;"></i></button>' +
        '<button type="button" class="btn btn-default btn-sm btn-small dropdown-toggle" title="' + locale.color.more + '" data-toggle="dropdown" tabindex="-1">' +
        '<span class="caret"></span>' +
        '</button>' +
        '<ul class="dropdown-menu">' +
        '<li>' +
        '<div class="btn-group">' +
        '<div class="note-palette-title">' + locale.color.background + '</div>' +
        '<div class="note-color-reset" data-event="backColor" data-value="inherit" title="' + locale.color.transparent + '">' + locale.color.set_transparent + '</div>' +
        '<div class="note-color-palette" data-target-event="backColor"></div>' +
        '</div>' +
        '<div class="btn-group">' +
        '<div class="note-palette-title">' + locale.color.foreground + '</div>' +
        '<div class="note-color-reset" data-event="foreColor" data-value="inherit" title="' + locale.color.reset + '">' + locale.color.reset_to_default + '</div>' +
        '<div class="note-color-palette" data-target-event="foreColor"></div>' +
        '</div>' +
        '</li>' +
        '</ul>';
      },
      bold: function(locale) {
        return '<button type="button" class="btn btn-default btn-sm btn-small" title="' + locale.font.bold + '" data-shortcut="Ctrl+B" data-mac-shortcut="⌘+B" data-event="bold" tabindex="-1"><i class="fa fa-bold icon-bold"></i></button>';
      },
      italic: function(locale) {
        return '<button type="button" class="btn btn-default btn-sm btn-small" title="' + locale.font.italic + '" data-shortcut="Ctrl+I" data-mac-shortcut="⌘+I" data-event="italic" tabindex="-1"><i class="fa fa-italic icon-italic"></i></button>';
      },
      underline: function(locale) {
        return '<button type="button" class="btn btn-default btn-sm btn-small" title="' + locale.font.underline + '" data-shortcut="Ctrl+U" data-mac-shortcut="⌘+U" data-event="underline" tabindex="-1"><i class="fa fa-underline icon-underline"></i></button>';
      },
      clear: function(locale) {
        return '<button type="button" class="btn btn-default btn-sm btn-small" title="' + locale.font.clear + '" data-shortcut="Ctrl+\\" data-mac-shortcut="⌘+\\" data-event="removeFormat" tabindex="-1"><i class="fa fa-eraser icon-eraser"></i></button>';
      },
      ul: function(locale) {
        return '<button type="button" class="btn btn-default btn-sm btn-small" title="' + locale.lists.unordered + '" data-shortcut="Ctrl+Shift+8" data-mac-shortcut="⌘+⇧+7" data-event="insertUnorderedList" tabindex="-1"><i class="fa fa-list-ul icon-list-ul"></i></button>';
      },
      ol: function(locale) {
        return '<button type="button" class="btn btn-default btn-sm btn-small" title="' + locale.lists.ordered + '" data-shortcut="Ctrl+Shift+7" data-mac-shortcut="⌘+⇧+8" data-event="insertOrderedList" tabindex="-1"><i class="fa fa-list-ol icon-list-ol"></i></button>';
      },
      paragraph: function(locale) {
        return '<button type="button" class="btn btn-default btn-sm btn-small dropdown-toggle" title="' + locale.paragraph.paragraph + '" data-toggle="dropdown" tabindex="-1"><i class="fa fa-align-left icon-align-left"></i>  <span class="caret"></span></button>' +
        '<ul class="dropdown-menu">' +
          '<li>' +
          '<div class="note-align btn-group">' +
          '<button type="button" class="btn btn-default btn-sm btn-small" title="' + locale.paragraph.left + '" data-shortcut="Ctrl+Shift+L" data-mac-shortcut="⌘+⇧+L" data-event="justifyLeft" tabindex="-1"><i class="fa fa-align-left icon-align-left"></i></button>' +
          '<button type="button" class="btn btn-default btn-sm btn-small" title="' + locale.paragraph.center + '" data-shortcut="Ctrl+Shift+E" data-mac-shortcut="⌘+⇧+E" data-event="justifyCenter" tabindex="-1"><i class="fa fa-align-center icon-align-center"></i></button>' +
          '<button type="button" class="btn btn-default btn-sm btn-small" title="' + locale.paragraph.right + '" data-shortcut="Ctrl+Shift+R" data-mac-shortcut="⌘+⇧+R" data-event="justifyRight" tabindex="-1"><i class="fa fa-align-right icon-align-right"></i></button>' +
          '<button type="button" class="btn btn-default btn-sm btn-small" title="' + locale.paragraph.justify + '" data-shortcut="Ctrl+Shift+J" data-mac-shortcut="⌘+⇧+J" data-event="justifyFull" tabindex="-1"><i class="fa fa-align-justify icon-align-justify"></i></button>' +
          '</div>' +
          '</li>' +
          '<li>' +
          '<div class="note-list btn-group">' +
          '<button type="button" class="btn btn-default btn-sm btn-small" title="' + locale.paragraph.outdent + '" data-shortcut="Ctrl+[" data-mac-shortcut="⌘+[" data-event="outdent" tabindex="-1"><i class="fa fa-outdent icon-indent-left"></i></button>' +
          '<button type="button" class="btn btn-default btn-sm btn-small" title="' + locale.paragraph.indent + '" data-shortcut="Ctrl+]" data-mac-shortcut="⌘+]" data-event="indent" tabindex="-1"><i class="fa fa-indent icon-indent-right"></i></button>' +
          '</li>' +
        '</ul>';
      },
      height: function(locale) {
        return '<button type="button" class="btn btn-default btn-sm btn-small dropdown-toggle" data-toggle="dropdown" title="' + locale.font.height + '" tabindex="-1"><i class="fa fa-text-height icon-text-height"></i>&nbsp; <b class="caret"></b></button>' +
        '<ul class="dropdown-menu">' +
        '<li><a data-event="lineHeight" data-value="1.0"><i class="fa fa-check icon-ok"></i> 1.0</a></li>' +
        '<li><a data-event="lineHeight" data-value="1.2"><i class="fa fa-check icon-ok"></i> 1.2</a></li>' +
        '<li><a data-event="lineHeight" data-value="1.4"><i class="fa fa-check icon-ok"></i> 1.4</a></li>' +
        '<li><a data-event="lineHeight" data-value="1.5"><i class="fa fa-check icon-ok"></i> 1.5</a></li>' +
        '<li><a data-event="lineHeight" data-value="1.6"><i class="fa fa-check icon-ok"></i> 1.6</a></li>' +
        '<li><a data-event="lineHeight" data-value="1.8"><i class="fa fa-check icon-ok"></i> 1.8</a></li>' +
        '<li><a data-event="lineHeight" data-value="2.0"><i class="fa fa-check icon-ok"></i> 2.0</a></li>' +
        '<li><a data-event="lineHeight" data-value="3.0"><i class="fa fa-check icon-ok"></i> 3.0</a></li>' +
<<<<<<< HEAD
        '</ul>',
      help:
        '<button type="button" class="btn btn-default btn-sm btn-small" title="Help" data-shortcut="Ctrl+/" data-mac-shortcut="⌘+/" data-event="showHelpDialog" tabindex="-1"><i class="fa fa-question icon-question"></i></button>',
      fullscreen:
        '<button type="button" class="btn btn-default btn-sm btn-small" title="Full Screen" data-event="fullscreen" tabindex="-1"><i class="fa fa-arrows-alt icon-fullscreen"></i></button>',
      codeview:
        '<button type="button" class="btn btn-default btn-sm btn-small" title="Code View" data-event="codeview" tabindex="-1"><i class="fa fa-code icon-code"></i></button>'
    };
    var sPopover = '<div class="note-popover">' +
                     '<div class="note-link-popover popover bottom in" style="display: none;">' +
                       '<div class="arrow"></div>' +
                       '<div class="popover-content note-link-content">' +
                         '<a href="http://www.google.com" target="_blank">www.google.com</a>&nbsp;&nbsp;' +
                         '<div class="note-insert btn-group">' +
                         '<button type="button" class="btn btn-default btn-sm btn-small" title="Edit" data-event="showLinkDialog" tabindex="-1"><i class="fa fa-edit icon-edit"></i></button>' +
                         '<button type="button" class="btn btn-default btn-sm btn-small" title="Unlink" data-event="unlink" tabindex="-1"><i class="fa fa-unlink icon-unlink"></i></button>' +
                         '<button type="button" class="btn btn-default btn-sm btn-small" title="Video Link" data-event="showVideoDialog" tabindex="-1"><i class="fa fa-youtube-play icon-play"></i></button>' +
                         '</div>' +
                       '</div>' +
                     '</div>' +
                     '<div class="note-image-popover popover bottom in" style="display: none;">' +
                       '<div class="arrow"></div>' +
                       '<div class="popover-content note-image-content">' +
                         '<div class="btn-group">' +
                           '<button type="button" class="btn btn-default btn-sm btn-small" title="Resize Full" data-event="resize" data-value="1" tabindex="-1"><span class="note-fontsize-10">100%</span> </button>' +
                           '<button type="button" class="btn btn-default btn-sm btn-small" title="Resize Half" data-event="resize" data-value="0.5" tabindex="-1"><span class="note-fontsize-10">50%</span> </button>' +
                           '<button type="button" class="btn btn-default btn-sm btn-small" title="Resize Quarter" data-event="resize" data-value="0.25" tabindex="-1"><span class="note-fontsize-10">25%</span> </button>' +
                         '</div>' +
                         '<div class="btn-group">' +
                           '<button type="button" class="btn btn-default btn-sm btn-small" title="Float Left" data-event="floatMe" data-value="left" tabindex="-1"><i class="fa fa-align-left icon-align-left"></i></button>' +
                           '<button type="button" class="btn btn-default btn-sm btn-small" title="Float Right" data-event="floatMe" data-value="right" tabindex="-1"><i class="fa fa-align-right icon-align-right"></i></button>' +
                           '<button type="button" class="btn btn-default btn-sm btn-small" title="Float None" data-event="floatMe" data-value="none" tabindex="-1"><i class="fa fa-align-justify icon-align-justify"></i></button>' +
                         '</div>' +
                       '</div>' +
                     '</div>' +
                   '</div>';
=======
        '</ul>';
      },
      help: function(locale) {
        return '<button type="button" class="btn btn-default btn-sm btn-small" title="' + locale.options.help + '" data-shortcut="Ctrl+/" data-mac-shortcut="⌘+/" data-event="showHelpDialog" tabindex="-1"><i class="fa fa-question icon-question"></i></button>';
      },
      fullscreen: function(locale) {
        return '<button type="button" class="btn btn-default btn-sm btn-small" title="' + locale.options.fullscreen + '" data-event="fullscreen" tabindex="-1"><i class="fa fa-arrows-alt icon-fullscreen"></i></button>';
      },
      codeview: function(locale) {
        return '<button type="button" class="btn btn-default btn-sm btn-small" title="' + locale.options.codeview + '" data-event="codeview" tabindex="-1"><i class="fa fa-code icon-code"></i></button>';
      }
    };
    var sPopover = function(locale) {
      return '<div class="note-popover">' +
                '<div class="note-link-popover popover bottom in" style="display: none;">' +
                  '<div class="arrow"></div>' +
                  '<div class="popover-content note-link-content">' +
                    '<a href="http://www.google.com" target="_blank">www.google.com</a>&nbsp;&nbsp;' +
                    '<div class="note-insert btn-group">' +
                    '<button type="button" class="btn btn-default btn-sm btn-small" title="' + locale.link.edit + '" data-event="showLinkDialog" tabindex="-1"><i class="fa fa-edit icon-edit"></i></button>' +
                    '<button type="button" class="btn btn-default btn-sm btn-small" title="' + locale.link.unlink + '" data-event="unlink" tabindex="-1"><i class="fa fa-unlink icon-unlink"></i></button>' +
                    '</div>' +
                  '</div>' +
                '</div>' +
                '<div class="note-image-popover popover bottom in" style="display: none;">' +
                  '<div class="arrow"></div>' +
                  '<div class="popover-content note-image-content">' +
                    '<div class="btn-group">' +
                      '<button type="button" class="btn btn-default btn-sm btn-small" title="' + locale.image.resize_full + '" data-event="resize" data-value="1" tabindex="-1"><span class="note-fontsize-10">100%</span> </button>' +
                      '<button type="button" class="btn btn-default btn-sm btn-small" title="' + locale.image.resize_half + '" data-event="resize" data-value="0.5" tabindex="-1"><span class="note-fontsize-10">50%</span> </button>' +
                      '<button type="button" class="btn btn-default btn-sm btn-small" title="' + locale.image.resize_quarter + '" data-event="resize" data-value="0.25" tabindex="-1"><span class="note-fontsize-10">25%</span> </button>' +
                    '</div>' +
                    '<div class="btn-group">' +
                      '<button type="button" class="btn btn-default btn-sm btn-small" title="' + locale.image.float_left + '" data-event="floatMe" data-value="left" tabindex="-1"><i class="fa fa-align-left icon-align-left"></i></button>' +
                      '<button type="button" class="btn btn-default btn-sm btn-small" title="' + locale.image.float_right + '" data-event="floatMe" data-value="right" tabindex="-1"><i class="fa fa-align-right icon-align-right"></i></button>' +
                      '<button type="button" class="btn btn-default btn-sm btn-small" title="' + locale.image.float_none + '" data-event="floatMe" data-value="none" tabindex="-1"><i class="fa fa-align-justify icon-align-justify"></i></button>' +
                    '</div>' +
                  '</div>' +
                '</div>' +
              '</div>';
    };
>>>>>>> 30909d2d

    var sHandle = '<div class="note-handle">' +
                    '<div class="note-control-selection">' +
                      '<div class="note-control-selection-bg"></div>' +
                      '<div class="note-control-holder note-control-nw"></div>' +
                      '<div class="note-control-holder note-control-ne"></div>' +
                      '<div class="note-control-holder note-control-sw"></div>' +
                      '<div class="note-control-sizing note-control-se"></div>' +
                      '<div class="note-control-selection-info"></div>' +
                    '</div>' +
                  '</div>';

    var sShortcutText = function(locale) {
      return '<table class="note-shortcut">' +
        '<thead>' +
          '<tr><th></th><th>' + locale.shortcut.text_formatting + '</th></tr>' +
        '</thead>' +
        '<tbody>' +
          '<tr><td>⌘ + B</td><td>' + locale.font.bold + '</td></tr>' +
          '<tr><td>⌘ + I</td><td>' + locale.font.italic + '</td></tr>' +
          '<tr><td>⌘ + U</td><td>' + locale.font.underline + '</td></tr>' +
          '<tr><td>⌘ + ⇧ + S</td><td>' + locale.font.strike + '</td></tr>' +
          '<tr><td>⌘ + \\</td><td>' + locale.font.clear + '</td></tr>' +
          '</tr>' +
        '</tbody>' +
      '</table>';
    };

    var sShortcutAction = function(locale) {
      return '<table class="note-shortcut">' +
        '<thead>' +
          '<tr><th></th><th>' + locale.shortcut.action + '</th></tr>' +
        '</thead>' +
        '<tbody>' +
          '<tr><td>⌘ + Z</td><td>' + locale.history.undo + '</td></tr>' +
          '<tr><td>⌘ + ⇧ + Z</td><td>' + locale.history.redo + '</td></tr>' +
          '<tr><td>⌘ + ]</td><td>' + locale.paragraph.indent + '</td></tr>' +
          '<tr><td>⌘ + [</td><td>' + locale.paragraph.outdent + '</td></tr>' +
          '<tr><td>⌘ + K</td><td>' + locale.link.insert + '</td></tr>' +
          '<tr><td>⌘ + ENTER</td><td>' + locale.hr.insert + '</td></tr>' +
        '</tbody>' +
      '</table>';
    };

    var sShortcutPara = function(locale) {
      return '<table class="note-shortcut">' +
                '<thead>' +
                  '<tr><th></th><th>' + locale.shortcut.paragraph_formatting + '</th></tr>' +
                '</thead>' +
                '<tbody>' +
                  '<tr><td>⌘ + ⇧ + L</td><td>' + locale.paragraph.left + '</td></tr>' +
                  '<tr><td>⌘ + ⇧ + E</td><td>' + locale.paragraph.center + '</td></tr>' +
                  '<tr><td>⌘ + ⇧ + R</td><td>' + locale.paragraph.right + '</td></tr>' +
                  '<tr><td>⌘ + ⇧ + J</td><td>' + locale.paragraph.justify + '</td></tr>' +
                  '<tr><td>⌘ + ⇧ + NUM7</td><td>' + locale.lists.ordered + '</td></tr>' +
                  '<tr><td>⌘ + ⇧ + NUM8</td><td>' + locale.lists.unordered + '</td></tr>' +
                '</tbody>' +
              '</table>';
    };

    var sShortcutStyle = function(locale) {
      return '<table class="note-shortcut">' +
                '<thead>' +
                  '<tr><th></th><th>' + locale.shortcut.document_style + '</th></tr>' +
                '</thead>' +
                '<tbody>' +
                  '<tr><td>⌘ + NUM0</td><td>' + locale.style.normal + '</td></tr>' +
                  '<tr><td>⌘ + NUM1</td><td>' + locale.style.h1 + '</td></tr>' +
                  '<tr><td>⌘ + NUM2</td><td>' + locale.style.h2 + '</td></tr>' +
                  '<tr><td>⌘ + NUM3</td><td>' + locale.style.h3 + '</td></tr>' +
                  '<tr><td>⌘ + NUM4</td><td>' + locale.style.h4 + '</td></tr>' +
                  '<tr><td>⌘ + NUM5</td><td>' + locale.style.h5 + '</td></tr>' +
                  '<tr><td>⌘ + NUM6</td><td>' + locale.style.h6 + '</td></tr>' +
                '</tbody>' +
              '</table>';
    };

    var sShortcutTable = function(locale) {
      return '<table class="note-shortcut-layout">' +
                '<tbody>' +
                  '<tr><td>' + sShortcutAction(locale) + '</td><td>' + sShortcutText(locale) + '</td></tr>' +
                  '<tr><td>' + sShortcutStyle(locale) + '</td><td>' + sShortcutPara(locale) + '</td></tr>' +
                '</tbody>' +
              '</table>';
    };

    var replaceMacKeys = function (sHtml) {
        return sHtml.replace(/⌘/g, 'Ctrl').replace(/⇧/g, 'Shift');
    };

    var sDialog = function(locale) {
      return '<div class="note-dialog">' +
                '<div class="note-image-dialog modal" aria-hidden="false">' +
                  '<div class="modal-dialog">' +
                    '<div class="modal-content">' +
                      '<div class="modal-header">' +
                        '<button type="button" class="close" aria-hidden="true" tabindex="-1">×</button>' +
                        '<h4>' + locale.image.insert + '</h4>' +
                      '</div>' +
                      '<div class="modal-body">' +
                        '<div class="row-fluid">' +
                          '<div class="note-dropzone span12">' + locale.image.drag_image_here + '</div>' +
                          '<h5>' + locale.image.select_from_files + '</h5>' +
                          '<input class="note-image-input" type="file" name="files" accept="image/*" capture="camera" />' +
                          '<h5>' + locale.image.url + '</h5>' +
                          '<input class="note-image-url form-control span12" type="text" />' +
                        '</div>' +
                      '</div>' +
                      '<div class="modal-footer">' +
                        '<button href="#" class="btn btn-primary note-image-btn disabled" disabled="disabled">' + locale.image.insert + '</button>' +
                      '</div>' +
                    '</div>' +
                  '</div>' +
                '</div>' +
                '<div class="note-link-dialog modal" aria-hidden="false">' +
                  '<div class="modal-dialog">' +
                    '<div class="modal-content">' +
                      '<div class="modal-header">' +
                        '<button type="button" class="close" aria-hidden="true" tabindex="-1">×</button>' +
                        '<h4>' + locale.link.insert + '</h4>' +
                      '</div>' +
                      '<div class="modal-body">' +
                        '<div class="row-fluid">' +

                        '<div class="form-group">' +
                          '<label>' + locale.link.text_to_display + '</label>' +
                          '<span class="note-link-text form-control input-xlarge uneditable-input" />' +
                        '</div>' +
                        '<div class="form-group">' +
                          '<label>' + locale.link.url + '</label>' +
                          '<input class="note-link-url form-control span12" type="text" />' +
                        '</div>' +
                        '</div>' +
                      '</div>' +
                      '<div class="modal-footer">' +
                        '<button href="#" class="btn btn-primary note-link-btn disabled" disabled="disabled">' + locale.link.insert + '</button>' +
                      '</div>' +
                    '</div>' +
<<<<<<< HEAD
                    '<div class="note-video-dialog modal" aria-hidden="false">' +
                      '<div class="modal-dialog">' +
                        '<div class="modal-content">' +
                          '<div class="modal-header">' +
                            '<button type="button" class="close" aria-hidden="true" tabindex="-1">×</button>' +
                            '<h4>Insert Video</h4>' +
                          '</div>' +
                          '<div class="modal-body">' +
                            '<div class="row-fluid">' +

                            '<div class="form-group">' +
                              '<label>Video URL?</label>&nbsp;<small class="text-muted">(YouTube, Vimeo, Vine, Instagram, or DailyMotion)</small>' +
                              '<input class="note-video-url form-control span12" type="text" />' +
                              '' +
                            '</div>' +
                            '</div>' +
                          '</div>' +
                          '<div class="modal-footer">' +
                            '<button href="#" class="btn btn-primary note-video-btn disabled" disabled="disabled">Add Video</button>' +
                          '</div>' +
                        '</div>' +
                      '</div>' +
                    '</div>' +
                    '<div class="note-help-dialog modal" aria-hidden="false">' +
                      '<div class="modal-dialog">' +
                        '<div class="modal-content">' +
                          '<div class="modal-body">' +
                            '<div class="modal-background">' +
                            '<a class="modal-close pull-right" aria-hidden="true" tabindex="-1">Close</a>' +
                            '<div class="title">Keyboard shortcuts</div>' +
                            sShortcutTable +
                            '<p class="text-center"><a href="//hackerwins.github.io/summernote/" target="_blank">Summernote v0.4</a> · <a href="//github.com/HackerWins/summernote" target="_blank">Project</a> · <a href="//github.com/HackerWins/summernote/issues" target="_blank">Issues</a></p>' +
                          '</div>' +
                        '</div>' +
                      '</div>' +
                    '</div>' +
                  '</div>';
=======
                  '</div>' +
                '</div>' +
                '<div class="note-help-dialog modal" aria-hidden="false">' +
                  '<div class="modal-dialog">' +
                    '<div class="modal-content">' +
                      '<div class="modal-body">' +
                        '<div class="modal-background">' +
                        '<a class="modal-close pull-right" aria-hidden="true" tabindex="-1">' + locale.shortcut.close + '</a>' +
                        '<div class="title">' + locale.shortcut.shortcuts + '</div>' +
                        (agent.bMac ? sShortcutTable(locale) : replaceMacKeys(sShortcutTable(locale))) +
                        '<p class="text-center"><a href="//hackerwins.github.io/summernote/" target="_blank">Summernote v0.4</a> · <a href="//github.com/HackerWins/summernote" target="_blank">Project</a> · <a href="//github.com/HackerWins/summernote/issues" target="_blank">Issues</a></p>' +
                      '</div>' +
                    '</div>' +
                  '</div>' +
                '</div>' +
              '</div>';
    };

    var sStatusbar = '<div class="note-resizebar"><div class="note-icon-bar"></div><div class="note-icon-bar"></div><div class="note-icon-bar"></div></div>';
    /* jshint ignore:end */
>>>>>>> 30909d2d

    // createTooltip
    var createTooltip = function ($container, sPlacement) {
      $container.find('button').each(function (i, elBtn) {
        var $btn = $(elBtn);
        var sShortcut = $btn.attr(agent.bMac ? 'data-mac-shortcut': 'data-shortcut');
        if (sShortcut) { $btn.attr('title', function (i, v) { return v + ' (' + sShortcut + ')'; }); }
      //bootstrap tooltip on btn-group bug: https://github.com/twitter/bootstrap/issues/5687
      }).tooltip({container: 'body', placement: sPlacement || 'top'});
    };

    // pallete colors
    var aaColor = [
      ['#000000', '#424242', '#636363', '#9C9C94', '#CEC6CE', '#EFEFEF', '#F7F7F7', '#FFFFFF'],
      ['#FF0000', '#FF9C00', '#FFFF00', '#00FF00', '#00FFFF', '#0000FF', '#9C00FF', '#FF00FF'],
      ['#F7C6CE', '#FFE7CE', '#FFEFC6', '#D6EFD6', '#CEDEE7', '#CEE7F7', '#D6D6E7', '#E7D6DE'],
      ['#E79C9C', '#FFC69C', '#FFE79C', '#B5D6A5', '#A5C6CE', '#9CC6EF', '#B5A5D6', '#D6A5BD'],
      ['#E76363', '#F7AD6B', '#FFD663', '#94BD7B', '#73A5AD', '#6BADDE', '#8C7BC6', '#C67BA5'],
      ['#CE0000', '#E79439', '#EFC631', '#6BA54A', '#4A7B8C', '#3984C6', '#634AA5', '#A54A7B'],
      ['#9C0000', '#B56308', '#BD9400', '#397B21', '#104A5A', '#085294', '#311873', '#731842'],
      ['#630000', '#7B3900', '#846300', '#295218', '#083139', '#003163', '#21104A', '#4A1031']
    ];

    // createPalette
    var createPalette = function ($container) {
      $container.find('.note-color-palette').each(function () {
        var $palette = $(this), sEvent = $palette.attr('data-target-event');
        var sPaletteContents = '';
        for (var row = 0, szRow = aaColor.length; row < szRow; row++) {
          var aColor = aaColor[row];
          var sLine = '<div>';
          for (var col = 0, szCol = aColor.length; col < szCol; col++) {
            var sColor = aColor[col];
            var sButton = ['<button type="button" class="note-color-btn" style="background-color:', sColor,
                           ';" data-event="', sEvent,
                           '" data-value="', sColor,
                           '" title="', sColor,
                           '" data-toggle="button" tabindex="-1"></button>'].join('');
            sLine += sButton;
          }
          sLine += '</div>';
          sPaletteContents += sLine;
        }
        $palette.html(sPaletteContents);
      });
    };

    // createLayout
    this.createLayout = function ($holder, options) {
      var nHeight = options.height,
          nTabsize = options.tabsize,
          aToolbarSetting = options.toolbar;

      //already created
<<<<<<< HEAD
      if (welHolder.next().hasClass('note-editor')) { return; }
=======
      if ($holder.next().hasClass('note-editor')) { return; }
>>>>>>> 30909d2d

      //01. create Editor
      var $editor = $('<div class="note-editor"></div>');
      $editor.data('options', options);

      //02. statusbar
      if (nHeight > 0) {
        $('<div class="note-statusbar">' + sStatusbar + '</div>').prependTo($editor);
      }

      //03. create Editable
      var $editable = $('<div class="note-editable" contentEditable="true"></div>').prependTo($editor);
      if (nHeight) {
        $editable.height(nHeight);
        $editable.data('optionHeight', nHeight);
      }
      if (nTabsize) {
        $editable.data('tabsize', nTabsize);
      }

      $editable.html(dom.html($holder) || dom.emptyPara);
      $editable.data('NoteHistory', new History());

      //031. create codable
      $('<textarea class="note-codable"></textarea>').prependTo($editor);

      //032. set styleWithCSS for backColor / foreColor clearing with 'inherit'.
      setTimeout(function () { // protect FF Error: NS_ERROR_FAILURE: Failure
        document.execCommand('styleWithCSS', 0, true);
      });

      //04. create Toolbar
      var sToolbar = '';
      for (var idx = 0, sz = aToolbarSetting.length; idx < sz; idx ++) {
        var group = aToolbarSetting[idx];
        sToolbar += '<div class="note-' + group[0] + ' btn-group">';
        for (var i = 0, szGroup = group[1].length; i < szGroup; i++) {
          sToolbar += aToolbarItem[group[1][i]](Locale[options.locale]);
        }
        sToolbar += '</div>';
      }

      sToolbar = '<div class="note-toolbar btn-toolbar">' + sToolbar + '</div>';

<<<<<<< HEAD
      var welToolbar = $(sToolbar).prependTo(welEditor);
      createPalette(welToolbar);
      createTooltip(welToolbar, 'bottom');
=======
      var $toolbar = $(sToolbar).prependTo($editor);
      createPalette($toolbar);
      createTooltip($toolbar, 'bottom');
>>>>>>> 30909d2d

      //05. create Popover
      var $popover = $(sPopover(Locale[options.locale])).prependTo($editor);
      createTooltip($popover);

      //06. handle(control selection, ...)
<<<<<<< HEAD
      $(sHandle).prependTo(welEditor);
=======
      $(sHandle).prependTo($editor);
>>>>>>> 30909d2d

      //07. create Dialog
      var $dialog = $(sDialog(Locale[options.locale])).prependTo($editor);
      $dialog.find('button.close, a.modal-close').click(function () {
        $(this).closest('.modal').modal('hide');
      });

      //08. Editor/Holder switch
      $editor.insertAfter($holder);
      $holder.hide();
    };

    // layoutInfoFromHolder
<<<<<<< HEAD
    var layoutInfoFromHolder = this.layoutInfoFromHolder = function(welHolder) {
      var welEditor = welHolder.next();
      if (!welEditor.hasClass('note-editor')) { return; }
=======
    var layoutInfoFromHolder = this.layoutInfoFromHolder = function ($holder) {
      var $editor = $holder.next();
      if (!$editor.hasClass('note-editor')) { return; }
>>>>>>> 30909d2d

      return {
        editor: $editor,
        toolbar: $editor.find('.note-toolbar'),
        editable: $editor.find('.note-editable'),
        codable: $editor.find('.note-codable'),
        statusbar: $editor.find('.note-statusbar'),
        popover: $editor.find('.note-popover'),
        handle: $editor.find('.note-handle'),
        dialog: $editor.find('.note-dialog')
      };
    };

    // removeLayout
    this.removeLayout = function ($holder) {
      var info = layoutInfoFromHolder($holder);
      if (!info) { return; }
<<<<<<< HEAD
      welHolder.html(info.editable.html());
=======
      $holder.html(info.editable.html());
>>>>>>> 30909d2d

      info.editor.remove();
      $holder.show();
    };
  };

  var renderer = new Renderer();
  var eventHandler = new EventHandler();

  /**
   * extend jquery fn
   */
  $.fn.extend({
    // create Editor Layout and attach Key and Mouse Event
    summernote: function (options) {
      options = $.extend({
        toolbar: [
          ['style', ['style']],
          ['font', ['bold', 'italic', 'underline', 'clear']],
          ['fontsize', ['fontsize']],
          ['color', ['color']],
          ['para', ['ul', 'ol', 'paragraph']],
          ['height', ['height']],
          ['table', ['table']],
          ['insert', ['link', 'picture', 'video']],
          ['view', ['fullscreen', 'codeview']],
          ['help', ['help']]
        ],
        locale: 'en-US'
      }, options);

      this.each(function (idx, elHolder) {
        var $holder = $(elHolder);

        // createLayout with options
        renderer.createLayout($holder, options);

        var info = renderer.layoutInfoFromHolder($holder);
        eventHandler.attach(info, options);

        // Textarea auto filling the code before form submit.
        if (dom.isTextarea($holder[0])) {
          $holder.closest('form').submit(function () {
            $holder.html($holder.code());
          });
        }
      });

      if (this.first() && options.focus) { // focus on first editable element
        var info = renderer.layoutInfoFromHolder(this.first());
        info.editable.focus();
      }
      if (this.length > 0 && options.oninit) { // callback on init
        options.oninit();
      }
    },
    // get the HTML contents of note or set the HTML contents of note.
    code: function (sHTML) {
      //get the HTML contents
      if (sHTML === undefined) {
        var $holder = this.first();
        if ($holder.length === 0) { return; }
        var info = renderer.layoutInfoFromHolder($holder);
        if (!!(info && info.editable)) {
          var bCodeview = info.editor.hasClass('codeview');
          if (agent.bCodeMirror) {
            info.codable.data('cmEditor').save();
          }
          return bCodeview ? info.codable.val() : info.editable.html();
        }
        return $holder.html();
      }

      // set the HTML contents
      this.each(function (i, elHolder) {
        var info = renderer.layoutInfoFromHolder($(elHolder));
        if (info && info.editable) { info.editable.html(sHTML); }
      });
    },
    // destroy Editor Layout and dettach Key and Mouse Event
    destroy: function () {
      this.each(function (idx, elHolder) {
        var $holder = $(elHolder);

        var info = renderer.layoutInfoFromHolder($holder);
        if (!info || !info.editable) { return; }
        eventHandler.dettach(info);
        renderer.removeLayout($holder);
      });
    },
    // inner object for test
    summernoteInner: function () {
      return { dom: dom, list: list, func: func, range: range };
    }
  });
})(window.jQuery, window.CodeMirror); // jQuery, CodeMirror

// Array.prototype.reduce fallback
// https://developer.mozilla.org/en-US/docs/Web/JavaScript/Reference/Global_Objects/Array/Reduce
if ('function' !== typeof Array.prototype.reduce) {
  Array.prototype.reduce = function (callback, optInitialValue) {
    'use strict';
    var idx, value, length = this.length >>> 0, isValueSet = false;
    if (1 < arguments.length) {
      value = optInitialValue;
      isValueSet = true;
    }
    for (idx = 0; length > idx; ++idx) {
      if (this.hasOwnProperty(idx)) {
        if (isValueSet) {
          value = callback(value, this[idx], idx, this);
        } else {
          value = this[idx];
          isValueSet = true;
        }
      }
    }
    if (!isValueSet) {
      throw new TypeError('Reduce of empty array with no initial value');
    }
    return value;
  };
}<|MERGE_RESOLUTION|>--- conflicted
+++ resolved
@@ -25,11 +25,7 @@
     var not = function (f) { return function () { return !f.apply(f, arguments); }; };
     var self = function (a) { return a; };
     return { eq: eq, eq2: eq2, fail: fail, not: not, self: self };
-<<<<<<< HEAD
-  }();
-=======
   })();
->>>>>>> 30909d2d
 
   /**
    * list utils
@@ -146,11 +142,7 @@
     };
 
     return { readFile: readFile, loadImage: loadImage };
-<<<<<<< HEAD
-  }();
-=======
   })();
->>>>>>> 30909d2d
 
   /**
    * dom utils
@@ -166,14 +158,9 @@
       };
     };
 
-<<<<<<< HEAD
-    var isPara = function(node) {
-      return node && /^P|^LI|^H[1-7]/.test(node.nodeName);
-=======
     var isPara = function (node) {
       // Chrome(v31.0), FF(v25.0.1) use DIV for paragraph
       return node && /^DIV|^P|^LI|^H[1-7]/.test(node.nodeName);
->>>>>>> 30909d2d
     };
 
     var emptyPara = '<p><br/></p>';
@@ -208,11 +195,7 @@
      * @param {element} node
      * @param {function} [optional] pred - predicate function
      */
-<<<<<<< HEAD
-    var listAncestor = function(node, pred) {
-=======
     var listAncestor = function (node, pred) {
->>>>>>> 30909d2d
       pred = pred || func.fail;
 
       var aAncestor = [];
@@ -266,11 +249,7 @@
      * @param {element} node
      * @param {function} [optional] pred - predicate function
      */
-<<<<<<< HEAD
-    var listPrev = function(node, pred) {
-=======
     var listPrev = function (node, pred) {
->>>>>>> 30909d2d
       pred = pred || func.fail;
 
       var aNext = [];
@@ -287,11 +266,7 @@
      * @param {element} node
      * @param {function} pred [optional] - predicate function
      */
-<<<<<<< HEAD
-    var listNext = function(node, pred) {
-=======
     var listNext = function (node, pred) {
->>>>>>> 30909d2d
       pred = pred || func.fail;
 
       var aNext = [];
@@ -440,12 +415,6 @@
     var html = function ($node) {
       return dom.isTextarea($node[0]) ? $node.val() : $node.html();
     };
-<<<<<<< HEAD
-    var html = function($node) {
-      return dom.isTextarea($node[0]) ? unescape($node.val()) : $node.html();
-    };
-=======
->>>>>>> 30909d2d
 
     return {
       emptyPara: emptyPara,
@@ -689,11 +658,7 @@
         return new WrappedRange(sc, so, ec, eo);
       }
     };
-<<<<<<< HEAD
-  }();
-=======
   })();
->>>>>>> 30909d2d
 
   /**
    * Style
@@ -843,32 +808,14 @@
                 'indent', 'outdent', 'formatBlock', 'removeFormat',
                 'backColor', 'foreColor', 'insertHorizontalRule'];
 
-<<<<<<< HEAD
-    for (var idx = 0, len=aCmd.length; idx < len; idx ++) {
-      this[aCmd[idx]] = function(sCmd) {
-        return function(welEditable, sValue) {
-          recordUndo(welEditable);
-=======
     for (var idx = 0, len = aCmd.length; idx < len; idx ++) {
       this[aCmd[idx]] = (function (sCmd) {
         return function ($editable, sValue) {
           recordUndo($editable);
->>>>>>> 30909d2d
           document.execCommand(sCmd, false, sValue);
         };
       })(aCmd[idx]);
     }
-<<<<<<< HEAD
-
-    this.insertImage = function(welEditable, sUrl) {
-      async.loadImage(sUrl).done(function(image) {
-        recordUndo(welEditable);
-        var welImage = $('<img>').attr('src', sUrl);
-        welImage.css('width', Math.min(welEditable.width(), image.width));
-        range.create().insertNode(welImage[0]);
-      }).fail(function(image) {
-        var callbacks = welEditable.data('callbacks');
-=======
     /* jshint ignore:end */
 
     this.insertImage = function ($editable, sUrl) {
@@ -879,15 +826,13 @@
         range.create().insertNode($image[0]);
       }).fail(function () {
         var callbacks = $editable.data('callbacks');
->>>>>>> 30909d2d
         if (callbacks.onImageUploadError) {
           callbacks.onImageUploadError();
         }
       });
     };
 
-<<<<<<< HEAD
-    this.insertVideo = function(welEditable, sUrl) {
+    this.insertVideo = function($editable, sUrl) {
       var ytRegExp = /(?:https?:\/\/)?(?:www\.)?youtu(?:be\.com\/watch\?(?:.*?&(?:amp;)?)?v=|\.be\/)([\w‌​\-]+)(?:&(?:amp;)?[\w\?=]*)?/;
       var ytMatch = sUrl.match(ytRegExp);
 
@@ -903,17 +848,17 @@
       var dmRegExp = /.+dailymotion.com\/(video|hub)\/([^_]+)[^#]*(#video=([^_&]+))?/;
       var dmMatch = sUrl.match(dmRegExp);
 
-      var welVideo;
+      var $video;
 
       if (ytMatch && ytMatch[1].length==11){
         var youtube_id =  ytMatch[1];
-        welVideo = $('<iframe>')
+        $video = $('<iframe>')
           .attr('src', 'http://www.youtube.com/embed/' + youtube_id + "?origin=http://diply.com")
           .attr('frameborder', '0')
           .attr('width', '640').attr('height', '360');
 
       }else if (igMatch && igMatch[0].length > 0){
-        welVideo = $('<iframe>')
+        $video = $('<iframe>')
           .attr('src', igMatch[0] + "/embed/")
           .attr('frameborder', '0')
           .attr('width', '612').attr('height', '710')
@@ -921,21 +866,21 @@
           .attr('allowtransparency', 'true');
 
       }else if (vMatch && vMatch[0].length > 0){
-        welVideo = $('<iframe>')
+        $video = $('<iframe>')
           .attr('src', vMatch[0] + "/embed/simple")
           .attr('frameborder', 0)
           .attr('width', '600').attr('height', '600')
           .attr('class', 'vine-embed');
 
       } else if (vimMatch && vimMatch[3].length >0){
-        welVideo = $('<iframe webkitallowfullscreen mozallowfullscreen allowfullscreen>')
+        $video = $('<iframe webkitallowfullscreen mozallowfullscreen allowfullscreen>')
           .attr('src','//player.vimeo.com/video/' + vimMatch[3])
           .attr('width', '640').attr('height', '360')
           .attr('frameborder', 0);
 
 
       } else if(dmMatch && dmMatch[2].length >0) {
-        welVideo = $('<iframe>')
+        $video = $('<iframe>')
           .attr('src','http://www.dailymotion.com/embed/video/' + dmMatch[2])
           .attr('frameborder', 0)
           .attr('width', '640').attr('height', '360');
@@ -944,18 +889,14 @@
           //this is not a known video link. Now what, Cat? Now what?
       }
 
-      if (welVideo){
+      if ($video){
           document.execCommand('delete');
-          range.create().insertNode(welVideo[0]);
+          range.create().insertNode($video[0]);
       }
     }
 
-    this.formatBlock = function(welEditable, sValue) {
-      recordUndo(welEditable);
-=======
-    this.formatBlock = function ($editable, sValue) {
+    this.formatBlock = function($editable, sValue){
       recordUndo($editable);
->>>>>>> 30909d2d
       sValue = agent.bMSIE ? '<' + sValue + '>' : sValue;
       document.execCommand('FormatBlock', false, sValue);
     };
@@ -974,13 +915,8 @@
       }
     };
 
-<<<<<<< HEAD
-    this.lineHeight = function(welEditable, sValue) {
-      recordUndo(welEditable);
-=======
     this.lineHeight = function ($editable, sValue) {
       recordUndo($editable);
->>>>>>> 30909d2d
       style.stylePara(range.create(), {lineHeight: sValue});
     };
 
@@ -1029,7 +965,6 @@
       });
     };
 
-<<<<<<< HEAD
     this.setVideoDialog = function(welEditable, fnShowDialog){
       var rng = range.create();
       var editor = this;
@@ -1049,10 +984,7 @@
       })
     }
 
-    this.color = function(welEditable, sObjColor) {
-=======
     this.color = function ($editable, sObjColor) {
->>>>>>> 30909d2d
       var oColor = JSON.parse(sObjColor);
       var foreColor = oColor.foreColor, backColor = oColor.backColor;
 
@@ -1061,13 +993,8 @@
       if (backColor) { document.execCommand('backColor', false, backColor); }
     };
 
-<<<<<<< HEAD
-    this.insertTable = function(welEditable, sDim) {
-      recordUndo(welEditable);
-=======
     this.insertTable = function ($editable, sDim) {
       recordUndo($editable);
->>>>>>> 30909d2d
       var aDim = sDim.split('x');
       var nCol = aDim[0], nRow = aDim[1];
 
@@ -1122,21 +1049,12 @@
         });
       };
 
-<<<<<<< HEAD
-      var welFontsize = welToolbar.find('.note-fontsize');
-      welFontsize.find('.note-current-fontsize').html(oStyle['font-size']);
-      checkDropdownMenu(welFontsize, parseFloat(oStyle['font-size']));
-
-      var welLineHeight = welToolbar.find('.note-height');
-      checkDropdownMenu(welLineHeight, parseFloat(oStyle['line-height']));
-=======
       var $fontsize = $toolbar.find('.note-fontsize');
       $fontsize.find('.note-current-fontsize').html(oStyle['font-size']);
       checkDropdownMenu($fontsize, parseFloat(oStyle['font-size']));
 
       var $lineHeight = $toolbar.find('.note-height');
       checkDropdownMenu($lineHeight, parseFloat(oStyle['line-height']));
->>>>>>> 30909d2d
 
       //check button state
       var btnState = function (sSelector, pred) {
@@ -1173,17 +1091,10 @@
       });
     };
 
-<<<<<<< HEAD
-    this.updateRecentColor = function(elBtn, sEvent, sValue) {
-      var welColor = $(elBtn).closest('.note-color');
-      var welRecentColor = welColor.find('.note-recent-color');
-      var oColor = JSON.parse(welRecentColor.attr('data-value'));
-=======
     this.updateRecentColor = function (elBtn, sEvent, sValue) {
       var $color = $(elBtn).closest('.note-color');
       var $recentColor = $color.find('.note-recent-color');
       var oColor = JSON.parse($recentColor.attr('data-value'));
->>>>>>> 30909d2d
       oColor[sEvent] = sValue;
       $recentColor.attr('data-value', JSON.stringify(oColor));
       var sKey = sEvent === 'backColor' ? 'background-color' : 'color';
@@ -1240,13 +1151,8 @@
       }
     };
 
-<<<<<<< HEAD
-    this.hide = function(welPopover) {
-      welPopover.children().hide();
-=======
     this.hide = function ($popover) {
       $popover.children().hide();
->>>>>>> 30909d2d
     };
   };
 
@@ -1322,46 +1228,39 @@
       }).modal('show');
     };
 
-<<<<<<< HEAD
-    this.showVideoDialog = function(welDialog, videoInfo, callback){
-      var welVideoDialog = welDialog.find('.note-video-dialog');
-      var welVideoUrl = welVideoDialog.find('.note-video-url'),
-          welVideoBtn = welVideoDialog.find('.note-video-btn');
-
-      welVideoDialog.on('show.bs.modal', function(e){
-        welVideoUrl.val(videoInfo.text).keyup(function(event) {
-          if (welVideoUrl.val()) {
-            welVideoBtn.removeClass('disabled').attr('disabled', false);
+    this.showVideoDialog = function($dialog, videoInfo, callback){
+      var $videoDialog = $dialog.find('.note-video-dialog');
+      var $videoUrl = $videoDialog.find('.note-video-url'),
+          $videoBtn = $videoDialog.find('.note-video-btn');
+
+      $videoDialog.on('show.bs.modal', function(e){
+        $videoUrl.val(videoInfo.text).keyup(function(event) {
+          if ($videoUrl.val()) {
+            $videoBtn.removeClass('disabled').attr('disabled', false);
           } else {
-            welVideoBtn.addClass('disabled').attr('disabled', true);
+            $videoBtn.addClass('disabled').attr('disabled', true);
           }
         }).trigger('keyup').trigger('focus');
 
-        welVideoBtn.click(function(event){
-          welVideoDialog.modal('hide');
-          callback(welVideoUrl.val());
+        $videoBtn.click(function(event){
+          $videoDialog.modal('hide');
+          callback($videoUrl.val());
           event.preventDefault();
         })
 
       }).on('hidden.bs.modal', function(e){
-        welVideoUrl.off('keyup');
-        welVideoBtn.off('click');
-        welVideoDialog.off('show.bs.modal hidden.bs.modal');
+        $videoUrl.off('keyup');
+        $videoBtn.off('click');
+        $videoDialog.off('show.bs.modal hidden.bs.modal');
       }).modal('show');
     }
 
-    this.showLinkDialog = function(welDialog, linkInfo, callback) {
-      var welLinkDialog = welDialog.find('.note-link-dialog');
-      var welLinkText = welLinkDialog.find('.note-link-text'),
-          welLinkUrl = welLinkDialog.find('.note-link-url'),
-          welLinkBtn = welLinkDialog.find('.note-link-btn');
-=======
+
     this.showLinkDialog = function ($dialog, linkInfo, callback) {
       var $linkDialog = $dialog.find('.note-link-dialog');
       var $linkText = $linkDialog.find('.note-link-text'),
           $linkUrl = $linkDialog.find('.note-link-url'),
           $linkBtn = $linkDialog.find('.note-link-btn');
->>>>>>> 30909d2d
 
       $linkDialog.on('shown.bs.modal', function () {
         $linkText.html(linkInfo.text);
@@ -1497,11 +1396,7 @@
             editor.insertImage($editable, sURL);
           }).fail(function () {
             if (callbacks.onImageUploadError) {
-<<<<<<< HEAD
-                callbacks.onImageUploadError();
-=======
               callbacks.onImageUploadError();
->>>>>>> 30909d2d
             }
           });
         });
@@ -1523,11 +1418,7 @@
       if (dom.isImg(event.target)) { event.preventDefault(); }
     };
 
-<<<<<<< HEAD
-    var hToolbarAndPopoverUpdate = function(event) {
-=======
     var hToolbarAndPopoverUpdate = function (event) {
->>>>>>> 30909d2d
       var oLayoutInfo = makeLayoutInfo(event.currentTarget || event.target);
       var oStyle = editor.currentStyle(event.target);
       if (!oStyle) { return; }
@@ -1574,31 +1465,18 @@
       }
     };
 
-<<<<<<< HEAD
-    var hToolbarAndPopoverMousedown = function(event) {
-=======
     var hToolbarAndPopoverMousedown = function (event) {
->>>>>>> 30909d2d
       // prevent default event when insertTable (FF, Webkit)
       var $btn = $(event.target).closest('[data-event]');
       if ($btn.length > 0) { event.preventDefault(); }
     };
 
-<<<<<<< HEAD
-    var hToolbarAndPopoverClick = function(event) {
-      var welBtn = $(event.target).closest('[data-event]');
-
-      if (welBtn.length > 0) {
-        var sEvent = welBtn.attr('data-event'),
-            sValue = welBtn.attr('data-value');
-=======
     var hToolbarAndPopoverClick = function (event) {
       var $btn = $(event.target).closest('[data-event]');
 
       if ($btn.length > 0) {
         var sEvent = $btn.attr('data-event'),
             sValue = $btn.attr('data-value');
->>>>>>> 30909d2d
 
         var oLayoutInfo = makeLayoutInfo(event.target);
         var $editor = oLayoutInfo.editor(),
@@ -1637,10 +1515,9 @@
             editor.insertImage($editable, sUrl);
           });
         } else if (sEvent === 'showVideoDialog') {
-          welEditable.focus();
-          editor.setVideoDialog(welEditable, function(linkInfo, cb) {
-            dialog.showVideoDialog(welDialog, linkInfo, cb);
-            //popover.hide();
+          $editable.focus();
+          editor.setVideoDialog($editable, function(linkInfo, cb) {
+            dialog.showVideoDialog($dialog, linkInfo, cb);
           });
         } else if (sEvent === 'showHelpDialog') {
           dialog.showHelpDialog($dialog);
@@ -1749,13 +1626,8 @@
       var dim = {c: Math.ceil(posOffset.x / PX_PER_EM) || 1,
                  r: Math.ceil(posOffset.y / PX_PER_EM) || 1};
 
-<<<<<<< HEAD
-      welHighlighted.css({ width: dim.c +'em', height: dim.r + 'em' });
-      welCatcher.attr('data-value', dim.c + 'x' + dim.r);
-=======
       $highlighted.css({ width: dim.c + 'em', height: dim.r + 'em' });
       $catcher.attr('data-value', dim.c + 'x' + dim.r);
->>>>>>> 30909d2d
 
       if (3 < dim.c && dim.c < 10) { // 5~10
         $unhighlighted.css({ width: dim.c + 1 + 'em'});
@@ -1872,6 +1744,13 @@
         text_to_display: 'Text to display',
         url: 'To what URL should this link go?'
       },
+      video: {
+        video: 'Video',
+        video_link: 'Video Link',
+        insert: 'Insert Video',
+        url: 'Video URL?',
+        providers: '(YouTube, Vimeo, Vine, Instagram, or DailyMotion)'
+      },
       table: {
         table: 'Table'
       },
@@ -1963,6 +1842,13 @@
         text_to_display: 'Tekst van link',
         url: 'Naar welke URL moet deze link verwijzen?'
       },
+      video: {
+        video: 'Video',
+        video_link: 'Video Link',
+        insert: 'Insert Video',
+        url: 'Video URL?',
+        providers: '(YouTube, Vimeo, Vine, Instagram, or DailyMotion)'
+      },
       table: {
         table: 'Tabel'
       },
@@ -2054,6 +1940,13 @@
         text_to_display: 'Anzeigetext',
         url: 'Ziel des Links?'
       },
+      video: {
+        video: 'Video',
+        video_link: 'Video Link',
+        insert: 'Insert Video',
+        url: 'Video URL?',
+        providers: '(YouTube, Vimeo, Vine, Instagram, or DailyMotion)'
+      },
       table: {
         table: 'Tabelle'
       },
@@ -2123,25 +2016,17 @@
   var Renderer = function () {
     /* jshint ignore:start */
     var aToolbarItem = {
-<<<<<<< HEAD
-      picture:
-        '<button type="button" class="btn btn-default btn-sm btn-small" title="Picture" data-event="showImageDialog" tabindex="-1"><i class="fa fa-picture-o icon-picture"></i></button>',
-      link:
-        '<button type="button" class="btn btn-default btn-sm btn-small" title="Link" data-event="showLinkDialog" data-shortcut="Ctrl+K" data-mac-shortcut="⌘+K" tabindex="-1"><i class="fa fa-link icon-link"></i></button>',
-      video:
-          '<button type="button" class="btn btn-default btn-sm btn-small" title="Video" data-event="showVideoDialog" tabindex="-1"><i class="fa fa-youtube-play icon-play"></i></button>',
-      table:
-        '<button type="button" class="btn btn-default btn-sm btn-small dropdown-toggle" title="Table" data-toggle="dropdown" tabindex="-1"><i class="fa fa-table icon-table"></i> <span class="caret"></span></button>' +
-=======
       picture: function(locale) {
         return '<button type="button" class="btn btn-default btn-sm btn-small" title="' + locale.image.image + '" data-event="showImageDialog" tabindex="-1"><i class="fa fa-picture-o icon-picture"></i></button>';
       },
       link: function(locale) {
         return '<button type="button" class="btn btn-default btn-sm btn-small" title="' + locale.link.link + '" data-event="showLinkDialog" data-shortcut="Ctrl+K" data-mac-shortcut="⌘+K" tabindex="-1"><i class="fa fa-link icon-link"></i></button>';
       },
+      video: function(locale){
+          return '<button type="button" class="btn btn-default btn-sm btn-small" title="' + locale.video.video + '" data-event="showVideoDialog" tabindex="-1"><i class="fa fa-youtube-play icon-play"></i></button>';
+      },
       table: function(locale) {
         return '<button type="button" class="btn btn-default btn-sm btn-small dropdown-toggle" title="' + locale.table.table + '" data-toggle="dropdown" tabindex="-1"><i class="fa fa-table icon-table"></i> <span class="caret"></span></button>' +
->>>>>>> 30909d2d
         '<ul class="dropdown-menu">' +
         '<div class="note-dimension-picker">' +
         '<div class="note-dimension-picker-mousecatcher" data-event="insertTable" data-value="1x1"></div>' +
@@ -2246,44 +2131,6 @@
         '<li><a data-event="lineHeight" data-value="1.8"><i class="fa fa-check icon-ok"></i> 1.8</a></li>' +
         '<li><a data-event="lineHeight" data-value="2.0"><i class="fa fa-check icon-ok"></i> 2.0</a></li>' +
         '<li><a data-event="lineHeight" data-value="3.0"><i class="fa fa-check icon-ok"></i> 3.0</a></li>' +
-<<<<<<< HEAD
-        '</ul>',
-      help:
-        '<button type="button" class="btn btn-default btn-sm btn-small" title="Help" data-shortcut="Ctrl+/" data-mac-shortcut="⌘+/" data-event="showHelpDialog" tabindex="-1"><i class="fa fa-question icon-question"></i></button>',
-      fullscreen:
-        '<button type="button" class="btn btn-default btn-sm btn-small" title="Full Screen" data-event="fullscreen" tabindex="-1"><i class="fa fa-arrows-alt icon-fullscreen"></i></button>',
-      codeview:
-        '<button type="button" class="btn btn-default btn-sm btn-small" title="Code View" data-event="codeview" tabindex="-1"><i class="fa fa-code icon-code"></i></button>'
-    };
-    var sPopover = '<div class="note-popover">' +
-                     '<div class="note-link-popover popover bottom in" style="display: none;">' +
-                       '<div class="arrow"></div>' +
-                       '<div class="popover-content note-link-content">' +
-                         '<a href="http://www.google.com" target="_blank">www.google.com</a>&nbsp;&nbsp;' +
-                         '<div class="note-insert btn-group">' +
-                         '<button type="button" class="btn btn-default btn-sm btn-small" title="Edit" data-event="showLinkDialog" tabindex="-1"><i class="fa fa-edit icon-edit"></i></button>' +
-                         '<button type="button" class="btn btn-default btn-sm btn-small" title="Unlink" data-event="unlink" tabindex="-1"><i class="fa fa-unlink icon-unlink"></i></button>' +
-                         '<button type="button" class="btn btn-default btn-sm btn-small" title="Video Link" data-event="showVideoDialog" tabindex="-1"><i class="fa fa-youtube-play icon-play"></i></button>' +
-                         '</div>' +
-                       '</div>' +
-                     '</div>' +
-                     '<div class="note-image-popover popover bottom in" style="display: none;">' +
-                       '<div class="arrow"></div>' +
-                       '<div class="popover-content note-image-content">' +
-                         '<div class="btn-group">' +
-                           '<button type="button" class="btn btn-default btn-sm btn-small" title="Resize Full" data-event="resize" data-value="1" tabindex="-1"><span class="note-fontsize-10">100%</span> </button>' +
-                           '<button type="button" class="btn btn-default btn-sm btn-small" title="Resize Half" data-event="resize" data-value="0.5" tabindex="-1"><span class="note-fontsize-10">50%</span> </button>' +
-                           '<button type="button" class="btn btn-default btn-sm btn-small" title="Resize Quarter" data-event="resize" data-value="0.25" tabindex="-1"><span class="note-fontsize-10">25%</span> </button>' +
-                         '</div>' +
-                         '<div class="btn-group">' +
-                           '<button type="button" class="btn btn-default btn-sm btn-small" title="Float Left" data-event="floatMe" data-value="left" tabindex="-1"><i class="fa fa-align-left icon-align-left"></i></button>' +
-                           '<button type="button" class="btn btn-default btn-sm btn-small" title="Float Right" data-event="floatMe" data-value="right" tabindex="-1"><i class="fa fa-align-right icon-align-right"></i></button>' +
-                           '<button type="button" class="btn btn-default btn-sm btn-small" title="Float None" data-event="floatMe" data-value="none" tabindex="-1"><i class="fa fa-align-justify icon-align-justify"></i></button>' +
-                         '</div>' +
-                       '</div>' +
-                     '</div>' +
-                   '</div>';
-=======
         '</ul>';
       },
       help: function(locale) {
@@ -2305,6 +2152,7 @@
                     '<div class="note-insert btn-group">' +
                     '<button type="button" class="btn btn-default btn-sm btn-small" title="' + locale.link.edit + '" data-event="showLinkDialog" tabindex="-1"><i class="fa fa-edit icon-edit"></i></button>' +
                     '<button type="button" class="btn btn-default btn-sm btn-small" title="' + locale.link.unlink + '" data-event="unlink" tabindex="-1"><i class="fa fa-unlink icon-unlink"></i></button>' +
+                    '<button type="button" class="btn btn-default btn-sm btn-small" title="' + locale.video.video_link +'" data-event="showVideoDialog" tabindex="-1"><i class="fa fa-youtube-play icon-play"></i></button>' +
                     '</div>' +
                   '</div>' +
                 '</div>' +
@@ -2325,7 +2173,6 @@
                 '</div>' +
               '</div>';
     };
->>>>>>> 30909d2d
 
     var sHandle = '<div class="note-handle">' +
                     '<div class="note-control-selection">' +
@@ -2464,47 +2311,30 @@
                         '<button href="#" class="btn btn-primary note-link-btn disabled" disabled="disabled">' + locale.link.insert + '</button>' +
                       '</div>' +
                     '</div>' +
-<<<<<<< HEAD
+                  '</div>' +
+                '</div>' +
                     '<div class="note-video-dialog modal" aria-hidden="false">' +
                       '<div class="modal-dialog">' +
                         '<div class="modal-content">' +
                           '<div class="modal-header">' +
                             '<button type="button" class="close" aria-hidden="true" tabindex="-1">×</button>' +
-                            '<h4>Insert Video</h4>' +
+                            '<h4>' + locale.video.insert +'</h4>' +
                           '</div>' +
                           '<div class="modal-body">' +
                             '<div class="row-fluid">' +
 
                             '<div class="form-group">' +
-                              '<label>Video URL?</label>&nbsp;<small class="text-muted">(YouTube, Vimeo, Vine, Instagram, or DailyMotion)</small>' +
+                              '<label>' + locale.video.url + '</label>&nbsp;<small class="text-muted">' + locale.video.providers + '</small>' +
                               '<input class="note-video-url form-control span12" type="text" />' +
-                              '' +
                             '</div>' +
                             '</div>' +
                           '</div>' +
                           '<div class="modal-footer">' +
-                            '<button href="#" class="btn btn-primary note-video-btn disabled" disabled="disabled">Add Video</button>' +
+                            '<button href="#" class="btn btn-primary note-video-btn disabled" disabled="disabled">' + locale.video.insert + '</button>' +
                           '</div>' +
                         '</div>' +
                       '</div>' +
                     '</div>' +
-                    '<div class="note-help-dialog modal" aria-hidden="false">' +
-                      '<div class="modal-dialog">' +
-                        '<div class="modal-content">' +
-                          '<div class="modal-body">' +
-                            '<div class="modal-background">' +
-                            '<a class="modal-close pull-right" aria-hidden="true" tabindex="-1">Close</a>' +
-                            '<div class="title">Keyboard shortcuts</div>' +
-                            sShortcutTable +
-                            '<p class="text-center"><a href="//hackerwins.github.io/summernote/" target="_blank">Summernote v0.4</a> · <a href="//github.com/HackerWins/summernote" target="_blank">Project</a> · <a href="//github.com/HackerWins/summernote/issues" target="_blank">Issues</a></p>' +
-                          '</div>' +
-                        '</div>' +
-                      '</div>' +
-                    '</div>' +
-                  '</div>';
-=======
-                  '</div>' +
-                '</div>' +
                 '<div class="note-help-dialog modal" aria-hidden="false">' +
                   '<div class="modal-dialog">' +
                     '<div class="modal-content">' +
@@ -2523,7 +2353,6 @@
 
     var sStatusbar = '<div class="note-resizebar"><div class="note-icon-bar"></div><div class="note-icon-bar"></div><div class="note-icon-bar"></div></div>';
     /* jshint ignore:end */
->>>>>>> 30909d2d
 
     // createTooltip
     var createTooltip = function ($container, sPlacement) {
@@ -2578,11 +2407,7 @@
           aToolbarSetting = options.toolbar;
 
       //already created
-<<<<<<< HEAD
-      if (welHolder.next().hasClass('note-editor')) { return; }
-=======
       if ($holder.next().hasClass('note-editor')) { return; }
->>>>>>> 30909d2d
 
       //01. create Editor
       var $editor = $('<div class="note-editor"></div>');
@@ -2627,26 +2452,16 @@
 
       sToolbar = '<div class="note-toolbar btn-toolbar">' + sToolbar + '</div>';
 
-<<<<<<< HEAD
-      var welToolbar = $(sToolbar).prependTo(welEditor);
-      createPalette(welToolbar);
-      createTooltip(welToolbar, 'bottom');
-=======
       var $toolbar = $(sToolbar).prependTo($editor);
       createPalette($toolbar);
       createTooltip($toolbar, 'bottom');
->>>>>>> 30909d2d
 
       //05. create Popover
       var $popover = $(sPopover(Locale[options.locale])).prependTo($editor);
       createTooltip($popover);
 
       //06. handle(control selection, ...)
-<<<<<<< HEAD
-      $(sHandle).prependTo(welEditor);
-=======
       $(sHandle).prependTo($editor);
->>>>>>> 30909d2d
 
       //07. create Dialog
       var $dialog = $(sDialog(Locale[options.locale])).prependTo($editor);
@@ -2660,15 +2475,9 @@
     };
 
     // layoutInfoFromHolder
-<<<<<<< HEAD
-    var layoutInfoFromHolder = this.layoutInfoFromHolder = function(welHolder) {
-      var welEditor = welHolder.next();
-      if (!welEditor.hasClass('note-editor')) { return; }
-=======
     var layoutInfoFromHolder = this.layoutInfoFromHolder = function ($holder) {
       var $editor = $holder.next();
       if (!$editor.hasClass('note-editor')) { return; }
->>>>>>> 30909d2d
 
       return {
         editor: $editor,
@@ -2686,11 +2495,7 @@
     this.removeLayout = function ($holder) {
       var info = layoutInfoFromHolder($holder);
       if (!info) { return; }
-<<<<<<< HEAD
-      welHolder.html(info.editable.html());
-=======
       $holder.html(info.editable.html());
->>>>>>> 30909d2d
 
       info.editor.remove();
       $holder.show();
