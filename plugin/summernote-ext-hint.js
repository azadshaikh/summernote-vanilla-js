--- conflicted
+++ resolved
@@ -11,6 +11,15 @@
   // import core class
   var range = $.summernote.core.range;
   var list = $.summernote.core.list;
+
+  var KEY = {
+    UP: 38,
+    DOWN: 40,
+    ENTER: 13
+  };
+
+  var DROPDOWN_KEYCODES = [38, 40, 13];
+
   /**
    * @class plugin.hint
    *
@@ -20,60 +29,69 @@
     /** @property {String} name name of plugin */
     name: 'hint',
 
-    scroll : function ($element) {
-
-      var $parent = $element.parent();
-      $parent[0].scrollTop = $element[0].offsetTop - ($parent.innerHeight() / 2);
-    },
-
-    bottom : function ($popover) {
+    /**
+     * @param {jQuery} $node
+     */
+    scrollTo: function ($node) {
+      var $parent = $node.parent();
+      $parent[0].scrollTop = $node[0].offsetTop - ($parent.innerHeight() / 2);
+    },
+
+    /**
+     * @param {jQuery} $popover
+     */
+    moveDown: function ($popover) {
       var index = $popover.find('.active').index();
-      this.active($popover, (index === -1) ? 0 : (index + 1) % $popover.children().length);
-    },
-
-    top : function ($popover) {
+      this.activate($popover, (index === -1) ? 0 : (index + 1) % $popover.children().length);
+    },
+
+    /**
+     * @param {jQuery} $popover
+     */
+    moveUp: function ($popover) {
       var index = $popover.find('.active').index();
-      this.active($popover, (index === -1) ? 0 : (index - 1) % $popover.children().length);
-    },
-
-    active : function ($popover, i) {
-      i = i || 0;
-
-      if (i < 0) {
-        i = 0;
+      this.activate($popover, (index === -1) ? 0 : (index - 1) % $popover.children().length);
+    },
+
+    /**
+     * @param {jQuery} $popover
+     * @param {Number} i
+     */
+    activate: function ($popover, idx) {
+      idx = idx || 0;
+
+      if (idx < 0) {
+        idx = $popover.children().length - 1;
       }
 
       $popover.children().removeClass('active');
-      var $element = $popover.children().eq(i);
-      $element.addClass('active');
-
-      this.scroll($element);
-
-    },
-
-
-    replace : function ($popover) {
-      var word = $popover.data('word');
-
-      var $active = $popover.find('.active');
-
-      var content = this.content($active.data('item'));
+      var $activeItem = $popover.children().eq(idx);
+      $activeItem.addClass('active');
+
+      this.scrollTo($activeItem);
+    },
+
+    /**
+     * @param {jQuery} $popover
+     */
+    replace: function ($popover) {
+      var wordRange = $popover.data('wordRange');
+      var $activeItem = $popover.find('.active');
+      var content = this.content($activeItem.data('item'));
 
       if (typeof content === 'string') {
         content = document.createTextNode(content);
       }
 
-      var contents = word.insertNode(content);
-      range.createFromNode(list.last(contents) || contents).collapse().select();
-    },
-
-    /**
-     * search keyword in list
-     *
-     * @async
-     * @param keyword
-     * @param callback
-     * @returns {{type: string, list: Array}}
+      $popover.removeData('wordRange');
+
+      wordRange.insertNode(content);
+      range.createFromNode(content).collapse().select();
+    },
+
+    /**
+     * @param {String} keyword
+     * @return {Object|null}
      */
     searchKeyword : function (keyword, callback) {
 
@@ -92,18 +110,17 @@
       list = list || [];
 
       for (var i = 0, len = list.length; i < len; i++) {
-
-        var div = $('<a class="list-group-item" ></a>');
-        div.append(this.template(list[i]));
-        div.data('item', list[i]);
-        children.push(div);
-      }
-
-      if (children[0]) {
-        children[0].addClass('active');
-      }
-
-      return children;
+        var $item = $('<a class="list-group-item"></a>');
+        $item.append(this.createItem(list[i]));
+        $item.data('keyword', list[i]);
+        items.push($item);
+      }
+
+      if (items.length) {
+        items[0].addClass('active');
+      }
+
+      return items;
     },
 
 
@@ -125,7 +142,6 @@
     template : function (item) {
       return item;
     },
-
 
     /**
      * create inserted content to add  in summernote
@@ -152,21 +168,12 @@
       var self = this;
 
       var $note = layoutInfo.holder();
-<<<<<<< HEAD
       var $popover = $('<div />').addClass('list-group').css({
         'position': 'absolute',
         'max-height': 150,
         'z-index' : 999,
         'overflow' : 'hidden',
         'display' : 'none'
-=======
-      var $popover = $('<div class="list-group" />').css({
-        position: 'absolute',
-        'max-height': 300,
-        'z-index': 999,
-        'overflow-y': 'scroll',
-        'display': 'none'
->>>>>>> 3a8982d1
       });
 
       $popover.on('click', '.list-group-item', function () {
@@ -181,37 +188,32 @@
       });
 
       $note.on('summernote.keydown', function (customEvent, nativeEvent) {
-        if (nativeEvent.keyCode === 40) {
-          if ($popover.css('display') === 'block') {
-            nativeEvent.preventDefault();
-            self.bottom($popover);
-          }
-
-        } else if (nativeEvent.keyCode === 38) {
-          if ($popover.css('display') === 'block') {
-            nativeEvent.preventDefault();
-            self.top($popover);
-
-          }
-        } else if (nativeEvent.keyCode === 13) {
-          if ($popover.css('display') === 'block') {
-            nativeEvent.preventDefault();
-            self.replace($popover);
-
+        if ($popover.css('display') !== 'block') {
+          return;
+        }
+
+        if (nativeEvent.keyCode === KEY.DOWN) {
+          nativeEvent.preventDefault();
+          self.moveDown($popover);
+        } else if (nativeEvent.keyCode === KEY.UP) {
+          nativeEvent.preventDefault();
+          self.moveUp($popover);
+        } else if (nativeEvent.keyCode === KEY.ENTER) {
+          nativeEvent.preventDefault();
+          self.replace($popover);
+
+          $popover.hide();
+          $note.summernote('focus');
+        }
+      });
+
+      $note.on('summernote.keyup', function (customEvent, nativeEvent) {
+        if (DROPDOWN_KEYCODES.indexOf(nativeEvent.keyCode) === -1) {
+          var wordRange = $(this).summernote('createRange').getWordRange();
+          var result = self.searchKeyword(wordRange.toString());
+          if (!result || !result.list.length) {
             $popover.hide();
-            $note.summernote('focus');
-
-          }
-        }
-      });
-
-      $note.on('summernote.keyup', function (customEvent, nativeEvent) {
-
-        if (nativeEvent.keyCode === 40 || nativeEvent.keyCode === 38 || nativeEvent.keyCode === 13) {
-          if (nativeEvent.keyCode === 13) {
-            if ($popover.css('display') === 'block') {
-              return false;
-            }
+            return;
           }
         } else {
           var range = $(this).summernote('createRange');
@@ -241,13 +243,16 @@
 
           });
         }
-
       });
 
       this.load($popover);
     },
-    events : {
-      ENTER : function () {
+
+    // FIXME Summernote doesn't support event pipeline yet.
+    //  - Plugin -> Base Code
+    events: {
+      ENTER: function () {
+        // prevent ENTER key
         return false;
       }
     }
