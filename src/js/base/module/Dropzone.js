import $ from 'jquery';

export default class Dropzone {
  constructor(context) {
    this.context = context;
    this.$eventListener = $(document);
    this.$editor = context.layoutInfo.editor;
    this.$editable = context.layoutInfo.editable;
    this.options = context.options;
    this.lang = this.options.langInfo;
    this.documentEventHandlers = {};

    this.$dropzone = $([
      '<div class="note-dropzone">',
      '  <div class="note-dropzone-message"/>',
      '</div>'
    ].join('')).prependTo(this.$editor);
  }

  /**
   * attach Drag and Drop Events
   */
  initialize() {
    if (this.options.disableDragAndDrop) {
      // prevent default drop event
      this.documentEventHandlers.onDrop = (e) => {
        e.preventDefault();
      };
      // do not consider outside of dropzone
      this.$eventListener = this.$dropzone;
      this.$eventListener.on('drop', this.documentEventHandlers.onDrop);
    } else {
      this.attachDragAndDropEvent();
    }
  }

  /**
   * attach Drag and Drop Events
   */
  attachDragAndDropEvent() {
    let collection = $();
    const $dropzoneMessage = this.$dropzone.find('.note-dropzone-message');

    this.documentEventHandlers.onDragenter = (e) => {
      const isCodeview = this.context.invoke('codeview.isActivated');
      const hasEditorSize = this.$editor.width() > 0 && this.$editor.height() > 0;
      if (!isCodeview && !collection.length && hasEditorSize) {
        this.$editor.addClass('dragover');
        this.$dropzone.width(this.$editor.width());
        this.$dropzone.height(this.$editor.height());
        $dropzoneMessage.text(this.lang.image.dragImageHere);
      }
      collection = collection.add(e.target);
    };

    this.documentEventHandlers.onDragleave = (e) => {
      collection = collection.not(e.target);
      if (!collection.length) {
        this.$editor.removeClass('dragover');
      }
    };

    this.documentEventHandlers.onDrop = () => {
      collection = $();
      this.$editor.removeClass('dragover');
    };

    // show dropzone on dragenter when dragging a object to document
    // -but only if the editor is visible, i.e. has a positive width and height
    this.$eventListener.on('dragenter', this.documentEventHandlers.onDragenter)
      .on('dragleave', this.documentEventHandlers.onDragleave)
      .on('drop', this.documentEventHandlers.onDrop);

    // change dropzone's message on hover.
    this.$dropzone.on('dragenter', () => {
      this.$dropzone.addClass('hover');
      $dropzoneMessage.text(this.lang.image.dropImage);
    }).on('dragleave', () => {
      this.$dropzone.removeClass('hover');
      $dropzoneMessage.text(this.lang.image.dragImageHere);
    });

<<<<<<< HEAD
    // attach dropImage
    this.$dropzone.on('drop', (event) => {
      const dataTransfer = event.originalEvent.dataTransfer;
=======
        // stop the browser from opening the dropped content
        event.preventDefault();

        if (dataTransfer && dataTransfer.files && dataTransfer.files.length) {
          $editable.focus();
          context.invoke('editor.insertImagesOrCallback', dataTransfer.files);
        } else {
          $.each(dataTransfer.types, function (idx, type) {
            var content = dataTransfer.getData(type);
>>>>>>> d5d76db3

      if (dataTransfer && dataTransfer.files && dataTransfer.files.length) {
        event.preventDefault();
        this.$editable.focus();
        this.context.invoke('editor.insertImagesOrCallback', dataTransfer.files);
      } else {
        $.each(dataTransfer.types, (idx, type) => {
          const content = dataTransfer.getData(type);

          if (type.toLowerCase().indexOf('text') > -1) {
            this.context.invoke('editor.pasteHTML', content);
          } else {
            $(content).each((idx, item) => {
              this.context.invoke('editor.insertNode', item);
            });
          }
        });
      }
    }).on('dragover', false); // prevent default dragover event
  }

  destroy() {
    Object.keys(this.documentEventHandlers).forEach((key) => {
      this.$eventListener.off(key.substr(2).toLowerCase(), this.documentEventHandlers[key]);
    });
    this.documentEventHandlers = {};
  }
}<|MERGE_RESOLUTION|>--- conflicted
+++ resolved
@@ -80,24 +80,14 @@
       $dropzoneMessage.text(this.lang.image.dragImageHere);
     });
 
-<<<<<<< HEAD
     // attach dropImage
     this.$dropzone.on('drop', (event) => {
       const dataTransfer = event.originalEvent.dataTransfer;
-=======
-        // stop the browser from opening the dropped content
-        event.preventDefault();
 
-        if (dataTransfer && dataTransfer.files && dataTransfer.files.length) {
-          $editable.focus();
-          context.invoke('editor.insertImagesOrCallback', dataTransfer.files);
-        } else {
-          $.each(dataTransfer.types, function (idx, type) {
-            var content = dataTransfer.getData(type);
->>>>>>> d5d76db3
+      // stop the browser from opening the dropped content
+      event.preventDefault();
 
       if (dataTransfer && dataTransfer.files && dataTransfer.files.length) {
-        event.preventDefault();
         this.$editable.focus();
         this.context.invoke('editor.insertImagesOrCallback', dataTransfer.files);
       } else {
