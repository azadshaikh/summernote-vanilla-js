--- conflicted
+++ resolved
@@ -46,16 +46,12 @@
       const editingOffset = $(this.context.layoutInfo.editingArea).offset();
       const pos = {
         left: position.left - editingOffset.left,
-        top: position.top - editingOffset.top
+        top: position.top - editingOffset.top,
       };
       this.$popover.css({
         display: 'block',
         left: this.options.popatmouse ? event.pageX - 20 : pos.left,
-<<<<<<< HEAD
-        top: this.options.popatmouse ? event.pageY : Math.min(pos.top, posEditor.top),
-=======
-        top: this.options.popatmouse ? event.pageY : pos.top
->>>>>>> 23bf847c
+        top: this.options.popatmouse ? event.pageY : pos.top,
       });
     } else {
       this.hide();
