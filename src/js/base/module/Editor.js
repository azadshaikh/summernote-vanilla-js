import $ from 'jquery';
import env from '../core/env';
import key from '../core/key';
import func from '../core/func';
import lists from '../core/lists';
import dom from '../core/dom';
import range from '../core/range';
import { readFileAsDataURL, createImage } from '../core/async';
import History from '../editing/History';
import Style from '../editing/Style';
import Typing from '../editing/Typing';
import Table from '../editing/Table';
import Bullet from '../editing/Bullet';

const KEY_BOGUS = 'bogus';

/**
 * @class Editor
 */
export default class Editor {
  constructor(context) {
    this.context = context;

    this.$note = context.layoutInfo.note;
    this.$editor = context.layoutInfo.editor;
    this.$editable = context.layoutInfo.editable;
    this.options = context.options;
    this.lang = this.options.langInfo;

    this.editable = this.$editable[0];
    this.lastRange = null;

    this.style = new Style();
    this.table = new Table();
    this.typing = new Typing();
    this.bullet = new Bullet();
    this.history = new History(this.$editable);

    this.context.memo('help.undo', this.lang.help.undo);
    this.context.memo('help.redo', this.lang.help.redo);
    this.context.memo('help.tab', this.lang.help.tab);
    this.context.memo('help.untab', this.lang.help.untab);
    this.context.memo('help.insertParagraph', this.lang.help.insertParagraph);
    this.context.memo('help.insertOrderedList', this.lang.help.insertOrderedList);
    this.context.memo('help.insertUnorderedList', this.lang.help.insertUnorderedList);
    this.context.memo('help.indent', this.lang.help.indent);
    this.context.memo('help.outdent', this.lang.help.outdent);
    this.context.memo('help.formatPara', this.lang.help.formatPara);
    this.context.memo('help.insertHorizontalRule', this.lang.help.insertHorizontalRule);

    // native commands(with execCommand), generate function for execCommand
<<<<<<< HEAD
    var commands = ['bold', 'italic', 'underline', 'strikethrough', 'superscript', 'subscript',
                    'justifyLeft', 'justifyCenter', 'justifyRight', 'justifyFull',
                    'formatBlock', 'removeFormat', 'backColor'];

    for (var idx = 0, len = commands.length; idx < len; idx ++) {
      this[commands[idx]] = (function (sCmd) {
        return function (value) {
          beforeCommand();
=======
    const commands = [
      'bold', 'italic', 'underline', 'strikethrough', 'superscript', 'subscript',
      'justifyLeft', 'justifyCenter', 'justifyRight', 'justifyFull',
      'formatBlock', 'removeFormat', 'backColor', 'fontName'
    ];

    for (let idx = 0, len = commands.length; idx < len; idx++) {
      this[commands[idx]] = ((sCmd) => {
        return (value) => {
          this.beforeCommand();
>>>>>>> 041141fb
          document.execCommand(sCmd, false, value);
          this.afterCommand(true);
        };
      })(commands[idx]);
      this.context.memo('help.' + commands[idx], this.lang.help[commands[idx]]);
    }
<<<<<<< HEAD
    /* jshint ignore:end */

    /**
     * fontName Command for document.execCommand 
     */
    this.fontName = function (fontFamily) { 
      beforeCommand();

      // if font family has a  space, it wrap qoute char in chrome browser 
      if (agent.isChrome && fontFamily.indexOf(' ') > -1) {
        fontFamily = '"' + fontFamily + '"';
      }

      document.execCommand('fontName', false, fontFamily);
      afterCommand(true);
    };
    context.memo('help.fontName', lang.help.fontName);    

    /**
     * handle tab key
     */
    this.tab = function () {
      var rng = this.createRange();
      if (rng.isCollapsed() && rng.isOnCell()) {
        table.tab(rng);
      } else {
        if (options.tabSize === 0) {
          return false;
        }
        beforeCommand();
        typing.insertTab(rng, options.tabSize);
        afterCommand();
      }
    };
    context.memo('help.tab', lang.help.tab);
=======
>>>>>>> 041141fb

    for (let idx = 1; idx <= 6; idx++) {
      this['formatH' + idx] = ((idx) => {
        return () => {
          this.formatBlock('H' + idx);
        };
      })(idx);
      this.context.memo('help.formatH' + idx, this.lang.help['formatH' + idx]);
    };

    this.insertParagraph = this.wrapCommand(() => {
      this.typing.insertParagraph(this.editable);
    });

    this.insertOrderedList = this.wrapCommand(() => {
      this.bullet.insertOrderedList(this.editable);
    });

    this.insertUnorderedList = this.wrapCommand(() => {
      this.bullet.insertUnorderedList(this.editable);
    });

    this.indent = this.wrapCommand(() => {
      this.bullet.indent(this.editable);
    });

    this.outdent = this.wrapCommand(() => {
      this.bullet.outdent(this.editable);
    });

    /**
     * insertNode
     * insert node
     * @param {Node} node
     */
    this.insertNode = this.wrapCommand((node) => {
      const rng = this.createRange();
      rng.insertNode(node);
      range.createFromNodeAfter(node).select();
    });

    /**
     * insert text
     * @param {String} text
     */
    this.insertText = this.wrapCommand((text) => {
      const rng = this.createRange();
      const textNode = rng.insertNode(dom.createText(text));
      range.create(textNode, dom.nodeLength(textNode)).select();
    });
    /**
     * paste HTML
     * @param {String} markup
     */
    this.pasteHTML = this.wrapCommand((markup) => {
      const contents = this.createRange().pasteHTML(markup);
      range.createFromNodeAfter(lists.last(contents)).select();
    });

    /**
     * formatBlock
     *
     * @param {String} tagName
     */
    this.formatBlock = this.wrapCommand((tagName, $target) => {
      const onApplyCustomStyle = this.options.callbacks.onApplyCustomStyle;
      if (onApplyCustomStyle) {
        onApplyCustomStyle.call(this, $target, this.context, this.onFormatBlock);
      } else {
        this.onFormatBlock(tagName, $target);
      }
    });

    /**
     * insert horizontal rule
     */
    this.insertHorizontalRule = this.wrapCommand(() => {
      const hrNode = this.createRange().insertNode(dom.create('HR'));
      if (hrNode.nextSibling) {
        range.create(hrNode.nextSibling, 0).normalize().select();
      }
    });

    /**
     * lineHeight
     * @param {String} value
     */
    this.lineHeight = this.wrapCommand((value) => {
      this.style.stylePara(this.createRange(), {
        lineHeight: value
      });
    });

    /**
     * create link (command)
     *
     * @param {Object} linkInfo
     */
    this.createLink = this.wrapCommand((linkInfo) => {
      let linkUrl = linkInfo.url;
      const linkText = linkInfo.text;
      const isNewWindow = linkInfo.isNewWindow;
      let rng = linkInfo.range || this.createRange();
      const isTextChanged = rng.toString() !== linkText;

      // handle spaced urls from input
      if (typeof linkUrl === 'string') {
        linkUrl = linkUrl.trim();
      }

      if (this.options.onCreateLink) {
        linkUrl = this.options.onCreateLink(linkUrl);
      } else {
        // if url doesn't match an URL schema, set http:// as default
        linkUrl = /^[A-Za-z][A-Za-z0-9+-.]*\:[\/\/]?/.test(linkUrl)
          ? linkUrl : 'http://' + linkUrl;
      }

      let anchors = [];
      if (isTextChanged) {
        rng = rng.deleteContents();
        const anchor = rng.insertNode($('<A>' + linkText + '</A>')[0]);
        anchors.push(anchor);
      } else {
        anchors = this.style.styleNodes(rng, {
          nodeName: 'A',
          expandClosestSibling: true,
          onlyPartialContains: true
        });
      }

      $.each(anchors, (idx, anchor) => {
        $(anchor).attr('href', linkUrl);
        if (isNewWindow) {
          $(anchor).attr('target', '_blank');
        } else {
          $(anchor).removeAttr('target');
        }
      });

      const startRange = range.createFromNodeBefore(lists.head(anchors));
      const startPoint = startRange.getStartPoint();
      const endRange = range.createFromNodeAfter(lists.last(anchors));
      const endPoint = endRange.getEndPoint();

      range.create(
        startPoint.node,
        startPoint.offset,
        endPoint.node,
        endPoint.offset
      ).select();
    });

    /**
     * setting color
     *
     * @param {Object} sObjColor  color code
     * @param {String} sObjColor.foreColor foreground color
     * @param {String} sObjColor.backColor background color
     */
    this.color = this.wrapCommand((colorInfo) => {
      const foreColor = colorInfo.foreColor;
      const backColor = colorInfo.backColor;

      if (foreColor) { document.execCommand('foreColor', false, foreColor); }
      if (backColor) { document.execCommand('backColor', false, backColor); }
    });

    /**
     * Set foreground color
     *
     * @param {String} colorCode foreground color code
     */
    this.foreColor = this.wrapCommand((colorInfo) => {
      document.execCommand('styleWithCSS', false, true);
      document.execCommand('foreColor', false, colorInfo);
    });

    /**
     * insert Table
     *
     * @param {String} dimension of table (ex : "5x5")
     */
    this.insertTable = this.wrapCommand((dim) => {
      const dimension = dim.split('x');

      const rng = this.createRange().deleteContents();
      rng.insertNode(this.table.createTable(dimension[0], dimension[1], this.options));
    });

    /**
     * remove media object
     */
    this.removeMedia = this.wrapCommand(() => {
      const $target = $(this.restoreTarget()).detach();
      this.context.triggerEvent('media.delete', $target, this.$editable);
    });

    /**
     * float me
     *
     * @param {String} value
     */
    this.floatMe = this.wrapCommand((value) => {
      const $target = $(this.restoreTarget());
      $target.toggleClass('note-float-left', value === 'left');
      $target.toggleClass('note-float-right', value === 'right');
      $target.css('float', value);
    });

    /**
     * resize overlay element
     * @param {String} value
     */
    this.resize = this.wrapCommand((value) => {
      const $target = $(this.restoreTarget());
      $target.css({
        width: value * 100 + '%',
        height: ''
      });
    });
  }

  initialize() {
    // bind custom events
    this.$editable.on('keydown', (event) => {
      if (event.keyCode === key.code.ENTER) {
        this.context.triggerEvent('enter', event);
      }
      this.context.triggerEvent('keydown', event);

      if (!event.isDefaultPrevented()) {
        if (this.options.shortcuts) {
          this.handleKeyMap(event);
        } else {
          this.preventDefaultEditableShortCuts(event);
        }
      }
    }).on('keyup', (event) => {
      this.context.triggerEvent('keyup', event);
    }).on('focus', (event) => {
      this.context.triggerEvent('focus', event);
    }).on('blur', (event) => {
      this.context.triggerEvent('blur', event);
    }).on('mousedown', (event) => {
      this.context.triggerEvent('mousedown', event);
    }).on('mouseup', (event) => {
      this.context.triggerEvent('mouseup', event);
    }).on('scroll', (event) => {
      this.context.triggerEvent('scroll', event);
    }).on('paste', (event) => {
      this.context.triggerEvent('paste', event);
    });

    // init content before set event
    this.$editable.html(dom.html(this.$note) || dom.emptyPara);

    this.$editable.on(env.inputEventName, func.debounce(() => {
      this.context.triggerEvent('change', this.$editable.html());
    }, 100));

    this.$editor.on('focusin', (event) => {
      this.context.triggerEvent('focusin', event);
    }).on('focusout', (event) => {
      this.context.triggerEvent('focusout', event);
    });

    if (!this.options.airMode) {
      if (this.options.width) {
        this.$editor.outerWidth(this.options.width);
      }
      if (this.options.height) {
        this.$editable.outerHeight(this.options.height);
      }
      if (this.options.maxHeight) {
        this.$editable.css('max-height', this.options.maxHeight);
      }
      if (this.options.minHeight) {
        this.$editable.css('min-height', this.options.minHeight);
      }
    }

    this.history.recordUndo();
  }

  destroy() {
    this.$editable.off();
  }

  handleKeyMap(event) {
    const keyMap = this.options.keyMap[env.isMac ? 'mac' : 'pc'];
    const keys = [];

    if (event.metaKey) { keys.push('CMD'); }
    if (event.ctrlKey && !event.altKey) { keys.push('CTRL'); }
    if (event.shiftKey) { keys.push('SHIFT'); }

    const keyName = key.nameFromCode[event.keyCode];
    if (keyName) {
      keys.push(keyName);
    }

    const eventName = keyMap[keys.join('+')];
    if (eventName) {
      if (this.context.invoke(eventName) !== false) {
        event.preventDefault();
      }
    } else if (key.isEdit(event.keyCode)) {
      this.afterCommand();
    }
  }

  preventDefaultEditableShortCuts(event) {
    // B(Bold, 66) / I(Italic, 73) / U(Underline, 85)
    if ((event.ctrlKey || event.metaKey) &&
      lists.contains([66, 73, 85], event.keyCode)) {
      event.preventDefault();
    }
  }

  /**
   * create range
   * @return {WrappedRange}
   */
  createRange() {
    this.focus();
    return range.create(this.editable);
  }

  /**
   * saveRange
   *
   * save current range
   *
   * @param {Boolean} [thenCollapse=false]
   */
  saveRange(thenCollapse) {
    this.lastRange = this.createRange();
    if (thenCollapse) {
      this.lastRange.collapse().select();
    }
  }

  /**
   * restoreRange
   *
   * restore lately range
   */
  restoreRange() {
    if (this.lastRange) {
      this.lastRange.select();
      this.focus();
    }
  }

  saveTarget(node) {
    this.$editable.data('target', node);
  }

  clearTarget() {
    this.$editable.removeData('target');
  }

  restoreTarget() {
    return this.$editable.data('target');
  }

  /**
   * currentStyle
   *
   * current style
   * @return {Object|Boolean} unfocus
   */
  currentStyle() {
    let rng = range.create();
    if (rng) {
      rng = rng.normalize();
    }
    return rng ? this.style.current(rng) : this.style.fromNode(this.$editable);
  }

  /**
   * style from node
   *
   * @param {jQuery} $node
   * @return {Object}
   */
  styleFromNode($node) {
    return this.style.fromNode($node);
  }

  /**
   * undo
   */
  undo() {
    this.context.triggerEvent('before.command', this.$editable.html());
    this.history.undo();
    this.context.triggerEvent('change', this.$editable.html());
  }

  /**
   * redo
   */
  redo() {
    this.context.triggerEvent('before.command', this.$editable.html());
    this.history.redo();
    this.context.triggerEvent('change', this.$editable.html());
  }

  /**
   * before command
   */
  beforeCommand() {
    this.context.triggerEvent('before.command', this.$editable.html());
    // keep focus on editable before command execution
    this.focus();
  }

  /**
   * after command
   * @param {Boolean} isPreventTrigger
   */
  afterCommand(isPreventTrigger) {
    this.history.recordUndo();
    if (!isPreventTrigger) {
      this.context.triggerEvent('change', this.$editable.html());
    }
  }

  /**
   * handle tab key
   */
  tab() {
    const rng = this.createRange();
    if (rng.isCollapsed() && rng.isOnCell()) {
      this.table.tab(rng);
    } else {
      if (this.options.tabSize === 0) {
        return false;
      }
      this.beforeCommand();
      this.typing.insertTab(rng, this.options.tabSize);
      this.afterCommand();
    }
  }

  /**
   * handle shift+tab key
   */
  untab() {
    const rng = this.createRange();
    if (rng.isCollapsed() && rng.isOnCell()) {
      this.table.tab(rng, true);
    } else {
      if (this.options.tabSize === 0) {
        return false;
      }
    }
  }

  /**
   * run given function between beforeCommand and afterCommand
   */
  wrapCommand(fn) {
    return () => {
      this.beforeCommand();
      fn.apply(this, arguments);
      this.afterCommand();
    };
  }

  /**
   * insert image
   *
   * @param {String} src
   * @param {String|Function} param
   * @return {Promise}
   */
  insertImage(src, param) {
    return createImage(src, param).then(($image) => {
      this.beforeCommand();

      if (typeof param === 'function') {
        param($image);
      } else {
        if (typeof param === 'string') {
          $image.attr('data-filename', param);
        }
        $image.css('width', Math.min(this.$editable.width(), $image.width()));
      }

      $image.show();
      range.create(this.editable).insertNode($image[0]);
      range.createFromNodeAfter($image[0]).select();
      this.afterCommand();
    }).fail((e) => {
      this.context.triggerEvent('image.upload.error', e);
    });
  }

  /**
   * insertImages
   * @param {File[]} files
   */
  insertImages(files) {
    $.each(files, (idx, file) => {
      const filename = file.name;
      if (this.options.maximumImageFileSize && this.options.maximumImageFileSize < file.size) {
        this.context.triggerEvent('image.upload.error', this.lang.image.maximumFileSizeError);
      } else {
        readFileAsDataURL(file).then((dataURL) => {
          return this.insertImage(dataURL, filename);
        }).fail(() => {
          this.context.triggerEvent('image.upload.error');
        });
      }
    });
  }

  /**
   * insertImagesOrCallback
   * @param {File[]} files
   */
  insertImagesOrCallback(files) {
    const callbacks = this.options.callbacks;

    // If onImageUpload this.options setted
    if (callbacks.onImageUpload) {
      this.context.triggerEvent('image.upload', files);
      // else insert Image as dataURL
    } else {
      this.insertImages(files);
    }
  }

  /**
   * return selected plain text
   * @return {String} text
   */
  getSelectedText() {
    let rng = this.createRange();

    // if range on anchor, expand range with anchor
    if (rng.isOnAnchor()) {
      rng = range.createFromNode(dom.ancestor(rng.sc, dom.isAnchor));
    }

    return rng.toString();
  }

  onFormatBlock(tagName, $target) {
    // [workaround] for MSIE, IE need `<`
    tagName = env.isMSIE ? '<' + tagName + '>' : tagName;
    document.execCommand('FormatBlock', false, tagName);

    // support custom class 
    if ($target && $target.length) {
      const className = $target[0].className || '';
      if (className) {
        const currentRange = this.createRange();

        const $parent = $([currentRange.sc, currentRange.ec]).closest(tagName);
        $parent.addClass(className);
      }
    }
  }

  formatPara() {
    this.formatBlock('P');
  }

  /**
   * fontSize
   *
   * @param {String} value - px
   */
  fontSize(value) {
    const rng = this.createRange();

    if (rng && rng.isCollapsed()) {
      const spans = this.style.styleNodes(rng);
      const firstSpan = lists.head(spans);

      $(spans).css({
        'font-size': value + 'px'
      });

      // [workaround] added styled bogus span for style
      //  - also bogus character needed for cursor position
      if (firstSpan && !dom.nodeLength(firstSpan)) {
        firstSpan.innerHTML = dom.ZERO_WIDTH_NBSP_CHAR;
        range.createFromNodeAfter(firstSpan.firstChild).select();
        this.$editable.data(KEY_BOGUS, firstSpan);
      }
    } else {
      this.beforeCommand();
      $(this.style.styleNodes(rng)).css({
        'font-size': value + 'px'
      });
      this.afterCommand();
    }
  }

  /**
   * unlink
   *
   * @type command
   */
  unlink() {
    let rng = this.createRange();
    if (rng.isOnAnchor()) {
      const anchor = dom.ancestor(rng.sc, dom.isAnchor);
      rng = range.createFromNode(anchor);
      rng.select();

      this.beforeCommand();
      document.execCommand('unlink');
      this.afterCommand();
    }
  }

  /**
   * returns link info
   *
   * @return {Object}
   * @return {WrappedRange} return.range
   * @return {String} return.text
   * @return {Boolean} [return.isNewWindow=true]
   * @return {String} [return.url=""]
   */
  getLinkInfo() {
    const rng = this.createRange().expand(dom.isAnchor);

    // Get the first anchor on range(for edit).
    const $anchor = $(lists.head(rng.nodes(dom.isAnchor)));
    const linkInfo = {
      range: rng,
      text: rng.toString(),
      url: $anchor.length ? $anchor.attr('href') : ''
    };

    // Define isNewWindow when anchor exists.
    if ($anchor.length) {
      linkInfo.isNewWindow = $anchor.attr('target') === '_blank';
    }

    return linkInfo;
  }

  addRow(position) {
    const rng = this.createRange(this.$editable);
    if (rng.isCollapsed() && rng.isOnCell()) {
      this.beforeCommand();
      this.table.addRow(rng, position);
      this.afterCommand();
    }
  }

  addCol(position) {
    const rng = this.createRange(this.$editable);
    if (rng.isCollapsed() && rng.isOnCell()) {
      this.beforeCommand();
      this.table.addCol(rng, position);
      this.afterCommand();
    }
  }

  deleteRow() {
    const rng = this.createRange(this.$editable);
    if (rng.isCollapsed() && rng.isOnCell()) {
      this.beforeCommand();
      this.table.deleteRow(rng);
      this.afterCommand();
    }
  }

  deleteCol() {
    const rng = this.createRange(this.$editable);
    if (rng.isCollapsed() && rng.isOnCell()) {
      this.beforeCommand();
      this.table.deleteCol(rng);
      this.afterCommand();
    }
  }

  deleteTable() {
    const rng = this.createRange(this.$editable);
    if (rng.isCollapsed() && rng.isOnCell()) {
      this.beforeCommand();
      this.table.deleteTable(rng);
      this.afterCommand();
    }
  }

  /**
   * @param {Position} pos
   * @param {jQuery} $target - target element
   * @param {Boolean} [bKeepRatio] - keep ratio
   */
  resizeTo(pos, $target, bKeepRatio) {
    let imageSize;
    if (bKeepRatio) {
      const newRatio = pos.y / pos.x;
      const ratio = $target.data('ratio');
      imageSize = {
        width: ratio > newRatio ? pos.x : pos.y / ratio,
        height: ratio > newRatio ? pos.x * ratio : pos.y
      };
    } else {
      imageSize = {
        width: pos.x,
        height: pos.y
      };
    }

    $target.css(imageSize);
  }

  /**
   * returns whether editable area has focus or not.
   */
  hasFocus() {
    return this.$editable.is(':focus');
  }

  /**
   * set focus
   */
  focus() {
    // [workaround] Screen will move when page is scolled in IE.
    //  - do focus when not focused
    if (!this.hasFocus()) {
      this.$editable.focus();
    }
  }

  /**
   * returns whether contents is empty or not.
   * @return {Boolean}
   */
  isEmpty() {
    return dom.isEmpty(this.$editable[0]) || dom.emptyPara === this.$editable.html();
  }

  /**
   * Removes all contents and restores the editable instance to an _emptyPara_.
   */
  empty() {
    this.context.invoke('code', dom.emptyPara);
  }
}<|MERGE_RESOLUTION|>--- conflicted
+++ resolved
@@ -49,50 +49,35 @@
     this.context.memo('help.insertHorizontalRule', this.lang.help.insertHorizontalRule);
 
     // native commands(with execCommand), generate function for execCommand
-<<<<<<< HEAD
-    var commands = ['bold', 'italic', 'underline', 'strikethrough', 'superscript', 'subscript',
-                    'justifyLeft', 'justifyCenter', 'justifyRight', 'justifyFull',
-                    'formatBlock', 'removeFormat', 'backColor'];
-
-    for (var idx = 0, len = commands.length; idx < len; idx ++) {
-      this[commands[idx]] = (function (sCmd) {
-        return function (value) {
-          beforeCommand();
-=======
     const commands = [
       'bold', 'italic', 'underline', 'strikethrough', 'superscript', 'subscript',
       'justifyLeft', 'justifyCenter', 'justifyRight', 'justifyFull',
-      'formatBlock', 'removeFormat', 'backColor', 'fontName'
+      'formatBlock', 'removeFormat', 'backColor'
     ];
 
     for (let idx = 0, len = commands.length; idx < len; idx++) {
       this[commands[idx]] = ((sCmd) => {
         return (value) => {
           this.beforeCommand();
->>>>>>> 041141fb
           document.execCommand(sCmd, false, value);
           this.afterCommand(true);
         };
       })(commands[idx]);
       this.context.memo('help.' + commands[idx], this.lang.help[commands[idx]]);
     }
-<<<<<<< HEAD
     /* jshint ignore:end */
 
     /**
      * fontName Command for document.execCommand 
      */
-    this.fontName = function (fontFamily) { 
-      beforeCommand();
-
-      // if font family has a  space, it wrap qoute char in chrome browser 
+    this.fontName = this.wrapCommand((fontFamily) => { 
+      // [workaround]
+      //  - If the font family has spaces, you must enclose it in quotation marks.
       if (agent.isChrome && fontFamily.indexOf(' ') > -1) {
         fontFamily = '"' + fontFamily + '"';
       }
-
       document.execCommand('fontName', false, fontFamily);
-      afterCommand(true);
-    };
+    });
     context.memo('help.fontName', lang.help.fontName);    
 
     /**
@@ -112,8 +97,6 @@
       }
     };
     context.memo('help.tab', lang.help.tab);
-=======
->>>>>>> 041141fb
 
     for (let idx = 1; idx <= 6; idx++) {
       this['formatH' + idx] = ((idx) => {
