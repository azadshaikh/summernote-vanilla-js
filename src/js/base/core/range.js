import $ from 'jquery';
import env from './env';
import func from './func';
import lists from './lists';
import dom from './dom';

/**
 * return boundaryPoint from TextRange, inspired by Andy Na's HuskyRange.js
 *
 * @param {TextRange} textRange
 * @param {Boolean} isStart
 * @return {BoundaryPoint}
 *
 * @see http://msdn.microsoft.com/en-us/library/ie/ms535872(v=vs.85).aspx
 */
function textRangeToPoint(textRange, isStart) {
  let container = textRange.parentElement();
  let offset;

  const tester = document.body.createTextRange();
  let prevContainer;
  const childNodes = lists.from(container.childNodes);
  for (offset = 0; offset < childNodes.length; offset++) {
    if (dom.isText(childNodes[offset])) {
      continue;
    }
    tester.moveToElementText(childNodes[offset]);
    if (tester.compareEndPoints('StartToStart', textRange) >= 0) {
      break;
    }
    prevContainer = childNodes[offset];
  }

  if (offset !== 0 && dom.isText(childNodes[offset - 1])) {
    const textRangeStart = document.body.createTextRange();
    let curTextNode = null;
    textRangeStart.moveToElementText(prevContainer || container);
    textRangeStart.collapse(!prevContainer);
    curTextNode = prevContainer ? prevContainer.nextSibling : container.firstChild;

    const pointTester = textRange.duplicate();
    pointTester.setEndPoint('StartToStart', textRangeStart);
    let textCount = pointTester.text.replace(/[\r\n]/g, '').length;

    while (textCount > curTextNode.nodeValue.length && curTextNode.nextSibling) {
      textCount -= curTextNode.nodeValue.length;
      curTextNode = curTextNode.nextSibling;
    }

    // [workaround] enforce IE to re-reference curTextNode, hack
    const dummy = curTextNode.nodeValue; // eslint-disable-line

    if (isStart && curTextNode.nextSibling && dom.isText(curTextNode.nextSibling) &&
      textCount === curTextNode.nodeValue.length) {
      textCount -= curTextNode.nodeValue.length;
      curTextNode = curTextNode.nextSibling;
    }

    container = curTextNode;
    offset = textCount;
  }

  return {
    cont: container,
    offset: offset,
  };
}

/**
 * return TextRange from boundary point (inspired by google closure-library)
 * @param {BoundaryPoint} point
 * @return {TextRange}
 */
function pointToTextRange(point) {
  const textRangeInfo = function(container, offset) {
    let node, isCollapseToStart;

    if (dom.isText(container)) {
      const prevTextNodes = dom.listPrev(container, func.not(dom.isText));
      const prevContainer = lists.last(prevTextNodes).previousSibling;
      node = prevContainer || container.parentNode;
      offset += lists.sum(lists.tail(prevTextNodes), dom.nodeLength);
      isCollapseToStart = !prevContainer;
    } else {
      node = container.childNodes[offset] || container;
      if (dom.isText(node)) {
        return textRangeInfo(node, 0);
      }

      offset = 0;
      isCollapseToStart = false;
    }

    return {
      node: node,
      collapseToStart: isCollapseToStart,
      offset: offset,
    };
  };

  const textRange = document.body.createTextRange();
  const info = textRangeInfo(point.node, point.offset);

  textRange.moveToElementText(info.node);
  textRange.collapse(info.collapseToStart);
  textRange.moveStart('character', info.offset);
  return textRange;
}

/**
   * Wrapped Range
   *
   * @constructor
   * @param {Node} sc - start container
   * @param {Number} so - start offset
   * @param {Node} ec - end container
   * @param {Number} eo - end offset
   */
class WrappedRange {
  constructor(sc, so, ec, eo) {
    this.sc = sc;
    this.so = so;
    this.ec = ec;
    this.eo = eo;

    // isOnEditable: judge whether range is on editable or not
    this.isOnEditable = this.makeIsOn(dom.isEditable);
    // isOnList: judge whether range is on list node or not
    this.isOnList = this.makeIsOn(dom.isList);
    // isOnAnchor: judge whether range is on anchor node or not
    this.isOnAnchor = this.makeIsOn(dom.isAnchor);
    // isOnCell: judge whether range is on cell node or not
    this.isOnCell = this.makeIsOn(dom.isCell);
    // isOnData: judge whether range is on data node or not
    this.isOnData = this.makeIsOn(dom.isData);
  }

  // nativeRange: get nativeRange from sc, so, ec, eo
  nativeRange() {
    if (env.isW3CRangeSupport) {
      const w3cRange = document.createRange();
      w3cRange.setStart(this.sc, this.sc.data && this.so > this.sc.data.length ? 0 : this.so);
      w3cRange.setEnd(this.ec, this.sc.data ? Math.min(this.eo, this.sc.data.length) : this.eo);

      return w3cRange;
    } else {
      const textRange = pointToTextRange({
        node: this.sc,
        offset: this.so,
      });

      textRange.setEndPoint('EndToEnd', pointToTextRange({
        node: this.ec,
        offset: this.eo,
      }));

      return textRange;
    }
  }

  getPoints() {
    return {
      sc: this.sc,
      so: this.so,
      ec: this.ec,
      eo: this.eo,
    };
  }

  getStartPoint() {
    return {
      node: this.sc,
      offset: this.so,
    };
  }

  getEndPoint() {
    return {
      node: this.ec,
      offset: this.eo,
    };
  }

  /**
   * select update visible range
   */
  select() {
    const nativeRng = this.nativeRange();
    if (env.isW3CRangeSupport) {
      const selection = document.getSelection();
      if (selection.rangeCount > 0) {
        selection.removeAllRanges();
      }
      selection.addRange(nativeRng);
    } else {
      nativeRng.select();
    }

    return this;
  }

  /**
   * Moves the scrollbar to start container(sc) of current range
   *
   * @return {WrappedRange}
   */
  scrollIntoView(container) {
    const height = $(container).height();
    if (container.scrollTop + height < this.sc.offsetTop) {
      container.scrollTop += Math.abs(container.scrollTop + height - this.sc.offsetTop);
    }

    return this;
  }

  /**
   * @return {WrappedRange}
   */
  normalize() {
    /**
     * @param {BoundaryPoint} point
     * @param {Boolean} isLeftToRight - true: prefer to choose right node
     *                                - false: prefer to choose left node
     * @return {BoundaryPoint}
     */
    const getVisiblePoint = function(point, isLeftToRight) {
      if (!point) {
        return point;
      }

      // Just use the given point [XXX:Adhoc]
      //  - case 01. if the point is on the middle of the node
      //  - case 02. if the point is on the right edge and prefer to choose left node
      //  - case 03. if the point is on the left edge and prefer to choose right node
      //  - case 04. if the point is on the right edge and prefer to choose right node but the node is void
      //  - case 05. if the point is on the left edge and prefer to choose left node but the node is void
      //  - case 06. if the point is on the block node and there is no children
      if (dom.isVisiblePoint(point)) {
        if (!dom.isEdgePoint(point) ||
            (dom.isRightEdgePoint(point) && !isLeftToRight) ||
            (dom.isLeftEdgePoint(point) && isLeftToRight) ||
            (dom.isRightEdgePoint(point) && isLeftToRight && dom.isVoid(point.node.nextSibling)) ||
            (dom.isLeftEdgePoint(point) && !isLeftToRight && dom.isVoid(point.node.previousSibling)) ||
            (dom.isBlock(point.node) && dom.isEmpty(point.node))) {
          return point;
        }
      }

      // point on block's edge
      const block = dom.ancestor(point.node, dom.isBlock);
      let hasRightNode = false;

      if (!hasRightNode) {
        const prevPoint = dom.prevPoint(point) || { node: null };
        hasRightNode = (dom.isLeftEdgePointOf(point, block) || dom.isVoid(prevPoint.node)) && !isLeftToRight;
      }

      let hasLeftNode = false;
      if (!hasLeftNode) {
        const nextPoint = dom.nextPoint(point) || { node: null };
        hasLeftNode = (dom.isRightEdgePointOf(point, block) || dom.isVoid(nextPoint.node)) && isLeftToRight;
      }

      if (hasRightNode || hasLeftNode) {
        // returns point already on visible point
        if (dom.isVisiblePoint(point)) {
          return point;
        }
        // reverse direction
        isLeftToRight = !isLeftToRight;
      }

      const nextPoint = isLeftToRight ? dom.nextPointUntil(dom.nextPoint(point), dom.isVisiblePoint)
        : dom.prevPointUntil(dom.prevPoint(point), dom.isVisiblePoint);
      return nextPoint || point;
    };

    const endPoint = getVisiblePoint(this.getEndPoint(), false);
    const startPoint = this.isCollapsed() ? endPoint : getVisiblePoint(this.getStartPoint(), true);

    return new WrappedRange(
      startPoint.node,
      startPoint.offset,
      endPoint.node,
      endPoint.offset
    );
  }

  /**
   * returns matched nodes on range
   *
   * @param {Function} [pred] - predicate function
   * @param {Object} [options]
   * @param {Boolean} [options.includeAncestor]
   * @param {Boolean} [options.fullyContains]
   * @return {Node[]}
   */
  nodes(pred, options) {
    pred = pred || func.ok;

    const includeAncestor = options && options.includeAncestor;
    const fullyContains = options && options.fullyContains;

    // TODO compare points and sort
    const startPoint = this.getStartPoint();
    const endPoint = this.getEndPoint();

    const nodes = [];
    const leftEdgeNodes = [];

    dom.walkPoint(startPoint, endPoint, function(point) {
      if (dom.isEditable(point.node)) {
        return;
      }

      let node;
      if (fullyContains) {
        if (dom.isLeftEdgePoint(point)) {
          leftEdgeNodes.push(point.node);
        }
        if (dom.isRightEdgePoint(point) && lists.contains(leftEdgeNodes, point.node)) {
          node = point.node;
        }
      } else if (includeAncestor) {
        node = dom.ancestor(point.node, pred);
      } else {
        node = point.node;
      }

      if (node && pred(node)) {
        nodes.push(node);
      }
    }, true);

    return lists.unique(nodes);
  }

  /**
   * returns commonAncestor of range
   * @return {Element} - commonAncestor
   */
  commonAncestor() {
    return dom.commonAncestor(this.sc, this.ec);
  }

  /**
   * returns expanded range by pred
   *
   * @param {Function} pred - predicate function
   * @return {WrappedRange}
   */
  expand(pred) {
    const startAncestor = dom.ancestor(this.sc, pred);
    const endAncestor = dom.ancestor(this.ec, pred);

    if (!startAncestor && !endAncestor) {
      return new WrappedRange(this.sc, this.so, this.ec, this.eo);
    }

    const boundaryPoints = this.getPoints();

    if (startAncestor) {
      boundaryPoints.sc = startAncestor;
      boundaryPoints.so = 0;
    }

    if (endAncestor) {
      boundaryPoints.ec = endAncestor;
      boundaryPoints.eo = dom.nodeLength(endAncestor);
    }

    return new WrappedRange(
      boundaryPoints.sc,
      boundaryPoints.so,
      boundaryPoints.ec,
      boundaryPoints.eo
    );
  }

  /**
   * @param {Boolean} isCollapseToStart
   * @return {WrappedRange}
   */
  collapse(isCollapseToStart) {
    if (isCollapseToStart) {
      return new WrappedRange(this.sc, this.so, this.sc, this.so);
    } else {
      return new WrappedRange(this.ec, this.eo, this.ec, this.eo);
    }
  }

  /**
   * splitText on range
   */
  splitText() {
    const isSameContainer = this.sc === this.ec;
    const boundaryPoints = this.getPoints();

    if (dom.isText(this.ec) && !dom.isEdgePoint(this.getEndPoint())) {
      this.ec.splitText(this.eo);
    }

    if (dom.isText(this.sc) && !dom.isEdgePoint(this.getStartPoint())) {
      boundaryPoints.sc = this.sc.splitText(this.so);
      boundaryPoints.so = 0;

      if (isSameContainer) {
        boundaryPoints.ec = boundaryPoints.sc;
        boundaryPoints.eo = this.eo - this.so;
      }
    }

    return new WrappedRange(
      boundaryPoints.sc,
      boundaryPoints.so,
      boundaryPoints.ec,
      boundaryPoints.eo
    );
  }

  /**
   * delete contents on range
   * @return {WrappedRange}
   */
  deleteContents() {
    if (this.isCollapsed()) {
      return this;
    }

    const rng = this.splitText();
    const nodes = rng.nodes(null, {
      fullyContains: true,
    });

    // find new cursor point
    const point = dom.prevPointUntil(rng.getStartPoint(), function(point) {
      return !lists.contains(nodes, point.node);
    });

    const emptyParents = [];
    $.each(nodes, function(idx, node) {
      // find empty parents
      const parent = node.parentNode;
      if (point.node !== parent && dom.nodeLength(parent) === 1) {
        emptyParents.push(parent);
      }
      dom.remove(node, false);
    });

    // remove empty parents
    $.each(emptyParents, function(idx, node) {
      dom.remove(node, false);
    });

    return new WrappedRange(
      point.node,
      point.offset,
      point.node,
      point.offset
    ).normalize();
  }

  /**
   * makeIsOn: return isOn(pred) function
   */
  makeIsOn(pred) {
    return function() {
      const ancestor = dom.ancestor(this.sc, pred);
      return !!ancestor && (ancestor === dom.ancestor(this.ec, pred));
    };
  }

  /**
   * @param {Function} pred
   * @return {Boolean}
   */
  isLeftEdgeOf(pred) {
    if (!dom.isLeftEdgePoint(this.getStartPoint())) {
      return false;
    }

    const node = dom.ancestor(this.sc, pred);
    return node && dom.isLeftEdgeOf(this.sc, node);
  }

  /**
   * returns whether range was collapsed or not
   */
  isCollapsed() {
    return this.sc === this.ec && this.so === this.eo;
  }

  /**
   * wrap inline nodes which children of body with paragraph
   *
   * @return {WrappedRange}
   */
  wrapBodyInlineWithPara() {
    if (dom.isBodyContainer(this.sc) && dom.isEmpty(this.sc)) {
      this.sc.innerHTML = dom.emptyPara;
      return new WrappedRange(this.sc.firstChild, 0, this.sc.firstChild, 0);
    }

    /**
     * [workaround] firefox often create range on not visible point. so normalize here.
     *  - firefox: |<p>text</p>|
     *  - chrome: <p>|text|</p>
     */
    const rng = this.normalize();
    if (dom.isParaInline(this.sc) || dom.isPara(this.sc)) {
      return rng;
    }

    // find inline top ancestor
    let topAncestor;
    if (dom.isInline(rng.sc)) {
      const ancestors = dom.listAncestor(rng.sc, func.not(dom.isInline));
      topAncestor = lists.last(ancestors);
      if (!dom.isInline(topAncestor)) {
        topAncestor = ancestors[ancestors.length - 2] || rng.sc.childNodes[rng.so];
      }
    } else {
      topAncestor = rng.sc.childNodes[rng.so > 0 ? rng.so - 1 : 0];
    }

    if (topAncestor) {
      // siblings not in paragraph
      let inlineSiblings = dom.listPrev(topAncestor, dom.isParaInline).reverse();
      inlineSiblings = inlineSiblings.concat(dom.listNext(topAncestor.nextSibling, dom.isParaInline));

      // wrap with paragraph
      if (inlineSiblings.length) {
        const para = dom.wrap(lists.head(inlineSiblings), 'p');
        dom.appendChildNodes(para, lists.tail(inlineSiblings));
      }
    }

    return this.normalize();
  }

  /**
   * insert node at current cursor
   *
   * @param {Node} node
   * @return {Node}
   */
  insertNode(node) {
    let rng = this;

    if (dom.isText(node) || dom.isInline(node)) {
      rng = this.wrapBodyInlineWithPara().deleteContents();
    }

    const info = dom.splitPoint(rng.getStartPoint(), dom.isInline(node));
    if (info.rightNode) {
      info.rightNode.parentNode.insertBefore(node, info.rightNode);
    } else {
      info.container.appendChild(node);
    }

    return node;
  }

  /**
   * insert html at current cursor
   */
  pasteHTML(markup) {
    markup = $.trim(markup);

    const contentsContainer = $('<div></div>').html(markup)[0];
    let childNodes = lists.from(contentsContainer.childNodes);

<<<<<<< HEAD
=======
    // const rng = this.wrapBodyInlineWithPara().deleteContents();
    const rng = this;

>>>>>>> e6f048d2
    if (rng.so >= 0) {
      childNodes = childNodes.reverse();
    }
    childNodes = childNodes.map(function(childNode) {
      return rng.insertNode(childNode);
    });
    if (rng.so > 0) {
      childNodes = childNodes.reverse();
    }
    return childNodes;
  }

  /**
   * returns text in range
   *
   * @return {String}
   */
  toString() {
    const nativeRng = this.nativeRange();
    return env.isW3CRangeSupport ? nativeRng.toString() : nativeRng.text;
  }

  /**
   * returns range for word before cursor
   *
   * @param {Boolean} [findAfter] - find after cursor, default: false
   * @return {WrappedRange}
   */
  getWordRange(findAfter) {
    let endPoint = this.getEndPoint();

    if (!dom.isCharPoint(endPoint)) {
      return this;
    }

    const startPoint = dom.prevPointUntil(endPoint, function(point) {
      return !dom.isCharPoint(point);
    });

    if (findAfter) {
      endPoint = dom.nextPointUntil(endPoint, function(point) {
        return !dom.isCharPoint(point);
      });
    }

    return new WrappedRange(
      startPoint.node,
      startPoint.offset,
      endPoint.node,
      endPoint.offset
    );
  }

  /**
   * returns range for words before cursor
   *
   * @param {Boolean} [findAfter] - find after cursor, default: false
   * @return {WrappedRange}
   */
  getWordsRange(findAfter) {
    var endPoint = this.getEndPoint();

    var isNotTextPoint = function(point) {
      return !dom.isCharPoint(point) && !dom.isSpacePoint(point);
    };

    if (isNotTextPoint(endPoint)) {
      return this;
    }

    var startPoint = dom.prevPointUntil(endPoint, isNotTextPoint);

    if (findAfter) {
      endPoint = dom.nextPointUntil(endPoint, isNotTextPoint);
    }

    return new WrappedRange(
      startPoint.node,
      startPoint.offset,
      endPoint.node,
      endPoint.offset
    );
  };

  /**
   * returns range for words before cursor that match with a Regex
   *
   * example:
   *  range: 'hi @Peter Pan'
   *  regex: '/@[a-z ]+/i'
   *  return range: '@Peter Pan'
   *
   * @param {RegExp} [regex]
   * @return {WrappedRange|null}
   */
  getWordsMatchRange(regex) {
    var endPoint = this.getEndPoint();

    var startPoint = dom.prevPointUntil(endPoint, function(point) {
      if (!dom.isCharPoint(point) && !dom.isSpacePoint(point)) {
        return true;
      }
      var rng = new WrappedRange(
        point.node,
        point.offset,
        endPoint.node,
        endPoint.offset
      );
      var result = regex.exec(rng.toString());
      return result && result.index === 0;
    });

    var rng = new WrappedRange(
      startPoint.node,
      startPoint.offset,
      endPoint.node,
      endPoint.offset
    );

    var text = rng.toString();
    var result = regex.exec(text);

    if (result && result[0].length === text.length) {
      return rng;
    } else {
      return null;
    }
  };

  /**
   * create offsetPath bookmark
   *
   * @param {Node} editable
   */
  bookmark(editable) {
    return {
      s: {
        path: dom.makeOffsetPath(editable, this.sc),
        offset: this.so,
      },
      e: {
        path: dom.makeOffsetPath(editable, this.ec),
        offset: this.eo,
      },
    };
  }

  /**
   * create offsetPath bookmark base on paragraph
   *
   * @param {Node[]} paras
   */
  paraBookmark(paras) {
    return {
      s: {
        path: lists.tail(dom.makeOffsetPath(lists.head(paras), this.sc)),
        offset: this.so,
      },
      e: {
        path: lists.tail(dom.makeOffsetPath(lists.last(paras), this.ec)),
        offset: this.eo,
      },
    };
  }

  /**
   * getClientRects
   * @return {Rect[]}
   */
  getClientRects() {
    const nativeRng = this.nativeRange();
    return nativeRng.getClientRects();
  }
}

/**
 * Data structure
 *  * BoundaryPoint: a point of dom tree
 *  * BoundaryPoints: two boundaryPoints corresponding to the start and the end of the Range
 *
 * See to http://www.w3.org/TR/DOM-Level-2-Traversal-Range/ranges.html#Level-2-Range-Position
 */
export default {
  /**
   * create Range Object From arguments or Browser Selection
   *
   * @param {Node} sc - start container
   * @param {Number} so - start offset
   * @param {Node} ec - end container
   * @param {Number} eo - end offset
   * @return {WrappedRange}
   */
  create: function(sc, so, ec, eo) {
    if (arguments.length === 4) {
      return new WrappedRange(sc, so, ec, eo);
    } else if (arguments.length === 2) { // collapsed
      ec = sc;
      eo = so;
      return new WrappedRange(sc, so, ec, eo);
    } else {
      let wrappedRange = this.createFromSelection();

      if (!wrappedRange && arguments.length === 1) {
        let bodyElement = arguments[0];
        if (dom.isEditable(bodyElement)) {
          bodyElement = bodyElement.lastChild;
        }
        return this.createFromBodyElement(bodyElement, dom.emptyPara === arguments[0].innerHTML);
      }
      return wrappedRange;
    }
  },

  createFromBodyElement: function(bodyElement, isCollapseToStart = false) {
    var wrappedRange = this.createFromNode(bodyElement);
    return wrappedRange.collapse(isCollapseToStart);
  },

  createFromSelection: function() {
    let sc, so, ec, eo;
    if (env.isW3CRangeSupport) {
      const selection = document.getSelection();
      if (!selection || selection.rangeCount === 0) {
        return null;
      } else if (dom.isBody(selection.anchorNode)) {
        // Firefox: returns entire body as range on initialization.
        // We won't never need it.
        return null;
      }

      const nativeRng = selection.getRangeAt(0);
      sc = nativeRng.startContainer;
      so = nativeRng.startOffset;
      ec = nativeRng.endContainer;
      eo = nativeRng.endOffset;
    } else { // IE8: TextRange
      const textRange = document.selection.createRange();
      const textRangeEnd = textRange.duplicate();
      textRangeEnd.collapse(false);
      const textRangeStart = textRange;
      textRangeStart.collapse(true);

      let startPoint = textRangeToPoint(textRangeStart, true);
      let endPoint = textRangeToPoint(textRangeEnd, false);

      // same visible point case: range was collapsed.
      if (dom.isText(startPoint.node) && dom.isLeftEdgePoint(startPoint) &&
        dom.isTextNode(endPoint.node) && dom.isRightEdgePoint(endPoint) &&
        endPoint.node.nextSibling === startPoint.node) {
        startPoint = endPoint;
      }

      sc = startPoint.cont;
      so = startPoint.offset;
      ec = endPoint.cont;
      eo = endPoint.offset;
    }

    return new WrappedRange(sc, so, ec, eo);
  },

  /**
   * @method
   *
   * create WrappedRange from node
   *
   * @param {Node} node
   * @return {WrappedRange}
   */
  createFromNode: function(node) {
    let sc = node;
    let so = 0;
    let ec = node;
    let eo = dom.nodeLength(ec);

    // browsers can't target a picture or void node
    if (dom.isVoid(sc)) {
      so = dom.listPrev(sc).length - 1;
      sc = sc.parentNode;
    }
    if (dom.isBR(ec)) {
      eo = dom.listPrev(ec).length - 1;
      ec = ec.parentNode;
    } else if (dom.isVoid(ec)) {
      eo = dom.listPrev(ec).length;
      ec = ec.parentNode;
    }

    return this.create(sc, so, ec, eo);
  },

  /**
   * create WrappedRange from node after position
   *
   * @param {Node} node
   * @return {WrappedRange}
   */
  createFromNodeBefore: function(node) {
    return this.createFromNode(node).collapse(true);
  },

  /**
   * create WrappedRange from node after position
   *
   * @param {Node} node
   * @return {WrappedRange}
   */
  createFromNodeAfter: function(node) {
    return this.createFromNode(node).collapse();
  },

  /**
   * @method
   *
   * create WrappedRange from bookmark
   *
   * @param {Node} editable
   * @param {Object} bookmark
   * @return {WrappedRange}
   */
  createFromBookmark: function(editable, bookmark) {
    const sc = dom.fromOffsetPath(editable, bookmark.s.path);
    const so = bookmark.s.offset;
    const ec = dom.fromOffsetPath(editable, bookmark.e.path);
    const eo = bookmark.e.offset;
    return new WrappedRange(sc, so, ec, eo);
  },

  /**
   * @method
   *
   * create WrappedRange from paraBookmark
   *
   * @param {Object} bookmark
   * @param {Node[]} paras
   * @return {WrappedRange}
   */
  createFromParaBookmark: function(bookmark, paras) {
    const so = bookmark.s.offset;
    const eo = bookmark.e.offset;
    const sc = dom.fromOffsetPath(lists.head(paras), bookmark.s.path);
    const ec = dom.fromOffsetPath(lists.last(paras), bookmark.e.path);

    return new WrappedRange(sc, so, ec, eo);
  },
};<|MERGE_RESOLUTION|>--- conflicted
+++ resolved
@@ -570,12 +570,9 @@
     const contentsContainer = $('<div></div>').html(markup)[0];
     let childNodes = lists.from(contentsContainer.childNodes);
 
-<<<<<<< HEAD
-=======
     // const rng = this.wrapBodyInlineWithPara().deleteContents();
     const rng = this;
 
->>>>>>> e6f048d2
     if (rng.so >= 0) {
       childNodes = childNodes.reverse();
     }
