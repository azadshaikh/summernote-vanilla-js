--- conflicted
+++ resolved
@@ -38,27 +38,23 @@
     }
   }
 
-<<<<<<< HEAD
   var isEdge = /Edge\/\d+/.test(userAgent);
-=======
+
   var hasCodeMirror = !!window.CodeMirror;
-
   if (!hasCodeMirror && isSupportAmd && require) {
     if (require.hasOwnProperty('resolve')) {
       try {
         // If CodeMirror can't be resolved, `require.resolve` will throw an
         // exception and `hasCodeMirror` won't be set to `true`.
-        require.resolve('CodeMirror');
-
+        require.resolve('codemirror');
         hasCodeMirror = true;
       } catch (e) {
         hasCodeMirror = false;
       }
     } else if (require.hasOwnProperty('specified')) {
-      hasCodeMirror = require.specified('CodeMirror');
+      hasCodeMirror = require.specified('codemirror');
     }
   }
->>>>>>> 157ea156
 
   /**
    * @class core.agent
@@ -80,11 +76,7 @@
     browserVersion: browserVersion,
     jqueryVersion: parseFloat($.fn.jquery),
     isSupportAmd: isSupportAmd,
-<<<<<<< HEAD
-    hasCodeMirror: isSupportAmd ? require.specified('codemirror') : !!window.CodeMirror,
-=======
     hasCodeMirror: hasCodeMirror,
->>>>>>> 157ea156
     isFontInstalled: isFontInstalled,
     isW3CRangeSupport: !!document.createRange
   };
