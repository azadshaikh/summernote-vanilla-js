--- conflicted
+++ resolved
@@ -564,7 +564,6 @@
   if (nodeLength(point.node) === point.offset) {
     if (isEditable(point.node)) {
       return null;
-<<<<<<< HEAD
     }
 
     node = point.node.parentNode;
@@ -734,11 +733,17 @@
  * @param {Object} [options]
  * @param {Boolean} [options.isSkipPaddingBlankHTML] - default: false
  * @param {Boolean} [options.isNotSplitEdgePoint] - default: false
+ * @param {Boolean} [options.isDiscardEmptySplits] - default: false
  * @return {Node} right node of boundaryPoint
  */
 function splitNode(point, options) {
-  const isSkipPaddingBlankHTML = options && options.isSkipPaddingBlankHTML;
+  var isSkipPaddingBlankHTML = options && options.isSkipPaddingBlankHTML;
   const isNotSplitEdgePoint = options && options.isNotSplitEdgePoint;
+  const isDiscardEmptySplits = options && options.isDiscardEmptySplits;
+
+  if (isDiscardEmptySplits) {
+    isSkipPaddingBlankHTML = true;
+  }
 
   // edge case
   if (isEdgePoint(point) && (isText(point.node) || isNotSplitEdgePoint)) {
@@ -760,6 +765,16 @@
     if (!isSkipPaddingBlankHTML) {
       paddingBlankHTML(point.node);
       paddingBlankHTML(clone);
+    }
+
+    if (isDiscardEmptySplits) {
+      if (isEmpty(point.node)) {
+        remove(point.node);
+      }
+      if (isEmpty(clone)) {
+        remove(clone);
+        return point.node.nextSibling;
+      }
     }
 
     return clone;
@@ -1086,452 +1101,4 @@
   attachEvents,
   detachEvents,
   isCustomStyleTag
-};
-=======
-    };
-
-    /**
-     * returns whether point has character or not.
-     *
-     * @param {Point} point
-     * @return {Boolean}
-     */
-    var isCharPoint = function (point) {
-      if (!isText(point.node)) {
-        return false;
-      }
-
-      var ch = point.node.nodeValue.charAt(point.offset - 1);
-      return ch && (ch !== ' ' && ch !== NBSP_CHAR);
-    };
-
-    /**
-     * @method walkPoint
-     *
-     * @param {BoundaryPoint} startPoint
-     * @param {BoundaryPoint} endPoint
-     * @param {Function} handler
-     * @param {Boolean} isSkipInnerOffset
-     */
-    var walkPoint = function (startPoint, endPoint, handler, isSkipInnerOffset) {
-      var point = startPoint;
-
-      while (point) {
-        handler(point);
-
-        if (isSamePoint(point, endPoint)) {
-          break;
-        }
-
-        var isSkipOffset = isSkipInnerOffset &&
-                           startPoint.node !== point.node &&
-                           endPoint.node !== point.node;
-        point = nextPoint(point, isSkipOffset);
-      }
-    };
-
-    /**
-     * @method makeOffsetPath
-     *
-     * return offsetPath(array of offset) from ancestor
-     *
-     * @param {Node} ancestor - ancestor node
-     * @param {Node} node
-     */
-    var makeOffsetPath = function (ancestor, node) {
-      var ancestors = listAncestor(node, func.eq(ancestor));
-      return ancestors.map(position).reverse();
-    };
-
-    /**
-     * @method fromOffsetPath
-     *
-     * return element from offsetPath(array of offset)
-     *
-     * @param {Node} ancestor - ancestor node
-     * @param {array} offsets - offsetPath
-     */
-    var fromOffsetPath = function (ancestor, offsets) {
-      var current = ancestor;
-      for (var i = 0, len = offsets.length; i < len; i++) {
-        if (current.childNodes.length <= offsets[i]) {
-          current = current.childNodes[current.childNodes.length - 1];
-        } else {
-          current = current.childNodes[offsets[i]];
-        }
-      }
-      return current;
-    };
-
-    /**
-     * @method splitNode
-     *
-     * split element or #text
-     *
-     * @param {BoundaryPoint} point
-     * @param {Object} [options]
-     * @param {Boolean} [options.isSkipPaddingBlankHTML] - default: false
-     * @param {Boolean} [options.isNotSplitEdgePoint] - default: false
-     * @param {Boolean} [options.isDiscardEmptySplits] - default: false, implies: isSkipPaddingBlankHTML
-     * @return {Node} right node of boundaryPoint
-     */
-    var splitNode = function (point, options) {
-      var isSkipPaddingBlankHTML = options && options.isSkipPaddingBlankHTML;
-      var isNotSplitEdgePoint = options && options.isNotSplitEdgePoint;
-      var isDiscardEmptySplits = options && options.isDiscardEmptySplits;
-
-      if (isDiscardEmptySplits) {
-        isSkipPaddingBlankHTML = true;
-      }
-
-      // edge case
-      if (isEdgePoint(point) && (isText(point.node) || isNotSplitEdgePoint)) {
-        if (isLeftEdgePoint(point)) {
-          return point.node;
-        } else if (isRightEdgePoint(point)) {
-          return point.node.nextSibling;
-        }
-      }
-
-      // split #text
-      if (isText(point.node)) {
-        return point.node.splitText(point.offset);
-      } else {
-        var childNode = point.node.childNodes[point.offset];
-        var clone = insertAfter(point.node.cloneNode(false), point.node);
-        appendChildNodes(clone, listNext(childNode));
-
-        if (!isSkipPaddingBlankHTML) {
-          paddingBlankHTML(point.node);
-          paddingBlankHTML(clone);
-        }
-
-        if (isDiscardEmptySplits) {
-          if (isEmpty(point.node)) {
-            remove(point.node);
-          }
-
-          if (isEmpty(clone)) {
-            remove(clone);
-
-            return point.node.nextSibling;
-          }
-        }
-
-        return clone;
-      }
-    };
-
-    /**
-     * @method splitTree
-     *
-     * split tree by point
-     *
-     * @param {Node} root - split root
-     * @param {BoundaryPoint} point
-     * @param {Object} [options]
-     * @param {Boolean} [options.isSkipPaddingBlankHTML] - default: false
-     * @param {Boolean} [options.isNotSplitEdgePoint] - default: false
-     * @return {Node} right node of boundaryPoint
-     */
-    var splitTree = function (root, point, options) {
-      // ex) [#text, <span>, <p>]
-      var ancestors = listAncestor(point.node, func.eq(root));
-
-      if (!ancestors.length) {
-        return null;
-      } else if (ancestors.length === 1) {
-        return splitNode(point, options);
-      }
-
-      return ancestors.reduce(function (node, parent) {
-        if (node === point.node) {
-          node = splitNode(point, options);
-        }
-
-        return splitNode({
-          node: parent,
-          offset: node ? dom.position(node) : nodeLength(parent)
-        }, options);
-      });
-    };
-
-    /**
-     * split point
-     *
-     * @param {Point} point
-     * @param {Boolean} isInline
-     * @return {Object}
-     */
-    var splitPoint = function (point, isInline) {
-      // find splitRoot, container
-      //  - inline: splitRoot is a child of paragraph
-      //  - block: splitRoot is a child of bodyContainer
-      var pred = isInline ? isPara : isBodyContainer;
-      var ancestors = listAncestor(point.node, pred);
-      var topAncestor = list.last(ancestors) || point.node;
-
-      var splitRoot, container;
-      if (pred(topAncestor)) {
-        splitRoot = ancestors[ancestors.length - 2];
-        container = topAncestor;
-      } else {
-        splitRoot = topAncestor;
-        container = splitRoot.parentNode;
-      }
-
-      // if splitRoot is exists, split with splitTree
-      var pivot = splitRoot && splitTree(splitRoot, point, {
-        isSkipPaddingBlankHTML: isInline,
-        isNotSplitEdgePoint: isInline
-      });
-
-      // if container is point.node, find pivot with point.offset
-      if (!pivot && container === point.node) {
-        pivot = point.node.childNodes[point.offset];
-      }
-
-      return {
-        rightNode: pivot,
-        container: container
-      };
-    };
-
-    var create = function (nodeName) {
-      return document.createElement(nodeName);
-    };
-
-    var createText = function (text) {
-      return document.createTextNode(text);
-    };
-
-    /**
-     * @method remove
-     *
-     * remove node, (isRemoveChild: remove child or not)
-     *
-     * @param {Node} node
-     * @param {Boolean} isRemoveChild
-     */
-    var remove = function (node, isRemoveChild) {
-      if (!node || !node.parentNode) { return; }
-      if (node.removeNode) { return node.removeNode(isRemoveChild); }
-
-      var parent = node.parentNode;
-      if (!isRemoveChild) {
-        var nodes = [];
-        var i, len;
-        for (i = 0, len = node.childNodes.length; i < len; i++) {
-          nodes.push(node.childNodes[i]);
-        }
-
-        for (i = 0, len = nodes.length; i < len; i++) {
-          parent.insertBefore(nodes[i], node);
-        }
-      }
-
-      parent.removeChild(node);
-    };
-
-    /**
-     * @method removeWhile
-     *
-     * @param {Node} node
-     * @param {Function} pred
-     */
-    var removeWhile = function (node, pred) {
-      while (node) {
-        if (isEditable(node) || !pred(node)) {
-          break;
-        }
-
-        var parent = node.parentNode;
-        remove(node);
-        node = parent;
-      }
-    };
-
-    /**
-     * @method replace
-     *
-     * replace node with provided nodeName
-     *
-     * @param {Node} node
-     * @param {String} nodeName
-     * @return {Node} - new node
-     */
-    var replace = function (node, nodeName) {
-      if (node.nodeName.toUpperCase() === nodeName.toUpperCase()) {
-        return node;
-      }
-
-      var newNode = create(nodeName);
-
-      if (node.style.cssText) {
-        newNode.style.cssText = node.style.cssText;
-      }
-
-      appendChildNodes(newNode, list.from(node.childNodes));
-      insertAfter(newNode, node);
-      remove(node);
-
-      return newNode;
-    };
-
-    var isTextarea = makePredByNodeName('TEXTAREA');
-
-    /**
-     * @param {jQuery} $node
-     * @param {Boolean} [stripLinebreaks] - default: false
-     */
-    var value = function ($node, stripLinebreaks) {
-      var val = isTextarea($node[0]) ? $node.val() : $node.html();
-      if (stripLinebreaks) {
-        return val.replace(/[\n\r]/g, '');
-      }
-      return val;
-    };
-
-    /**
-     * @method html
-     *
-     * get the HTML contents of node
-     *
-     * @param {jQuery} $node
-     * @param {Boolean} [isNewlineOnBlock]
-     */
-    var html = function ($node, isNewlineOnBlock) {
-      var markup = value($node);
-
-      if (isNewlineOnBlock) {
-        var regexTag = /<(\/?)(\b(?!!)[^>\s]*)(.*?)(\s*\/?>)/g;
-        markup = markup.replace(regexTag, function (match, endSlash, name) {
-          name = name.toUpperCase();
-          var isEndOfInlineContainer = /^DIV|^TD|^TH|^P|^LI|^H[1-7]/.test(name) &&
-                                       !!endSlash;
-          var isBlockNode = /^BLOCKQUOTE|^TABLE|^TBODY|^TR|^HR|^UL|^OL/.test(name);
-
-          return match + ((isEndOfInlineContainer || isBlockNode) ? '\n' : '');
-        });
-        markup = $.trim(markup);
-      }
-
-      return markup;
-    };
-
-    var posFromPlaceholder = function (placeholder) {
-      var $placeholder = $(placeholder);
-      var pos = $placeholder.offset();
-      var height = $placeholder.outerHeight(true); // include margin
-
-      return {
-        left: pos.left,
-        top: pos.top + height
-      };
-    };
-
-    var attachEvents = function ($node, events) {
-      Object.keys(events).forEach(function (key) {
-        $node.on(key, events[key]);
-      });
-    };
-
-    var detachEvents = function ($node, events) {
-      Object.keys(events).forEach(function (key) {
-        $node.off(key, events[key]);
-      });
-    };
-
-    return {
-      /** @property {String} NBSP_CHAR */
-      NBSP_CHAR: NBSP_CHAR,
-      /** @property {String} ZERO_WIDTH_NBSP_CHAR */
-      ZERO_WIDTH_NBSP_CHAR: ZERO_WIDTH_NBSP_CHAR,
-      /** @property {String} blank */
-      blank: blankHTML,
-      /** @property {String} emptyPara */
-      emptyPara: '<p>' + blankHTML + '</p>',
-      makePredByNodeName: makePredByNodeName,
-      isEditable: isEditable,
-      isControlSizing: isControlSizing,
-      isText: isText,
-      isElement: isElement,
-      isVoid: isVoid,
-      isPara: isPara,
-      isPurePara: isPurePara,
-      isHeading: isHeading,
-      isInline: isInline,
-      isBlock: func.not(isInline),
-      isBodyInline: isBodyInline,
-      isBody: isBody,
-      isParaInline: isParaInline,
-      isPre: isPre,
-      isList: isList,
-      isTable: isTable,
-      isCell: isCell,
-      isBlockquote: isBlockquote,
-      isBodyContainer: isBodyContainer,
-      isAnchor: isAnchor,
-      isDiv: makePredByNodeName('DIV'),
-      isLi: isLi,
-      isBR: makePredByNodeName('BR'),
-      isSpan: makePredByNodeName('SPAN'),
-      isB: makePredByNodeName('B'),
-      isU: makePredByNodeName('U'),
-      isS: makePredByNodeName('S'),
-      isI: makePredByNodeName('I'),
-      isImg: makePredByNodeName('IMG'),
-      isTextarea: isTextarea,
-      isEmpty: isEmpty,
-      isEmptyAnchor: func.and(isAnchor, isEmpty),
-      isClosestSibling: isClosestSibling,
-      withClosestSiblings: withClosestSiblings,
-      nodeLength: nodeLength,
-      isLeftEdgePoint: isLeftEdgePoint,
-      isRightEdgePoint: isRightEdgePoint,
-      isEdgePoint: isEdgePoint,
-      isLeftEdgeOf: isLeftEdgeOf,
-      isRightEdgeOf: isRightEdgeOf,
-      isLeftEdgePointOf: isLeftEdgePointOf,
-      isRightEdgePointOf: isRightEdgePointOf,
-      prevPoint: prevPoint,
-      nextPoint: nextPoint,
-      isSamePoint: isSamePoint,
-      isVisiblePoint: isVisiblePoint,
-      prevPointUntil: prevPointUntil,
-      nextPointUntil: nextPointUntil,
-      isCharPoint: isCharPoint,
-      walkPoint: walkPoint,
-      ancestor: ancestor,
-      singleChildAncestor: singleChildAncestor,
-      listAncestor: listAncestor,
-      lastAncestor: lastAncestor,
-      listNext: listNext,
-      listPrev: listPrev,
-      listDescendant: listDescendant,
-      commonAncestor: commonAncestor,
-      wrap: wrap,
-      insertAfter: insertAfter,
-      appendChildNodes: appendChildNodes,
-      position: position,
-      hasChildren: hasChildren,
-      makeOffsetPath: makeOffsetPath,
-      fromOffsetPath: fromOffsetPath,
-      splitTree: splitTree,
-      splitPoint: splitPoint,
-      create: create,
-      createText: createText,
-      remove: remove,
-      removeWhile: removeWhile,
-      replace: replace,
-      html: html,
-      value: value,
-      posFromPlaceholder: posFromPlaceholder,
-      attachEvents: attachEvents,
-      detachEvents: detachEvents
-    };
-  })();
-
-  return dom;
-});
->>>>>>> dfed78fd
+};