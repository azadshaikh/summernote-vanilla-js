--- conflicted
+++ resolved
@@ -589,7 +589,7 @@
     {
       node = nextTextNode;
       offset = 0;
-    } 
+    }
     else
     {
       node = point.node.parentNode;
@@ -616,10 +616,8 @@
   };
 }
 
-<<<<<<< HEAD
-
-/**
- * returns next boundaryPoint with empty node 
+/**
+ * returns next boundaryPoint with empty node
  *
  * @param {BoundaryPoint} point
  * @param {Boolean} isSkipInnerOffset
@@ -672,17 +670,17 @@
     node: node,
     offset: offset,
   };
-=======
+}
+
 /*
 * returns the next Text node index or 0 if not found.
 */
 function getNextTextNode(actual) {
   if(!actual.nextSibling) return undefined;
   if(actual.parent !== actual.nextSibling.parent) return undefined;
-  
+
   if(isText(actual.nextSibling) ) return actual.nextSibling;
   else return getNextTextNode(actual.nextSibling);
->>>>>>> e0d480f7
 }
 
 /**
