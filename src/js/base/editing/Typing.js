--- conflicted
+++ resolved
@@ -10,9 +10,10 @@
  *
  */
 export default class Typing {
-  constructor() {
+  constructor(context) {
     // a Bullet instance to toggle lists off
     this.bullet = new Bullet();
+    this.options = context.options;
   }
 
   /**
@@ -21,50 +22,28 @@
    * @param {WrappedRange} rng
    * @param {Number} tabsize
    */
-<<<<<<< HEAD
   insertTab(rng, tabsize) {
     const tab = dom.createText(new Array(tabsize + 1).join(dom.NBSP_CHAR));
     rng = rng.deleteContents();
     rng.insertNode(tab, true);
-=======
-  var Typing = function (context) {
-
-    var bullet = new Bullet(), // a Bullet instance to toggle lists off
-        options = $.extend({ blockquoteBreakingLevel: 2 }, context && context.options); // Break all levels by default
-
-    /**
-     * insert tab
-     *
-     * @param {jQuery} $editable
-     * @param {WrappedRange} rng
-     * @param {Number} tabsize
-     */
-    this.insertTab = function ($editable, rng, tabsize) {
-      var tab = dom.createText(new Array(tabsize + 1).join(dom.NBSP_CHAR));
-      rng = rng.deleteContents();
-      rng.insertNode(tab, true);
->>>>>>> dfed78fd
 
     rng = range.create(tab, tabsize);
     rng.select();
   }
 
-<<<<<<< HEAD
   /**
    * insert paragraph
+   *
+   * @param {jQuery} $editable
+   * @param {WrappedRange} rng Can be used in unit tests to "mock" the range
+   *
+   * blockquoteBreakingLevel
+   *   0 - No break, the new paragraph remains inside the quote
+   *   1 - Break the first blockquote in the ancestors list
+   *   2 - Break all blockquotes, so that the new paragraph is not quoted (this is the default)
    */
-  insertParagraph(editable) {
-    let rng = range.create(editable);
-=======
-    /**
-     * insert paragraph
-     *
-     * @param {jQuery} $editable
-     * @param {WrappedRange} rng Can be used in unit tests to "mock" the range
-     */
-    this.insertParagraph = function ($editable, rng) {
-      rng = rng || range.create();
->>>>>>> dfed78fd
+  insertParagraph(editable, rng) {
+    rng = rng || range.create(editable);
 
     // deleteContents on range.
     rng = rng.deleteContents();
@@ -72,7 +51,6 @@
     // Wrap range if it needs to be wrapped by paragraph
     rng = rng.wrapBodyInlineWithPara();
 
-<<<<<<< HEAD
     // finding paragraph
     const splitRoot = dom.ancestor(rng.sc, dom.isPara);
 
@@ -84,80 +62,43 @@
         // toogle UL/OL and escape
         this.bullet.toggleList(splitRoot.parentNode.nodeName);
         return;
-      // if it is an empty line with para on blockquote
-      } else if (dom.isEmpty(splitRoot) && dom.isPara(splitRoot) && dom.isBlockquote(splitRoot.parentNode)) {
-        // escape blockquote
-        dom.insertAfter(splitRoot, splitRoot.parentNode);
-        nextPara = splitRoot;
-      // if new line has content (not a line break)
       } else {
-        nextPara = dom.splitTree(splitRoot, rng.getStartPoint());
+        let blockquote = null;
+        if (this.options.blockquoteBreakingLevel === 1) {
+          blockquote = dom.ancestor(splitRoot, dom.isBlockquote);
+        } else if (this.options.blockquoteBreakingLevel === 2) {
+          blockquote = dom.lastAncestor(splitRoot, dom.isBlockquote);
+        }
 
-        let emptyAnchors = dom.listDescendant(splitRoot, dom.isEmptyAnchor);
-        emptyAnchors = emptyAnchors.concat(dom.listDescendant(nextPara, dom.isEmptyAnchor));
+        if (blockquote) {
+          // We're inside a blockquote and options ask us to break it
+          nextPara = $(dom.emptyPara)[0];
+          // If the split is right before a <br>, remove it so that there's no "empty line"
+          // after the split in the new blockquote created
+          if (dom.isRightEdgePoint(rng.getStartPoint()) && dom.isBR(rng.sc.nextSibling)) {
+            $(rng.sc.nextSibling).remove();
+          }
+          const split = dom.splitTree(blockquote, rng.getStartPoint(), { isDiscardEmptySplits: true });
+          if (split) {
+            split.parentNode.insertBefore(nextPara, split);
+          } else {
+            dom.insertAfter(nextPara, blockquote); // There's no split if we were at the end of the blockquote
+          }
+        } else {
+          nextPara = dom.splitTree(splitRoot, rng.getStartPoint());
 
-        $.each(emptyAnchors, (idx, anchor) => {
-          dom.remove(anchor);
-        });
+          // not a blockquote, just insert the paragraph
+          let emptyAnchors = dom.listDescendant(splitRoot, dom.isEmptyAnchor);
+          emptyAnchors = emptyAnchors.concat(dom.listDescendant(nextPara, dom.isEmptyAnchor));
 
-        // replace empty heading, pre or custom-made styleTag with P tag
-        if ((dom.isHeading(nextPara) || dom.isPre(nextPara) || dom.isCustomStyleTag(nextPara)) && dom.isEmpty(nextPara)) {
-          nextPara = dom.replace(nextPara, 'p');
-=======
-      var splitRoot = dom.ancestor(rng.sc, dom.isPara), // finding paragraph
-          nextPara,
-          blockquoteBreakingLevel = options.blockquoteBreakingLevel;
+          $.each(emptyAnchors, (idx, anchor) => {
+            dom.remove(anchor);
+          });
 
-      // on paragraph: split paragraph
-      if (splitRoot) {
-        // if it is an empty line with li
-        if (dom.isEmpty(splitRoot) && dom.isLi(splitRoot)) {
-          // toogle UL/OL and escape
-          bullet.toggleList(splitRoot.parentNode.nodeName);
-          return;
-        } else {
-          var blockquote = null;
-
-          if (blockquoteBreakingLevel === 1) {
-            blockquote = dom.ancestor(splitRoot, dom.isBlockquote);
-          } else if (blockquoteBreakingLevel === 2) {
-            blockquote = dom.lastAncestor(splitRoot, dom.isBlockquote);
+          // replace empty heading, pre or custom-made styleTag with P tag
+          if ((dom.isHeading(nextPara) || dom.isPre(nextPara) || dom.isCustomStyleTag(nextPara)) && dom.isEmpty(nextPara)) {
+            nextPara = dom.replace(nextPara, 'p');
           }
-
-          // We're inside a blockquote and options ask us to break it
-          if (blockquote) {
-            nextPara = $(dom.emptyPara)[0];
-
-            // If the split is right before a <br>, remove it so that there's no "empty line"
-            // after the split in the new blockquote created
-            if (dom.isRightEdgePoint(rng.getStartPoint()) && dom.isBR(rng.sc.nextSibling)) {
-              $(rng.sc.nextSibling).remove();
-            }
-
-            var split = dom.splitTree(blockquote, rng.getStartPoint(), { isDiscardEmptySplits: true });
-
-            if (split) {
-              split.parentNode.insertBefore(nextPara, split);
-            } else {
-              dom.insertAfter(nextPara, blockquote); // There's no split if we were at the end of the blockquote
-            }
-          // not a blockquote, just insert the paragraph
-          } else {
-            nextPara = dom.splitTree(splitRoot, rng.getStartPoint());
-
-            var emptyAnchors = dom.listDescendant(splitRoot, dom.isEmptyAnchor);
-            emptyAnchors = emptyAnchors.concat(dom.listDescendant(nextPara, dom.isEmptyAnchor));
-
-            $.each(emptyAnchors, function (idx, anchor) {
-              dom.remove(anchor);
-            });
-
-            // replace empty heading or pre with P tag
-            if ((dom.isHeading(nextPara) || dom.isPre(nextPara)) && dom.isEmpty(nextPara)) {
-              nextPara = dom.replace(nextPara, 'p');
-            }
-          }
->>>>>>> dfed78fd
         }
       }
     // no paragraph: insert empty paragraph
