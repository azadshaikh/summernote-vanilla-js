--- conflicted
+++ resolved
@@ -6,14 +6,8 @@
   'summernote/base/module/Fullscreen',
   'summernote/jui/module/Toolbar',
   'summernote/jui/module/LinkDialog',
-<<<<<<< HEAD
-  'summernote/jui/module/ImageDialog',
-  'summernote/jui/module/Fullscreen'
-], function (ui, Editor, Codeview, Toolbar, Statusbar, LinkDialog, ImageDialog, Fullscreen) {
-=======
   'summernote/jui/module/ImageDialog'
 ], function (ui, Editor, Codeview, Statusbar, Fullscreen, Toolbar, LinkDialog, ImageDialog) {
->>>>>>> ae543650
   var settings = {
     version: '@VERSION',
     ui: ui,
