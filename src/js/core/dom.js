define(['core/func', 'core/list', 'core/agent'], function (func, list, agent) {
  /**
   * Dom functions
   */
  var dom = (function () {
    /**
     * returns whether node is `note-editable` or not.
     *
     * @param {Element} node
     * @return {Boolean}
     */
    var isEditable = function (node) {
      return node && $(node).hasClass('note-editable');
    };
  
    var isControlSizing = function (node) {
      return node && $(node).hasClass('note-control-sizing');
    };

    /**
     * build layoutInfo from $editor(.note-editor)
     *
     * @param {jQuery} $editor
     * @return {Object}
     */
    var buildLayoutInfo = function ($editor) {
      var makeFinder = function (sClassName) {
        return function () { return $editor.find(sClassName); };
      };
      return {
        editor: function () { return $editor; },
        dropzone: makeFinder('.note-dropzone'),
        toolbar: makeFinder('.note-toolbar'),
        editable: makeFinder('.note-editable'),
        codable: makeFinder('.note-codable'),
        statusbar: makeFinder('.note-statusbar'),
        popover: makeFinder('.note-popover'),
        handle: makeFinder('.note-handle'),
        dialog: makeFinder('.note-dialog')
      };
    };

    /**
     * returns predicate which judge whether nodeName is same
     * @param {String} sNodeName
     */
    var makePredByNodeName = function (sNodeName) {
      // nodeName is always uppercase.
      return function (node) {
        return node && node.nodeName === sNodeName;
      };
    };

    /**
     * returns predicate which judge whether contains className
     */
    var makePredByClassName = function (sClassName) {
      // nodeName of element is always uppercase.
      return function (node) {
        return node && $(node).hasClass(sClassName);
      };
    };
  
    var isPara = function (node) {
      // Chrome(v31.0), FF(v25.0.1) use DIV for paragraph
      return node && /^DIV|^P|^LI|^H[1-7]/.test(node.nodeName);
    };
  
    var isList = function (node) {
      return node && /^UL|^OL/.test(node.nodeName);
    };
<<<<<<< HEAD

    var isCell = function (node) {
      return node && /^TD|^TH/.test(node.nodeName);
    };
  
    // returns whether node is `note-editable` or not.
    var isEditable = makePredByClassName('note-editable');
    // returns whether node is `note-control-sizing` or not.
    var isControlSizing = makePredByClassName('note-control-sizing');

=======
  
>>>>>>> 8a61435f
    /**
     * find nearest ancestor predicate hit
     *
     * @param {Element} node
     * @param {Function} pred - predicate function
     */
    var ancestor = function (node, pred) {
      while (node) {
        if (pred(node)) { return node; }
        if (isEditable(node)) { break; }

        node = node.parentNode;
      }
      return null;
    };
  
    /**
     * returns new array of ancestor nodes (until predicate hit).
     *
     * @param {Element} node
     * @param {Function} [optional] pred - predicate function
     */
    var listAncestor = function (node, pred) {
      pred = pred || func.fail;
  
      var aAncestor = [];
      ancestor(node, function (el) {
        aAncestor.push(el);
        return pred(el);
      });
      return aAncestor;
    };
  
    /**
     * returns common ancestor node between two nodes.
     *
     * @param {Element} nodeA
     * @param {Element} nodeB
     */
    var commonAncestor = function (nodeA, nodeB) {
      var aAncestor = listAncestor(nodeA);
      for (var n = nodeB; n; n = n.parentNode) {
        if ($.inArray(n, aAncestor) > -1) { return n; }
      }
      return null; // difference document area
    };
  
    /**
     * listing all Nodes between two nodes.
     * FIXME: nodeA and nodeB must be sorted, use comparePoints later.
     *
     * @param {Element} nodeA
     * @param {Element} nodeB
     */
    var listBetween = function (nodeA, nodeB) {
      var aNode = [];
  
      var bStart = false, bEnd = false;
      var fnWalk = function (node) {
        if (!node) { return; } // traverse fisnish
        if (node === nodeA) { bStart = true; } // start point
        if (bStart && !bEnd) { aNode.push(node); } // between
        if (node === nodeB) { bEnd = true; return; } // end point
  
        for (var idx = 0, sz = node.childNodes.length; idx < sz; idx++) {
          fnWalk(node.childNodes[idx]);
        }
      };
  
      fnWalk(commonAncestor(nodeA, nodeB)); // DFS with commonAcestor.
      return aNode;
    };
  
    /**
     * listing all previous siblings (until predicate hit).
     * @param {Element} node
     * @param {Function} [optional] pred - predicate function
     */
    var listPrev = function (node, pred) {
      pred = pred || func.fail;
  
      var aNext = [];
      while (node) {
        aNext.push(node);
        if (pred(node)) { break; }
        node = node.previousSibling;
      }
      return aNext;
    };
  
    /**
     * listing next siblings (until predicate hit).
     *
     * @param {Element} node
     * @param {Function} pred [optional] - predicate function
     */
    var listNext = function (node, pred) {
      pred = pred || func.fail;
  
      var aNext = [];
      while (node) {
        aNext.push(node);
        if (pred(node)) { break; }
        node = node.nextSibling;
      }
      return aNext;
    };
  
    /**
     * insert node after preceding
     *
     * @param {Element} node
     * @param {Element} preceding - predicate function
     */
    var insertAfter = function (node, preceding) {
      var next = preceding.nextSibling, parent = preceding.parentNode;
      if (next) {
        parent.insertBefore(node, next);
      } else {
        parent.appendChild(node);
      }
      return node;
    };
  
    /**
     * append elements.
     *
     * @param {Element} node
     * @param {Collection} aChild
     */
    var appends = function (node, aChild) {
      $.each(aChild, function (idx, child) {
        node.appendChild(child);
      });
      return node;
    };
  
    var isText = makePredByNodeName('#text');
  
    /**
     * returns #text's text size or element's childNodes size
     *
     * @param {Element} node
     */
    var length = function (node) {
      if (isText(node)) { return node.nodeValue.length; }
      return node.childNodes.length;
    };
  
    /**
     * returns offset from parent.
     *
     * @param {Element} node
     */
    var position = function (node) {
      var offset = 0;
      while ((node = node.previousSibling)) { offset += 1; }
      return offset;
    };
  
    /**
     * return offsetPath(array of offset) from ancestor
     *
     * @param {Element} ancestor - ancestor node
     * @param {Element} node
     */
    var makeOffsetPath = function (ancestor, node) {
      var aAncestor = list.initial(listAncestor(node, func.eq(ancestor)));
      return $.map(aAncestor, position).reverse();
    };
  
    /**
     * return element from offsetPath(array of offset)
     *
     * @param {Element} ancestor - ancestor node
     * @param {array} aOffset - offsetPath
     */
    var fromOffsetPath = function (ancestor, aOffset) {
      var current = ancestor;
      for (var i = 0, sz = aOffset.length; i < sz; i++) {
        current = current.childNodes[aOffset[i]];
      }
      return current;
    };
  
    /**
     * split element or #text
     *
     * @param {Element} node
     * @param {Number} offset
     */
    var splitData = function (node, offset) {
      if (offset === 0) { return node; }
      if (offset >= length(node)) { return node.nextSibling; }
  
      // splitText
      if (isText(node)) { return node.splitText(offset); }
  
      // splitElement
      var child = node.childNodes[offset];
      node = insertAfter(node.cloneNode(false), node);
      return appends(node, listNext(child));
    };
  
    /**
     * split dom tree by boundaryPoint(pivot and offset)
     *
     * @param {Element} root
     * @param {Element} pivot - this will be boundaryPoint's node
     * @param {Number} offset - this will be boundaryPoint's offset
     */
    var split = function (root, pivot, offset) {
      var aAncestor = listAncestor(pivot, func.eq(root));
      if (aAncestor.length === 1) { return splitData(pivot, offset); }
      return aAncestor.reduce(function (node, parent) {
        var clone = parent.cloneNode(false);
        insertAfter(clone, parent);
        if (node === pivot) {
          node = splitData(node, offset);
        }
        appends(clone, listNext(node));
        return clone;
      });
    };
  
    /**
     * remove node, (bRemoveChild: remove child or not)
     * @param {Element} node
     * @param {Boolean} bRemoveChild
     */
    var remove = function (node, bRemoveChild) {
      if (!node || !node.parentNode) { return; }
      if (node.removeNode) { return node.removeNode(bRemoveChild); }
  
      var elParent = node.parentNode;
      if (!bRemoveChild) {
        var aNode = [];
        var i, sz;
        for (i = 0, sz = node.childNodes.length; i < sz; i++) {
          aNode.push(node.childNodes[i]);
        }
  
        for (i = 0, sz = aNode.length; i < sz; i++) {
          elParent.insertBefore(aNode[i], node);
        }
      }
  
      elParent.removeChild(node);
    };
  
    var html = function ($node) {
      return dom.isTextarea($node[0]) ? $node.val() : $node.html();
    };
  
    return {
      blank: agent.bMSIE ? '&nbsp;' : '<br/>',
      emptyPara: '<p><br/></p>',
      isEditable: isEditable,
      isControlSizing: isControlSizing,
      buildLayoutInfo: buildLayoutInfo,
      isText: isText,
      isPara: isPara,
      isList: isList,
<<<<<<< HEAD
      isEditable: isEditable,
      isControlSizing: isControlSizing,
      isCell: isCell,
=======
>>>>>>> 8a61435f
      isAnchor: makePredByNodeName('A'),
      isDiv: makePredByNodeName('DIV'),
      isLi: makePredByNodeName('LI'),
      isSpan: makePredByNodeName('SPAN'),
      isB: makePredByNodeName('B'),
      isU: makePredByNodeName('U'),
      isS: makePredByNodeName('S'),
      isI: makePredByNodeName('I'),
      isImg: makePredByNodeName('IMG'),
      isTextarea: makePredByNodeName('TEXTAREA'),
      isTable: makePredByNodeName('TABLE'),
      ancestor: ancestor,
      listAncestor: listAncestor,
      listNext: listNext,
      listPrev: listPrev,
      commonAncestor: commonAncestor,
      listBetween: listBetween,
      insertAfter: insertAfter,
      position: position,
      makeOffsetPath: makeOffsetPath,
      fromOffsetPath: fromOffsetPath,
      split: split,
      remove: remove,
      html: html
    };
  })();

  return dom;
});<|MERGE_RESOLUTION|>--- conflicted
+++ resolved
@@ -50,16 +50,6 @@
         return node && node.nodeName === sNodeName;
       };
     };
-
-    /**
-     * returns predicate which judge whether contains className
-     */
-    var makePredByClassName = function (sClassName) {
-      // nodeName of element is always uppercase.
-      return function (node) {
-        return node && $(node).hasClass(sClassName);
-      };
-    };
   
     var isPara = function (node) {
       // Chrome(v31.0), FF(v25.0.1) use DIV for paragraph
@@ -69,20 +59,11 @@
     var isList = function (node) {
       return node && /^UL|^OL/.test(node.nodeName);
     };
-<<<<<<< HEAD
 
     var isCell = function (node) {
       return node && /^TD|^TH/.test(node.nodeName);
     };
   
-    // returns whether node is `note-editable` or not.
-    var isEditable = makePredByClassName('note-editable');
-    // returns whether node is `note-control-sizing` or not.
-    var isControlSizing = makePredByClassName('note-control-sizing');
-
-=======
-  
->>>>>>> 8a61435f
     /**
      * find nearest ancestor predicate hit
      *
@@ -141,18 +122,19 @@
       var aNode = [];
   
       var bStart = false, bEnd = false;
-      var fnWalk = function (node) {
+
+      // DFS(depth first search) with commonAcestor.
+      (function fnWalk(node) {
         if (!node) { return; } // traverse fisnish
         if (node === nodeA) { bStart = true; } // start point
         if (bStart && !bEnd) { aNode.push(node); } // between
         if (node === nodeB) { bEnd = true; return; } // end point
-  
+
         for (var idx = 0, sz = node.childNodes.length; idx < sz; idx++) {
           fnWalk(node.childNodes[idx]);
         }
-      };
-  
-      fnWalk(commonAncestor(nodeA, nodeB)); // DFS with commonAcestor.
+      })(commonAncestor(nodeA, nodeB));
+  
       return aNode;
     };
   
@@ -177,7 +159,7 @@
      * listing next siblings (until predicate hit).
      *
      * @param {Element} node
-     * @param {Function} pred [optional] - predicate function
+     * @param {Function} [pred] - predicate function
      */
     var listNext = function (node, pred) {
       pred = pred || func.fail;
@@ -189,6 +171,30 @@
         node = node.nextSibling;
       }
       return aNext;
+    };
+
+    /**
+     * listing descendant nodes
+     *
+     * @param {Element} node
+     * @param {Function} [pred] - predicate function
+     */
+    var listDescendant = function (node, pred) {
+      var aDescendant = [];
+      pred = pred || func.ok;
+
+      // start DFS(depth first search) with node
+      (function fnWalk(current) {
+        console.log(current);
+        if (node !== current && pred(current)) {
+          aDescendant.push(current);
+        }
+        for (var idx = 0, sz = current.childNodes.length; idx < sz; idx++) {
+          fnWalk(current.childNodes[idx]);
+        }
+      })(node);
+
+      return aDescendant;
     };
   
     /**
@@ -346,12 +352,8 @@
       isText: isText,
       isPara: isPara,
       isList: isList,
-<<<<<<< HEAD
-      isEditable: isEditable,
-      isControlSizing: isControlSizing,
+      isTable: makePredByNodeName('TABLE'),
       isCell: isCell,
-=======
->>>>>>> 8a61435f
       isAnchor: makePredByNodeName('A'),
       isDiv: makePredByNodeName('DIV'),
       isLi: makePredByNodeName('LI'),
@@ -362,11 +364,11 @@
       isI: makePredByNodeName('I'),
       isImg: makePredByNodeName('IMG'),
       isTextarea: makePredByNodeName('TEXTAREA'),
-      isTable: makePredByNodeName('TABLE'),
       ancestor: ancestor,
       listAncestor: listAncestor,
       listNext: listNext,
       listPrev: listPrev,
+      listDescendant: listDescendant,
       commonAncestor: commonAncestor,
       listBetween: listBetween,
       insertAfter: insertAfter,
