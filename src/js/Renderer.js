--- conflicted
+++ resolved
@@ -564,11 +564,7 @@
 
         var body = '<div class="form-group row-fluid note-group-select-from-files">' +
                      '<label>' + lang.image.selectFromFiles + '</label>' +
-<<<<<<< HEAD
-                     '<input class="note-image-input form-control" type="file" name="files" accept="image/*" />' +
-=======
-                     '<input class="note-image-input" type="file" name="files" accept="image/*" multiple="multiple" />' +
->>>>>>> c71be4c4
+                     '<input class="note-image-input form-control" type="file" name="files" accept="image/*" multiple="multiple" />' +
                      imageLimitation +
                    '</div>' +
                    '<div class="form-group row-fluid">' +
