--- conflicted
+++ resolved
@@ -62,7 +62,9 @@
 
     lang: 'en-US',
 
-<<<<<<< HEAD
+    followingToolbar: true,
+    otherStaticBar: '',
+
     // toolbar
     toolbar: [
       ['style', ['style']],
@@ -90,17 +92,6 @@
         ['delete', ['deleteRow', 'deleteCol', 'deleteTable']]
       ],
       air: [
-=======
-      // following toolbar
-      followingToolbar: true,
-      otherStaticBarClass: 'topBar',
-
-      // toolbar
-      toolbar: [
-        ['style', ['style']],
-        ['font', ['bold', 'underline', 'clear']],
-        ['fontname', ['fontname']],
->>>>>>> 18acb811
         ['color', ['color']],
         ['font', ['bold', 'underline', 'clear']],
         ['para', ['ul', 'paragraph']],
