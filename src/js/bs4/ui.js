<<<<<<< HEAD
import $ from 'jquery';
import renderer from '../base/renderer';

const editor = renderer.create('<div class="note-editor note-frame card"/>');
const toolbar = renderer.create('<div class="note-toolbar card-header"/>');
const editingArea = renderer.create('<div class="note-editing-area"/>');
const codable = renderer.create('<textarea class="note-codable"/>');
const editable = renderer.create('<div class="note-editable card-block" contentEditable="true"/>');
const statusbar = renderer.create([
  '<div class="note-statusbar">',
  '  <div class="note-resizebar">',
  '    <div class="note-icon-bar"/>',
  '    <div class="note-icon-bar"/>',
  '    <div class="note-icon-bar"/>',
  '  </div>',
  '</div>'
].join(''));

const airEditor = renderer.create('<div class="note-editor"/>');
const airEditable = renderer.create('<div class="note-editable" contentEditable="true"/>');

const buttonGroup = renderer.create('<div class="note-btn-group btn-group">');

const dropdown = renderer.create('<div class="dropdown-menu">', function($node, options) {
  const markup = $.isArray(options.items) ? options.items.map(function(item) {
    const value = (typeof item === 'string') ? item : (item.value || '');
    const content = options.template ? options.template(item) : item;
    const option = (typeof item === 'object') ? item.option : undefined;

    const dataValue = 'data-value="' + value + '"';
    const dataOption = (option !== undefined) ? ' data-option="' + option + '"' : '';
    return '<a class="dropdown-item" href="#" ' + (dataValue + dataOption) + '>' + content + '</a>';
  }).join('') : options.items;

  $node.html(markup);
});

const dropdownButtonContents = function(contents) {
  return contents;
};

const dropdownCheck = renderer.create('<div class="dropdown-menu note-check">', function($node, options) {
  const markup = $.isArray(options.items) ? options.items.map(function(item) {
    const value = (typeof item === 'string') ? item : (item.value || '');
    const content = options.template ? options.template(item) : item;
    return '<a class="dropdown-item" href="#" data-value="' + value + '">' + icon(options.checkClassName) + ' ' + content + '</a>';
  }).join('') : options.items;
  $node.html(markup);
});

const palette = renderer.create('<div class="note-color-palette"/>', function($node, options) {
  const contents = [];
  for (let row = 0, rowSize = options.colors.length; row < rowSize; row++) {
    const eventName = options.eventName;
    const colors = options.colors[row];
    const buttons = [];
    for (let col = 0, colSize = colors.length; col < colSize; col++) {
      const color = colors[col];
      buttons.push([
        '<button type="button" class="note-color-btn"',
        'style="background-color:', color, '" ',
        'data-event="', eventName, '" ',
        'data-value="', color, '" ',
        'title="', color, '" ',
        'data-toggle="button" tabindex="-1"></button>'
      ].join(''));
    }
    contents.push('<div class="note-color-row">' + buttons.join('') + '</div>');
  }
  $node.html(contents.join(''));

  if (options.tooltip) {
    $node.find('.note-color-btn').tooltip({
      container: options.container,
      trigger: 'hover',
      placement: 'bottom'
    });
  }
});

const dialog = renderer.create('<div class="modal" aria-hidden="false" tabindex="-1"/>', function($node, options) {
  if (options.fade) {
    $node.addClass('fade');
  }
  $node.html([
    '<div class="modal-dialog">',
    '  <div class="modal-content">',
    (options.title
      ? '    <div class="modal-header">' +
    '      <h4 class="modal-title">' + options.title + '</h4>' +
    '      <button type="button" class="close" data-dismiss="modal" aria-label="Close"><span aria-hidden="true">&times;</span></button>' +
    '    </div>' : ''
    ),
    '    <div class="modal-body">' + options.body + '</div>',
    (options.footer
      ? '    <div class="modal-footer">' + options.footer + '</div>' : ''
    ),
=======
define([
  'summernote/base/renderer'
], function (renderer) {
  var editor = renderer.create('<div class="note-editor note-frame"/>');
  var toolbar = renderer.create('<div class="note-toolbar-wrapper card"><div class="note-toolbar card-header"></div></div>');
  var editingArea = renderer.create('<div class="note-editing-area"/>');
  var codable = renderer.create('<textarea class="note-codable"/>');
  var editable = renderer.create('<div class="note-editable card-block" contentEditable="true"/>');
  var statusbar = renderer.create([
    '<div class="note-statusbar">',
    '  <div class="note-resizebar">',
    '    <div class="note-icon-bar"/>',
    '    <div class="note-icon-bar"/>',
    '    <div class="note-icon-bar"/>',
>>>>>>> 18acb811
    '  </div>',
    '</div>'
  ].join(''));
});

const popover = renderer.create([
  '<div class="note-popover popover in">',
  '  <div class="arrow"/>',
  '  <div class="popover-content note-children-container"/>',
  '</div>'
].join(''), function($node, options) {
  const direction = typeof options.direction !== 'undefined' ? options.direction : 'bottom';

  $node.addClass(direction);

  if (options.hideArrow) {
    $node.find('.arrow').hide();
  }
});

const checkbox = renderer.create('<label class="custom-control custom-checkbox"></label>', function($node, options) {
  if (options.id) {
    $node.attr('for', options.id);
  }
  $node.html([
    ' <input type="checkbox" class="custom-control-input"' + (options.id ? ' id="' + options.id + '"' : ''),
    (options.checked ? ' checked' : '') + '/>',
    ' <span class="custom-control-indicator"></span>',
    ' <span class="custom-control-description">' + (options.text ? options.text : '') + '</span>',
    '</label>'
  ].join(''));
});

const icon = function(iconClassName, tagName) {
  tagName = tagName || 'i';
  return '<' + tagName + ' class="' + iconClassName + '"/>';
};

const ui = {
  editor: editor,
  toolbar: toolbar,
  editingArea: editingArea,
  codable: codable,
  editable: editable,
  statusbar: statusbar,
  airEditor: airEditor,
  airEditable: airEditable,
  buttonGroup: buttonGroup,
  dropdown: dropdown,
  dropdownButtonContents: dropdownButtonContents,
  dropdownCheck: dropdownCheck,
  palette: palette,
  dialog: dialog,
  popover: popover,
  icon: icon,
  checkbox: checkbox,
  options: {},

  button: function($node, options) {
    return renderer.create('<button type="button" class="note-btn btn btn-light btn-sm" tabindex="-1">', function($node, options) {
      if (options && options.tooltip) {
        $node.attr({
          title: options.tooltip
        }).tooltip({
          container: options.container,
          trigger: 'hover',
          placement: 'bottom'
        });
      }
    })($node, options);
  },

  toggleBtn: function($btn, isEnable) {
    $btn.toggleClass('disabled', !isEnable);
    $btn.attr('disabled', !isEnable);
  },

  toggleBtnActive: function($btn, isActive) {
    $btn.toggleClass('active', isActive);
  },

  onDialogShown: function($dialog, handler) {
    $dialog.one('shown.bs.modal', handler);
  },

  onDialogHidden: function($dialog, handler) {
    $dialog.one('hidden.bs.modal', handler);
  },

  showDialog: function($dialog) {
    $dialog.modal('show');
  },

  hideDialog: function($dialog) {
    $dialog.modal('hide');
  },

  createLayout: function($note, options) {
    const $editor = (options.airMode ? ui.airEditor([
      ui.editingArea([
        ui.airEditable()
      ])
    ]) : ui.editor([
      ui.toolbar(),
      ui.editingArea([
        ui.codable(),
        ui.editable()
      ]),
      ui.statusbar()
    ])).render();

    $editor.insertAfter($note);

    return {
      note: $note,
      editor: $editor,
      toolbar: $editor.find('.note-toolbar'),
      editingArea: $editor.find('.note-editing-area'),
      editable: $editor.find('.note-editable'),
      codable: $editor.find('.note-codable'),
      statusbar: $editor.find('.note-statusbar')
    };
  },

  removeLayout: function($note, layoutInfo) {
    $note.html(layoutInfo.editable.html());
    layoutInfo.editor.remove();
    $note.show();
  }
};

export default ui;<|MERGE_RESOLUTION|>--- conflicted
+++ resolved
@@ -1,9 +1,8 @@
-<<<<<<< HEAD
 import $ from 'jquery';
 import renderer from '../base/renderer';
 
 const editor = renderer.create('<div class="note-editor note-frame card"/>');
-const toolbar = renderer.create('<div class="note-toolbar card-header"/>');
+const toolbar = renderer.create('<div class="note-toolbar-wrapper"><div class="note-toolbar card-header"></div></div>');
 const editingArea = renderer.create('<div class="note-editing-area"/>');
 const codable = renderer.create('<textarea class="note-codable"/>');
 const editable = renderer.create('<div class="note-editable card-block" contentEditable="true"/>');
@@ -96,22 +95,6 @@
     (options.footer
       ? '    <div class="modal-footer">' + options.footer + '</div>' : ''
     ),
-=======
-define([
-  'summernote/base/renderer'
-], function (renderer) {
-  var editor = renderer.create('<div class="note-editor note-frame"/>');
-  var toolbar = renderer.create('<div class="note-toolbar-wrapper card"><div class="note-toolbar card-header"></div></div>');
-  var editingArea = renderer.create('<div class="note-editing-area"/>');
-  var codable = renderer.create('<textarea class="note-codable"/>');
-  var editable = renderer.create('<div class="note-editable card-block" contentEditable="true"/>');
-  var statusbar = renderer.create([
-    '<div class="note-statusbar">',
-    '  <div class="note-resizebar">',
-    '    <div class="note-icon-bar"/>',
-    '    <div class="note-icon-bar"/>',
-    '    <div class="note-icon-bar"/>',
->>>>>>> 18acb811
     '  </div>',
     '</div>'
   ].join(''));
