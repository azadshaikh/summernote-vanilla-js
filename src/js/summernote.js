define([
  'core/agent', 'core/dom',
  'settings',
  'EventHandler', 'Renderer'
], function (agent, dom, settings, EventHandler, Renderer) {
  // jQuery namespace for summernote
  $.summernote = $.summernote || {};

<<<<<<< HEAD
  $.extend($.summernote, {
    version: '@VERSION',
    lang: {
      'en-US': {
        font: {
          bold: 'Bold',
          italic: 'Italic',
          underline: 'Underline',
          strike: 'Strike',
          clear: 'Remove Font Style',
          height: 'Line Height',
          size: 'Font Size'
        },
        image: {
          image: 'Picture',
          insert: 'Insert Image',
          resizeFull: 'Resize Full',
          resizeHalf: 'Resize Half',
          resizeQuarter: 'Resize Quarter',
          floatLeft: 'Float Left',
          floatRight: 'Float Right',
          floatNone: 'Float None',
          dragImageHere: 'Drag an image here',
          selectFromFiles: 'Select from files',
          url: 'Image URL'
        },
        link: {
          link: 'Link',
          insert: 'Insert Link',
          unlink: 'Unlink',
          edit: 'Edit',
          textToDisplay: 'Text to display',
          url: 'To what URL should this link go?'
        },
        video: {
          video: 'Video',
          videoLink: 'Video Link',
          insert: 'Insert Video',
          url: 'Video URL?',
          providers: '(YouTube, Vimeo, Vine, Instagram, or DailyMotion)'
        },
        table: {
          table: 'Table'
        },
        hr: {
          insert: 'Insert Horizontal Rule'
        },
        style: {
          style: 'Style',
          normal: 'Normal',
          blockquote: 'Quote',
          pre: 'Code',
          h1: 'Header 1',
          h2: 'Header 2',
          h3: 'Header 3',
          h4: 'Header 4',
          h5: 'Header 5',
          h6: 'Header 6'
        },
        lists: {
          unordered: 'Unordered list',
          ordered: 'Ordered list'
        },
        options: {
          help: 'Help',
          fullscreen: 'Full Screen',
          codeview: 'Code View'
        },
        paragraph: {
          paragraph: 'Paragraph',
          outdent: 'Outdent',
          indent: 'Indent',
          left: 'Align left',
          center: 'Align center',
          right: 'Align right',
          justify: 'Justify full'
        },
        color: {
          recent: 'Recent Color',
          more: 'More Color',
          background: 'BackColor',
          foreground: 'FontColor',
          transparent: 'Transparent',
          setTransparent: 'Set transparent',
          reset: 'Reset',
          resetToDefault: 'Reset to default'
        },
        shortcut: {
          shortcuts: 'Keyboard shortcuts',
          close: 'Close',
          textFormatting: 'Text formatting',
          action: 'Action',
          paragraphFormatting: 'Paragraph formatting',
          documentStyle: 'Document Style',
          extraKeys: 'Extra shortcuts'
        },
        history: {
          undo: 'Undo',
          redo: 'Redo'
        }
      }
    }
  });
=======
  // extends default `settings`
  $.extend($.summernote, settings);

  var renderer = new Renderer();
  var eventHandler = new EventHandler();
>>>>>>> f94f1c43

  /**
   * extend jquery fn
   */
  $.fn.extend({
    /**
     * initialize summernote
     *  - create editor layout and attach Mouse and keyboard events.
     *
     * @param {Object} options
     * @returns {this}
     */
    summernote: function (options) {
      // extend default options
      options = $.extend($.summernote.options, options);

      this.each(function (idx, elHolder) {
        var $holder = $(elHolder);

        // createLayout with options
        renderer.createLayout($holder, options);

        var info = renderer.layoutInfoFromHolder($holder);
        eventHandler.attach(info, options);

        // Textarea: auto filling the code before form submit.
        if (dom.isTextarea($holder[0])) {
          $holder.closest('form').submit(function () {
            $holder.html($holder.code());
          });
        }
      });

      // focus on first editable element
      if (this.first() && options.focus) {
        var info = renderer.layoutInfoFromHolder(this.first());
        info.editable.focus();
      }

      // callback on init
      if (this.length > 0 && options.oninit) {
        options.oninit();
      }

      return this;
    },
    // 

    /**
     * get the HTML contents of note or set the HTML contents of note.
     *
     * @param {String} [sHTML] - HTML contents(optional, set)
     * @returns {this|String} - context(set) or HTML contents of note(get).
     */
    code: function (sHTML) {
      // get the HTML contents of note
      if (sHTML === undefined) {
        var $holder = this.first();
        if ($holder.length === 0) { return; }
        var info = renderer.layoutInfoFromHolder($holder);
        if (!!(info && info.editable)) {
          var bCodeview = info.editor.hasClass('codeview');
          if (bCodeview && agent.bCodeMirror) {
            info.codable.data('cmEditor').save();
          }
          return bCodeview ? info.codable.val() : info.editable.html();
        }
        return $holder.html();
      }

      // set the HTML contents of note
      this.each(function (i, elHolder) {
        var info = renderer.layoutInfoFromHolder($(elHolder));
        if (info && info.editable) { info.editable.html(sHTML); }
      });

      return this;
    },

    /**
     * destroy Editor Layout and dettach Key and Mouse Event
     * @returns {this}
     */
    destroy: function () {
      this.each(function (idx, elHolder) {
        var $holder = $(elHolder);

        var info = renderer.layoutInfoFromHolder($holder);
        if (!info || !info.editable) { return; }
        eventHandler.dettach(info);
        renderer.removeLayout($holder);
      });

      return this;
    }
  });
});<|MERGE_RESOLUTION|>--- conflicted
+++ resolved
@@ -6,117 +6,11 @@
   // jQuery namespace for summernote
   $.summernote = $.summernote || {};
 
-<<<<<<< HEAD
-  $.extend($.summernote, {
-    version: '@VERSION',
-    lang: {
-      'en-US': {
-        font: {
-          bold: 'Bold',
-          italic: 'Italic',
-          underline: 'Underline',
-          strike: 'Strike',
-          clear: 'Remove Font Style',
-          height: 'Line Height',
-          size: 'Font Size'
-        },
-        image: {
-          image: 'Picture',
-          insert: 'Insert Image',
-          resizeFull: 'Resize Full',
-          resizeHalf: 'Resize Half',
-          resizeQuarter: 'Resize Quarter',
-          floatLeft: 'Float Left',
-          floatRight: 'Float Right',
-          floatNone: 'Float None',
-          dragImageHere: 'Drag an image here',
-          selectFromFiles: 'Select from files',
-          url: 'Image URL'
-        },
-        link: {
-          link: 'Link',
-          insert: 'Insert Link',
-          unlink: 'Unlink',
-          edit: 'Edit',
-          textToDisplay: 'Text to display',
-          url: 'To what URL should this link go?'
-        },
-        video: {
-          video: 'Video',
-          videoLink: 'Video Link',
-          insert: 'Insert Video',
-          url: 'Video URL?',
-          providers: '(YouTube, Vimeo, Vine, Instagram, or DailyMotion)'
-        },
-        table: {
-          table: 'Table'
-        },
-        hr: {
-          insert: 'Insert Horizontal Rule'
-        },
-        style: {
-          style: 'Style',
-          normal: 'Normal',
-          blockquote: 'Quote',
-          pre: 'Code',
-          h1: 'Header 1',
-          h2: 'Header 2',
-          h3: 'Header 3',
-          h4: 'Header 4',
-          h5: 'Header 5',
-          h6: 'Header 6'
-        },
-        lists: {
-          unordered: 'Unordered list',
-          ordered: 'Ordered list'
-        },
-        options: {
-          help: 'Help',
-          fullscreen: 'Full Screen',
-          codeview: 'Code View'
-        },
-        paragraph: {
-          paragraph: 'Paragraph',
-          outdent: 'Outdent',
-          indent: 'Indent',
-          left: 'Align left',
-          center: 'Align center',
-          right: 'Align right',
-          justify: 'Justify full'
-        },
-        color: {
-          recent: 'Recent Color',
-          more: 'More Color',
-          background: 'BackColor',
-          foreground: 'FontColor',
-          transparent: 'Transparent',
-          setTransparent: 'Set transparent',
-          reset: 'Reset',
-          resetToDefault: 'Reset to default'
-        },
-        shortcut: {
-          shortcuts: 'Keyboard shortcuts',
-          close: 'Close',
-          textFormatting: 'Text formatting',
-          action: 'Action',
-          paragraphFormatting: 'Paragraph formatting',
-          documentStyle: 'Document Style',
-          extraKeys: 'Extra shortcuts'
-        },
-        history: {
-          undo: 'Undo',
-          redo: 'Redo'
-        }
-      }
-    }
-  });
-=======
   // extends default `settings`
   $.extend($.summernote, settings);
 
   var renderer = new Renderer();
   var eventHandler = new EventHandler();
->>>>>>> f94f1c43
 
   /**
    * extend jquery fn
