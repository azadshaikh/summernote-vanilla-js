--- conflicted
+++ resolved
@@ -106,25 +106,6 @@
     /* jshint ignore:end */
 
     /**
-<<<<<<< HEAD
-     * @param {jQuery} $editable 
-     * @param {WrappedRange} rng
-     * @param {Number} tabsize
-     */
-    var insertTab = function ($editable, rng, tabsize) {
-      var tab = dom.createText(new Array(tabsize + 1).join(dom.NBSP_CHAR));
-      rng = rng.deleteContents();
-      rng.insertNode(tab, true);
-
-      rng = range.create(tab, tabsize);
-      rng.select();
-
-      recordUndo($editable);
-    };
-
-    /**
-=======
->>>>>>> 98d43349
      * handle tab key
      *
      * @param {jQuery} $editable 
@@ -135,9 +116,10 @@
       if (rng.isCollapsed() && rng.isOnCell()) {
         table.tab(rng);
       } else {
-        recordUndo($editable);
         typing.insertTab($editable, rng, options.tabsize);
         triggerOnChange($editable);
+
+        recordUndo($editable);
       }
     };
 
@@ -157,56 +139,46 @@
      * @param {Node} $editable
      */
     this.insertParagraph = function ($editable) {
-<<<<<<< HEAD
-      var rng = range.create();
-
-      // deleteContents on range.
-      rng = rng.deleteContents();
-
-      rng = rng.wrapBodyInlineWithPara();
-
-      // find split root node: block level node
-      var splitRoot = dom.ancestor(rng.sc, dom.isPara);
-      var nextPara = dom.splitTree(splitRoot, rng.getStartPoint());
-=======
-      recordUndo($editable);
       typing.insertParagraph($editable);
       triggerOnChange($editable);
+
+      recordUndo($editable);
     };
 
     /**
      * @param {jQuery} $editable
      */
     this.insertOrderedList = function ($editable) {
-      recordUndo($editable);
       bullet.insertOrderedList($editable);
       triggerOnChange($editable);
-    };
->>>>>>> 98d43349
+
+      recordUndo($editable);
+    };
 
     /**
      * @param {jQuery} $editable
      */
     this.insertUnorderedList = function ($editable) {
-      recordUndo($editable);
       bullet.insertUnorderedList($editable);
       triggerOnChange($editable);
+
+      recordUndo($editable);
     };
 
     /**
      * @param {jQuery} $editable
      */
     this.indent = function ($editable) {
-      recordUndo($editable);
       bullet.indent($editable);
       triggerOnChange($editable);
+
+      recordUndo($editable);
     };
 
     /**
      * @param {jQuery} $editable
      */
     this.outdent = function ($editable) {
-      recordUndo($editable);
       bullet.outdent($editable);
       triggerOnChange($editable);
 
@@ -320,8 +292,6 @@
 
     this.formatPara = function ($editable) {
       this.formatBlock($editable, 'P');
-
-      recordUndo($editable);
     };
 
     /* jshint ignore:start */
@@ -362,10 +332,6 @@
      * @param {String} value
      */
     this.lineHeight = function ($editable, value) {
-<<<<<<< HEAD
-=======
-      recordUndo($editable);
->>>>>>> 98d43349
       style.stylePara(range.create(), {
         lineHeight: value
       });
