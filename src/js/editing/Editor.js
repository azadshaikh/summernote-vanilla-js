define([
  'summernote/core/agent',
  'summernote/core/func',
  'summernote/core/list',
  'summernote/core/dom',
  'summernote/core/range',
  'summernote/core/async',
  'summernote/editing/Style',
  'summernote/editing/Typing',
  'summernote/editing/Table',
  'summernote/editing/Bullet'
], function (agent, func, list, dom, range, async,
             Style, Typing, Table, Bullet) {
  /**
   * @class editing.Editor
   *
   * Editor
   *
   */
  var Editor = function () {

    var style = new Style();
    var table = new Table();
    var typing = new Typing();
    var bullet = new Bullet();

    /**
     * @method createRange
     *
     * create range
     *
     * @param {jQuery} $editable
     * @return {WrappedRange}
     */
    this.createRange = function ($editable) {
      $editable.focus();
      return range.create();
    };

    /**
     * @method saveRange
     *
     * save current range
     *
     * @param {jQuery} $editable
     * @param {Boolean} [thenCollapse=false]
     */
    this.saveRange = function ($editable, thenCollapse) {
      $editable.focus();
      $editable.data('range', range.create());
      if (thenCollapse) {
        range.create().collapse().select();
      }
    };

    /**
     * @method saveRange
     *
     * save current node list to $editable.data('childNodes')
     *
     * @param {jQuery} $editable
     */
    this.saveNode = function ($editable) {
      // copy child node reference
      var copy = [];
      for (var key  = 0, len = $editable[0].childNodes.length; key < len; key++) {
        copy.push($editable[0].childNodes[key]);
      }
      $editable.data('childNodes', copy);
    };

    /**
     * @method restoreRange
     *
     * restore lately range
     *
     * @param {jQuery} $editable
     */
    this.restoreRange = function ($editable) {
      var rng = $editable.data('range');
      if (rng) {
        rng.select();
        $editable.focus();
      }
    };

    /**
     * @method restoreNode
     *
     * restore lately node list
     *
     * @param {jQuery} $editable
     */
    this.restoreNode = function ($editable) {
      $editable.html('');
      var child = $editable.data('childNodes');
      for (var index = 0, len = child.length; index < len; index++) {
        $editable[0].appendChild(child[index]);
      }
    };
    /**
     * @method currentStyle
     *
     * current style
     *
     * @param {Node} target
     * @return {Boolean} false if range is no
     */
    this.currentStyle = function (target) {
      var rng = range.create();
      return rng ? rng.isOnEditable() && style.current(rng, target) : false;
    };

    var triggerOnBeforeChange = this.triggerOnBeforeChange = function ($editable) {
      var onBeforeChange = $editable.data('callbacks').onBeforeChange;
      if (onBeforeChange) {
        onBeforeChange($editable.html(), $editable);
      }
    };

    var triggerOnChange = this.triggerOnChange = function ($editable) {
      var onChange = $editable.data('callbacks').onChange;
      if (onChange) {
        onChange($editable.html(), $editable);
      }
    };

    /**
     * @method undo
     * undo
     * @param {jQuery} $editable
     */
    this.undo = function ($editable) {
      triggerOnBeforeChange($editable);
      $editable.data('NoteHistory').undo();
      triggerOnChange($editable);
    };

    /**
     * @method redo
     * redo
     * @param {jQuery} $editable
     */
    this.redo = function ($editable) {
      triggerOnBeforeChange($editable);
      $editable.data('NoteHistory').redo();
      triggerOnChange($editable);
    };

    /**
     * @method beforeCommand
     * before command
     * @param {jQuery} $editable
     */
    var beforeCommand = this.beforeCommand = function ($editable) {
      triggerOnBeforeChange($editable);
    };

    /**
     * @method afterCommand
     * after command
     * @param {jQuery} $editable
     */
    var afterCommand = this.afterCommand = function ($editable) {
      $editable.data('NoteHistory').recordUndo();
      triggerOnChange($editable);
    };

    /**
     * @method bold
     * @param {jQuery} $editable
     * @param {Mixed} value
     */

    /**
     * @method italic
     * @param {jQuery} $editable
     * @param {Mixed} value
     */

    /**
     * @method underline
     * @param {jQuery} $editable
     * @param {Mixed} value
     */

    /**
     * @method strikethrough
     * @param {jQuery} $editable
     * @param {Mixed} value
     */

    /**
     * @method formatBlock
     * @param {jQuery} $editable
     * @param {Mixed} value
     */

    /**
     * @method superscript
     * @param {jQuery} $editable
     * @param {Mixed} value
     */

    /**
     * @method subscript
     * @param {jQuery} $editable
     * @param {Mixed} value
     */

    /**
     * @method justifyLeft
     * @param {jQuery} $editable
     * @param {Mixed} value
     */

    /**
     * @method justifyCenter
     * @param {jQuery} $editable
     * @param {Mixed} value
     */

    /**
     * @method justifyRight
     * @param {jQuery} $editable
     * @param {Mixed} value
     */

    /**
     * @method justifyFull
     * @param {jQuery} $editable
     * @param {Mixed} value
     */

    /**
     * @method formatBlock
     * @param {jQuery} $editable
     * @param {Mixed} value
     */

    /**
     * @method removeFormat
     * @param {jQuery} $editable
     * @param {Mixed} value
     */

    /**
     * @method backColor
     * @param {jQuery} $editable
     * @param {Mixed} value
     */

    /**
     * @method foreColor
     * @param {jQuery} $editable
     * @param {Mixed} value
     */

    /**
     * @method insertHorizontalRule
     * @param {jQuery} $editable
     * @param {Mixed} value
     */

    /**
     * @method fontName
     * @param {jQuery} $editable
     * @param {Mixed} value
     */

    /* jshint ignore:start */
    // native commands(with execCommand), generate function for execCommand
    var commands = ['bold', 'italic', 'underline', 'strikethrough', 'superscript', 'subscript',
                    'justifyLeft', 'justifyCenter', 'justifyRight', 'justifyFull',
                    'formatBlock', 'removeFormat',
                    'backColor', 'foreColor', 'insertHorizontalRule', 'fontName'];

    for (var idx = 0, len = commands.length; idx < len; idx ++) {
      this[commands[idx]] = (function (sCmd) {
        return function ($editable, value) {
          beforeCommand($editable);

          document.execCommand(sCmd, false, value);

          afterCommand($editable);
        };
      })(commands[idx]);
    }
    /* jshint ignore:end */

    /**
     * @method tab
     *
     * handle tab key
     *
     * @param {jQuery} $editable
     * @param {Object} options
     */
    this.tab = function ($editable, options) {
      var rng = range.create();
      if (rng.isCollapsed() && rng.isOnCell()) {
        table.tab(rng);
      } else {
        beforeCommand($editable);
        typing.insertTab($editable, rng, options.tabsize);
        afterCommand($editable);
      }
    };

    /**
     * @method untab
     *
     * handle shift+tab key
     *
     */
    this.untab = function () {
      var rng = range.create();
      if (rng.isCollapsed() && rng.isOnCell()) {
        table.tab(rng, true);
      }
    };

    /**
     * @method insertParagraph
     *
     * insert paragraph
     *
     * @param {Node} $editable
     */
    this.insertParagraph = function ($editable) {
      beforeCommand($editable);
      typing.insertParagraph($editable);
      afterCommand($editable);
    };

    /**
     * @method insertOrderedList
     *
     * @param {jQuery} $editable
     */
    this.insertOrderedList = function ($editable) {
      beforeCommand($editable);
      bullet.insertOrderedList($editable);
      afterCommand($editable);
    };

    /**
     * @param {jQuery} $editable
     */
    this.insertUnorderedList = function ($editable) {
      beforeCommand($editable);
      bullet.insertUnorderedList($editable);
      afterCommand($editable);
    };

    /**
     * @param {jQuery} $editable
     */
    this.indent = function ($editable) {
      beforeCommand($editable);
      bullet.indent($editable);
      afterCommand($editable);
    };

    /**
     * @param {jQuery} $editable
     */
    this.outdent = function ($editable) {
      beforeCommand($editable);
      bullet.outdent($editable);
      afterCommand($editable);
    };

    /**
     * insert image
     *
     * @param {jQuery} $editable
     * @param {String} sUrl
     */
    this.insertImage = function ($editable, sUrl, filename) {
      async.createImage(sUrl, filename).then(function ($image) {
        $image.css({
          display: '',
          width: Math.min($editable.width(), $image.width())
        });
        beforeCommand($editable);
        range.create().insertNode($image[0]);
        afterCommand($editable);
      }).fail(function () {
        var callbacks = $editable.data('callbacks');
        if (callbacks.onImageUploadError) {
          callbacks.onImageUploadError();
        }
      });
    };

    /**
     * @method insertNode
     * insert node
     * @param {Node} $editable
     * @param {Node} node
     * @param {Boolean} [isInline=false]
     */
    this.insertNode = function ($editable, node, isInline) {
      beforeCommand($editable);
      range.create().insertNode(node, isInline);
      afterCommand($editable);
    };

    /**
     * insert text
     * @param {Node} $editable
     * @param {String} text
     */
    this.insertText = function ($editable, text) {
      var textNode = this.createRange($editable).insertNode(dom.createText(text), true);
      beforeCommand($editable);
      range.create(textNode, dom.nodeLength(textNode)).select();
      afterCommand($editable);
    };

    /**
     * formatBlock
     *
     * @param {jQuery} $editable
     * @param {String} tagName
     */
    this.formatBlock = function ($editable, tagName) {
      tagName = agent.isMSIE ? '<' + tagName + '>' : tagName;
      beforeCommand($editable);
      document.execCommand('FormatBlock', false, tagName);
      afterCommand($editable);
    };

    this.formatPara = function ($editable) {
      beforeCommand($editable);
      this.formatBlock($editable, 'P');
      afterCommand($editable);
    };

    /* jshint ignore:start */
    for (var idx = 1; idx <= 6; idx ++) {
      this['formatH' + idx] = function (idx) {
        return function ($editable) {
          this.formatBlock($editable, 'H' + idx);
        };
      }(idx);
    };
    /* jshint ignore:end */

    /**
     * fontsize
     * FIXME: Still buggy
     *
     * @param {jQuery} $editable
     * @param {String} value - px
     */
    this.fontSize = function ($editable, value) {
      beforeCommand($editable);

      document.execCommand('fontSize', false, 3);
      if (agent.isFF) {
        // firefox: <font size="3"> to <span style='font-size={value}px;'>, buggy
        $editable.find('font[size=3]').removeAttr('size').css('font-size', value + 'px');
      } else {
        // chrome: <span style="font-size: medium"> to <span style='font-size={value}px;'>
        $editable.find('span').filter(function () {
          return this.style.fontSize === 'medium';
        }).css('font-size', value + 'px');
      }

      afterCommand($editable);
    };

    /**
     * lineHeight
     * @param {jQuery} $editable
     * @param {String} value
     */
    this.lineHeight = function ($editable, value) {
      beforeCommand($editable);
      style.stylePara(range.create(), {
        lineHeight: value
      });
      afterCommand($editable);
    };

    /**
     * unlink
     *
     * @type command
     *
     * @param {jQuery} $editable
     */
    this.unlink = function ($editable) {
      var rng = range.create();
      if (rng.isOnAnchor()) {
        var anchor = dom.ancestor(rng.sc, dom.isAnchor);
        rng = range.createFromNode(anchor);
        rng.select();

        beforeCommand($editable);
        document.execCommand('unlink');
        afterCommand($editable);
      }
    };

    /**
     * create link (command)
     *
     * @param {jQuery} $editable
     * @param {Object} linkInfo
     * @param {Object} options
     */
    this.createLink = function ($editable, linkInfo, options) {
      var linkUrl = linkInfo.url;
      var linkText = linkInfo.text;
      var isNewWindow = linkInfo.newWindow;
      var rng = linkInfo.range;

      if (options.onCreateLink) {
        linkUrl = options.onCreateLink(linkUrl);
      }

      rng = rng.deleteContents();

      // Create a new link when there is no anchor on range.
      var anchor = rng.insertNode($('<A>' + linkText + '</A>')[0], true);
      $(anchor).attr({
        href: linkUrl,
        target: isNewWindow ? '_blank' : ''
      });

      beforeCommand($editable);
      range.createFromNode(anchor).select();
      afterCommand($editable);
    };

    /**
     * returns link info
     *
     * @return {Object}
     * @return {WrappedRange} return.range
     * @return {String} return.text
     * @return {Boolean} [return.isNewWindow=true]
     * @return {String} [return.url=""]
     */
    this.getLinkInfo = function ($editable) {
      $editable.focus();

      var rng = range.create().expand(dom.isAnchor);

      // Get the first anchor on range(for edit).
      var $anchor = $(list.head(rng.nodes(dom.isAnchor)));

      return {
        range: rng,
        text: rng.toString(),
        isNewWindow: $anchor.length ? $anchor.attr('target') === '_blank' : true,
        url: $anchor.length ? $anchor.attr('href') : ''
      };
    };

    /**
     * setting color
     *
     * @param {Node} $editable
     * @param {Object} sObjColor  color code
     * @param {String} sObjColor.foreColor foreground color
     * @param {String} sObjColor.backColor background color
     */
    this.color = function ($editable, sObjColor) {
      var oColor = JSON.parse(sObjColor);
      var foreColor = oColor.foreColor, backColor = oColor.backColor;

      beforeCommand($editable);

      if (foreColor) { document.execCommand('foreColor', false, foreColor); }
      if (backColor) { document.execCommand('backColor', false, backColor); }

      afterCommand($editable);
    };

    /**
     * insert Table
     *
     * @param {Node} $editable
     * @param {String} sDim dimension of table (ex : "5x5")
     */
    this.insertTable = function ($editable, sDim) {
      var dimension = sDim.split('x');
      beforeCommand($editable);

      var rng = range.create();
      rng = rng.deleteContents();
      rng.insertNode(table.createTable(dimension[0], dimension[1]));
      afterCommand($editable);
    };

    /**
     * float me
     *
     * @param {jQuery} $editable
     * @param {String} value
     * @param {jQuery} $target
     */
    this.floatMe = function ($editable, value, $target) {
      beforeCommand($editable);
      $target.css('float', value);
      afterCommand($editable);
    };

    /**
     * change image shape
     *
     * @param {jQuery} $editable
     * @param {String} value css class
     * @param {Node} $target
     */
    this.imageShape = function ($editable, value, $target) {
      beforeCommand($editable);

      $target.removeClass('img-rounded img-circle img-thumbnail');

      if (value) {
        $target.addClass(value);
      }

      afterCommand($editable);
    };

    /**
     * resize overlay element
     * @param {jQuery} $editable
     * @param {String} value
     * @param {jQuery} $target - target element
     */
    this.resize = function ($editable, value, $target) {
      beforeCommand($editable);

      $target.css({
        width: value * 100 + '%',
        height: ''
      });

      afterCommand($editable);
    };

    /**
     * @param {Position} pos
     * @param {jQuery} $target - target element
     * @param {Boolean} [bKeepRatio] - keep ratio
     */
    this.resizeTo = function (pos, $target, bKeepRatio) {
      var imageSize;
      if (bKeepRatio) {
        var newRatio = pos.y / pos.x;
        var ratio = $target.data('ratio');
        imageSize = {
          width: ratio > newRatio ? pos.x : pos.y / ratio,
          height: ratio > newRatio ? pos.x * ratio : pos.y
        };
      } else {
        imageSize = {
          width: pos.x,
          height: pos.y
        };
      }

      $target.css(imageSize);
    };

    /**
     * remove media object
     *
     * @param {jQuery} $editable
     * @param {String} value - dummy argument (for keep interface)
     * @param {jQuery} $target - target element
     */
    this.removeMedia = function ($editable, value, $target) {
      beforeCommand($editable);
      $target.detach();
<<<<<<< HEAD
=======

      var callbacks = $editable.data('callbacks');
      if (callbacks && callbacks.onMediaDelete) {
        callbacks.onMediaDelete($target, this, $editable);
      }

>>>>>>> 8ada4ec3
      afterCommand($editable);
    };
  };

  return Editor;
});<|MERGE_RESOLUTION|>--- conflicted
+++ resolved
@@ -680,15 +680,12 @@
     this.removeMedia = function ($editable, value, $target) {
       beforeCommand($editable);
       $target.detach();
-<<<<<<< HEAD
-=======
 
       var callbacks = $editable.data('callbacks');
       if (callbacks && callbacks.onMediaDelete) {
         callbacks.onMediaDelete($target, this, $editable);
       }
 
->>>>>>> 8ada4ec3
       afterCommand($editable);
     };
   };
