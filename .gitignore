--- conflicted
+++ resolved
@@ -41,12 +41,10 @@
 # Ignoring visual studio
 .vs
 
-<<<<<<< HEAD
 # e2e tests
 selenium-server-standalone.jar
 test/reports/
 selenium-debug.log
-=======
+
 # Ignoring rpt2_cache
-.rpt2_cache
->>>>>>> 4b6e91b0
+.rpt2_cache