--- conflicted
+++ resolved
@@ -260,30 +260,24 @@
         let $i = $para.find('i');
         dom.splitTree($para[0], { node: $i[0], offset: 1 });
 
-<<<<<<< HEAD
         expect($para.html()).to.equalsIgnoreCase('<b>b</b><u>u</u><s>strike</s><i>i</i>');
         expect($para.next().html()).to.equalsIgnoreCase('<i><br></i>');
-=======
-          helper.equalsToUpperCase($para.html(), '<b>b</b><u>u</u><s>strike</s><i>i</i>', expect);
-          helper.equalsToUpperCase($para.next().html(), '<i><br></i>', expect); // right hand side
-        });
-
-        it('should discard first split if empty and isDiscardEmptySplits=true', function () {
-          var $u = $para.find('u');
-          dom.splitTree($para[0], {node: $u[0], offset: 0 }, { isDiscardEmptySplits: true });
-
-          helper.equalsToUpperCase($para.html(), '<b>b</b>', expect);
-          helper.equalsToUpperCase($para.next().html(), '<u>u</u><s>strike</s><i>i</i>', expect); // right hand side
-        });
-
-        it('should discard second split if empty and isDiscardEmptySplits=true', function () {
-          var $u = $para.find('u');
-          dom.splitTree($para[0], {node: $u[0], offset: 1 }, { isDiscardEmptySplits: true });
-
-          helper.equalsToUpperCase($para.html(), '<b>b</b><u>u</u>', expect);
-          helper.equalsToUpperCase($para.next().html(), '<s>strike</s><i>i</i>', expect); // right hand side
-        });
->>>>>>> dfed78fd
+      });
+
+      it('should discard first split if empty and isDiscardEmptySplits=true', () => {
+        var $u = $para.find('u');
+        dom.splitTree($para[0], { node: $u[0], offset: 0 }, { isDiscardEmptySplits: true });
+
+        expect($para.html()).to.equalsIgnoreCase('<b>b</b>');
+        expect($para.next().html()).to.equalsIgnoreCase('<u>u</u><s>strike</s><i>i</i>');
+      });
+
+      it('should discard second split if empty and isDiscardEmptySplits=true', () => {
+        var $u = $para.find('u');
+        dom.splitTree($para[0], { node: $u[0], offset: 1 }, { isDiscardEmptySplits: true });
+
+        expect($para.html()).to.equalsIgnoreCase('<b>b</b><u>u</u>');
+        expect($para.next().html()).to.equalsIgnoreCase('<s>strike</s><i>i</i>');
       });
     });
 
