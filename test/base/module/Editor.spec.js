/**
 * Editor.spec.js
 * (c) 2015~ Summernote Team
 * summernote may be freely distributed under the MIT license./
 */

import chai from 'chai';
import spies from 'chai-spies';
import chaidom from '../../chaidom';
import $ from 'jquery';
import env from '../../../src/js/base/core/env';
import range from '../../../src/js/base/core/range';
import Context from '../../../src/js/base/Context';
import '../../../src/js/bs4/settings';

describe('Editor', () => {
  var expect = chai.expect;
  chai.use(spies);
  chai.use(chaidom);

  var editor, context, $editable;

  function expectContents(context, markup) {
    expect(context.layoutInfo.editable.html()).to.equalsIgnoreCase(markup);
  }

  function expectContentsChain(context, markup, next) {
    setTimeout(() => {
      expect(context.layoutInfo.editable.html()).to.equalsIgnoreCase(markup);
      next();
    }, 10);
  }

  function expectContentsAwait(context, markup, done) {
    expect(context.layoutInfo.editable.html()).await(done).to.equalsIgnoreCase(markup);
  }

  function expectToHaveBeenCalled(context, customEvent, handler) {
    const $note = context.layoutInfo.note;
    const spy = chai.spy();
    $note.on(customEvent, spy);
    handler();
    expect(spy).to.have.been.called();
  }

  beforeEach(function() {
    $('body').empty(); // important !
    var $note = $('<div><p>hello</p></div>');

    var options = $.extend({}, $.summernote.options);
    context = new Context($note, options);

    editor = context.modules.editor;
    $editable = context.layoutInfo.editable;

    // [workaround]
    //  - IE8-11 can't create range in headless mode
    if (env.isMSIE) {
      this.skip();
    }
  });

  describe('initialize', () => {
    it('should bind custom events', () => {
      [
        'keydown', 'keyup', 'blur', 'mousedown', 'mouseup',
        'scroll', 'focusin', 'focusout',
      ].forEach((eventName) => {
        expectToHaveBeenCalled(context, 'summernote.' + eventName, () => {
          $editable.trigger(eventName);
        });
      });

      expectToHaveBeenCalled(context, 'summernote.change', () => {
        editor.insertText('hello');
      });
    });
  });

  describe('undo and redo', () => {
    it('should control history', (done) => {
      editor.insertText(' world');
      setTimeout(() => {
        expectContents(context, '<p>hello world</p>');
        editor.undo();
        setTimeout(() => {
          expectContents(context, '<p>hello</p>');
          editor.redo();
          setTimeout(() => {
            expectContents(context, '<p>hello world</p>');
            done();
          }, 10);
        }, 10);
      }, 10);
    });
  });

  describe('tab', () => {
    it('should insert tab', (done) => {
      editor.tab();
      expectContentsAwait(context, '<p>hello&nbsp;&nbsp;&nbsp;&nbsp;</p>', done);
    });
  });

  describe('insertParagraph', () => {
    it('should insert paragraph', (done) => {
      editor.insertParagraph();
      setTimeout(() => {
        expectContents(context, '<p>hello</p><p><br></p>');
        editor.insertParagraph();
        setTimeout(() => {
          expectContents(context, '<p>hello</p><p><br></p><p><br></p>');
          done();
        }, 10);
      }, 10);
    });
  });

  describe('insertImage', () => {
    it('should insert image', () => {
      var source = 'data:image/png;base64,iVBORw0KGgoAAAANSUhEUgAAAAYAAAAGCAYAAADgzO9IAAAAF0lEQVQYGWP8////fwYsgAmLGFiIHhIAT+oECGHuN2UAAAAASUVORK5CYII=';
      return editor.insertImage(source, 'image').then(() => {
        expect($editable.find('img').attr('src')).to.equalsIgnoreCase(source);
      });
    });
  });

  describe('insertOrderedList and insertUnorderedList', () => {
    it('should toggle paragraph to list', (done) => {
      editor.insertOrderedList();
      expectContentsChain(context, '<ol><li>hello</li></ol>', () => {
        editor.insertUnorderedList();
        expectContentsChain(context, '<ul><li>hello</li></ul>', () => {
          editor.insertUnorderedList();
          expectContentsChain(context, '<p>hello</p>', () => {
            done();
          });
        });
      });
    });
  });

  describe('indent and outdent', () => {
    // [workaround] style is different by browser
    it('should indent and outdent paragraph', (done) => {
      editor.indent();
      expectContentsChain(context, '<p style="margin-left: 25px;">hello</p>', () => {
        editor.outdent();
        expectContentsChain(context, '<p style="">hello</p>', () => {
          done();
        });
      });
    });

    it('should indent and outdent list', (done) => {
      editor.insertOrderedList();
      expectContentsChain(context, '<ol><li>hello</li></ol>', () => {
        editor.indent();
        expectContentsChain(context, '<ol><li><ol><li>hello</li></ol></li></ol>', () => {
          editor.indent();
          expectContentsChain(context, '<ol><li><ol><li><ol><li>hello</li></ol></li></ol></li></ol>', () => {
            editor.outdent();
            expectContentsChain(context, '<ol><li><ol><li>hello</li></ol></li></ol>', () => {
              editor.outdent();
              expectContentsChain(context, '<ol><li>hello</li></ol>', () => {
                done();
              });
            });
          });
        });
      });
    });
  });

  describe('setLastRange', () => {
    it('should set last range', () => {
      document.body.click();
      editor.setLastRange();

      expect(editor.lastRange.sc).to.equal(editor.editable.lastChild);
    });

    it('should set last range without content', () => {
      context.layoutInfo.editable.html('');
      document.body.click();
      editor.setLastRange();

      expect(editor.lastRange.sc).to.equal(editor.editable);
    });    
  });



  describe('insertNode', () => {
    it('should insert node', (done) => {
      editor.insertNode($('<span> world</span>')[0]);
      expectContentsAwait(context, '<p>hello<span> world</span></p>', done);
    });

    it('should be limited', () => {
      var options = $.extend({}, $.summernote.options);
      options.maxTextLength = 5;
      context = new Context($('<div><p>hello</p></div>'), options);
      editor = context.modules.editor;

      editor.insertNode($('<span> world</span>')[0]);
      expectContents(context, '<p>hello</p>');
    });

    it('should insert node in last focus', () => {
      $editable.appendTo('body');
      context.invoke('editor.focus');

      var textNode = $editable.find('p')[0].firstChild;
      range.create(textNode, 0, textNode, 0).normalize().select();

      editor.insertNode($('<span> world</span>')[0]);
      $('body').focus();
      editor.insertNode($('<span> hello</span>')[0]);
      expectContents(context, '<p><span> world</span><span> hello</span>hello</p>');

      $editable.remove();
    });
  });

  describe('insertText', () => {
    it('should insert text', (done) => {
      editor.insertText(' world');
      expectContentsAwait(context, '<p>hello world</p>', done);
    });

    it('should be limited', (done) => {
      var options = $.extend({}, $.summernote.options);
      options.maxTextLength = 5;
      context = new Context($('<div><p>hello</p></div>'), options);
      editor = context.modules.editor;

      editor.insertText(' world');
      expectContentsAwait(context, '<p>hello</p>', done);
    });

    it('should insert text in last focus', (done) => {
      $editable.appendTo('body');
      context.invoke('editor.focus');

      var textNode = $editable.find('p')[0].firstChild;
      range.create(textNode, 0, textNode, 0).normalize().select();

      editor.insertText(' world');
      $('body').focus();
      editor.insertText(' summernote ');
      expectContentsAwait(context, '<p> world summernote hello</p>', done);

      $editable.remove();
    });
  });

  describe('pasteHTML', () => {
    it('should paste html', (done) => {
      editor.pasteHTML('<span> world</span>');
      expectContentsAwait(context, '<p>hello<span> world</span></p>', done);
    });

    it('should not call change change event more than once per paste event', () => {
      var generateLargeHtml = () => {
        var html = '<div>';
        for (var i = 0; i < 1000; i++) {
          html += '<p>HTML element #' + i + '</p>';
        }
        html += '</div>';
        return html;
      };
      var $note = context.layoutInfo.note;
      var spy = chai.spy();
      $note.on('summernote.change', spy);
      var html = generateLargeHtml();
      editor.pasteHTML(html);
      expect(spy).to.have.been.called.once;
    });

    it('should be limited', (done) => {
      var options = $.extend({}, $.summernote.options);
      options.maxTextLength = 5;
      context = new Context($('<div><p>hello</p></div>'), options);
      editor = context.modules.editor;

      editor.pasteHTML('<span> world</span>');
      expectContentsAwait(context, '<p>hello</p>', done);
    });
  });

  describe('insertHorizontalRule', () => {
<<<<<<< HEAD
    it('should insert horizontal rule', () => {
=======
    it('should insert horizontal rule without splitting tag', (done) => {
      editor.insertHorizontalRule();
      expectContentsAwait(context, '<p>hello</p><hr>', done);
    });

    it('should insert horizontal rule with splitting tag', (done) => {
      var textNode = $editable.find('p')[0].firstChild;
      var rng = range.create(textNode, 5, textNode, 5).normalize().select();
      editor.lastRange = rng;
>>>>>>> 693f4d1f
      editor.insertHorizontalRule();
      expectContentsAwait(context, '<p>hello</p><hr><p><br></p>', done);
    });
  });

  describe('insertTable', () => {
    it('should insert table', (done) => {
      var markup = [
        '<p>hello</p>',
        '<table class="table table-bordered"><tbody>',
        '<tr><td><br></td><td><br></td></tr>',
        '<tr><td><br></td><td><br></td></tr>',
        '</tbody></table>',
        '<p><br></p>'
      ].join('');
      editor.insertTable('2x2');
      expectContentsAwait(context, markup, done);
    });
  });

  describe('empty', () => {
    it('should make contents empty', (done) => {
      editor.empty();
      expect(editor.isEmpty()).await(done).to.be.true;
    });
  });

  describe('formatBlock', () => {
    it('should apply formatBlock', (done) => {
      $editable.appendTo('body');
      editor.formatBlock('h1');

      // start <p>hello</p> => <h1>hello</h1>
      expectContentsAwait(context, '<h1>hello</h1>', done);
    });

    it('should apply multi formatBlock', (done) => {
      var codes = [
        '<p><a href="http://summernote.org">hello world</a></p>',
        '<p><a href="http://summernote.org">hello world</a></p>',
        '<p><a href="http://summernote.org">hello world</a></p>',
      ];

      context.invoke('code', codes.join(''));
      $editable.appendTo('body');

      var startNode = $editable.find('p').first()[0];
      var endNode = $editable.find('p').last()[0];

      // all p tags is wrapped
      range.create(startNode, 0, endNode, 1).normalize().select();

      editor.formatBlock('h3');

      var nodeName = $editable.children()[0].nodeName;
      expect(nodeName).to.equalsIgnoreCase('h3');

      // p -> h3, p is none
      expect($editable.find('p').length).await(done).to.equals(0);
    });

    it('should apply custom className in formatBlock', (done) => {
      var $target = $('<h4 class="customH4Class" />');
      $editable.appendTo('body');
      range.createFromNode($editable.find('p')[0]).normalize().select();
      editor.formatBlock('h4', $target);

      // start <p>hello</p> => <h4 class="h4">hello</h4>
      expectContentsAwait(context, '<h4 class="customH4Class">hello</h4>', done);
    });

    it('should find exact target in formatBlock', (done) => {
      var $target = $('<a class="dropdown-item" href="#" data-value="h6" role="listitem" aria-label="h6"><h6 class="customH6Class">H6</h6></a>');
      $editable.appendTo('body');
      range.createFromNode($editable.find('p')[0]).normalize().select();
      editor.formatBlock('h6', $target);

      // start <p>hello</p> => <h6 class="h6">hello</h6>
      expectContentsAwait(context, '<h6 class="customH6Class">hello</h6>', done);
    });
  });

  describe('createLink', () => {
    it('should create normal link', (done) => {
      var text = 'hello';
      var pNode = $editable.find('p')[0];
      var textNode = pNode.childNodes[0];
      var startIndex = textNode.wholeText.indexOf(text);
      var endIndex = startIndex + text.length;

      range.create(textNode, startIndex, textNode, endIndex).normalize().select();

      // check creation normal link
      editor.createLink({
        url: 'http://summernote.org',
        text: 'summernote',
      });

      expectContentsAwait(context, '<p>hello<a href="http://summernote.org">summernote</a></p>', done);
    });

    it('should create a link with range', (done) => {
      var text = 'hello';
      var pNode = $editable.find('p')[0];
      var textNode = pNode.childNodes[0];
      var startIndex = textNode.wholeText.indexOf(text);
      var endIndex = startIndex + text.length;

      var rng = range.create(textNode, startIndex, textNode, endIndex);

      editor.createLink({
        url: 'http://summernote.org',
        text: 'summernote',
        range: rng,
      });

      expectContentsAwait(context, '<p><a href="http://summernote.org">summernote</a></p>', done);
    });

    it('should create a link with isNewWindow', (done) => {
      var text = 'hello';
      var pNode = $editable.find('p')[0];
      var textNode = pNode.childNodes[0];
      var startIndex = textNode.wholeText.indexOf(text);
      var endIndex = startIndex + text.length;

      var rng = range.create(textNode, startIndex, textNode, endIndex);

      editor.createLink({
        url: 'http://summernote.org',
        text: 'summernote',
        range: rng,
        isNewWindow: true,
      });

      expectContentsAwait(context, '<p><a href="http://summernote.org" target="_blank">summernote</a></p>', done);
    });

    it('should create a relative link without scheme', (done) => {
      var text = 'hello';
      var pNode = $editable.find('p')[0];
      var textNode = pNode.childNodes[0];
      var startIndex = textNode.wholeText.indexOf(text);
      var endIndex = startIndex + text.length;

      var rng = range.create(textNode, startIndex, textNode, endIndex);

      editor.createLink({
        url: '/relative/url',
        text: 'summernote',
        range: rng,
        isNewWindow: true,
      });

      expectContentsAwait(context, '<p><a href="/relative/url" target="_blank">summernote</a></p>', done);
    });

    it('should modify a link', (done) => {
      context.invoke('code', '<p><a href="http://summernote.org">hello world</a></p>');

      var anchorNode = $editable.find('a')[0];
      var rng = range.createFromNode(anchorNode);

      editor.createLink({
        url: 'http://wow.summernote.org',
        text: 'summernote wow',
        range: rng,
      });

      expectContentsAwait(context, '<p><a href="http://wow.summernote.org">summernote wow</a></p>', done);
    });

    it('should be limited when creating a link', (done) => {
      var options = $.extend({}, $.summernote.options);
      options.maxTextLength = 5;
      context = new Context($('<div><p>hello</p></div>'), options);
      editor = context.modules.editor;

      editor.createLink({
        url: 'http://summernote.org',
        text: 'summernote',
      });
      expectContentsAwait(context, '<p>hello</p>', done);
    });

    it('should be limited when modifying a link', (done) => {
      var options = $.extend({}, $.summernote.options);
      options.maxTextLength = 5;
      context = new Context($('<p><a href="http://summernote.org">hello</a></p>'), options);

      var editable = context.layoutInfo.editable;
      var anchorNode = editable.find('a')[0];
      var rng = range.createFromNode(anchorNode);
      editor = context.modules.editor;

      editor.createLink({
        url: 'http://summernote.org',
        text: 'hello world',
        range: rng,
      });

      expectContentsAwait(context, '<a href="http://summernote.org">hello</a>', done);
    });
  });
});<|MERGE_RESOLUTION|>--- conflicted
+++ resolved
@@ -290,19 +290,7 @@
   });
 
   describe('insertHorizontalRule', () => {
-<<<<<<< HEAD
     it('should insert horizontal rule', () => {
-=======
-    it('should insert horizontal rule without splitting tag', (done) => {
-      editor.insertHorizontalRule();
-      expectContentsAwait(context, '<p>hello</p><hr>', done);
-    });
-
-    it('should insert horizontal rule with splitting tag', (done) => {
-      var textNode = $editable.find('p')[0].firstChild;
-      var rng = range.create(textNode, 5, textNode, 5).normalize().select();
-      editor.lastRange = rng;
->>>>>>> 693f4d1f
       editor.insertHorizontalRule();
       expectContentsAwait(context, '<p>hello</p><hr><p><br></p>', done);
     });
