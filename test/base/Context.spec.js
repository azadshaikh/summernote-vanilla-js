/**
 * Context.spec.js
 * (c) 2015~ Summernote Team
 * summernote may be freely distributed under the MIT license./
 */
<<<<<<< HEAD

import { describe, it, expect, vi } from 'vitest';
import $ from 'jquery';
import 'bootstrap';
import env from '@/js/core/env';
import Context from '@/js/Context';
import '@/styles/bs4/summernote-bs4';
=======
import $ from 'jquery';
import chai from 'test/chai';
import env from 'src/js/core/env';
import Context from 'src/js/Context';
import 'bootstrap';
import 'src/styles/bs4/summernote-bs4';

const expect = chai.expect;
>>>>>>> c8a16787

describe('Context lifecycle', () => {
  it('should be initialized without calling callback', () => {
    var spy = vi.fn();
    var $note = $('<div><p>hello</p></div>');
    $note.on('summernote.change', spy);

    var context = new Context($note, $.summernote.options);
    expect(spy).to.have.not.been.called();

    // [workaround]
    //  - IE8-11 can't create range in headless mode
    if (!env.isMSIE) {
      context.invoke('insertText', 'hello');
      expect(spy).to.have.been.called();
    }
  });

  it('should preserve user events handler after destroy', () => {
    var spy = vi.fn();
    var $note = $('<div><p>hello</p></div>');
    $note.on('click', spy);

    var context = new Context($note, $.summernote.options);
    context.destroy();

    $note.trigger('click');
    expect(spy).to.have.been.called();
  });
});

describe('Context', () => {
  var context;
  beforeEach(() => {
    context = new Context($('<div><p>hello</p></div>'), $.summernote.options);
  });

  it('should get or set contents with code', () => {
    expect(context.code()).to.equalsIgnoreCase('<p>hello</p>');
    context.code('<p>hello2</p>');
    expect(context.code()).to.equalsIgnoreCase('<p>hello2</p>');
  });

  it('should enable or disable editor', () => {
    expect(context.isDisabled()).to.be.false;
    context.disable();
    expect(context.isDisabled()).to.be.true;
    context.enable();
    expect(context.isDisabled()).to.be.false;
  });

  it('should preserve disabled status after reset', () => {
    expect(context.isDisabled()).to.be.false;
    context.disable();
    expect(context.isDisabled()).to.be.true;
    context.reset();
    expect(context.isDisabled()).to.be.true;
  });
});<|MERGE_RESOLUTION|>--- conflicted
+++ resolved
@@ -3,24 +3,13 @@
  * (c) 2015~ Summernote Team
  * summernote may be freely distributed under the MIT license./
  */
-<<<<<<< HEAD
 
 import { describe, it, expect, vi } from 'vitest';
 import $ from 'jquery';
-import 'bootstrap';
 import env from '@/js/core/env';
 import Context from '@/js/Context';
+import 'bootstrap';
 import '@/styles/bs4/summernote-bs4';
-=======
-import $ from 'jquery';
-import chai from 'test/chai';
-import env from 'src/js/core/env';
-import Context from 'src/js/Context';
-import 'bootstrap';
-import 'src/styles/bs4/summernote-bs4';
-
-const expect = chai.expect;
->>>>>>> c8a16787
 
 describe('Context lifecycle', () => {
   it('should be initialized without calling callback', () => {
