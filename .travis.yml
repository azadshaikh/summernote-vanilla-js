--- conflicted
+++ resolved
@@ -6,15 +6,12 @@
   - node --version
   - npm --version
   - npm install -g grunt-cli
-<<<<<<< HEAD
 
   # Install meteor
   - curl https://install.meteor.com | /bin/sh
   # Install spacejam, Meteor's CI helper
   - npm install -g spacejam
 
-script: grunt test --verbose
-=======
 script: grunt test --verbose
 before_deploy:
   - npm install
@@ -26,5 +23,4 @@
   api_key:
     secure: TYJfuTLZKbYvTskuMlmuKnQb5F35GFPN2AqSf0RtZYWGLozIaIkKcpTVbjzo859FWuxPjci53FGiJih3+0iVfIC39CDTrFZutubn8qduOfRAVTL1WzeQvdww8miJNwUY59HmoOa78OtbNCVg/N7zFSZzRXAcgje8IADQFIISwk8=
   on:
-    tags: true
->>>>>>> 30b45439
+    tags: true